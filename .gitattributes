# Ignore all differences in line endings for the lock file.
<<<<<<< HEAD
versions.lock text eol=lf
versions.props text eol=lf
=======
versions.lock  text eol=lf
versions.toml  text eol=lf
>>>>>>> 75ae372b

# Gradle files are always in LF.
*.gradle          text eol=lf<|MERGE_RESOLUTION|>--- conflicted
+++ resolved
@@ -1,11 +1,6 @@
 # Ignore all differences in line endings for the lock file.
-<<<<<<< HEAD
-versions.lock text eol=lf
-versions.props text eol=lf
-=======
 versions.lock  text eol=lf
 versions.toml  text eol=lf
->>>>>>> 75ae372b
 
 # Gradle files are always in LF.
 *.gradle          text eol=lf