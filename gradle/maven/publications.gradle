/*
 * Licensed to the Apache Software Foundation (ASF) under one or more
 * contributor license agreements.  See the NOTICE file distributed with
 * this work for additional information regarding copyright ownership.
 * The ASF licenses this file to You under the Apache License, Version 2.0
 * (the "License"); you may not use this file except in compliance with
 * the License.  You may obtain a copy of the License at
 *
 *     http://www.apache.org/licenses/LICENSE-2.0
 *
 * Unless required by applicable law or agreed to in writing, software
 * distributed under the License is distributed on an "AS IS" BASIS,
 * WITHOUT WARRANTIES OR CONDITIONS OF ANY KIND, either express or implied.
 * See the License for the specific language governing permissions and
 * limitations under the License.
 */

/*
 * This script configures aspects related to all project publications,
 * this includes:
 *
 * - configuring maven artifacts,
 * - setting up target maven repositories for publications to end up on,
 * - configuring binary and source release artifacts,
 * - other concerns related to publishing artifacts (signing, checksums).
 */

//
// An explicit list of projects to publish as Maven artifacts.
//
configure(rootProject) {
  ext {
    mavenProjects = project(":lucene").subprojects.findAll {subproject ->
      def excluded = [
          // Exclude distribution assembly, tests & documentation.
          ":lucene:distribution",
          ":lucene:documentation",
          // Exclude the parent container project for analysis modules (no artifacts).
          ":lucene:analysis",
          // Exclude the native module.
          ":lucene:misc:native",
          // Exclude test fixtures.
<<<<<<< HEAD
          ":lucene:spatial-test-fixtures"
=======
          ":lucene:spatial-test-fixtures",
          // Exclude JMH benchmarks.
          ":lucene:benchmarks-jmh",
>>>>>>> 75ae372b
      ]

      // Exclude all subprojects that are modular test projects and those explicitly
      // excluded above.
      return !(subproject.path.endsWith(".tests") || subproject.path in excluded)
    }
  }
}

// Configure the signing plugin.
apply from: buildscript.sourceFile.toPath().resolveSibling("signing.gradle")

// Configure projects for publishing Maven artifacts and set up metadata.
apply from: buildscript.sourceFile.toPath().resolveSibling("publications-maven.gradle")

// Configure on-demand maven publishing into ~/.m2 for developers' convenience.
apply from: buildscript.sourceFile.toPath().resolveSibling("maven-to-local-m2.gradle")

// Configure artifact push to apache nexus (snapshots repository, CI job).
apply from: buildscript.sourceFile.toPath().resolveSibling("maven-to-nexus-snapshots.gradle")

// Configure artifact push to apache nexus (releases repository).
apply from: buildscript.sourceFile.toPath().resolveSibling("maven-to-nexus-releases.gradle")<|MERGE_RESOLUTION|>--- conflicted
+++ resolved
@@ -40,13 +40,9 @@
           // Exclude the native module.
           ":lucene:misc:native",
           // Exclude test fixtures.
-<<<<<<< HEAD
-          ":lucene:spatial-test-fixtures"
-=======
           ":lucene:spatial-test-fixtures",
           // Exclude JMH benchmarks.
           ":lucene:benchmarks-jmh",
->>>>>>> 75ae372b
       ]
 
       // Exclude all subprojects that are modular test projects and those explicitly
