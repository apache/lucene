--- conflicted
+++ resolved
@@ -26,11 +26,6 @@
 javacc = "7.0.13"
 # analysis/ tokenizer grammars
 jflex = "1.9.1"
-<<<<<<< HEAD
-=======
-# gradle checkWorkingCopy support
-jgit = "7.3.0.202506031305-r"
->>>>>>> 15987ee8
 # benchmark-jmh/ microbenchmarks
 jmh = "1.37"
 # spatial-extras/ support
