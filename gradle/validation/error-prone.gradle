--- conflicted
+++ resolved
@@ -351,36 +351,6 @@
             '-Xep:InvalidThrows:WARN',
             '-Xep:InvalidThrowsLink:WARN',
             '-Xep:IterableAndIterator:WARN',
-<<<<<<< HEAD
-            '-Xep:JUnit3FloatingPointComparisonWithoutDelta:WARN',
-            '-Xep:JUnit4ClassUsedInJUnit3:WARN',
-            '-Xep:JUnitAmbiguousTestClass:WARN',
-            '-Xep:JavaDurationGetSecondsGetNano:WARN',
-            '-Xep:JavaDurationWithNanos:WARN',
-            '-Xep:JavaDurationWithSeconds:WARN',
-            '-Xep:JavaInstantGetSecondsGetNano:WARN',
-            // '-Xep:JavaLangClash:OFF',
-            '-Xep:JavaLocalDateTimeGetNano:WARN',
-            '-Xep:JavaLocalTimeGetNano:WARN',
-            '-Xep:JavaPeriodGetDays:WARN',
-            '-Xep:JavaTimeDefaultTimeZone:WARN',
-            // '-Xep:JavaUtilDate:OFF',
-            '-Xep:JavaxInjectOnFinalField:WARN',
-            // '-Xep:JdkObsolete:OFF',
-            '-Xep:JodaConstructors:WARN',
-            '-Xep:JodaDateTimeConstants:WARN',
-            '-Xep:JodaDurationWithMillis:WARN',
-            '-Xep:JodaInstantWithMillis:WARN',
-            '-Xep:JodaNewPeriod:WARN',
-            '-Xep:JodaPlusMinusLong:WARN',
-            '-Xep:JodaTimeConverterManager:WARN',
-            '-Xep:JodaWithDurationAddedLong:WARN',
-            '-Xep:LiteEnumValueOf:WARN',
-            '-Xep:LiteProtoToString:WARN',
-            // '-Xep:LockNotBeforeTry:OFF',
-            '-Xep:LogicalAssignment:WARN',
-            // '-Xep:LongDoubleConversion:OFF',
-=======
             // '-Xep:JUnit3FloatingPointComparisonWithoutDelta:OFF', // we don't use junit3
             // '-Xep:JUnit4ClassUsedInJUnit3:OFF', // we don't use junit3
             // '-Xep:JUnitAmbiguousTestClass:OFF', // we don't use junit3
@@ -407,9 +377,8 @@
             // '-Xep:LiteEnumValueOf:OFF', // we don't use protobuf
             // '-Xep:LiteProtoToString:OFF', // we don't use protobuf
             // '-Xep:LockNotBeforeTry:OFF', // TODO: there are problems
-            // '-Xep:LogicalAssignment:OFF', // TODO: there are problems
+            '-Xep:LogicalAssignment:WARN',
             // '-Xep:LongDoubleConversion:OFF', // TODO: there are problems
->>>>>>> 0a9bb6e2
             '-Xep:LongFloatConversion:WARN',
             '-Xep:LoopOverCharArray:WARN',
             '-Xep:MalformedInlineTag:WARN',
