--- conflicted
+++ resolved
@@ -78,37 +78,20 @@
 
             // On by Default : ERROR
 
-<<<<<<< HEAD
             // '-Xep:AlwaysThrows:OFF', // we don't use google collections
             // '-Xep:AndroidInjectionBeforeSuper:OFF', // we don't use android
-            // '-Xep:ArrayEquals:OFF', // TODO: there are problems
+            '-Xep:ArrayEquals:ERROR',
             '-Xep:ArrayFillIncompatibleType:ERROR',
-            // '-Xep:ArrayHashCode:OFF',
-            // '-Xep:ArrayToString:OFF', // TODO: there are problems
+            '-Xep:ArrayHashCode:ERROR',
+            '-Xep:ArrayToString:ERROR',
             // '-Xep:ArraysAsListPrimitiveArray:OFF', // we don't use guava
             // '-Xep:AsyncCallableReturnsNull:OFF', // we don't use guava
             // '-Xep:AsyncFunctionReturnsNull:OFF', // we don't use guava
             // '-Xep:AutoValueBuilderDefaultsInConstructor:OFF', // we don't use autovalue
             // '-Xep:AutoValueConstructorOrderChecker:OFF', // we don't use autovalue
             '-Xep:BadAnnotationImplementation:ERROR',
-            // '-Xep:BadShiftAmount:OFF', // TODO: there are problems
+            '-Xep:BadShiftAmount:ERROR',
             // '-Xep:BanJNDI:OFF', // implemented with forbidden APIs instead
-=======
-            '-Xep:AlwaysThrows:ERROR',
-            '-Xep:AndroidInjectionBeforeSuper:ERROR',
-            '-Xep:ArrayEquals:ERROR',
-            '-Xep:ArrayFillIncompatibleType:ERROR',
-            '-Xep:ArrayHashCode:ERROR',
-            '-Xep:ArrayToString:ERROR',
-            '-Xep:ArraysAsListPrimitiveArray:ERROR',
-            '-Xep:AsyncCallableReturnsNull:ERROR',
-            '-Xep:AsyncFunctionReturnsNull:ERROR',
-            '-Xep:AutoValueBuilderDefaultsInConstructor:ERROR',
-            '-Xep:AutoValueConstructorOrderChecker:ERROR',
-            '-Xep:BadAnnotationImplementation:ERROR',
-            '-Xep:BadShiftAmount:ERROR',
-            '-Xep:BanJNDI:ERROR',
->>>>>>> 4e93f293
             '-Xep:BoxedPrimitiveEquality:ERROR',
             // '-Xep:BundleDeserializationCast:OFF', // we don't use android
             '-Xep:ChainingConstructorIgnoresParameter:ERROR',
@@ -236,19 +219,11 @@
             // '-Xep:ProvidesMethodOutsideOfModule:OFF', // we don't use guice
             '-Xep:RandomCast:ERROR',
             '-Xep:RandomModInteger:ERROR',
-<<<<<<< HEAD
             // '-Xep:RectIntersectReturnValueIgnored:OFF', // we don't use android
             // '-Xep:RequiredModifiers:OFF', // we don't use this annotation
             // '-Xep:RestrictedApiChecker:OFF', // we don't use this annotation
             // '-Xep:ReturnValueIgnored:OFF', // noisy
-            // '-Xep:SelfAssignment:OFF', // TODO: there are problems
-=======
-            '-Xep:RectIntersectReturnValueIgnored:ERROR',
-            '-Xep:RequiredModifiers:ERROR',
-            '-Xep:RestrictedApiChecker:ERROR',
-            // '-Xep:ReturnValueIgnored:OFF',
             '-Xep:SelfAssignment:ERROR',
->>>>>>> 4e93f293
             '-Xep:SelfComparison:ERROR',
             '-Xep:SelfEquals:ERROR',
             // '-Xep:ShouldHaveEvenArgs:OFF', // we don't use truth
