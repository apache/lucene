--- conflicted
+++ resolved
@@ -60,13 +60,6 @@
 java.io.ObjectInputStream
 java.io.ObjectOutputStream
 
-<<<<<<< HEAD
-@defaultMessage Don't set a dictionary on a Deflater using a method that takes an offset or ByteBuffer (JDK-8252739)
-java.util.zip.Deflater#setDictionary(byte[],int,int)
-java.util.zip.Deflater#setDictionary(java.nio.ByteBuffer)
-
-=======
->>>>>>> 75ae372b
 @defaultMessage JNDI is RCE-in-a-box, avoid it.
 javax.naming.Context
 javax.management.remote.JMXConnectorFactory
@@ -80,10 +73,6 @@
 
 @defaultMessage Math.fma is insanely slow (2500x) in many environments (e.g. VMs). Use multiply/add and suffer the extra rounding
 java.lang.Math#fma(float,float,float)
-<<<<<<< HEAD
-java.lang.Math#fma(double,double,double)
-=======
 java.lang.Math#fma(double,double,double)
 
-java.lang.Thread#sleep(**) @ Thread.sleep makes inefficient use of resources, introduces weird race conditions and slows down the code/tests. Not a scalable and good practice so we should prevent it creeping into lucene code
->>>>>>> 75ae372b
+java.lang.Thread#sleep(**) @ Thread.sleep makes inefficient use of resources, introduces weird race conditions and slows down the code/tests. Not a scalable and good practice so we should prevent it creeping into lucene code