/*
 * Licensed to the Apache Software Foundation (ASF) under one or more
 * contributor license agreements.  See the NOTICE file distributed with
 * this work for additional information regarding copyright ownership.
 * The ASF licenses this file to You under the Apache License, Version 2.0
 * (the "License"); you may not use this file except in compliance with
 * the License.  You may obtain a copy of the License at
 *
 *     http://www.apache.org/licenses/LICENSE-2.0
 *
 * Unless required by applicable law or agreed to in writing, software
 * distributed under the License is distributed on an "AS IS" BASIS,
 * WITHOUT WARRANTIES OR CONDITIONS OF ANY KIND, either express or implied.
 * See the License for the specific language governing permissions and
 * limitations under the License.
 */

/*
 * LUCENE-9564: This adds automatic (and enforced) code formatting using
 * spotless and Google Java Format.
 */

// def resources = scriptResources(buildscript)

configure(allprojects) { prj ->
  plugins.withType(JavaPlugin) {
    prj.apply plugin: 'com.diffplug.spotless'

    spotless {
      java {
        // TODO: Work out how to support multiple different header files (we have
        // classes in the codebase that have original headers). We currently use
        // Apache RAT to enforce headers so this is of lesser priority.
        //
        // licenseHeaderFile file("${resources}/asl-header.txt"), '^(\\s*package)'

        lineEndings 'UNIX'
        endWithNewline()
<<<<<<< HEAD
        googleJavaFormat('1.18.1')
=======
        googleJavaFormat(deps.versions.googleJavaFormat.get())
>>>>>>> 75ae372b

        // Apply to all Java sources
        target "src/**/*.java"

        // Exclude certain files (generated ones, mostly).
        switch (project.path) {
          case ":lucene:core":
            targetExclude "**/StandardTokenizerImpl.java"
            break

          case ":lucene:analysis:common":
            targetExclude "**/HTMLStripCharFilter.java",
                "**/UAX29URLEmailTokenizerImpl.java"
            break

          case ":lucene:test-framework":
            targetExclude "**/EmojiTokenizationTestUnicode_11_0.java",
                "**/WordBreakTestUnicode_9_0_0.java"
            break

          case ":lucene:expressions":
            break

          case ":lucene:queryparser":
            targetExclude "**/classic/ParseException.java",
              "**/classic/QueryParser.java",
              "**/classic/QueryParserConstants.java",
              "**/classic/QueryParserTokenManager.java",
              "**/classic/Token.java",
              "**/classic/TokenMgrError.java",
              "**/standard/parser/ParseException.java",
              "**/standard/parser/StandardSyntaxParser.java",
              "**/standard/parser/StandardSyntaxParserConstants.java",
              "**/standard/parser/StandardSyntaxParserTokenManager.java",
              "**/standard/parser/Token.java",
              "**/standard/parser/TokenMgrError.java",
              "**/surround/parser/ParseException.java",
              "**/surround/parser/QueryParser.java",
              "**/surround/parser/QueryParserConstants.java",
              "**/surround/parser/QueryParserTokenManager.java",
              "**/surround/parser/Token.java",
              "**/surround/parser/TokenMgrError.java"
            break
        }
      }
    }

    // Workaround for an odd problem in spotless where it fails because
    // of a missing folder.
    spotlessJava {
      doFirst {
        project.mkdir("${buildDir}/spotless/spotlessJava")
      }
    }

    // Schedule the core formatting task to run after Java compilation (GH-12012)
    spotlessJava {
      mustRunAfter tasks.withType(JavaCompile)
    }
<<<<<<< HEAD
=======
  }

  // Emit a custom message about how to fix formatting errors.
  tasks.matching { task -> task.name == "spotlessJavaCheck" }.configureEach {
    it.runToFixMessage.set("\nIMPORTANT: run the top-level './gradlew tidy' to format code automatically (see help/formatting.txt for more info).")
>>>>>>> 75ae372b
  }

  // Hook up spotless to tidy and check tasks.
  tasks.matching { it.name == "tidy" }.configureEach { v ->
    v.dependsOn tasks.matching { it.name == "spotlessApply" }
  }

<<<<<<< HEAD
  tasks.matching { task -> task.name == "spotlessApply" }.configureEach { v ->
    tidy.dependsOn v
    v.dependsOn ":checkJdkInternalsExportedToGradle"
  }

  tasks.matching { task -> task.name == "spotlessCheck" }.configureEach { v ->
    check.dependsOn v
=======
  tasks.matching { it.name == "check" }.configureEach { v ->
    v.dependsOn tasks.matching { it.name == "spotlessCheck" }
  }

  tasks.matching { task -> task.name in ["spotlessApply", "spotlessCheck"] }.configureEach { v ->
>>>>>>> 75ae372b
    v.dependsOn ":checkJdkInternalsExportedToGradle"
  }
}<|MERGE_RESOLUTION|>--- conflicted
+++ resolved
@@ -36,11 +36,7 @@
 
         lineEndings 'UNIX'
         endWithNewline()
-<<<<<<< HEAD
-        googleJavaFormat('1.18.1')
-=======
         googleJavaFormat(deps.versions.googleJavaFormat.get())
->>>>>>> 75ae372b
 
         // Apply to all Java sources
         target "src/**/*.java"
@@ -100,14 +96,11 @@
     spotlessJava {
       mustRunAfter tasks.withType(JavaCompile)
     }
-<<<<<<< HEAD
-=======
   }
 
   // Emit a custom message about how to fix formatting errors.
   tasks.matching { task -> task.name == "spotlessJavaCheck" }.configureEach {
     it.runToFixMessage.set("\nIMPORTANT: run the top-level './gradlew tidy' to format code automatically (see help/formatting.txt for more info).")
->>>>>>> 75ae372b
   }
 
   // Hook up spotless to tidy and check tasks.
@@ -115,21 +108,11 @@
     v.dependsOn tasks.matching { it.name == "spotlessApply" }
   }
 
-<<<<<<< HEAD
-  tasks.matching { task -> task.name == "spotlessApply" }.configureEach { v ->
-    tidy.dependsOn v
-    v.dependsOn ":checkJdkInternalsExportedToGradle"
-  }
-
-  tasks.matching { task -> task.name == "spotlessCheck" }.configureEach { v ->
-    check.dependsOn v
-=======
   tasks.matching { it.name == "check" }.configureEach { v ->
     v.dependsOn tasks.matching { it.name == "spotlessCheck" }
   }
 
   tasks.matching { task -> task.name in ["spotlessApply", "spotlessCheck"] }.configureEach { v ->
->>>>>>> 75ae372b
     v.dependsOn ":checkJdkInternalsExportedToGradle"
   }
 }