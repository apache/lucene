---
id: java-lang-import
invalid:
  - import java.lang.Foo;
valid:
  - import java.lang.foo.bar;
  - import static java.lang.Foo.bar;
  - import java.lang.foo.*;
  - import static java.lang.Foo.*;
---
id: confusing-type-inference
invalid:
  - var x = new HashSet<>();
  - var x = new HashSet<>(foo);
valid:
  - HashSet<String> x = new HashSet<>();
  - var list = new ArrayList<String>();
---
id: javadoc-style-license-header
invalid:
  - |
    /** BLAH BLAH Unless required by applicable law BLAH BLAH */
valid:
  - |
    /* BLAH BLAH Unless required by applicable law BLAH BLAH */
  - |
    /** something else */
---
id: license-after-package
invalid:
  - |
    package foo;
    /* BLAH BLAH Unless required by applicable law BLAH BLAH */
  - |
    package foo;
    import bar;
    /* BLAH BLAH Unless required by applicable law BLAH BLAH */
  - |
    /* BLAH BLAH Unless required by applicable law BLAH BLAH */
    package foo;
    /* BLAH BLAH Unless required by applicable law BLAH BLAH */
valid:
  - |
    /* BLAH BLAH Unless required by applicable law BLAH BLAH */
    package foo;
---
id: javadoc-author-tag
invalid:
  - |
    /** @author foo */
valid:
  - |
    // notjavadoc @author
  - |
    /* notjavadoc @author */
---
id: nocommit-comment
invalid:
  - |
    // nocommit: fix this
  - |
    /* nocommit: fix this */
valid:
  - boolean nocommit = false;
---
id: tood-comment
invalid:
  - |
    // TOOD: fix this
  - |
    /* TOOD: fix this */
valid:
  - |
    var foo = "TOOD: whatever";
---
id: missing-spi-block-tag
invalid:
  - |
    public class X extends TokenizerFactory {}
  - |
    public class X extends TokenFilterFactory implements A,B,C {}
  - |
    public final class X extends CharFilterFactory {}
  - |
    @Foo
    public class X extends CharFilterFactory {}
  - |
    /** boo */
    public class X extends TokenizerFactory {}
  - |
    /* not javadoc
    * @lucene.spi {@value #NAME}
    */
    public class X extends TokenizerFactory {}
valid:
  - |
    /** this is javadoc
    * @lucene.spi {@value #NAME}
    */
    public class X extends TokenizerFactory {}
  - |
    public abstract class X extends TokenizerFactory {}
  - |
    private class X extends TokenizerFactory {}
---
id: incubator-module-dependency
invalid:
  - |
    module org.apache.lucene.foo {
      requires jdk.incubator.something;
    }
  - import jdk.incubator.something.SomethingElse;
valid:
  - |
    module org.apache.lucene.foo {
      requires org.apache.lucene.bar;
    }
---
id: javadoc-only-inheriting-super
invalid:
  - /** {@inheritDoc} */
  - /** {@inheritDoc } */
<<<<<<< HEAD
  - |
    /**
     * {@inheritDoc}
     */
valid:
  - |
    /**
     * {@inheritDoc}
     *
     * And something.
     */
  - |
    /**
     * Something and...
     * {@inheritDoc}
     */
=======
  - "/**\n * {@inheritDoc}\n */"
valid:
  - |
    /**
    * {@inheritDoc}
    *
    * And something.
    */
  - |
    /**
    * Something and...
    * {@inheritDoc}
    */
>>>>>>> 7fe43de9
<|MERGE_RESOLUTION|>--- conflicted
+++ resolved
@@ -120,24 +120,6 @@
 invalid:
   - /** {@inheritDoc} */
   - /** {@inheritDoc } */
-<<<<<<< HEAD
-  - |
-    /**
-     * {@inheritDoc}
-     */
-valid:
-  - |
-    /**
-     * {@inheritDoc}
-     *
-     * And something.
-     */
-  - |
-    /**
-     * Something and...
-     * {@inheritDoc}
-     */
-=======
   - "/**\n * {@inheritDoc}\n */"
 valid:
   - |
@@ -150,5 +132,4 @@
     /**
     * Something and...
     * {@inheritDoc}
-    */
->>>>>>> 7fe43de9
+    */