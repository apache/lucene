--- conflicted
+++ resolved
@@ -22,11 +22,7 @@
 
 configure(rootProject) {
   ext {
-<<<<<<< HEAD
-    expectedGradleVersion = '8.4'
-=======
     expectedGradleVersion = deps.versions.minGradle.get()
->>>>>>> 75ae372b
     hasJavaFlightRecorder = ModuleLayer.boot().findModule('jdk.jfr').map(this.class.module::canRead).orElse(false)
   }
 
