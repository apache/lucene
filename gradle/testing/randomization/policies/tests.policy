--- conflicted
+++ resolved
@@ -48,10 +48,6 @@
   permission java.lang.RuntimePermission "fileSystemProvider";
   // needed by cyberneko usage by benchmarks on J9
   permission java.lang.RuntimePermission "accessClassInPackage.org.apache.xerces.util";
-<<<<<<< HEAD
-  permission java.lang.RuntimePermission "getClassLoader";
-=======
->>>>>>> 75ae372b
 
   // Needed for DirectIODirectory to retrieve block size
   permission java.lang.RuntimePermission "getFileStoreAttributes";
