--- conflicted
+++ resolved
@@ -58,12 +58,10 @@
   // needed by cyberneko usage by benchmarks on J9
   permission java.lang.RuntimePermission "accessClassInPackage.org.apache.xerces.util";
   permission java.lang.RuntimePermission "getClassLoader";
-<<<<<<< HEAD
   permission java.lang.RuntimePermission "setContextClassLoader";
   // permission needed to load Zstd JNI library
   permission java.lang.RuntimePermission "loadLibrary.*";
-=======
->>>>>>> d928c47d
+
 
   // Needed for loading native library (lucene:misc:native) in lucene:misc
   permission java.lang.RuntimePermission "getFileStoreAttributes";
