--- conflicted
+++ resolved
@@ -62,11 +62,7 @@
 // Configure test property defaults and their descriptions.
 allprojects {
   plugins.withType(JavaPlugin) {
-<<<<<<< HEAD
-    ext {
-=======
     project.ext {
->>>>>>> 75ae372b
       String randomVectorSize = RandomPicks.randomFrom(new Random(projectSeedLong), ["default", "128", "256", "512"])
       testOptions += [
           // seed, repetition and amplification.
@@ -94,10 +90,6 @@
           [propName: 'tests.weekly', value: false, description: "Enables or disables @Weekly tests."],
           [propName: 'tests.monster', value: false, description: "Enables or disables @Monster tests."],
           [propName: 'tests.awaitsfix', value: null, description: "Enables or disables @AwaitsFix tests."],
-<<<<<<< HEAD
-          [propName: 'tests.badapples', value: null, description: "Enables or disables @BadApple tests."],
-=======
->>>>>>> 75ae372b
           [propName: 'tests.gui',
             value: {  ->
               return rootProject.ext.isCIBuild
@@ -197,23 +189,13 @@
 
         // Enable security manager, if requested. We could move the selection of security manager and security policy
         // to each project's build/ configuration but it seems compact enough to keep it here for now.
-<<<<<<< HEAD
-        def securityArgumentProvider = new SecurityArgumentProvider(commonDir: project(":lucene").layout.projectDirectory)
+        def securityArgumentProvider = new SecurityArgumentProvider()
+        securityArgumentProvider.commonDir = project(":lucene").layout.projectDirectory
+        securityArgumentProvider.otherProperties = project.objects.mapProperty(String, String)
+
         if (Boolean.parseBoolean(testOptionsResolved["tests.useSecurityManager"])) {
           if (project.path.endsWith(".tests")) {
             // LUCENE-10301: for now, do not use the security manager for modular tests (test framework is not available).
-          } else if (project.path == ":lucene:replicator") {
-            systemProperty 'java.security.manager', "org.apache.lucene.tests.util.TestSecurityManager"
-            securityArgumentProvider.javaSecurityPolicy = layout.projectDirectory.file("${resources}/policies/replicator-tests.policy")
-=======
-        def securityArgumentProvider = new SecurityArgumentProvider()
-        securityArgumentProvider.commonDir = project(":lucene").layout.projectDirectory
-        securityArgumentProvider.otherProperties = project.objects.mapProperty(String, String)
-
-        if (Boolean.parseBoolean(testOptionsResolved["tests.useSecurityManager"])) {
-          if (project.path.endsWith(".tests")) {
-            // LUCENE-10301: for now, do not use the security manager for modular tests (test framework is not available).
->>>>>>> 75ae372b
           } else if (project.path.startsWith(":lucene")) {
             systemProperty 'java.security.manager', "org.apache.lucene.tests.util.TestSecurityManager"
             securityArgumentProvider.javaSecurityPolicy = layout.projectDirectory.file("${resources}/policies/tests.policy")
@@ -285,26 +267,20 @@
   @PathSensitive(PathSensitivity.RELATIVE)
   RegularFile javaSecurityPolicy
 
-<<<<<<< HEAD
-=======
   @Input
   MapProperty<String, String> otherProperties
 
->>>>>>> 75ae372b
   @Override
   Iterable<String> asArguments() {
     def args = ["-Dcommon.dir=${commonDir.getAsFile()}"]
     if (javaSecurityPolicy) {
       args.add("-Djava.security.policy=${javaSecurityPolicy.getAsFile()}")
     }
-<<<<<<< HEAD
-=======
 
     otherProperties.getOrElse(Map.of()).forEach { key, value ->
       args.add("-D${key}=${value}")
     }
 
->>>>>>> 75ae372b
     return args
   }
 }