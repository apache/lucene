/*
 * Licensed to the Apache Software Foundation (ASF) under one or more
 * contributor license agreements.  See the NOTICE file distributed with
 * this work for additional information regarding copyright ownership.
 * The ASF licenses this file to You under the Apache License, Version 2.0
 * (the "License"); you may not use this file except in compliance with
 * the License.  You may obtain a copy of the License at
 *
 *     http://www.apache.org/licenses/LICENSE-2.0
 *
 * Unless required by applicable law or agreed to in writing, software
 * distributed under the License is distributed on an "AS IS" BASIS,
 * WITHOUT WARRANTIES OR CONDITIONS OF ANY KIND, either express or implied.
 * See the License for the specific language governing permissions and
 * limitations under the License.
 */

import org.apache.tools.ant.taskdefs.condition.Os
import org.apache.tools.ant.types.Commandline
import org.gradle.api.tasks.testing.logging.*
import org.apache.lucene.gradle.ErrorReportingTestListener

def resources = scriptResources(buildscript)
def verboseModeHookInstalled = false

allprojects {
  plugins.withType(JavaPlugin) {
    project.ext {
      // This array will collect all test options, including default values and option description.
      // The actual values of these properties (defaults, project properties) are resolved lazily after evaluation
      // completes.
      // [propName: 'tests.foo', value: "bar", description: "Sets foo in tests."],
      testOptions = [
          // asserts, debug output.
          [propName: 'tests.verbose', value: false, description: "Enables verbose mode (emits full test outputs immediately)."],
          [propName: 'tests.workDir',
           value: { -> file("${buildDir}/tmp/tests-tmp") },
           description: "Working directory for forked test JVMs",
           includeInReproLine: false
          ],
          // JVM settings
          [propName: 'tests.minheapsize', value: "256m", description: "Minimum heap size for test JVMs"],
          [propName: 'tests.heapsize', value: "512m", description: "Heap size for test JVMs"],
          // Test forks
          [propName: 'tests.jvms',
           value: { -> ((int) Math.max(1, Math.min(Runtime.runtime.availableProcessors() / 2.0, 4.0))) },
           description: "Number of forked test JVMs"],
          [propName: 'tests.haltonfailure', value: true, description: "Halt processing on test failure."],
          [propName: 'tests.jvmargs',
           value: { -> propertyOrEnvOrDefault("tests.jvmargs", "TEST_JVM_ARGS", "-XX:TieredStopAtLevel=1") },
           description: "Arguments passed to each forked JVM."],
          // Other settings.
          [propName: 'tests.neverUpToDate', value: true,
           description: "Make test tasks always fail the up-to-date checks (rerun) even if the inputs have not changed."],
      ]

      // Resolves test option's value.
      resolvedTestOption = { propName ->
        def option = testOptions.find { entry -> entry.propName == propName }
        if (option == null) {
          throw new GradleException("No such test option: " + propName)
        }
        return propertyOrDefault(option.propName, option.value)
      }

      testsCwd = file("${buildDir}/tmp/tests-cwd")
      testsTmpDir = file(resolvedTestOption("tests.workDir"))

      commonDir = project(":lucene").projectDir
    }

    def verboseMode = resolvedTestOption("tests.verbose").toBoolean()

    // If we're running in verbose mode and:
    // 1) worker count > 1
    // 2) number of 'test' tasks in the build is > 1
    // then the output would very likely be mangled on the
    // console. Fail and let the user know what to do.
    if (verboseMode && !verboseModeHookInstalled) {
      verboseModeHookInstalled = true
      if (gradle.startParameter.maxWorkerCount > 1) {
        gradle.taskGraph.whenReady { graph ->
          def testTasks = graph.allTasks.findAll { task -> task instanceof Test }
          if (testTasks.size() > 1) {
            throw new GradleException("Run your tests in verbose mode only with --max-workers=1 option passed to gradle.")
          }
        }
      }
    }

    tasks.withType(Test) {
      ext {
        testOutputsDir = file("${reports.junitXml.outputLocation.get()}/outputs")
      }

      // LUCENE-9660: Make it possible to always rerun tests, even if they're incrementally up-to-date.
      if (resolvedTestOption("tests.neverUpToDate").toBoolean()) {
        outputs.upToDateWhen { false }
      }

      maxParallelForks = resolvedTestOption("tests.jvms") as Integer
      if (verboseMode && maxParallelForks != 1) {
        logger.lifecycle("tests.jvm forced to 1 in verbose mode.")
        maxParallelForks = 1
      }

      workingDir testsCwd
      useJUnit()

      minHeapSize = resolvedTestOption("tests.minheapsize")
      maxHeapSize = resolvedTestOption("tests.heapsize")

      ignoreFailures = resolvedTestOption("tests.haltonfailure").toBoolean() == false

      jvmArgs Commandline.translateCommandline(resolvedTestOption("tests.jvmargs"))
      
      // Up to JDK-15 we have to enforce --illegal-access=deny, because we want no code to access
      // JDK internals; JDK-16 and later will default to deny, see https://openjdk.java.net/jeps/396:
      if (rootProject.runtimeJavaVersion < JavaVersion.VERSION_16) {
        jvmArgs '--illegal-access=deny'
      }

      systemProperty 'java.util.logging.config.file', file("${resources}/logging.properties")
      systemProperty 'java.awt.headless', 'true'
      systemProperty 'jdk.map.althashing.threshold', '0'

      if (!Os.isFamily(Os.FAMILY_WINDOWS)) {
        systemProperty 'java.security.egd', 'file:/dev/./urandom'
      }

      // jetty-related.
      systemProperty 'jetty.testMode', '1'
      systemProperty 'jetty.insecurerandom', '1'

      // Turn jenkins blood red for hashmap bugs, even on jdk7
      systemProperty 'jdk.map.althashing.threshold', '0'

      // Pass these to RandomizedRunner so that it doesn't attempt to set them.
      systemProperty 'junit4.childvm.count', '1'
      systemProperty 'junit4.childvm.id', '0'

      // Set up cwd and temp locations.
      systemProperty("java.io.tmpdir", testsTmpDir)
      systemProperty("tempDir", testsTmpDir)
      doFirst {
        testsCwd.mkdirs()
        testsTmpDir.mkdirs()
      }

      // Disable HTML report generation. The reports are big and slow to generate.
      reports.html.required = false

      // Set up logging.
      testLogging {
        events TestLogEvent.FAILED
        exceptionFormat TestExceptionFormat.FULL
        showExceptions true
        showCauses true
        showStackTraces true
        stackTraceFilters.clear()
        showStandardStreams false
      }

      // Disable automatic test class detection, rely on class names only. This is needed for testing
      // against JDKs where the bytecode is unparseable by Gradle, for example.
      // We require all tests to start with Test*, this simplifies include patterns greatly.
      scanForTestClasses = false
<<<<<<< HEAD
      include '**/Test*'
      exclude '**/*$*'
      exclude '**/TestBase*'
=======
      include '**/Test*.class'
      exclude '**/*$*'
>>>>>>> d928c47d

      // Set up custom test output handler.
      doFirst {
        project.delete testOutputsDir
      }

      def spillDir = getTemporaryDir().toPath()
      def listener = new ErrorReportingTestListener(test.testLogging, spillDir, testOutputsDir.toPath(), verboseMode)
      addTestOutputListener(listener)
      addTestListener(listener)

      doFirst {
        // Print some diagnostics about locations used.
        logger.info("Test folders for {}: cwd={}, tmp={}", project.path, testsCwd, testsTmpDir)
      }
    }
  }
}<|MERGE_RESOLUTION|>--- conflicted
+++ resolved
@@ -165,14 +165,8 @@
       // against JDKs where the bytecode is unparseable by Gradle, for example.
       // We require all tests to start with Test*, this simplifies include patterns greatly.
       scanForTestClasses = false
-<<<<<<< HEAD
-      include '**/Test*'
-      exclude '**/*$*'
-      exclude '**/TestBase*'
-=======
       include '**/Test*.class'
       exclude '**/*$*'
->>>>>>> d928c47d
 
       // Set up custom test output handler.
       doFirst {
