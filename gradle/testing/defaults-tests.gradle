/*
 * Licensed to the Apache Software Foundation (ASF) under one or more
 * contributor license agreements.  See the NOTICE file distributed with
 * this work for additional information regarding copyright ownership.
 * The ASF licenses this file to You under the Apache License, Version 2.0
 * (the "License"); you may not use this file except in compliance with
 * the License.  You may obtain a copy of the License at
 *
 *     http://www.apache.org/licenses/LICENSE-2.0
 *
 * Unless required by applicable law or agreed to in writing, software
 * distributed under the License is distributed on an "AS IS" BASIS,
 * WITHOUT WARRANTIES OR CONDITIONS OF ANY KIND, either express or implied.
 * See the License for the specific language governing permissions and
 * limitations under the License.
 */

import org.apache.tools.ant.taskdefs.condition.Os
import org.apache.tools.ant.types.Commandline
import org.gradle.api.tasks.testing.logging.*

def resources = scriptResources(buildscript)
def verboseModeHookInstalled = false

allprojects {
  plugins.withType(JavaPlugin) {
    project.ext {
      // This array will collect all test options, including default values and option description.
      // The actual values of these properties (defaults, project properties) are resolved lazily after evaluation
      // completes.
      // [propName: 'tests.foo', value: "bar", description: "Sets foo in tests."],
      testOptions = [
          // asserts, debug output.
          [propName: 'tests.verbose', value: false, description: "Enables verbose mode (emits full test outputs immediately)."],
          [propName: 'tests.workDir',
           value: { -> project.relativePath(file("${buildDir}/tmp/tests-tmp")) },
           description: "Working directory for forked test JVMs",
           includeInReproLine: false
          ],
          // JVM settings
          [propName: 'tests.minheapsize', value: "256m", description: "Minimum heap size for test JVMs"],
          [propName: 'tests.heapsize', value: "512m", description: "Heap size for test JVMs"],
          // Test forks
          [propName: 'tests.jvms',
           value: { -> ((int) Math.max(1, Math.min(Runtime.runtime.availableProcessors() / 2.0, 4.0))) },
           description: "Number of forked test JVMs"],
          [propName: 'tests.haltonfailure',
           value: true,
           description: "Halt processing on test failure.",
           includeInReproLine: false
          ],
          [propName: 'tests.jvmargs',
           value: { -> envOrDefault("TEST_JVM_ARGS", (isCIBuild || testsDefaultVectorizationRequested()) ? "" : "-XX:TieredStopAtLevel=1 -XX:+UseParallelGC -XX:ActiveProcessorCount=1") },
           description: "Arguments passed to each forked JVM."],
          // Other settings.
          [propName: 'tests.neverUpToDate', value: true,
           description: "Make test tasks always fail the up-to-date checks (rerun) even if the inputs have not changed."],
      ]

      // Resolves test option's value.
      resolvedTestOption = { propName ->
        def option = testOptions.find { entry -> entry.propName == propName }
        if (option == null) {
          throw new GradleException("No such test option: " + propName)
        }
        return propertyOrDefault(option.propName, option.value)
      }
      
      testsDefaultVectorizationRequested = { -> Boolean.parseBoolean(resolvedTestOption('tests.defaultvectorization') as String) }

      testsCwd = file("${buildDir}/tmp/tests-cwd")
      testsTmpDir = file(resolvedTestOption("tests.workDir"))

      commonDir = project(":lucene").projectDir
    }

    def verboseMode = resolvedTestOption("tests.verbose").toBoolean()

    // If we're running in verbose mode and:
    // 1) worker count > 1
    // 2) number of 'test' tasks in the build is > 1
    // then the output would very likely be mangled on the
    // console. Fail and let the user know what to do.
    if (verboseMode && !verboseModeHookInstalled) {
      verboseModeHookInstalled = true
      if (gradle.startParameter.maxWorkerCount > 1) {
        gradle.taskGraph.whenReady { graph ->
          def testTasks = graph.allTasks.findAll { task -> task instanceof Test }
          if (testTasks.size() > 1) {
            throw new GradleException("Run your tests in verbose mode only with --max-workers=1 option passed to gradle.")
          }
        }
      }
    }

    tasks.withType(Test) {
      ext {
        testOutputsDir = file("${reports.junitXml.outputLocation.get()}/outputs")
      }

      // LUCENE-9660: Make it possible to always rerun tests, even if they're incrementally up-to-date.
      if (resolvedTestOption("tests.neverUpToDate").toBoolean()) {
        outputs.upToDateWhen { false }
      }

      maxParallelForks = resolvedTestOption("tests.jvms") as Integer
      if (verboseMode && maxParallelForks != 1) {
        logger.lifecycle("tests.jvm forced to 1 in verbose mode.")
        maxParallelForks = 1
      }

      workingDir testsCwd
      useJUnit()

      minHeapSize = resolvedTestOption("tests.minheapsize")
      maxHeapSize = resolvedTestOption("tests.heapsize")

      ignoreFailures = resolvedTestOption("tests.haltonfailure").toBoolean() == false

      // Up to JDK-15 we have to enforce --illegal-access=deny, because we want no code to access
      // JDK internals; JDK-16 and later will default to deny, see https://openjdk.java.net/jeps/396:
      if (rootProject.runtimeJavaVersion < JavaVersion.VERSION_16) {
        jvmArgs '--illegal-access=deny'
      }

      // Lucene needs to optional modules at runtime, which we want to enforce for testing
      // (if the runner JVM does not support them, it will fail tests):
<<<<<<< HEAD
      jvmArgs '--add-modules', 'jdk.unsupported,jdk.management'

      // Enable the vector incubator module on supported Java versions:
      if (rootProject.vectorIncubatorJavaVersions.contains(rootProject.runtimeJavaVersion)) {
        jvmArgs '--add-modules', 'jdk.incubator.vector'
      }
      
      if (rootProject.runtimeJavaVersion >= JavaVersion.VERSION_21) {
        jvmArgs '--enable-native-access=' + (project.path == ':lucene:core' ? 'ALL-UNNAMED' : 'org.apache.lucene.core')
      }
=======
      jvmArgs '--add-modules', 'jdk.management'

      // Enable the vector incubator module on supported Java versions:
      def prop = propertyOrDefault("org.apache.lucene.vectorization.upperJavaFeatureVersion", "1") as String
      def v = JavaVersion.toVersion(Integer.parseInt(prop)).majorVersion
      if (rootProject.vectorIncubatorJavaVersions.contains(rootProject.runtimeJavaVersion) ||
          rootProject.runtimeJavaVersion.majorVersion <= v) {
        jvmArgs '--add-modules', 'jdk.incubator.vector'
        if (rootProject.runtimeJavaVersion.majorVersion <= v) {
          systemProperty 'org.apache.lucene.vectorization.upperJavaFeatureVersion', v
        }
      }
      
      jvmArgs '--enable-native-access=' + (project.path in [
              ':lucene:core',
              ':lucene:codecs',
              ":lucene:distribution.tests",
              ":lucene:test-framework"
      ] ? 'ALL-UNNAMED' : 'org.apache.lucene.core')
>>>>>>> 75ae372b

      def loggingConfigFile = layout.projectDirectory.file("${resources}/logging.properties")
      def tempDir = layout.projectDirectory.dir(testsTmpDir.toString())
      jvmArgumentProviders.add(
          new LoggingFileArgumentProvider(
              loggingConfigFile: loggingConfigFile,
              tempDir: tempDir
          )
      )

      systemProperty 'java.awt.headless', 'true'
      systemProperty 'jdk.map.althashing.threshold', '0'

      if (!Os.isFamily(Os.FAMILY_WINDOWS)) {
        systemProperty 'java.security.egd', 'file:/dev/./urandom'
      }

      // jetty-related.
      systemProperty 'jetty.testMode', '1'
      systemProperty 'jetty.insecurerandom', '1'

      // Turn jenkins blood red for hashmap bugs, even on jdk7
      systemProperty 'jdk.map.althashing.threshold', '0'

      // Pass these to RandomizedRunner so that it doesn't attempt to set them.
      systemProperty 'junit4.childvm.count', '1'
      systemProperty 'junit4.childvm.id', '0'

      // Set up cwd and temp locations.
      systemProperty("java.io.tmpdir", testsTmpDir)
      doFirst {
        testsCwd.mkdirs()
        testsTmpDir.mkdirs()
      }

      // Disable HTML report generation. The reports are big and slow to generate.
      reports.html.required = false

      // Set up logging.
      testLogging {
        events TestLogEvent.FAILED
        exceptionFormat TestExceptionFormat.FULL
        showExceptions true
        showCauses true
        showStackTraces true
        stackTraceFilters.clear()
        showStandardStreams false
      }

      // Disable automatic test class detection, rely on class names only. This is needed for testing
      // against JDKs where the bytecode is unparseable by Gradle, for example.
      // We require all tests to start with Test*, this simplifies include patterns greatly.
      scanForTestClasses = false
      include '**/Test*.class'
      exclude '**/*$*'

      // Set up custom test output handler.
      doFirst {
        project.delete testOutputsDir
      }

      def spillDir = getTemporaryDir().toPath()
      def listener = buildinfra.newErrorReportingTestListener(test.testLogging, spillDir, testOutputsDir.toPath(), verboseMode)
      addTestOutputListener(listener)
      addTestListener(listener)

      doFirst {
        // Print some diagnostics about locations used.
        logger.info("Test folders for {}: cwd={}, tmp={}", project.path, testsCwd, testsTmpDir)
      }
    }
  }
}

class LoggingFileArgumentProvider implements CommandLineArgumentProvider {
  @InputFile
  @PathSensitive(PathSensitivity.RELATIVE)
  RegularFile loggingConfigFile

  @Internal
  Directory tempDir

  @Override
  Iterable<String> asArguments() {
    [
        "-Djava.util.logging.config.file=${loggingConfigFile.getAsFile()}",
        "-DtempDir=${tempDir.getAsFile()}"
    ]
  }
}<|MERGE_RESOLUTION|>--- conflicted
+++ resolved
@@ -125,18 +125,6 @@
 
       // Lucene needs to optional modules at runtime, which we want to enforce for testing
       // (if the runner JVM does not support them, it will fail tests):
-<<<<<<< HEAD
-      jvmArgs '--add-modules', 'jdk.unsupported,jdk.management'
-
-      // Enable the vector incubator module on supported Java versions:
-      if (rootProject.vectorIncubatorJavaVersions.contains(rootProject.runtimeJavaVersion)) {
-        jvmArgs '--add-modules', 'jdk.incubator.vector'
-      }
-      
-      if (rootProject.runtimeJavaVersion >= JavaVersion.VERSION_21) {
-        jvmArgs '--enable-native-access=' + (project.path == ':lucene:core' ? 'ALL-UNNAMED' : 'org.apache.lucene.core')
-      }
-=======
       jvmArgs '--add-modules', 'jdk.management'
 
       // Enable the vector incubator module on supported Java versions:
@@ -156,7 +144,6 @@
               ":lucene:distribution.tests",
               ":lucene:test-framework"
       ] ? 'ALL-UNNAMED' : 'org.apache.lucene.core')
->>>>>>> 75ae372b
 
       def loggingConfigFile = layout.projectDirectory.file("${resources}/logging.properties")
       def tempDir = layout.projectDirectory.dir(testsTmpDir.toString())
