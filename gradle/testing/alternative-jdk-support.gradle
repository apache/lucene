
import org.gradle.internal.jvm.JavaInfo
import org.gradle.internal.jvm.Jvm
import org.gradle.internal.jvm.inspection.JvmInstallationMetadata
import org.gradle.internal.jvm.inspection.JvmMetadataDetector
import org.gradle.jvm.toolchain.internal.InstallationLocation

/*
 * Licensed to the Apache Software Foundation (ASF) under one or more
 * contributor license agreements.  See the NOTICE file distributed with
 * this work for additional information regarding copyright ownership.
 * The ASF licenses this file to You under the Apache License, Version 2.0
 * (the "License"); you may not use this file except in compliance with
 * the License.  You may obtain a copy of the License at
 *
 *     http://www.apache.org/licenses/LICENSE-2.0
 *
 * Unless required by applicable law or agreed to in writing, software
 * distributed under the License is distributed on an "AS IS" BASIS,
 * WITHOUT WARRANTIES OR CONDITIONS OF ANY KIND, either express or implied.
 * See the License for the specific language governing permissions and
 * limitations under the License.
 */

// This adds support for compiling and testing against a different Java runtime.
//
// I failed to set it up leveraging Gradle's toolchains because
// a toolchain spec is not flexible enough to provide an exact location of the JVM to be used;
// if you have two identical JVM lang. versions in auto-discovered JVMs, an arbitrary one is used (?).
// This situation is not uncommon when debugging low-level stuff (hand-compiled JVM binaries).
//
// The code below is a workaround using internal gradle classes. It may stop working in the future
// but for now it's fine.

JavaInfo jvmGradle = Jvm.current();
JavaInfo jvmCurrent = {
  def runtimeJavaHome = propertyOrDefault("runtime.java.home", System.getenv('RUNTIME_JAVA_HOME'))
  if (runtimeJavaHome != null) {
    return Jvm.forHome(file(runtimeJavaHome))
  } else {
    return jvmGradle
  }
}()

JvmMetadataDetector jvmDetector = project.services.get(JvmMetadataDetector)

if (jvmGradle != jvmCurrent) {
  configure(rootProject) {
    task altJvmWarning() {
      doFirst {

        def jvmInfo = { JavaInfo javaInfo ->
<<<<<<< HEAD
          JvmInstallationMetadata jvmMetadata = jvmDetector.getMetadata(new InstallationLocation(javaInfo.javaHome, "specific path"))
=======
          JvmInstallationMetadata jvmMetadata = jvmDetector.getMetadata(InstallationLocation.userDefined(javaInfo.javaHome, "specific path"))
>>>>>>> 75ae372b
          return "${jvmMetadata.languageVersion} (${jvmMetadata.displayName} ${jvmMetadata.runtimeVersion}, home at: ${jvmMetadata.javaHome})"
        }

        logger.warn("""NOTE: Alternative java toolchain will be used for compilation and tests:
  Project will use ${jvmInfo(jvmCurrent)}
  Gradle runs with ${jvmInfo(jvmGradle)}
""")
      }
    }
  }

  allprojects {
    // Any tests
    tasks.withType(Test) {
      dependsOn ":altJvmWarning"
      executable = jvmCurrent.javaExecutable
    }

    // Any javac compilation tasks
    tasks.withType(JavaCompile) {
      dependsOn ":altJvmWarning"
      options.fork = true
      options.forkOptions.javaHome = jvmCurrent.javaHome
    }

    // Javadoc compilation.
    def javadocExecutable = jvmCurrent.javadocExecutable
    tasks.matching { it.name == "renderJavadoc" || it.name == "renderSiteJavadoc" }.all {
      dependsOn ":altJvmWarning"
      executable = javadocExecutable.toString()
    }
  }
}

// Set up root project's properties.
rootProject.ext.runtimeJavaExecutable = jvmCurrent.javaExecutable
rootProject.ext.runtimeJavaHome = jvmCurrent.javaHome
<<<<<<< HEAD
rootProject.ext.runtimeJavaVersion = jvmDetector.getMetadata(new InstallationLocation(jvmCurrent.javaHome, "specific path")).getLanguageVersion()
=======
rootProject.ext.runtimeJavaVersion = jvmDetector.getMetadata(InstallationLocation.userDefined(jvmCurrent.javaHome, "specific path")).getLanguageVersion()
>>>>>>> 75ae372b
rootProject.ext.usesAltJvm = (jvmGradle != jvmCurrent);
<|MERGE_RESOLUTION|>--- conflicted
+++ resolved
@@ -50,11 +50,7 @@
       doFirst {
 
         def jvmInfo = { JavaInfo javaInfo ->
-<<<<<<< HEAD
-          JvmInstallationMetadata jvmMetadata = jvmDetector.getMetadata(new InstallationLocation(javaInfo.javaHome, "specific path"))
-=======
           JvmInstallationMetadata jvmMetadata = jvmDetector.getMetadata(InstallationLocation.userDefined(javaInfo.javaHome, "specific path"))
->>>>>>> 75ae372b
           return "${jvmMetadata.languageVersion} (${jvmMetadata.displayName} ${jvmMetadata.runtimeVersion}, home at: ${jvmMetadata.javaHome})"
         }
 
@@ -92,9 +88,5 @@
 // Set up root project's properties.
 rootProject.ext.runtimeJavaExecutable = jvmCurrent.javaExecutable
 rootProject.ext.runtimeJavaHome = jvmCurrent.javaHome
-<<<<<<< HEAD
-rootProject.ext.runtimeJavaVersion = jvmDetector.getMetadata(new InstallationLocation(jvmCurrent.javaHome, "specific path")).getLanguageVersion()
-=======
 rootProject.ext.runtimeJavaVersion = jvmDetector.getMetadata(InstallationLocation.userDefined(jvmCurrent.javaHome, "specific path")).getLanguageVersion()
->>>>>>> 75ae372b
 rootProject.ext.usesAltJvm = (jvmGradle != jvmCurrent);
