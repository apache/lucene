/*
 * Licensed to the Apache Software Foundation (ASF) under one or more
 * contributor license agreements.  See the NOTICE file distributed with
 * this work for additional information regarding copyright ownership.
 * The ASF licenses this file to You under the Apache License, Version 2.0
 * (the "License"); you may not use this file except in compliance with
 * the License.  You may obtain a copy of the License at
 *
 *     http://www.apache.org/licenses/LICENSE-2.0
 *
 * Unless required by applicable law or agreed to in writing, software
 * distributed under the License is distributed on an "AS IS" BASIS,
 * WITHOUT WARRANTIES OR CONDITIONS OF ANY KIND, either express or implied.
 * See the License for the specific language governing permissions and
 * limitations under the License.
 */

import com.vladsch.flexmark.ast.Heading;
import com.vladsch.flexmark.ext.abbreviation.AbbreviationExtension;
import com.vladsch.flexmark.ext.attributes.AttributesExtension;
import com.vladsch.flexmark.ext.autolink.AutolinkExtension;
import com.vladsch.flexmark.ext.tables.TablesExtension;
import com.vladsch.flexmark.html.HtmlRenderer;
import com.vladsch.flexmark.parser.Parser;
import com.vladsch.flexmark.parser.ParserEmulationProfile;
import com.vladsch.flexmark.util.ast.Document;
import com.vladsch.flexmark.util.data.MutableDataSet;
import com.vladsch.flexmark.util.sequence.Escaping;
import groovy.text.SimpleTemplateEngine;

buildscript {
  repositories {
    mavenCentral()
  }

  dependencies {
<<<<<<< HEAD
    classpath "com.vladsch.flexmark:flexmark:${scriptDepVersions['flexmark']}"
    classpath "com.vladsch.flexmark:flexmark-ext-abbreviation:${scriptDepVersions['flexmark']}"
    classpath "com.vladsch.flexmark:flexmark-ext-attributes:${scriptDepVersions['flexmark']}"
    classpath "com.vladsch.flexmark:flexmark-ext-autolink:${scriptDepVersions['flexmark']}"
    classpath "com.vladsch.flexmark:flexmark-ext-tables:${scriptDepVersions['flexmark']}"
=======
    classpath deps.flexmark.core
    classpath deps.flexmark.ext.abbreviation
    classpath deps.flexmark.ext.attributes
    classpath deps.flexmark.ext.autolink
    classpath deps.flexmark.ext.tables
>>>>>>> 75ae372b
  }
}

configure(project(':lucene:documentation')) {
  task markdownToHtml(type: Copy) {
    dependsOn copyDocumentationAssets
    
    filteringCharset = 'UTF-8'
    includeEmptyDirs = false
    into project.docroot
    rename(/\.md$/, '.html')
    filter(MarkdownFilter)
  }
}

configure(project(':lucene:documentation')) {
  markdownToHtml {
    from(project.parent.projectDir) {
      include 'MIGRATE.md'
      include 'JRE_VERSION_MIGRATION.md'
      include 'SYSTEM_REQUIREMENTS.md'
    }
  }

  task createDocumentationIndex(type: MarkdownTemplateTask) {
    dependsOn markdownToHtml

    outputFile = file("${project.docroot}/index.html")
    templateFile = file("${project.markdownSrc}/index.template.md")

    def defaultCodecFile = project(':lucene:core').file('src/java/org/apache/lucene/codecs/Codec.java')
    inputs.file(defaultCodecFile)

    // list all properties used by the template here to allow uptodate checks to be correct:
    inputs.property('version', project.version)

    binding.put('defaultCodecPackage', providers.provider {
      // static Codec defaultCodec   =   LOADER    .   lookup    (   "LuceneXXX"  )   ;
      def regex = ~/\bdefaultCodec\s*=\s*LOADER\s*\.\s*lookup\s*\(\s*"([^"]+)"\s*\)\s*;/
      def matcher = regex.matcher(defaultCodecFile.getText('UTF-8'))
      if (!matcher.find()) {
        throw new GradleException("Cannot determine default codec from file ${defaultCodecFile}")
      }
      return matcher.group(1).toLowerCase(Locale.ROOT)
    })

    withProjectList()
  }
}

// filter that can be used with the "copy" task of Gradle that transforms Markdown files
// from source location to HTML (adding HTML header, styling,...)
class MarkdownFilter extends FilterReader {

  public MarkdownFilter(Reader reader) throws IOException {
    // this is not really a filter: it reads whole file in ctor,
    // converts it and provides result downstream as a StringReader
    super(new StringReader(convert(reader.text)));
  }
  
  public static String convert(String markdownSource) {
    // first replace LUCENE and SOLR issue numbers with a markdown link
    markdownSource = markdownSource.replaceAll(/(?s)\b(LUCENE|SOLR)\-\d+\b/,
      '[$0](https://issues.apache.org/jira/browse/$0)');
    markdownSource = markdownSource.replaceAll(/(?s)\b(GITHUB#|GH-)(\d+)\b/,
      '[$0](https://github.com/apache/lucene/issues/$2)');
  
    // convert the markdown
    MutableDataSet options = new MutableDataSet();
    options.setFrom(ParserEmulationProfile.MARKDOWN);
    options.set(Parser.EXTENSIONS, [
      AbbreviationExtension.create(),
      AutolinkExtension.create(),
      AttributesExtension.create(),
      TablesExtension.create(),
    ]);
    options.set(HtmlRenderer.RENDER_HEADER_ID, true);
    options.set(HtmlRenderer.MAX_TRAILING_BLANK_LINES, 0);
    Document parsed = Parser.builder(options).build().parse(markdownSource);

    StringBuilder html = new StringBuilder('<html>\n<head>\n');
    CharSequence title = parsed.getFirstChildAny(Heading.class)?.getText();          
    if (title != null) {
      html.append('<title>').append(Escaping.escapeHtml(title, false)).append('</title>\n');
    }
    html.append('<meta http-equiv="Content-Type" content="text/html; charset=UTF-8">\n')
      .append('</head>\n<body>\n');
    HtmlRenderer.builder(options).build().render(parsed, html);
    html.append('</body>\n</html>\n');
    return html;
  }
}

// Applies a binding of variables using a template and
// produces Markdown, which is converted to HTML
class MarkdownTemplateTask extends DefaultTask {

  @Internal
  Project productProject = project.parent

  @InputFile
  File templateFile

  @OutputFile
  File outputFile
  
  @Input
  @Optional
  final MapProperty<String,Object> binding = project.objects.mapProperty(String, Object)
  
  /** adds a property "projectList" containing all subprojects with javadocs as markdown bullet list */
  void withProjectList() {
    binding.put('projectList', project.providers.provider{
      def projects = productProject.subprojects.findAll{ it.tasks.findByName('renderSiteJavadoc')?.enabled }
        .sort(false, Comparator.comparing{ (it.name != 'core') as Boolean }
          .thenComparing(Comparator.comparing{ (it.name != 'solrj') as Boolean })
          .thenComparing(Comparator.comparing{ (it.name == 'test-framework') as Boolean })
          .thenComparing(Comparator.comparing{ it.path }));
      return projects.collect{ project ->
        def text = "**[${project.relativeDocPath.replace('/','-')}](${project.relativeDocPath}/index.html):** ${project.description}"
        if (project.name == 'core') {
          text = text.concat(' {style="font-size:larger; margin-bottom:.5em"}')
        }
        return '* ' + text;
      }.join('\n')
    })
  }

  @TaskAction
  void transform() {
    def engine = new SimpleTemplateEngine();
    def resolvedBinding = binding.get() + [
      project : project
    ]
    String markdown = templateFile.withReader('UTF-8') {
      engine.createTemplate(it).make(resolvedBinding).toString();
    }
    outputFile.getParentFile().mkdirs();
    outputFile.write(MarkdownFilter.convert(markdown), 'UTF-8');
  }
}<|MERGE_RESOLUTION|>--- conflicted
+++ resolved
@@ -34,19 +34,11 @@
   }
 
   dependencies {
-<<<<<<< HEAD
-    classpath "com.vladsch.flexmark:flexmark:${scriptDepVersions['flexmark']}"
-    classpath "com.vladsch.flexmark:flexmark-ext-abbreviation:${scriptDepVersions['flexmark']}"
-    classpath "com.vladsch.flexmark:flexmark-ext-attributes:${scriptDepVersions['flexmark']}"
-    classpath "com.vladsch.flexmark:flexmark-ext-autolink:${scriptDepVersions['flexmark']}"
-    classpath "com.vladsch.flexmark:flexmark-ext-tables:${scriptDepVersions['flexmark']}"
-=======
     classpath deps.flexmark.core
     classpath deps.flexmark.ext.abbreviation
     classpath deps.flexmark.ext.attributes
     classpath deps.flexmark.ext.autolink
     classpath deps.flexmark.ext.tables
->>>>>>> 75ae372b
   }
 }
 
