import org.apache.tools.ant.taskdefs.condition.Os
import java.nio.file.Files

/*
 * Licensed to the Apache Software Foundation (ASF) under one or more
 * contributor license agreements.  See the NOTICE file distributed with
 * this work for additional information regarding copyright ownership.
 * The ASF licenses this file to You under the Apache License, Version 2.0
 * (the "License"); you may not use this file except in compliance with
 * the License.  You may obtain a copy of the License at
 *
 *     http://www.apache.org/licenses/LICENSE-2.0
 *
 * Unless required by applicable law or agreed to in writing, software
 * distributed under the License is distributed on an "AS IS" BASIS,
 * WITHOUT WARRANTIES OR CONDITIONS OF ANY KIND, either express or implied.
 * See the License for the specific language governing permissions and
 * limitations under the License.
 */

def resources = scriptResources(buildscript)

/*
 * Regenerates ICU-related data files.
 *
 * This build file contains regeneration code utilizing both icu4j and icu4c.
 *
 * The icu4c version must match exactly the icu4j version in version.props:
 * The one on your system is probably different. This script will attempt to
 * download and compile a matching icu4c version automatically.
 */

// Configure different icu4j dependencies.
configure(rootProject) {
  configurations {
<<<<<<< HEAD
    // icu_xyz
=======
>>>>>>> 75ae372b
    icu_current
  }

  dependencies {
<<<<<<< HEAD
    // icu_xyz "com.ibm.icu:icu4j:xyz"
    icu_current 'com.ibm.icu:icu4j'
  }

  // Exclude explicit ICU configs from palantir's version unification.
  versionRecommendations {
    // excludeConfigurations "icu_xyz"
=======
    icu_current deps.icu4j
>>>>>>> 75ae372b
  }
}

// This retrieves the module name/ version for ICU from the given
// configuration (if present).
def icuVersionFromConfiguration(Configuration configuration) {
  return configuration.resolvedConfiguration.getFirstLevelModuleDependencies({ dep -> dep.group.startsWith("com.ibm.icu") }).collect { dep -> dep.module.id }.join(", ")
}

configure(project(":lucene:analysis:icu")) {
  def utr30DataDir = file("src/data/utr30")

  def icuBuildDir = file("${buildDir}/icu")
  def icuBinDir
  def gennorm
  def icupkg

  if (Os.isFamily(Os.FAMILY_WINDOWS)) {
    icuBinDir = file("${icuBuildDir}/bin64")
    gennorm = file("${icuBinDir}/gennorm2.exe")
    icupkg =  file("${icuBinDir}/icupkg.exe")
  } else {
    icuBinDir = file("${icuBuildDir}/icu/source/bin")
    gennorm = file("${icuBinDir}/gennorm2")
    icupkg = file("${icuBinDir}/icupkg")
  }

  // lazy gstring with ICU version.
  def icu4jVersion = deps.icu4j.get().version

  def icuCompileTask = Os.isFamily(Os.FAMILY_WINDOWS) ? "compileIcuWindows" : "compileIcuLinux"

  task genUtr30DataFilesInternal() {
    def icuConfig = rootProject.configurations.icu_current

    dependsOn icuConfig
    dependsOn icuCompileTask

    // May be undefined yet, so use a provider.
    dependsOn { sourceSets.tools.runtimeClasspath }

    // gennorm generates file order-dependent output, so make it constant here.
    def inputFiles = fileTree(dir: utr30DataDir, include: "*.txt").asList().toSorted(Comparator.comparing { File f -> f.name })
    def outputFile = file("src/resources/org/apache/lucene/analysis/icu/utr30.nrm")

    inputs.files inputFiles
    inputs.property "icuConfig", provider { icuVersionFromConfiguration(icuConfig) }
    outputs.file outputFile

    doFirst {
      // all these steps must be done sequentially: it's a pipeline resulting in utr30.nrm
      project.javaexec {
        main = "org.apache.lucene.analysis.icu.GenerateUTR30DataFiles"
        classpath = sourceSets.tools.runtimeClasspath

        ignoreExitValue false
        workingDir utr30DataDir
        args = [
            "release-${icu4jVersion.replace(".", "-")}"
        ]
      }

      project.quietExec {
        executable gennorm
        args = [
            "-v",
            "-s",
            utr30DataDir,
            "-o",
            "${buildDir}/utr30.tmp",
            *(inputFiles.collect { it.name })
        ]
      }

      project.quietExec {
        executable icupkg
        args = [
            "-tb",
            "${buildDir}/utr30.tmp",
            outputFile
        ]
      }
    }
  }

  task genRbbiInternal() {
    def icuConfig = rootProject.configurations.icu_current

    dependsOn icuConfig

    // May be undefined yet, so use a provider.
    dependsOn { sourceSets.tools.runtimeClasspath }

    def sourceDir = file("src/data/uax29")
    def targetDir = file("src/resources/org/apache/lucene/analysis/icu/segmentation")

    inputs.files fileTree(dir: sourceDir, include: "*.rbbi")
    inputs.property "icuConfig", provider { icuVersionFromConfiguration(icuConfig) }
    outputs.files fileTree(dir: targetDir, include: "*.brk")

    doFirst {
      project.javaexec {
        main = "org.apache.lucene.analysis.icu.RBBIRuleCompiler"
        classpath = sourceSets.tools.runtimeClasspath

        ignoreExitValue false
        enableAssertions true
        args = [ sourceDir, targetDir ]
      }
    }
  }

  regenerate.dependsOn wrapWithPersistentChecksums(genUtr30DataFilesInternal, [
    ignoreWithSource: icuCompileTask,
    mustRunBefore: [ "compileJava" ]
  ])
  regenerate.dependsOn wrapWithPersistentChecksums(genRbbiInternal, [
    mustRunBefore: [ "compileJava" ]
  ])

  task compileIcuWindows() {
    doFirst {
      def v = icu4jVersion
      def icuBinZip = file("${icuBuildDir}/icu4c-${v.replace(".", "_")}.zip")
      if (!icuBinZip.exists()) {
        icuBuildDir.mkdirs()

        // Download binaries matching icu4j version in version.props
        def src = URI.create("https://github.com/unicode-org/icu/releases/download/release-${v.replace(".", "-")}/icu4c-${v.replace(".", "_")}-Win64-MSVC2019.zip")

        logger.lifecycle("Trying to download binary ICU version: ${v} from:\n  ${src}")
        Files.write(icuBinZip.toPath(), src.toURL().openStream().bytes)
        logger.lifecycle("Downloaded ${icuBinZip.size()} bytes.")
      }

      // Unzip.
      project.copy {
        into icuBuildDir
        from zipTree(icuBinZip)
      }

    }
  }

  task compileIcuLinux() {
    doFirst {
      if (Os.isFamily(Os.FAMILY_WINDOWS)) {
        throw new GradleException("ICU compilation not supported on Windows.")
      }

      def v = icu4jVersion
      def icuSrcTgz = file("${icuBuildDir}/icu4c-${v.replace(".", "_")}-src.tgz")

      // Download sources for version matching icu4j version in version.props
      if (!icuSrcTgz.exists()) {
        icuBuildDir.mkdirs()
        def src = URI.create("https://github.com/unicode-org/icu/releases/download/release-${v.replace(".", "-")}/icu4c-${v.replace(".", "_")}-src.tgz")
        logger.lifecycle("Trying to download and compile ICU version: ${v} from:\n  ${src}")
        Files.write(icuSrcTgz.toPath(), src.toURL().openStream().bytes)
        logger.lifecycle("Downloaded ${icuSrcTgz.size()} bytes.")
      }

      def icuSrcDir = file("${icuBuildDir}/icu/source")
      project.delete icuSrcDir

      // Extract the tgz
      project.quietExec {
        executable "tar"
        workingDir icuBuildDir
        args = [
            "-zxf",
            icuSrcTgz
        ]
      }

      // Compile: (cd icu/source && ./configure --prefix=$(pwd) --enable-rpath && make -j4)
      project.quietExec {
        executable "sh"

        workingDir icuSrcDir
        environment("CFLAGS", "-O0")
        environment("CXXFLAGS", "-O0")
        args = [
            "configure",
            "--prefix=${icuSrcDir}",
            "--enable-rpath"
        ]
      }

      project.quietExec {
        executable "make"
        workingDir icuSrcDir
        args = [
            "-j${propertyOrDefault('tests.jvms', '4')}"
        ]
      }

      // Test that the binaries work:  derb -V
      logger.lifecycle("Compiled ICU, checking...")
      project.quietExec {
        executable "./derb"
        workingDir icuBinDir
        args = [
            "-V"
        ]
      }
    }
  }
}


// Regenerates UnicodeProps.java
configure(project(":lucene:analysis:common")) {
  task generateUnicodePropsInternal() {
    def icuConfig = rootProject.configurations.icu_current
    def outputFile = file("src/java/org/apache/lucene/analysis/util/UnicodeProps.java")

    description "Regenerate ${outputFile} (with ${icuConfig.name})"
    group "generation"

    dependsOn icuConfig

    inputs.property "icuConfig", provider { icuVersionFromConfiguration(icuConfig) }
    outputs.file outputFile

    doFirst {
      project.javaexec {
        main "groovy.lang.GroovyShell"
        classpath icuConfig, rootProject.configurations.groovy

        args = [
            "--encoding", "UTF-8",
            file("${resources}/GenerateUnicodeProps.groovy"),
            outputFile
        ]
      }
    }
  }

<<<<<<< HEAD
  regenerate.dependsOn wrapWithPersistentChecksums(generateUnicodePropsInternal, [ andThenTasks: ["spotlessJava", "spotlessJavaApply"] ])
=======
  regenerate.dependsOn wrapWithPersistentChecksums(generateUnicodePropsInternal, [
          andThenTasks: ["spotlessJava", "spotlessJavaApply"],
          mustRunBefore: [ "compileJava" ]
  ])
>>>>>>> 75ae372b
}<|MERGE_RESOLUTION|>--- conflicted
+++ resolved
@@ -33,25 +33,11 @@
 // Configure different icu4j dependencies.
 configure(rootProject) {
   configurations {
-<<<<<<< HEAD
-    // icu_xyz
-=======
->>>>>>> 75ae372b
     icu_current
   }
 
   dependencies {
-<<<<<<< HEAD
-    // icu_xyz "com.ibm.icu:icu4j:xyz"
-    icu_current 'com.ibm.icu:icu4j'
-  }
-
-  // Exclude explicit ICU configs from palantir's version unification.
-  versionRecommendations {
-    // excludeConfigurations "icu_xyz"
-=======
     icu_current deps.icu4j
->>>>>>> 75ae372b
   }
 }
 
@@ -291,12 +277,8 @@
     }
   }
 
-<<<<<<< HEAD
-  regenerate.dependsOn wrapWithPersistentChecksums(generateUnicodePropsInternal, [ andThenTasks: ["spotlessJava", "spotlessJavaApply"] ])
-=======
   regenerate.dependsOn wrapWithPersistentChecksums(generateUnicodePropsInternal, [
           andThenTasks: ["spotlessJava", "spotlessJavaApply"],
           mustRunBefore: [ "compileJava" ]
   ])
->>>>>>> 75ae372b
 }