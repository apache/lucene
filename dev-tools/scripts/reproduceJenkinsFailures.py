--- conflicted
+++ resolved
@@ -237,13 +237,8 @@
                 break
           # have to play nice with 'ant clean'...
           newDirPath = os.path.join("repro-reports", newSubDir, dir)
-<<<<<<< HEAD
-          os.makedirs(newDirPath, exist_ok=True)
+          Path(newDirPath).mkdir(exist_ok=True, parents=True)
           _ = Path(filePath).rename(target=os.path.join(newDirPath, file))
-=======
-          Path(newDirPath).mkdir(exist_ok=True, parents=True)
-          os.rename(filePath, os.path.join(newDirPath, file))
->>>>>>> e1a86885
   print("[repro] Failures%s:" % location)
   for testcase in sorted(failures, key=lambda t: (failures[t], t)):  # sort by failure count, then by testcase
     print("[repro]   %d/%d failed: %s" % (failures[testcase], testIters, testcase))
