--- conflicted
+++ resolved
@@ -343,13 +343,9 @@
         cmd: git pull --ff-only
         stdout: true
       - !Command
-<<<<<<< HEAD
-        cmd: "{{ gradle_cmd }} clean check -x test"
-=======
         cmd: "{{ gradle_cmd }} clean"
       - !Command
         cmd: "{{ gradle_cmd }} check -x test"
->>>>>>> 75ae372b
   - !Todo
     id: create_stable_branch
     title: Create a new stable branch, off from main
@@ -527,11 +523,7 @@
         addition wait a couple more days? Merges of bug fixes into the branch
         may become more difficult.
       * Only Github issues with Milestone {{ release_version_major }}.{{ release_version_minor }}
-<<<<<<< HEAD
-        and priority "Blocker" will delay a release candidate build.
-=======
         will delay a release candidate build.
->>>>>>> 75ae372b
       ----
     types:
     - major
