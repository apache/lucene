--- conflicted
+++ resolved
@@ -149,11 +149,7 @@
       'X-Compile-Source-JDK: %s' % BASE_JAVA_VERSION,
       'X-Compile-Target-JDK: %s' % BASE_JAVA_VERSION,
       'Specification-Version: %s' % version,
-<<<<<<< HEAD
-      'X-Build-JDK: 17',
-=======
-      'X-Build-JDK: %s.' % BASE_JAVA_VERSION,
->>>>>>> 42269203
+      'X-Build-JDK: %s ' % BASE_JAVA_VERSION,
       'Extension-Name: org.apache.lucene'):
       if type(verify) is not tuple:
         verify = (verify,)
