--- conflicted
+++ resolved
@@ -1126,18 +1126,12 @@
 def smokeTest(java, baseURL, gitRevision, version, tmpDir, isSigned, local_keys, testArgs, downloadOnly=False):
   startTime = datetime.datetime.now()
 
-<<<<<<< HEAD
-=======
-  # disable flakey tests for smoke-tester runs:
-  testArgs = '-Dtests.badapples=false %s' % testArgs
-
   # Tests annotated @Nightly are more resource-intensive but often cover
   # important code paths. They're disabled by default to preserve a good
   # developer experience, but we enable them for smoke tests where we want good
   # coverage.
   testArgs = '-Dtests.nigthly=true %s' % testArgs
 
->>>>>>> f80d816c
   if FORCE_CLEAN:
     if os.path.exists(tmpDir):
       raise RuntimeError('temp dir %s exists; please remove first' % tmpDir)
