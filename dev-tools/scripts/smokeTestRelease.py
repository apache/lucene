#!/usr/bin/env python3
# -*- coding: utf-8 -*-
# Licensed to the Apache Software Foundation (ASF) under one or more
# contributor license agreements.  See the NOTICE file distributed with
# this work for additional information regarding copyright ownership.
# The ASF licenses this file to You under the Apache License, Version 2.0
# (the "License"); you may not use this file except in compliance with
# the License.  You may obtain a copy of the License at
#
#     http://www.apache.org/licenses/LICENSE-2.0
#
# Unless required by applicable law or agreed to in writing, software
# distributed under the License is distributed on an "AS IS" BASIS,
# WITHOUT WARRANTIES OR CONDITIONS OF ANY KIND, either express or implied.
# See the License for the specific language governing permissions and
# limitations under the License.

import argparse
import codecs
import datetime
import filecmp
import glob
import hashlib
import http.client
import os
import platform
import re
import shutil
import subprocess
import sys
import textwrap
import traceback
import urllib.error
import urllib.parse
import urllib.parse
import urllib.request
import xml.etree.ElementTree as ET
import zipfile
from collections import namedtuple
import scriptutil

<<<<<<< HEAD
BASE_JAVA_VERSION = "11"
=======
BASE_JAVA_VERSION = "21"
>>>>>>> 75ae372b

# This tool expects to find /lucene off the base URL.  You
# must have a working gpg, tar, unzip in your path.  This has been
# tested on Linux and on Cygwin under Windows 7.

cygwin = platform.system().lower().startswith('cygwin')
cygwinWindowsRoot = os.popen('cygpath -w /').read().strip().replace('\\','/') if cygwin else ''


def unshortenURL(url):
  parsed = urllib.parse.urlparse(url)
  if parsed[0] in ('http', 'https'):
    h = http.client.HTTPConnection(parsed.netloc)
    h.request('HEAD', parsed.path)
    response = h.getresponse()
    if int(response.status/100) == 3 and response.getheader('Location'):
      return response.getheader('Location')
  return url

# TODO
#   - make sure jars exist inside bin release
#   - make sure docs exist

reHREF = re.compile('<a href="(.*?)">(.*?)</a>')

# Set to False to avoid re-downloading the packages...
FORCE_CLEAN = True


def getHREFs(urlString):

  # Deref any redirects
  while True:
    url = urllib.parse.urlparse(urlString)
    if url.scheme == "http":
      h = http.client.HTTPConnection(url.netloc)
    elif url.scheme == "https":
      h = http.client.HTTPSConnection(url.netloc)
    else:
      raise RuntimeError("Unknown protocol: %s" % url.scheme)
    h.request('HEAD', url.path)
    r = h.getresponse()
    newLoc = r.getheader('location')
    if newLoc is not None:
      urlString = newLoc
    else:
      break

  links = []
  try:
    html = load(urlString)
  except:
    print('\nFAILED to open url %s' % urlString)
    traceback.print_exc()
    raise

  for subUrl, text in reHREF.findall(html):
    fullURL = urllib.parse.urljoin(urlString, subUrl)
    links.append((text, fullURL))
  return links


def load(urlString):
  try:
    content = urllib.request.urlopen(urlString).read().decode('utf-8')
  except Exception as e:
    print('Retrying download of url %s after exception: %s' % (urlString, e))
    content = urllib.request.urlopen(urlString).read().decode('utf-8')
  return content


def noJavaPackageClasses(desc, file):
  with zipfile.ZipFile(file) as z2:
    for name2 in z2.namelist():
      if name2.endswith('.class') and (name2.startswith('java/') or name2.startswith('javax/')):
        raise RuntimeError('%s contains sheisty class "%s"' % (desc, name2))


def decodeUTF8(bytes):
  return codecs.getdecoder('UTF-8')(bytes)[0]


MANIFEST_FILE_NAME = 'META-INF/MANIFEST.MF'
NOTICE_FILE_NAME = 'META-INF/NOTICE.txt'
LICENSE_FILE_NAME = 'META-INF/LICENSE.txt'


def checkJARMetaData(desc, jarFile, gitRevision, version):

  with zipfile.ZipFile(jarFile, 'r') as z:
    for name in (MANIFEST_FILE_NAME, NOTICE_FILE_NAME, LICENSE_FILE_NAME):
      try:
        # The Python docs state a KeyError is raised ... so this None
        # check is just defensive:
        if z.getinfo(name) is None:
          raise RuntimeError('%s is missing %s' % (desc, name))
      except KeyError:
        raise RuntimeError('%s is missing %s' % (desc, name))

    s = decodeUTF8(z.read(MANIFEST_FILE_NAME))

    for verify in (
      'Specification-Vendor: The Apache Software Foundation',
      'Implementation-Vendor: The Apache Software Foundation',
      'Specification-Title: Lucene Search Engine:',
      'Implementation-Title: org.apache.lucene',
      'X-Compile-Source-JDK: %s' % BASE_JAVA_VERSION,
      'X-Compile-Target-JDK: %s' % BASE_JAVA_VERSION,
      'Specification-Version: %s' % version,
      'X-Build-JDK: %s.' % BASE_JAVA_VERSION,
      'Extension-Name: org.apache.lucene'):
      if type(verify) is not tuple:
        verify = (verify,)
      for x in verify:
        if s.find(x) != -1:
          break
      else:
        if len(verify) == 1:
          raise RuntimeError('%s is missing "%s" inside its META-INF/MANIFEST.MF: %s' % (desc, verify[0], s))
        else:
          raise RuntimeError('%s is missing one of "%s" inside its META-INF/MANIFEST.MF: %s' % (desc, verify, s))

    if gitRevision != 'skip':
      # Make sure this matches the version and git revision we think we are releasing:
      match = re.search("Implementation-Version: (.+\r\n .+)", s, re.MULTILINE)
      if match:
        implLine = match.group(1).replace("\r\n ", "")
        verifyRevision = '%s %s' % (version, gitRevision)
        if implLine.find(verifyRevision) == -1:
          raise RuntimeError('%s is missing "%s" inside its META-INF/MANIFEST.MF (wrong git revision?)' % \
                           (desc, verifyRevision))
      else:
        raise RuntimeError('%s is missing Implementation-Version inside its META-INF/MANIFEST.MF' % desc)

    notice = decodeUTF8(z.read(NOTICE_FILE_NAME))
    lucene_license = decodeUTF8(z.read(LICENSE_FILE_NAME))

    if LUCENE_LICENSE is None:
      raise RuntimeError('BUG in smokeTestRelease!')
    if LUCENE_NOTICE is None:
      raise RuntimeError('BUG in smokeTestRelease!')
    if notice != LUCENE_NOTICE:
      raise RuntimeError('%s: %s contents doesn\'t match main NOTICE.txt' % \
                         (desc, NOTICE_FILE_NAME))
    if lucene_license != LUCENE_LICENSE:
      raise RuntimeError('%s: %s contents doesn\'t match main LICENSE.txt' % \
                         (desc, LICENSE_FILE_NAME))


def normSlashes(path):
  return path.replace(os.sep, '/')


def checkAllJARs(topDir, gitRevision, version):
  print('    verify JAR metadata/identity/no javax.* or java.* classes...')
  for root, dirs, files in os.walk(topDir):

    normRoot = normSlashes(root)

    for file in files:
      if file.lower().endswith('.jar'):
        if normRoot.endswith('/replicator/lib') and file.startswith('javax.servlet'):
          continue
        fullPath = '%s/%s' % (root, file)
        noJavaPackageClasses('JAR file "%s"' % fullPath, fullPath)
        if file.lower().find('lucene') != -1:
          checkJARMetaData('JAR file "%s"' % fullPath, fullPath, gitRevision, version)


def checkSigs(urlString, version, tmpDir, isSigned, keysFile):
  print('  test basics...')
  ents = getDirEntries(urlString)
  artifact = None
  changesURL = None
  mavenURL = None
  artifactURL = None
  expectedSigs = []
  if isSigned:
    expectedSigs.append('asc')
  expectedSigs.extend(['sha512'])
  sigs = []
  artifacts = []

  for text, subURL in ents:
    if text == 'KEYS':
      raise RuntimeError('lucene: release dir should not contain a KEYS file - only toplevel /dist/lucene/KEYS is used')
    elif text == 'maven/':
      mavenURL = subURL
    elif text.startswith('changes'):
      if text not in ('changes/', 'changes-%s/' % version):
        raise RuntimeError('lucene: found %s vs expected changes-%s/' % (text, version))
      changesURL = subURL
    elif artifact is None:
      artifact = text
      artifactURL = subURL
      expected = 'lucene-%s' % version
      if not artifact.startswith(expected):
        raise RuntimeError('lucene: unknown artifact %s: expected prefix %s' % (text, expected))
      sigs = []
    elif text.startswith(artifact + '.'):
      sigs.append(text[len(artifact)+1:])
    else:
      if sigs != expectedSigs:
        raise RuntimeError('lucene: artifact %s has wrong sigs: expected %s but got %s' % (artifact, expectedSigs, sigs))
      artifacts.append((artifact, artifactURL))
      artifact = text
      artifactURL = subURL
      sigs = []

  if sigs != []:
    artifacts.append((artifact, artifactURL))
    if sigs != expectedSigs:
      raise RuntimeError('lucene: artifact %s has wrong sigs: expected %s but got %s' % (artifact, expectedSigs, sigs))

  expected = ['lucene-%s-src.tgz' % version,
              'lucene-%s.tgz' % version]

  actual = [x[0] for x in artifacts]
  if expected != actual:
    raise RuntimeError('lucene: wrong artifacts: expected %s but got %s' % (expected, actual))

  # Set up clean gpg world; import keys file:
  gpgHomeDir = '%s/lucene.gpg' % tmpDir
  if os.path.exists(gpgHomeDir):
    shutil.rmtree(gpgHomeDir)
  os.makedirs(gpgHomeDir, 0o700)
  run('gpg --homedir %s --import %s' % (gpgHomeDir, keysFile),
      '%s/lucene.gpg.import.log' % tmpDir)

  if mavenURL is None:
    raise RuntimeError('lucene is missing maven')

  if changesURL is None:
    raise RuntimeError('lucene is missing changes-%s' % version)
  testChanges(version, changesURL)

  for artifact, urlString in artifacts:
    print('  download %s...' % artifact)
    scriptutil.download(artifact, urlString, tmpDir, force_clean=FORCE_CLEAN)
    verifyDigests(artifact, urlString, tmpDir)

    if isSigned:
      print('    verify sig')
      # Test sig (this is done with a clean brand-new GPG world)
      scriptutil.download(artifact + '.asc', urlString + '.asc', tmpDir, force_clean=FORCE_CLEAN)
      sigFile = '%s/%s.asc' % (tmpDir, artifact)
      artifactFile = '%s/%s' % (tmpDir, artifact)
      logFile = '%s/lucene.%s.gpg.verify.log' % (tmpDir, artifact)
      run('gpg --homedir %s --display-charset utf-8 --verify %s %s' % (gpgHomeDir, sigFile, artifactFile),
          logFile)
      # Forward any GPG warnings, except the expected one (since it's a clean world)
      with open(logFile) as f:
        print("File: %s" % logFile)
        for line in f.readlines():
          if line.lower().find('warning') != -1 \
            and line.find('WARNING: This key is not certified with a trusted signature') == -1:
              print('      GPG: %s' % line.strip())

      # Test trust (this is done with the real users config)
      run('gpg --import %s' % (keysFile),
          '%s/lucene.gpg.trust.import.log' % tmpDir)
      print('    verify trust')
      logFile = '%s/lucene.%s.gpg.trust.log' % (tmpDir, artifact)
      run('gpg --display-charset utf-8 --verify %s %s' % (sigFile, artifactFile), logFile)
      # Forward any GPG warnings:
      with open(logFile) as f:
        for line in f.readlines():
          if line.lower().find('warning') != -1:
            print('      GPG: %s' % line.strip())


def testChanges(version, changesURLString):
  print('  check changes HTML...')
  changesURL = None
  for text, subURL in getDirEntries(changesURLString):
    if text == 'Changes.html':
      changesURL = subURL

  if changesURL is None:
    raise RuntimeError('did not see Changes.html link from %s' % changesURLString)

  s = load(changesURL)
  checkChangesContent(s, version, changesURL, True)


def testChangesText(dir, version):
  "Checks all CHANGES.txt under this dir."
  for root, dirs, files in os.walk(dir):

    # NOTE: O(N) but N should be smallish:
    if 'CHANGES.txt' in files:
      fullPath = '%s/CHANGES.txt' % root
      #print 'CHECK %s' % fullPath
      checkChangesContent(open(fullPath, encoding='UTF-8').read(), version, fullPath, False)

reChangesSectionHREF = re.compile('<a id="(.*?)".*?>(.*?)</a>', re.IGNORECASE)
reUnderbarNotDashHTML = re.compile(r'<li>(\s*(LUCENE)_\d\d\d\d+)')
reUnderbarNotDashTXT = re.compile(r'\s+((LUCENE)_\d\d\d\d+)', re.MULTILINE)


def checkChangesContent(s, version, name, isHTML):
  currentVersionTuple = versionToTuple(version, name)

  if isHTML and s.find('Release %s' % version) == -1:
    raise RuntimeError('did not see "Release %s" in %s' % (version, name))

  if isHTML:
    r = reUnderbarNotDashHTML
  else:
    r = reUnderbarNotDashTXT

  m = r.search(s)
  if m is not None:
    raise RuntimeError('incorrect issue (_ instead of -) in %s: %s' % (name, m.group(1)))

  if s.lower().find('not yet released') != -1:
    raise RuntimeError('saw "not yet released" in %s' % name)

  if not isHTML:
    sub = 'Lucene %s' % version
    if s.find(sub) == -1:
      # benchmark never seems to include release info:
      if name.find('/benchmark/') == -1:
        raise RuntimeError('did not see "%s" in %s' % (sub, name))

  if isHTML:
    # Make sure that a section only appears once under each release,
    # and that each release is not greater than the current version
    seenIDs = set()
    seenText = set()

    release = None
    for id, text in reChangesSectionHREF.findall(s):
      if text.lower().startswith('release '):
        release = text[8:].strip()
        seenText.clear()
        releaseTuple = versionToTuple(release, name)
        if releaseTuple > currentVersionTuple:
          raise RuntimeError('Future release %s is greater than %s in %s' % (release, version, name))
      if id in seenIDs:
        raise RuntimeError('%s has duplicate section "%s" under release "%s"' % (name, text, release))
      seenIDs.add(id)
      if text in seenText:
        raise RuntimeError('%s has duplicate section "%s" under release "%s"' % (name, text, release))
      seenText.add(text)


reVersion = re.compile(r'(\d+)\.(\d+)(?:\.(\d+))?\s*(-alpha|-beta|final|RC\d+)?\s*(?:\[.*\])?', re.IGNORECASE)


def versionToTuple(version, name):
  versionMatch = reVersion.match(version)
  if versionMatch is None:
    raise RuntimeError('Version %s in %s cannot be parsed' % (version, name))
  versionTuple = versionMatch.groups()
  while versionTuple[-1] is None or versionTuple[-1] == '':
    versionTuple = versionTuple[:-1]
  if versionTuple[-1].lower() == '-alpha':
    versionTuple = versionTuple[:-1] + ('0',)
  elif versionTuple[-1].lower() == '-beta':
    versionTuple = versionTuple[:-1] + ('1',)
  elif versionTuple[-1].lower() == 'final':
    versionTuple = versionTuple[:-2] + ('100',)
  elif versionTuple[-1].lower()[:2] == 'rc':
    versionTuple = versionTuple[:-2] + (versionTuple[-1][2:],)
  return tuple(int(x) if x is not None and x.isnumeric() else x for x in versionTuple)


reUnixPath = re.compile(r'\b[a-zA-Z_]+=(?:"(?:\\"|[^"])*"' + '|(?:\\\\.|[^"\'\\s])*' + r"|'(?:\\'|[^'])*')" \
                        + r'|(/(?:\\.|[^"\'\s])*)' \
                        + r'|("/(?:\\.|[^"])*")'   \
                        + r"|('/(?:\\.|[^'])*')")


def unix2win(matchobj):
  if matchobj.group(1) is not None: return cygwinWindowsRoot + matchobj.group()
  if matchobj.group(2) is not None: return '"%s%s' % (cygwinWindowsRoot, matchobj.group().lstrip('"'))
  if matchobj.group(3) is not None: return "'%s%s" % (cygwinWindowsRoot, matchobj.group().lstrip("'"))
  return matchobj.group()


def cygwinifyPaths(command):
  # The problem: Native Windows applications running under Cygwin can't
  # handle Cygwin's Unix-style paths.  However, environment variable
  # values are automatically converted, so only paths outside of
  # environment variable values should be converted to Windows paths.
  # Assumption: all paths will be absolute.
  if '; gradlew ' in command: command = reUnixPath.sub(unix2win, command)
  return command


def printFileContents(fileName):

  # Assume log file was written in system's default encoding, but
  # even if we are wrong, we replace errors ... the ASCII chars
  # (which is what we mostly care about eg for the test seed) should
  # still survive:
  txt = codecs.open(fileName, 'r', encoding=sys.getdefaultencoding(), errors='replace').read()

  # Encode to our output encoding (likely also system's default
  # encoding):
  bytes = txt.encode(sys.stdout.encoding, errors='replace')

  # Decode back to string and print... we should hit no exception here
  # since all errors have been replaced:
  print(codecs.getdecoder(sys.stdout.encoding)(bytes)[0])
  print()


def run(command, logFile):
  if cygwin: command = cygwinifyPaths(command)
  if os.system('%s > %s 2>&1' % (command, logFile)):
    logPath = os.path.abspath(logFile)
    print('\ncommand "%s" failed:' % command)
    printFileContents(logFile)
    raise RuntimeError('command "%s" failed; see log file %s' % (command, logPath))


def verifyDigests(artifact, urlString, tmpDir):
  print('    verify sha512 digest')
  sha512Expected, t = load(urlString + '.sha512').strip().split()
  if t != '*'+artifact:
    raise RuntimeError('SHA512 %s.sha512 lists artifact %s but expected *%s' % (urlString, t, artifact))

  s512 = hashlib.sha512()
  f = open('%s/%s' % (tmpDir, artifact), 'rb')
  while True:
    x = f.read(65536)
    if len(x) == 0:
      break
    s512.update(x)
  f.close()
  sha512Actual = s512.hexdigest()
  if sha512Actual != sha512Expected:
    raise RuntimeError('SHA512 digest mismatch for %s: expected %s but got %s' % (artifact, sha512Expected, sha512Actual))


def getDirEntries(urlString):
  if urlString.startswith('file:/') and not urlString.startswith('file://'):
    # stupid bogus ant URI
    urlString = "file:///" + urlString[6:]

  if urlString.startswith('file://'):
    path = urlString[7:]
    if path.endswith('/'):
      path = path[:-1]
    if cygwin: # Convert Windows path to Cygwin path
      path = re.sub(r'^/([A-Za-z]):/', r'/cygdrive/\1/', path)
    l = []
    for ent in os.listdir(path):
      entPath = '%s/%s' % (path, ent)
      if os.path.isdir(entPath):
        entPath += '/'
        ent += '/'
      l.append((ent, 'file://%s' % entPath))
    l.sort()
    return l
  else:
    links = getHREFs(urlString)
    for i, (text, subURL) in enumerate(links):
      if text == 'Parent Directory' or text == '..':
        return links[(i+1):]


def unpackAndVerify(java, tmpDir, artifact, gitRevision, version, testArgs):
  destDir = '%s/unpack' % tmpDir
  if os.path.exists(destDir):
    shutil.rmtree(destDir)
  os.makedirs(destDir)
  os.chdir(destDir)
  print('  unpack %s...' % artifact)
  unpackLogFile = '%s/lucene-unpack-%s.log' % (tmpDir, artifact)
  if artifact.endswith('.tar.gz') or artifact.endswith('.tgz'):
    run('tar xzf %s/%s' % (tmpDir, artifact), unpackLogFile)
  elif artifact.endswith('.zip'):
    run('unzip %s/%s' % (tmpDir, artifact), unpackLogFile)

  # make sure it unpacks to proper subdir
  l = os.listdir(destDir)
  expected = 'lucene-%s' % version
  if l != [expected]:
    raise RuntimeError('unpack produced entries %s; expected only %s' % (l, expected))

  unpackPath = '%s/%s' % (destDir, expected)
  verifyUnpacked(java, artifact, unpackPath, gitRevision, version, testArgs)
  return unpackPath

LUCENE_NOTICE = None
LUCENE_LICENSE = None


def is_in_list(in_folder, files, indent=4):
  for fileName in files:
    print("%sChecking %s" % (" "*indent, fileName))
    found = False
    for f in [fileName, fileName + '.txt', fileName + '.md']:
      if f in in_folder:
        in_folder.remove(f)
        found = True
    if not found:
      raise RuntimeError('file "%s" is missing' % fileName)


def verifyUnpacked(java, artifact, unpackPath, gitRevision, version, testArgs):
  global LUCENE_NOTICE
  global LUCENE_LICENSE

  os.chdir(unpackPath)
  isSrc = artifact.find('-src') != -1

  # Check text files in release
  print("  %s" % artifact)
  in_root_folder = list(filter(lambda x: x[0] != '.', os.listdir(unpackPath)))
  in_lucene_folder = []
  if isSrc:
    in_lucene_folder.extend(os.listdir(os.path.join(unpackPath, 'lucene')))
    is_in_list(in_root_folder, ['LICENSE', 'NOTICE', 'README'])
    is_in_list(in_lucene_folder, ['JRE_VERSION_MIGRATION', 'CHANGES', 'MIGRATE', 'SYSTEM_REQUIREMENTS'])
  else:
    is_in_list(in_root_folder, ['LICENSE', 'NOTICE', 'README', 'JRE_VERSION_MIGRATION', 'CHANGES',
                                'MIGRATE', 'SYSTEM_REQUIREMENTS'])

  if LUCENE_NOTICE is None:
    LUCENE_NOTICE = open('%s/NOTICE.txt' % unpackPath, encoding='UTF-8').read()
  if LUCENE_LICENSE is None:
    LUCENE_LICENSE = open('%s/LICENSE.txt' % unpackPath, encoding='UTF-8').read()

  # if not isSrc:
  #   # TODO: we should add verifyModule/verifySubmodule (e.g. analysis) here and recurse through
  #   expectedJARs = ()
  #
  #   for fileName in expectedJARs:
  #     fileName += '.jar'
  #     if fileName not in l:
  #       raise RuntimeError('lucene: file "%s" is missing from artifact %s' % (fileName, artifact))
  #     in_root_folder.remove(fileName)

<<<<<<< HEAD
  expected_folders = ['analysis', 'analysis.tests', 'backward-codecs', 'benchmark', 'classification', 'codecs', 'core', 'core.tests',
=======
  expected_folders = ['analysis', 'analysis.tests', 'backward-codecs', 'benchmark', 'benchmark-jmh', 'classification', 'codecs', 'core', 'core.tests',
>>>>>>> 75ae372b
                      'distribution.tests', 'demo', 'expressions', 'facet', 'grouping', 'highlighter', 'join',
                      'luke', 'memory', 'misc', 'monitor', 'queries', 'queryparser', 'replicator',
                      'sandbox', 'spatial-extras', 'spatial-test-fixtures', 'spatial3d', 'suggest', 'test-framework', 'licenses']
  if isSrc:
    expected_src_root_files = ['build.gradle', 'build-tools', 'CONTRIBUTING.md', 'dev-docs', 'dev-tools', 'gradle', 'gradlew',
                               'gradlew.bat', 'help', 'lucene', 'settings.gradle', 'versions.lock', 'versions.toml']
    expected_src_lucene_files = ['build.gradle', 'documentation', 'distribution', 'dev-docs']
    is_in_list(in_root_folder, expected_src_root_files)
    is_in_list(in_lucene_folder, expected_folders)
    is_in_list(in_lucene_folder, expected_src_lucene_files)
    if len(in_lucene_folder) > 0:
      raise RuntimeError('lucene: unexpected files/dirs in artifact %s lucene/ folder: %s' % (artifact, in_lucene_folder))
  else:
    is_in_list(in_root_folder, ['bin', 'docs', 'licenses', 'modules', 'modules-thirdparty', 'modules-test-framework'])

  if len(in_root_folder) > 0:
    raise RuntimeError('lucene: unexpected files/dirs in artifact %s: %s' % (artifact, in_root_folder))

  if isSrc:
    print('    make sure no JARs/WARs in src dist...')
    lines = os.popen('find . -name \\*.jar').readlines()
    if len(lines) != 0:
      print('    FAILED:')
      for line in lines:
        print('      %s' % line.strip())
      raise RuntimeError('source release has JARs...')
    lines = os.popen('find . -name \\*.war').readlines()
    if len(lines) != 0:
      print('    FAILED:')
      for line in lines:
        print('      %s' % line.strip())
      raise RuntimeError('source release has WARs...')

    validateCmd = './gradlew --no-daemon check -p lucene/documentation'
    print('    run "%s"' % validateCmd)
    java.run_java(validateCmd, '%s/validate.log' % unpackPath)

    print("    run tests w/ Java %s and testArgs='%s'..." % (BASE_JAVA_VERSION, testArgs))
    java.run_java('./gradlew --no-daemon test %s' % testArgs, '%s/test.log' % unpackPath)
    print("    compile jars w/ Java %s" % BASE_JAVA_VERSION)
    java.run_java('./gradlew --no-daemon jar -Dversion.release=%s' % version, '%s/compile.log' % unpackPath)
    testDemo(java.run_java, isSrc, version, BASE_JAVA_VERSION)

    if java.run_alt_javas:
      for run_alt_java, alt_java_version in zip(java.run_alt_javas, java.alt_java_versions):
        print("    run tests w/ Java %s and testArgs='%s'..." % (alt_java_version, testArgs))
        run_alt_java('./gradlew --no-daemon test %s' % testArgs, '%s/test.log' % unpackPath)
        print("    compile jars w/ Java %s" % alt_java_version)
        run_alt_java('./gradlew --no-daemon jar -Dversion.release=%s' % version, '%s/compile.log' % unpackPath)
        testDemo(run_alt_java, isSrc, version, alt_java_version)

    print('  confirm all releases have coverage in TestBackwardsCompatibility')
    confirmAllReleasesAreTestedForBackCompat(version, unpackPath)

  else:

    checkAllJARs(os.getcwd(), gitRevision, version)

    testDemo(java.run_java, isSrc, version, BASE_JAVA_VERSION)
    if java.run_alt_javas:
      for run_alt_java, alt_java_version in zip(java.run_alt_javas, java.alt_java_versions):
        testDemo(run_alt_java, isSrc, version, alt_java_version)

  testChangesText('.', version)


def testDemo(run_java, isSrc, version, jdk):
  if os.path.exists('index'):
    shutil.rmtree('index') # nuke any index from any previous iteration

  print('    test demo with %s...' % jdk)
  sep = ';' if cygwin else ':'
  if isSrc:
    # For source release, use the classpath for each module.
    classPath = ['lucene/core/build/libs/lucene-core-%s.jar' % version,
                 'lucene/demo/build/libs/lucene-demo-%s.jar' % version,
                 'lucene/analysis/common/build/libs/lucene-analyzers-common-%s.jar' % version,
                 'lucene/queryparser/build/libs/lucene-queryparser-%s.jar' % version]
    cp = sep.join(classPath)
    docsDir = 'lucene/core/src'
    checkIndexCmd = 'java -ea -cp "%s" org.apache.lucene.index.CheckIndex index' % cp
    indexFilesCmd = 'java -cp "%s" -Dsmoketester=true org.apache.lucene.demo.IndexFiles -index index -docs %s' % (cp, docsDir)
    searchFilesCmd = 'java -cp "%s" org.apache.lucene.demo.SearchFiles -index index -query lucene' % cp
  else:
    # For binary release, set up module path.
    cp = "--module-path %s" % (sep.join(["modules", "modules-thirdparty"]))
    docsDir = 'docs'
    checkIndexCmd = 'java -ea %s --module org.apache.lucene.core/org.apache.lucene.index.CheckIndex index' % cp
    indexFilesCmd = 'java -Dsmoketester=true %s --module org.apache.lucene.demo/org.apache.lucene.demo.IndexFiles -index index -docs %s' % (cp, docsDir)
    searchFilesCmd = 'java %s --module org.apache.lucene.demo/org.apache.lucene.demo.SearchFiles -index index -query lucene' % cp

  run_java(indexFilesCmd, 'index.log')
  run_java(searchFilesCmd, 'search.log')
  reMatchingDocs = re.compile('(\d+) total matching documents')
  m = reMatchingDocs.search(open('search.log', encoding='UTF-8').read())
  if m is None:
    raise RuntimeError('lucene demo\'s SearchFiles found no results')
  else:
    numHits = int(m.group(1))
    if numHits < 100:
      raise RuntimeError('lucene demo\'s SearchFiles found too few results: %s' % numHits)
    print('      got %d hits for query "lucene"' % numHits)

  print('    checkindex with %s...' % jdk)
  run_java(checkIndexCmd, 'checkindex.log')
  s = open('checkindex.log').read()
  m = re.search(r'^\s+version=(.*?)$', s, re.MULTILINE)
  if m is None:
    raise RuntimeError('unable to locate version=NNN output from CheckIndex; see checkindex.log')
  actualVersion = m.group(1)
  if removeTrailingZeros(actualVersion) != removeTrailingZeros(version):
    raise RuntimeError('wrong version from CheckIndex: got "%s" but expected "%s"' % (actualVersion, version))


def removeTrailingZeros(version):
  return re.sub(r'(\.0)*$', '', version)


def checkMaven(baseURL, tmpDir, gitRevision, version, isSigned, keysFile):
  print('    download artifacts')
  artifacts = []
  artifactsURL = '%s/lucene/maven/org/apache/lucene/' % baseURL
  targetDir = '%s/maven/org/apache/lucene' % tmpDir
  if not os.path.exists(targetDir):
    os.makedirs(targetDir)
  crawl(artifacts, artifactsURL, targetDir)
  print()
  verifyPOMperBinaryArtifact(artifacts, version)
  verifyMavenDigests(artifacts)
  checkJavadocAndSourceArtifacts(artifacts, version)
  verifyDeployedPOMsCoordinates(artifacts, version)
  if isSigned:
    verifyMavenSigs(tmpDir, artifacts, keysFile)

  distFiles = getBinaryDistFiles(tmpDir, version, baseURL)
  checkIdenticalMavenArtifacts(distFiles, artifacts, version)

  checkAllJARs('%s/maven/org/apache/lucene' % tmpDir, gitRevision, version)


def getBinaryDistFiles(tmpDir, version, baseURL):
  distribution = 'lucene-%s.tgz' % version
  if not os.path.exists('%s/%s' % (tmpDir, distribution)):
    distURL = '%s/lucene/%s' % (baseURL, distribution)
    print('    download %s...' % distribution, end=' ')
    scriptutil.download(distribution, distURL, tmpDir, force_clean=FORCE_CLEAN)
  destDir = '%s/unpack-lucene-getBinaryDistFiles' % tmpDir
  if os.path.exists(destDir):
    shutil.rmtree(destDir)
  os.makedirs(destDir)
  os.chdir(destDir)
  print('    unpack %s...' % distribution)
  unpackLogFile = '%s/unpack-%s-getBinaryDistFiles.log' % (tmpDir, distribution)
  run('tar xzf %s/%s' % (tmpDir, distribution), unpackLogFile)
  distributionFiles = []
  for root, dirs, files in os.walk(destDir):
    distributionFiles.extend([os.path.join(root, file) for file in files])
  return distributionFiles


def checkJavadocAndSourceArtifacts(artifacts, version):
  print('    check for javadoc and sources artifacts...')
  for artifact in artifacts:
    if artifact.endswith(version + '.jar'):
      javadocJar = artifact[:-4] + '-javadoc.jar'
      if javadocJar not in artifacts:
        raise RuntimeError('missing: %s' % javadocJar)
      sourcesJar = artifact[:-4] + '-sources.jar'
      if sourcesJar not in artifacts:
        raise RuntimeError('missing: %s' % sourcesJar)


def getZipFileEntries(fileName):
  entries = []
  with zipfile.ZipFile(fileName) as zf:
    for zi in zf.infolist():
      entries.append(zi.filename)
  # Sort by name:
  entries.sort()
  return entries


def checkIdenticalMavenArtifacts(distFiles, artifacts, version):
  print('    verify that Maven artifacts are same as in the binary distribution...')
  reJarWar = re.compile(r'%s\.[wj]ar$' % version)  # exclude *-javadoc.jar and *-sources.jar
  distFilenames = dict()
  for file in distFiles:
    baseName = os.path.basename(file)
    distFilenames[baseName] = file
  for artifact in artifacts:
    if reJarWar.search(artifact):
      artifactFilename = os.path.basename(artifact)
      if artifactFilename not in distFilenames:
        raise RuntimeError('Maven artifact %s is not present in lucene binary distribution' % artifact)
      else:
        identical = filecmp.cmp(artifact, distFilenames[artifactFilename], shallow=False)
        if not identical:
          raise RuntimeError('Maven artifact %s is not identical to %s in lucene binary distribution'
                % (artifact, distFilenames[artifactFilename]))


def verifyMavenDigests(artifacts):
  print("    verify Maven artifacts' md5/sha1 digests...")
  reJarWarPom = re.compile(r'\.(?:[wj]ar|pom)$')
  for artifactFile in [a for a in artifacts if reJarWarPom.search(a)]:
    if artifactFile + '.md5' not in artifacts:
      raise RuntimeError('missing: MD5 digest for %s' % artifactFile)
    if artifactFile + '.sha1' not in artifacts:
      raise RuntimeError('missing: SHA1 digest for %s' % artifactFile)
    with open(artifactFile + '.md5', encoding='UTF-8') as md5File:
      md5Expected = md5File.read().strip()
    with open(artifactFile + '.sha1', encoding='UTF-8') as sha1File:
      sha1Expected = sha1File.read().strip()
    md5 = hashlib.md5()
    sha1 = hashlib.sha1()
    inputFile = open(artifactFile, 'rb')
    while True:
      bytes = inputFile.read(65536)
      if len(bytes) == 0:
        break
      md5.update(bytes)
      sha1.update(bytes)
    inputFile.close()
    md5Actual = md5.hexdigest()
    sha1Actual = sha1.hexdigest()
    if md5Actual != md5Expected:
      raise RuntimeError('MD5 digest mismatch for %s: expected %s but got %s'
                         % (artifactFile, md5Expected, md5Actual))
    if sha1Actual != sha1Expected:
      raise RuntimeError('SHA1 digest mismatch for %s: expected %s but got %s'
                         % (artifactFile, sha1Expected, sha1Actual))


def getPOMcoordinate(treeRoot):
  namespace = '{http://maven.apache.org/POM/4.0.0}'
  groupId = treeRoot.find('%sgroupId' % namespace)
  if groupId is None:
    groupId = treeRoot.find('{0}parent/{0}groupId'.format(namespace))
  groupId = groupId.text.strip()
  artifactId = treeRoot.find('%sartifactId' % namespace).text.strip()
  version = treeRoot.find('%sversion' % namespace)
  if version is None:
    version = treeRoot.find('{0}parent/{0}version'.format(namespace))
  version = version.text.strip()
  packaging = treeRoot.find('%spackaging' % namespace)
  packaging = 'jar' if packaging is None else packaging.text.strip()
  return groupId, artifactId, packaging, version


def verifyMavenSigs(tmpDir, artifacts, keysFile):
  print('    verify maven artifact sigs', end=' ')

  # Set up clean gpg world; import keys file:
  gpgHomeDir = '%s/lucene.gpg' % tmpDir
  if os.path.exists(gpgHomeDir):
    shutil.rmtree(gpgHomeDir)
  os.makedirs(gpgHomeDir, 0o700)
  run('gpg --homedir %s --import %s' % (gpgHomeDir, keysFile),
      '%s/lucene.gpg.import.log' % tmpDir)

  reArtifacts = re.compile(r'\.(?:pom|[jw]ar)$')
  for artifactFile in [a for a in artifacts if reArtifacts.search(a)]:
    artifact = os.path.basename(artifactFile)
    sigFile = '%s.asc' % artifactFile
    # Test sig (this is done with a clean brand-new GPG world)
    logFile = '%s/lucene.%s.gpg.verify.log' % (tmpDir, artifact)
    run('gpg --display-charset utf-8 --homedir %s --verify %s %s' % (gpgHomeDir, sigFile, artifactFile),
        logFile)

    # Forward any GPG warnings, except the expected one (since it's a clean world)
    print_warnings_in_file(logFile)

    # Test trust (this is done with the real users config)
    run('gpg --import %s' % keysFile,
        '%s/lucene.gpg.trust.import.log' % tmpDir)
    logFile = '%s/lucene.%s.gpg.trust.log' % (tmpDir, artifact)
    run('gpg --display-charset utf-8 --verify %s %s' % (sigFile, artifactFile), logFile)
    # Forward any GPG warnings:
    print_warnings_in_file(logFile)

    sys.stdout.write('.')
  print()


def print_warnings_in_file(file):
  with open(file) as f:
    for line in f.readlines():
      if line.lower().find('warning') != -1 \
          and line.find('WARNING: This key is not certified with a trusted signature') == -1 \
              and line.find('WARNING: using insecure memory') == -1:
        print('      GPG: %s' % line.strip())


def verifyPOMperBinaryArtifact(artifacts, version):
  print('    verify that each binary artifact has a deployed POM...')
  reBinaryJarWar = re.compile(r'%s\.[jw]ar$' % re.escape(version))
  for artifact in [a for a in artifacts if reBinaryJarWar.search(a)]:
    POM = artifact[:-4] + '.pom'
    if POM not in artifacts:
      raise RuntimeError('missing: POM for %s' % artifact)


def verifyDeployedPOMsCoordinates(artifacts, version):
  """
  verify that each POM's coordinate (drawn from its content) matches
  its filepath, and verify that the corresponding artifact exists.
  """
  print("    verify deployed POMs' coordinates...")
  for POM in [a for a in artifacts if a.endswith('.pom')]:
    treeRoot = ET.parse(POM).getroot()
    groupId, artifactId, packaging, POMversion = getPOMcoordinate(treeRoot)
    POMpath = '%s/%s/%s/%s-%s.pom' \
            % (groupId.replace('.', '/'), artifactId, version, artifactId, version)
    if not POM.endswith(POMpath):
      raise RuntimeError("Mismatch between POM coordinate %s:%s:%s and filepath: %s"
                        % (groupId, artifactId, POMversion, POM))
    # Verify that the corresponding artifact exists
    artifact = POM[:-3] + packaging
    if artifact not in artifacts:
      raise RuntimeError('Missing corresponding .%s artifact for POM %s' % (packaging, POM))


def crawl(downloadedFiles, urlString, targetDir, exclusions=set()):
  for text, subURL in getDirEntries(urlString):
    if text not in exclusions:
      path = os.path.join(targetDir, text)
      if text.endswith('/'):
        if not os.path.exists(path):
          os.makedirs(path)
        crawl(downloadedFiles, subURL, path, exclusions)
      else:
        if not os.path.exists(path) or FORCE_CLEAN:
          scriptutil.download(text, subURL, targetDir, quiet=True, force_clean=FORCE_CLEAN)
        downloadedFiles.append(path)
        sys.stdout.write('.')


def make_java_config(parser, alt_java_homes):
  def _make_runner(java_home, is_base_version=False):
    if cygwin:
      java_home = subprocess.check_output('cygpath -u "%s"' % java_home, shell=True).decode('utf-8').strip()
    cmd_prefix = 'export JAVA_HOME="%s" PATH="%s/bin:$PATH" JAVACMD="%s/bin/java"' % \
                 (java_home, java_home, java_home)
    s = subprocess.check_output('%s; java -version' % cmd_prefix,
                                shell=True, stderr=subprocess.STDOUT).decode('utf-8')

    actual_version = re.search(r'version "([1-9][0-9]*)', s).group(1)
    print('Java %s JAVA_HOME=%s' % (actual_version, java_home))

    # validate Java version
    if is_base_version:
      if BASE_JAVA_VERSION != actual_version:
        parser.error('got wrong base version for java %s:\n%s' % (BASE_JAVA_VERSION, s))
    else:
      if int(actual_version) < int(BASE_JAVA_VERSION):
        parser.error('got wrong version for java %s, less than base version %s:\n%s' % (actual_version, BASE_JAVA_VERSION, s))

    def run_java(cmd, logfile):
      run('%s; %s' % (cmd_prefix, cmd), logfile)

    return run_java, actual_version

  java_home =  os.environ.get('JAVA_HOME')
  if java_home is None:
    parser.error('JAVA_HOME must be set')
  run_java, _ = _make_runner(java_home, True)
  run_alt_javas = []
  alt_java_versions = []
  if alt_java_homes:
    for alt_java_home in alt_java_homes:
      run_alt_java, version = _make_runner(alt_java_home)
      run_alt_javas.append(run_alt_java)
      alt_java_versions.append(version)

  jc = namedtuple('JavaConfig', 'run_java java_home run_alt_javas alt_java_homes alt_java_versions')
  return jc(run_java, java_home, run_alt_javas, alt_java_homes, alt_java_versions)

version_re = re.compile(r'(\d+\.\d+\.\d+(-ALPHA|-BETA)?)')
revision_re = re.compile(r'rev-([a-f\d]+)')

def parse_config():
  epilogue = textwrap.dedent('''
    Example usage:
    python3 -u dev-tools/scripts/smokeTestRelease.py https://dist.apache.org/repos/dist/dev/lucene/lucene-9.0.0-RC1-rev-c7510a0...
  ''')
  description = 'Utility to test a release.'
  parser = argparse.ArgumentParser(description=description, epilog=epilogue,
                                   formatter_class=argparse.RawDescriptionHelpFormatter)
  parser.add_argument('--tmp-dir', metavar='PATH',
                      help='Temporary directory to test inside, defaults to /tmp/smoke_lucene_$version_$revision')
  parser.add_argument('--not-signed', dest='is_signed', action='store_false', default=True,
                      help='Indicates the release is not signed')
  parser.add_argument('--local-keys', metavar='PATH',
                      help='Uses local KEYS file instead of fetching from https://archive.apache.org/dist/lucene/KEYS')
  parser.add_argument('--revision',
                      help='GIT revision number that release was built with, defaults to that in URL')
  parser.add_argument('--version', metavar='X.Y.Z(-ALPHA|-BETA)?',
                      help='Version of the release, defaults to that in URL')
  parser.add_argument('--test-alternative-java', action='append',
                      help='Path to alternative Java home directory, to run tests with if specified')
  parser.add_argument('--download-only', action='store_true', default=False,
                      help='Only perform download and sha hash check steps')
  parser.add_argument('url', help='Url pointing to release to test')
  parser.add_argument('test_args', nargs=argparse.REMAINDER,
                      help='Arguments to pass to gradle for testing, e.g. -Dwhat=ever.')
  c = parser.parse_args()

  if c.version is not None:
    if not version_re.match(c.version):
      parser.error('version "%s" does not match format X.Y.Z[-ALPHA|-BETA]' % c.version)
  else:
    version_match = version_re.search(c.url)
    if version_match is None:
      parser.error('Could not find version in URL')
    c.version = version_match.group(1)

  if c.revision is None:
    revision_match = revision_re.search(c.url)
    if revision_match is None:
      parser.error('Could not find revision in URL')
    c.revision = revision_match.group(1)
    print('Revision: %s' % c.revision)

  if c.local_keys is not None and not os.path.exists(c.local_keys):
    parser.error('Local KEYS file "%s" not found' % c.local_keys)

  c.java = make_java_config(parser, c.test_alternative_java)

  if c.tmp_dir:
    c.tmp_dir = os.path.abspath(c.tmp_dir)
  else:
    tmp = '/tmp/smoke_lucene_%s_%s' % (c.version, c.revision)
    c.tmp_dir = tmp
    i = 1
    while os.path.exists(c.tmp_dir):
      c.tmp_dir = tmp + '_%d' % i
      i += 1

  return c

reVersion1 = re.compile(r'\>(\d+)\.(\d+)\.(\d+)(-alpha|-beta)?/\<', re.IGNORECASE)
reVersion2 = re.compile(r'-(\d+)\.(\d+)\.(\d+)(-alpha|-beta)?\.', re.IGNORECASE)

def getAllLuceneReleases():
  s = load('https://archive.apache.org/dist/lucene/java')

  releases = set()
  for r in reVersion1, reVersion2:
    for tup in r.findall(s):
      if tup[-1].lower() == '-alpha':
        tup = tup[:3] + ('0',)
      elif tup[-1].lower() == '-beta':
        tup = tup[:3] + ('1',)
      elif tup[-1] == '':
        tup = tup[:3]
      else:
        raise RuntimeError('failed to parse version: %s' % tup[-1])
      releases.add(tuple(int(x) for x in tup))

  l = list(releases)
  l.sort()
  return l


def confirmAllReleasesAreTestedForBackCompat(smokeVersion, unpackPath):

  print('    find all past Lucene releases...')
  allReleases = getAllLuceneReleases()
  #for tup in allReleases:
  #  print('  %s' % '.'.join(str(x) for x in tup))

  testedIndicesPaths = glob.glob('%s/lucene/backward-codecs/src/test/org/apache/lucene/backward_index/*-cfs.zip' % unpackPath)
  testedIndices = set()

  reIndexName = re.compile(r'^[^.]*.(.*?)-cfs.zip')
  for name in testedIndicesPaths:
    basename = os.path.basename(name)
    version = reIndexName.fullmatch(basename).group(1)
    tup = tuple(version.split('.'))
    if len(tup) == 3:
      # ok
      tup = tuple(int(x) for x in tup)
    elif tup == ('4', '0', '0', '1'):
      # CONFUSING: this is the 4.0.0-alpha index??
      tup = 4, 0, 0, 0
    elif tup == ('4', '0', '0', '2'):
      # CONFUSING: this is the 4.0.0-beta index??
      tup = 4, 0, 0, 1
    elif basename == 'unsupported.5x-with-4x-segments-cfs.zip':
      # Mixed version test case; ignore it for our purposes because we only
      # tally up the "tests single Lucene version" indices
      continue
    elif basename == 'unsupported.5.0.0.singlesegment-cfs.zip':
      tup = 5, 0, 0
    else:
      raise RuntimeError('could not parse version %s' % name)

    testedIndices.add(tup)

  l = list(testedIndices)
  l.sort()
  if False:
    for release in l:
      print('  %s' % '.'.join(str(x) for x in release))

  allReleases = set(allReleases)

  for x in testedIndices:
    if x not in allReleases:
      # Curious: we test 1.9.0 index but it's not in the releases (I think it was pulled because of nasty bug?)
      if x != (1, 9, 0):
        raise RuntimeError('tested version=%s but it was not released?' % '.'.join(str(y) for y in x))

  notTested = []
  for x in allReleases:
    if x not in testedIndices:
      releaseVersion = '.'.join(str(y) for y in x)
      if releaseVersion in ('1.4.3', '1.9.1', '2.3.1', '2.3.2'):
        # Exempt the dark ages indices
        continue
      if x >= tuple(int(y) for y in smokeVersion.split('.')):
        # Exempt versions not less than the one being smoke tested
        print('      Backcompat testing not required for release %s because it\'s not less than %s'
              % (releaseVersion, smokeVersion))
        continue
      notTested.append(x)

  if len(notTested) > 0:
    notTested.sort()
    print('Releases that don\'t seem to be tested:')
    failed = True
    for x in notTested:
      print('  %s' % '.'.join(str(y) for y in x))
    raise RuntimeError('some releases are not tested by TestBackwardsCompatibility?')
  else:
    print('    success!')


def main():
  c = parse_config()

  # Pick <major>.<minor> part of version and require script to be from same branch
  scriptVersion = re.search(r'((\d+).(\d+)).(\d+)', scriptutil.find_current_version()).group(1).strip()
  if not c.version.startswith(scriptVersion + '.'):
    raise RuntimeError('smokeTestRelease.py for %s.X is incompatible with a %s release.' % (scriptVersion, c.version))

  print('NOTE: output encoding is %s' % sys.stdout.encoding)
  smokeTest(c.java, c.url, c.revision, c.version, c.tmp_dir, c.is_signed, c.local_keys, ' '.join(c.test_args),
            downloadOnly=c.download_only)


def smokeTest(java, baseURL, gitRevision, version, tmpDir, isSigned, local_keys, testArgs, downloadOnly=False):
  startTime = datetime.datetime.now()

  # Tests annotated @Nightly are more resource-intensive but often cover
  # important code paths. They're disabled by default to preserve a good
  # developer experience, but we enable them for smoke tests where we want good
  # coverage.
  testArgs = '-Dtests.nightly=true %s' % testArgs

  # We also enable GUI tests in smoke tests (LUCENE-10531)
  testArgs = '-Dtests.gui=true %s' % testArgs

  # Tests annotated @Nightly are more resource-intensive but often cover
  # important code paths. They're disabled by default to preserve a good
  # developer experience, but we enable them for smoke tests where we want good
  # coverage.
  testArgs = '-Dtests.nightly=true %s' % testArgs

  # We also enable GUI tests in smoke tests (LUCENE-10531)
  testArgs = '-Dtests.gui=true %s' % testArgs

  if FORCE_CLEAN:
    if os.path.exists(tmpDir):
      raise RuntimeError('temp dir %s exists; please remove first' % tmpDir)

  if not os.path.exists(tmpDir):
    os.makedirs(tmpDir)

  lucenePath = None
  print()
  print('Load release URL "%s"...' % baseURL)
  newBaseURL = unshortenURL(baseURL)
  if newBaseURL != baseURL:
    print('  unshortened: %s' % newBaseURL)
    baseURL = newBaseURL

  for text, subURL in getDirEntries(baseURL):
    if text.lower().find('lucene') != -1:
      lucenePath = subURL

  if lucenePath is None:
    raise RuntimeError('could not find lucene subdir')

  print()
  print('Get KEYS...')
  if local_keys is not None:
    print("    Using local KEYS file %s" % local_keys)
    keysFile = local_keys
  else:
    keysFileURL = "https://archive.apache.org/dist/lucene/KEYS"
    print("    Downloading online KEYS file %s" % keysFileURL)
    scriptutil.download('KEYS', keysFileURL, tmpDir, force_clean=FORCE_CLEAN)
    keysFile = '%s/KEYS' % (tmpDir)

  print()
  print('Test Lucene...')
  checkSigs(lucenePath, version, tmpDir, isSigned, keysFile)
  if not downloadOnly:
    unpackAndVerify(java, tmpDir, 'lucene-%s.tgz' % version, gitRevision, version, testArgs)
    unpackAndVerify(java, tmpDir, 'lucene-%s-src.tgz' % version, gitRevision, version, testArgs)
    print()
    print('Test Maven artifacts...')
    checkMaven(baseURL, tmpDir, gitRevision, version, isSigned, keysFile)
  else:
    print("\nLucene test done (--download-only specified)")

  print('\nSUCCESS! [%s]\n' % (datetime.datetime.now() - startTime))


if __name__ == '__main__':
  try:
    main()
  except KeyboardInterrupt:
    print('Keyboard interrupt...exiting')
<|MERGE_RESOLUTION|>--- conflicted
+++ resolved
@@ -39,11 +39,7 @@
 from collections import namedtuple
 import scriptutil
 
-<<<<<<< HEAD
-BASE_JAVA_VERSION = "11"
-=======
 BASE_JAVA_VERSION = "21"
->>>>>>> 75ae372b
 
 # This tool expects to find /lucene off the base URL.  You
 # must have a working gpg, tar, unzip in your path.  This has been
@@ -581,11 +577,7 @@
   #       raise RuntimeError('lucene: file "%s" is missing from artifact %s' % (fileName, artifact))
   #     in_root_folder.remove(fileName)
 
-<<<<<<< HEAD
-  expected_folders = ['analysis', 'analysis.tests', 'backward-codecs', 'benchmark', 'classification', 'codecs', 'core', 'core.tests',
-=======
   expected_folders = ['analysis', 'analysis.tests', 'backward-codecs', 'benchmark', 'benchmark-jmh', 'classification', 'codecs', 'core', 'core.tests',
->>>>>>> 75ae372b
                       'distribution.tests', 'demo', 'expressions', 'facet', 'grouping', 'highlighter', 'join',
                       'luke', 'memory', 'misc', 'monitor', 'queries', 'queryparser', 'replicator',
                       'sandbox', 'spatial-extras', 'spatial-test-fixtures', 'spatial3d', 'suggest', 'test-framework', 'licenses']
@@ -1149,15 +1141,6 @@
   # We also enable GUI tests in smoke tests (LUCENE-10531)
   testArgs = '-Dtests.gui=true %s' % testArgs
 
-  # Tests annotated @Nightly are more resource-intensive but often cover
-  # important code paths. They're disabled by default to preserve a good
-  # developer experience, but we enable them for smoke tests where we want good
-  # coverage.
-  testArgs = '-Dtests.nightly=true %s' % testArgs
-
-  # We also enable GUI tests in smoke tests (LUCENE-10531)
-  testArgs = '-Dtests.gui=true %s' % testArgs
-
   if FORCE_CLEAN:
     if os.path.exists(tmpDir):
       raise RuntimeError('temp dir %s exists; please remove first' % tmpDir)
