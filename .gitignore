--- conflicted
+++ resolved
@@ -10,13 +10,9 @@
 
 # IntelliJ IDEA
 /.idea/
-<<<<<<< HEAD
 # IntelliJ creates this folder, ignore.
-=======
-#    IntelliJ creates this folder, ignore.
+/build-tools/build-infra/out/
 /dev-tools/missing-doclet/out/
->>>>>>> 16f3aa52
-/build-tools/build-infra/out/
 
 # Eclipse
 /.project
