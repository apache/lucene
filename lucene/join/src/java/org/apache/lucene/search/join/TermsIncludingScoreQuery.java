--- conflicted
+++ resolved
@@ -183,17 +183,9 @@
 
         TermsEnum segmentTermsEnum = terms.iterator();
         if (multipleValuesPerDocument) {
-<<<<<<< HEAD
-          return new MVInOrderScorer(
-              this, segmentTermsEnum, context.reader().maxDoc(), cost, boost);
-        } else {
-          return new SVInOrderScorer(
-              this, segmentTermsEnum, context.reader().maxDoc(), cost, boost);
-=======
           scorer = new MVInOrderScorer(segmentTermsEnum, context.reader().maxDoc(), cost, boost);
         } else {
           scorer = new SVInOrderScorer(segmentTermsEnum, context.reader().maxDoc(), cost, boost);
->>>>>>> 75ae372b
         }
         return new DefaultScorerSupplier(scorer);
       }
@@ -212,13 +204,7 @@
     final long cost;
     final float boost;
 
-<<<<<<< HEAD
-    SVInOrderScorer(Weight weight, TermsEnum termsEnum, int maxDoc, long cost, float boost)
-        throws IOException {
-      super(weight);
-=======
     SVInOrderScorer(TermsEnum termsEnum, int maxDoc, long cost, float boost) throws IOException {
->>>>>>> 75ae372b
       FixedBitSet matchingDocs = new FixedBitSet(maxDoc);
       this.scores = new float[maxDoc];
       fillDocsAndScores(matchingDocs, termsEnum);
@@ -273,14 +259,8 @@
   // related documents.
   class MVInOrderScorer extends SVInOrderScorer {
 
-<<<<<<< HEAD
-    MVInOrderScorer(Weight weight, TermsEnum termsEnum, int maxDoc, long cost, float boost)
-        throws IOException {
-      super(weight, termsEnum, maxDoc, cost, boost);
-=======
     MVInOrderScorer(TermsEnum termsEnum, int maxDoc, long cost, float boost) throws IOException {
       super(termsEnum, maxDoc, cost, boost);
->>>>>>> 75ae372b
     }
 
     @Override
