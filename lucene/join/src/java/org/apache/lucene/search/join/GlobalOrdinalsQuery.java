--- conflicted
+++ resolved
@@ -216,11 +216,7 @@
         SortedDocValues values,
         DocIdSetIterator approximationScorer,
         LongValues segmentOrdToGlobalOrdLookup) {
-<<<<<<< HEAD
-      super(weight, values, approximationScorer, 1);
-=======
       super(values, approximationScorer, 1);
->>>>>>> 75ae372b
       this.score = score;
       this.foundOrds = foundOrds;
       this.segmentOrdToGlobalOrdLookup = segmentOrdToGlobalOrdLookup;
@@ -259,11 +255,7 @@
         LongBitSet foundOrds,
         SortedDocValues values,
         DocIdSetIterator approximationScorer) {
-<<<<<<< HEAD
-      super(weight, values, approximationScorer, 1);
-=======
       super(values, approximationScorer, 1);
->>>>>>> 75ae372b
       this.score = score;
       this.foundOrds = foundOrds;
     }
