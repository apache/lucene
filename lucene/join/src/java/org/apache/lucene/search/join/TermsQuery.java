--- conflicted
+++ resolved
@@ -95,11 +95,7 @@
   }
 
   @Override
-<<<<<<< HEAD
-  public long getTermsCount() throws IOException {
-=======
   public long getTermsCount() {
->>>>>>> 75ae372b
     return terms.size();
   }
 
