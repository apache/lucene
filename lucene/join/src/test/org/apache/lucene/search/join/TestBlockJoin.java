--- conflicted
+++ resolved
@@ -159,22 +159,14 @@
         new ParentChildrenBlockJoinQuery(
             parentsFilter, childQuery.build(), topDocs.scoreDocs[0].doc);
     TopDocs matchingChildren = s.search(childrenQuery, 1);
-<<<<<<< HEAD
-    assertEquals(1, matchingChildren.totalHits.value);
-=======
     assertEquals(1, matchingChildren.totalHits.value());
->>>>>>> 75ae372b
     assertEquals("java", s.storedFields().document(matchingChildren.scoreDocs[0].doc).get("skill"));
 
     childrenQuery =
         new ParentChildrenBlockJoinQuery(
             parentsFilter, childQuery.build(), topDocs.scoreDocs[1].doc);
     matchingChildren = s.search(childrenQuery, 1);
-<<<<<<< HEAD
-    assertEquals(1, matchingChildren.totalHits.value);
-=======
     assertEquals(1, matchingChildren.totalHits.value());
->>>>>>> 75ae372b
     assertEquals("java", s.storedFields().document(matchingChildren.scoreDocs[0].doc).get("skill"));
 
     r.close();
@@ -241,21 +233,13 @@
         new ParentChildrenBlockJoinQuery(
             parentsFilter, childQuery.build(), topDocs.scoreDocs[0].doc);
     TopDocs matchingChildren = s.search(childrenQuery, 1);
-<<<<<<< HEAD
-    assertEquals(1, matchingChildren.totalHits.value);
-=======
     assertEquals(1, matchingChildren.totalHits.value());
->>>>>>> 75ae372b
     assertEquals("java", s.storedFields().document(matchingChildren.scoreDocs[0].doc).get("skill"));
 
     childrenQuery =
         new ParentChildrenBlockJoinQuery(
             parentsFilter, childQuery.build(), topDocs.scoreDocs[1].doc);
     matchingChildren = s.search(childrenQuery, 1);
-<<<<<<< HEAD
-    assertEquals(1, matchingChildren.totalHits.value);
-    assertEquals("java", s.storedFields().document(matchingChildren.scoreDocs[0].doc).get("skill"));
-=======
     assertEquals(1, matchingChildren.totalHits.value());
     assertEquals("java", s.storedFields().document(matchingChildren.scoreDocs[0].doc).get("skill"));
 
@@ -291,7 +275,6 @@
     BitSetProducer parentsFilter =
         new QueryBitSetProducer(new TermQuery(new Term("docType", "_parent")));
     CheckJoinIndex.check(r, parentsFilter);
->>>>>>> 75ae372b
 
     DiversifyingChildrenFloatKnnVectorQuery childKnnJoin =
         new DiversifyingChildrenFloatKnnVectorQuery(
@@ -312,54 +295,6 @@
     dir.close();
   }
 
-  public void testSimpleKnn() throws Exception {
-
-    final Directory dir = newDirectory();
-    final RandomIndexWriter w =
-        new RandomIndexWriter(
-            random(), dir, newIndexWriterConfig().setMergePolicy(newMergePolicy(random(), false)));
-
-    final List<Document> docs = new ArrayList<>();
-
-    docs.add(makeVector("vector", "parent1", new float[] {1f, 2f, 3f}));
-    docs.add(makeVector("vector", "parent1", new float[] {3f, 3f, 3f}));
-    docs.add(makeParent("parent1"));
-    w.addDocuments(docs);
-
-    docs.clear();
-    docs.add(makeVector("vector", "parent2", new float[] {0f, 0f, 1f}));
-    docs.add(makeVector("vector", "parent2", new float[] {1f, 1f, 1f}));
-    docs.add(makeParent("parent2"));
-    w.addDocuments(docs);
-
-    IndexReader r = w.getReader();
-    w.close();
-    IndexSearcher s = newSearcher(r, false);
-
-    // Create a filter that defines "parent" documents in the index
-    BitSetProducer parentsFilter =
-        new QueryBitSetProducer(new TermQuery(new Term("docType", "_parent")));
-    CheckJoinIndex.check(r, parentsFilter);
-
-    DiversifyingChildrenFloatKnnVectorQuery childKnnJoin =
-        new DiversifyingChildrenFloatKnnVectorQuery(
-            "vector", new float[] {4f, 4f, 4f}, null, 3, parentsFilter);
-
-    TopDocs topDocs = s.search(childKnnJoin, 5);
-    assertEquals(2, topDocs.totalHits.value);
-    Document childDoc = s.storedFields().document(topDocs.scoreDocs[0].doc);
-    assertEquals("parent1", childDoc.get("my_parent_id"));
-    assertEquals(
-        topDocs.scoreDocs[0].score,
-        VectorSimilarityFunction.EUCLIDEAN.compare(
-            new float[] {4f, 4f, 4f}, new float[] {3f, 3f, 3f}),
-        1e-7);
-    childDoc = s.storedFields().document(topDocs.scoreDocs[1].doc);
-    assertEquals("parent2", childDoc.get("my_parent_id"));
-    r.close();
-    dir.close();
-  }
-
   public void testSimple() throws Exception {
 
     final Directory dir = newDirectory();
@@ -411,11 +346,7 @@
 
     TopDocs topDocs = s.search(fullQuery.build(), 1);
     // assertEquals(1, results.totalHitCount);
-<<<<<<< HEAD
-    assertEquals(1, topDocs.totalHits.value);
-=======
     assertEquals(1, topDocs.totalHits.value());
->>>>>>> 75ae372b
     Document parentDoc = s.storedFields().document(topDocs.scoreDocs[0].doc);
     assertEquals("Lisa", parentDoc.get("name"));
 
@@ -423,11 +354,7 @@
         new ParentChildrenBlockJoinQuery(
             parentsFilter, childQuery.build(), topDocs.scoreDocs[0].doc);
     TopDocs matchingChildren = s.search(childrenQuery, 1);
-<<<<<<< HEAD
-    assertEquals(1, matchingChildren.totalHits.value);
-=======
     assertEquals(1, matchingChildren.totalHits.value());
->>>>>>> 75ae372b
     assertEquals("java", s.storedFields().document(matchingChildren.scoreDocs[0].doc).get("skill"));
 
     // System.out.println("TEST: now test up");
@@ -440,11 +367,7 @@
 
     // System.out.println("FULL: " + fullChildQuery);
     TopDocs hits = s.search(fullChildQuery.build(), 10);
-<<<<<<< HEAD
-    assertEquals(1, hits.totalHits.value);
-=======
     assertEquals(1, hits.totalHits.value());
->>>>>>> 75ae372b
     Document childDoc = s.storedFields().document(hits.scoreDocs[0].doc);
     // System.out.println("CHILD = " + childDoc + " docID=" + hits.scoreDocs[0].doc);
     assertEquals("java", childDoc.get("skill"));
@@ -544,11 +467,7 @@
             .add(parentQuery, Occur.FILTER)
             .build();
     TopDocs ukOnly = s.search(query, 1);
-<<<<<<< HEAD
-    assertEquals("has filter - single passed", 1, ukOnly.totalHits.value);
-=======
     assertEquals("has filter - single passed", 1, ukOnly.totalHits.value());
->>>>>>> 75ae372b
     assertEquals("Lisa", r.storedFields().document(ukOnly.scoreDocs[0].doc).get("name"));
 
     query =
@@ -558,11 +477,7 @@
             .build();
     // looking for US candidates
     TopDocs usThen = s.search(query, 1);
-<<<<<<< HEAD
-    assertEquals("has filter - single passed", 1, usThen.totalHits.value);
-=======
     assertEquals("has filter - single passed", 1, usThen.totalHits.value());
->>>>>>> 75ae372b
     assertEquals("Frank", r.storedFields().document(usThen.scoreDocs[0].doc).get("name"));
 
     TermQuery us = new TermQuery(new Term("country", "United States"));
@@ -1337,11 +1252,7 @@
     fullQuery.add(new BooleanClause(childQualificationJoinQuery, Occur.MUST));
 
     final TopDocs topDocs = s.search(fullQuery.build(), 10);
-<<<<<<< HEAD
-    assertEquals(1, topDocs.totalHits.value);
-=======
     assertEquals(1, topDocs.totalHits.value());
->>>>>>> 75ae372b
     Document parentDoc = s.storedFields().document(topDocs.scoreDocs[0].doc);
     assertEquals("Lisa", parentDoc.get("name"));
 
@@ -1349,22 +1260,14 @@
         new ParentChildrenBlockJoinQuery(
             parentsFilter, childJobQuery.build(), topDocs.scoreDocs[0].doc);
     TopDocs matchingChildren = s.search(childrenQuery, 1);
-<<<<<<< HEAD
-    assertEquals(1, matchingChildren.totalHits.value);
-=======
     assertEquals(1, matchingChildren.totalHits.value());
->>>>>>> 75ae372b
     assertEquals("java", s.storedFields().document(matchingChildren.scoreDocs[0].doc).get("skill"));
 
     childrenQuery =
         new ParentChildrenBlockJoinQuery(
             parentsFilter, childQualificationQuery.build(), topDocs.scoreDocs[0].doc);
     matchingChildren = s.search(childrenQuery, 1);
-<<<<<<< HEAD
-    assertEquals(1, matchingChildren.totalHits.value);
-=======
     assertEquals(1, matchingChildren.totalHits.value());
->>>>>>> 75ae372b
     assertEquals(
         "maths", s.storedFields().document(matchingChildren.scoreDocs[0].doc).get("qualification"));
 
