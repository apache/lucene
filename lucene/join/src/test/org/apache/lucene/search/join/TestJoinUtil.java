--- conflicted
+++ resolved
@@ -1569,40 +1569,22 @@
       for (int doc = iterator.nextDoc();
           doc != DocIdSetIterator.NO_MORE_DOCS;
           doc = iterator.nextDoc()) {
-<<<<<<< HEAD
-        System.out.println(
-            String.format(
-                Locale.ROOT,
-                "Expected doc[%d] with id value %s",
-                doc,
-                indexSearcher.storedFields().document(doc).get("id")));
-=======
         System.out.printf(
             Locale.ROOT,
             "Expected doc[%d] with id value %s%n",
             doc,
             indexSearcher.storedFields().document(doc).get("id"));
->>>>>>> 75ae372b
       }
       System.out.println("actual cardinality:" + actualResult.cardinality());
       iterator = new BitSetIterator(actualResult, actualResult.cardinality());
       for (int doc = iterator.nextDoc();
           doc != DocIdSetIterator.NO_MORE_DOCS;
           doc = iterator.nextDoc()) {
-<<<<<<< HEAD
-        System.out.println(
-            String.format(
-                Locale.ROOT,
-                "Actual doc[%d] with id value %s",
-                doc,
-                indexSearcher.storedFields().document(doc).get("id")));
-=======
         System.out.printf(
             Locale.ROOT,
             "Actual doc[%d] with id value %s%n",
             doc,
             indexSearcher.storedFields().document(doc).get("id"));
->>>>>>> 75ae372b
       }
     }
     assertEquals(expectedResult, actualResult);
