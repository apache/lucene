/*
 * Licensed to the Apache Software Foundation (ASF) under one or more
 * contributor license agreements.  See the NOTICE file distributed with
 * this work for additional information regarding copyright ownership.
 * The ASF licenses this file to You under the Apache License, Version 2.0
 * (the "License"); you may not use this file except in compliance with
 * the License.  You may obtain a copy of the License at
 *
 *     http://www.apache.org/licenses/LICENSE-2.0
 *
 * Unless required by applicable law or agreed to in writing, software
 * distributed under the License is distributed on an "AS IS" BASIS,
 * WITHOUT WARRANTIES OR CONDITIONS OF ANY KIND, either express or implied.
 * See the License for the specific language governing permissions and
 * limitations under the License.
 */
package org.apache.lucene.facet.taxonomy;

import java.io.IOException;
import org.apache.lucene.facet.FacetsCollector;
import org.apache.lucene.facet.FacetsConfig;
<<<<<<< HEAD
import org.apache.lucene.facet.TopOrdAndFloatNumberQueue;
import org.apache.lucene.facet.TopOrdAndNumberQueue;
import org.apache.lucene.internal.hppc.IntFloatHashMap;

/**
 * Base class for all taxonomy-based facets that aggregate to a per-ords float[].
 *
 * @deprecated Visibility of this class will be reduced to pkg-private in a future version. This
 *     class is meant to host common code as an internal implementation detail to taxonomy
 *     faceting,and is not intended as an extension point for user-created {@code Facets}
 *     implementations. If your code is relying on this, please migrate necessary functionality down
 *     into your own class.
 */
@Deprecated
public abstract class FloatTaxonomyFacets extends TaxonomyFacets {
=======
import org.apache.lucene.facet.TopOrdAndFloatQueue;
import org.apache.lucene.facet.TopOrdAndNumberQueue;
import org.apache.lucene.internal.hppc.IntFloatHashMap;

/** Base class for all taxonomy-based facets that aggregate to float. */
abstract class FloatTaxonomyFacets extends TaxonomyFacets {
>>>>>>> 75ae372b

  /** Aggregation function used for combining values. */
  protected final AssociationAggregationFunction aggregationFunction;

<<<<<<< HEAD
  /** Per-ordinal value. */
  protected float[] values;
=======
  /** Dense ordinal values. */
  float[] values;
>>>>>>> 75ae372b

  /** Sparse ordinal values. */
  IntFloatHashMap sparseValues;

<<<<<<< HEAD
  /**
   * Constructor that defaults the aggregation function to {@link
   * AssociationAggregationFunction#SUM}.
   */
  protected FloatTaxonomyFacets(
      String indexFieldName, TaxonomyReader taxoReader, FacetsConfig config) throws IOException {
    super(indexFieldName, taxoReader, config);
    this.aggregationFunction = AssociationAggregationFunction.SUM;
    values = new float[taxoReader.getSize()];
  }

  /** Constructor that uses the provided aggregation function. */
  protected FloatTaxonomyFacets(
      String indexFieldName,
      TaxonomyReader taxoReader,
      AssociationAggregationFunction aggregationFunction,
      FacetsConfig config,
      FacetsCollector fc)
      throws IOException {
    super(indexFieldName, taxoReader, config, fc);
    this.aggregationFunction = aggregationFunction;
    valueComparator = (o1, o2) -> Float.compare(o1.floatValue(), o2.floatValue());
  }

  @Override
  protected void initializeValueCounters() {
    if (initialized) {
      return;
    }
    super.initializeValueCounters();

=======
  /** Sole constructor. */
  FloatTaxonomyFacets(
      String indexFieldName,
      TaxonomyReader taxoReader,
      AssociationAggregationFunction aggregationFunction,
      FacetsConfig config,
      FacetsCollector fc)
      throws IOException {
    super(indexFieldName, taxoReader, config, fc);
    this.aggregationFunction = aggregationFunction;
    valueComparator = (o1, o2) -> Float.compare(o1.floatValue(), o2.floatValue());
  }

  @Override
  protected void initializeValueCounters() {
    if (initialized) {
      return;
    }
    super.initializeValueCounters();

>>>>>>> 75ae372b
    assert sparseValues == null && values == null;
    if (sparseCounts != null) {
      sparseValues = new IntFloatHashMap();
    } else {
      values = new float[taxoReader.getSize()];
    }
  }

  /** Set the value associated with this ordinal to {@code newValue}. */
  void setValue(int ordinal, float newValue) {
    if (sparseValues != null) {
      sparseValues.put(ordinal, newValue);
    } else {
      values[ordinal] = newValue;
    }
  }

  /** Get the value associated with this ordinal. */
  float getValue(int ordinal) {
    if (sparseValues != null) {
      return sparseValues.get(ordinal);
    } else {
      return values[ordinal];
    }
  }

  @Override
  protected Number getAggregationValue(int ordinal) {
    return getValue(ordinal);
  }

  @Override
  protected Number aggregate(Number existingVal, Number newVal) {
    return aggregationFunction.aggregate(existingVal.floatValue(), newVal.floatValue());
  }
<<<<<<< HEAD

  @Override
  protected void updateValueFromRollup(int ordinal, int childOrdinal) throws IOException {
    super.updateValueFromRollup(ordinal, childOrdinal);
    float currentValue = getValue(ordinal);
    float newValue = aggregationFunction.aggregate(currentValue, rollup(childOrdinal));
    setValue(ordinal, newValue);
  }

  @Override
  protected TopOrdAndNumberQueue makeTopOrdAndNumberQueue(int topN) {
    return new TopOrdAndFloatNumberQueue(Math.min(taxoReader.getSize(), topN));
=======

  @Override
  protected void updateValueFromRollup(int ordinal, int childOrdinal) throws IOException {
    super.updateValueFromRollup(ordinal, childOrdinal);
    float currentValue = getValue(ordinal);
    float newValue = aggregationFunction.aggregate(currentValue, rollup(childOrdinal));
    setValue(ordinal, newValue);
  }

  @Override
  protected TopOrdAndNumberQueue makeTopOrdAndNumberQueue(int topN) {
    return new TopOrdAndFloatQueue(Math.min(taxoReader.getSize(), topN));
>>>>>>> 75ae372b
  }

  @Override
  protected Number missingAggregationValue() {
    return -1f;
  }

  private float rollup(int ord) throws IOException {
    ParallelTaxonomyArrays.IntArray children = getChildren();
    ParallelTaxonomyArrays.IntArray siblings = getSiblings();
    float aggregatedValue = 0f;
    while (ord != TaxonomyReader.INVALID_ORDINAL) {
      updateValueFromRollup(ord, children.get(ord));
      aggregatedValue = aggregationFunction.aggregate(aggregatedValue, getValue(ord));
      ord = siblings.get(ord);
    }
    return aggregatedValue;
  }

  @Override
  protected void setIncomingValue(TopOrdAndNumberQueue.OrdAndValue incomingOrdAndValue, int ord) {
<<<<<<< HEAD
    ((TopOrdAndFloatNumberQueue.OrdAndFloat) incomingOrdAndValue).value = getValue(ord);
  }

  /** An accumulator for a float aggregated value. */
  protected class FloatAggregatedValue extends AggregatedValue {
    private float value;

    /** Sole constructor. */
=======
    ((TopOrdAndFloatQueue.OrdAndFloat) incomingOrdAndValue).value = getValue(ord);
  }

  protected class FloatAggregatedValue extends AggregatedValue {
    private float value;

>>>>>>> 75ae372b
    public FloatAggregatedValue(float value) {
      this.value = value;
    }

    @Override
    public void aggregate(int ord) {
      value = aggregationFunction.aggregate(value, getValue(ord));
    }

    @Override
    public Number get() {
      return value;
    }
  }

  @Override
  protected AggregatedValue newAggregatedValue() {
    return new FloatAggregatedValue(0f);
  }
}<|MERGE_RESOLUTION|>--- conflicted
+++ resolved
@@ -19,78 +19,22 @@
 import java.io.IOException;
 import org.apache.lucene.facet.FacetsCollector;
 import org.apache.lucene.facet.FacetsConfig;
-<<<<<<< HEAD
-import org.apache.lucene.facet.TopOrdAndFloatNumberQueue;
-import org.apache.lucene.facet.TopOrdAndNumberQueue;
-import org.apache.lucene.internal.hppc.IntFloatHashMap;
-
-/**
- * Base class for all taxonomy-based facets that aggregate to a per-ords float[].
- *
- * @deprecated Visibility of this class will be reduced to pkg-private in a future version. This
- *     class is meant to host common code as an internal implementation detail to taxonomy
- *     faceting,and is not intended as an extension point for user-created {@code Facets}
- *     implementations. If your code is relying on this, please migrate necessary functionality down
- *     into your own class.
- */
-@Deprecated
-public abstract class FloatTaxonomyFacets extends TaxonomyFacets {
-=======
 import org.apache.lucene.facet.TopOrdAndFloatQueue;
 import org.apache.lucene.facet.TopOrdAndNumberQueue;
 import org.apache.lucene.internal.hppc.IntFloatHashMap;
 
 /** Base class for all taxonomy-based facets that aggregate to float. */
 abstract class FloatTaxonomyFacets extends TaxonomyFacets {
->>>>>>> 75ae372b
 
   /** Aggregation function used for combining values. */
   protected final AssociationAggregationFunction aggregationFunction;
 
-<<<<<<< HEAD
-  /** Per-ordinal value. */
-  protected float[] values;
-=======
   /** Dense ordinal values. */
   float[] values;
->>>>>>> 75ae372b
 
   /** Sparse ordinal values. */
   IntFloatHashMap sparseValues;
 
-<<<<<<< HEAD
-  /**
-   * Constructor that defaults the aggregation function to {@link
-   * AssociationAggregationFunction#SUM}.
-   */
-  protected FloatTaxonomyFacets(
-      String indexFieldName, TaxonomyReader taxoReader, FacetsConfig config) throws IOException {
-    super(indexFieldName, taxoReader, config);
-    this.aggregationFunction = AssociationAggregationFunction.SUM;
-    values = new float[taxoReader.getSize()];
-  }
-
-  /** Constructor that uses the provided aggregation function. */
-  protected FloatTaxonomyFacets(
-      String indexFieldName,
-      TaxonomyReader taxoReader,
-      AssociationAggregationFunction aggregationFunction,
-      FacetsConfig config,
-      FacetsCollector fc)
-      throws IOException {
-    super(indexFieldName, taxoReader, config, fc);
-    this.aggregationFunction = aggregationFunction;
-    valueComparator = (o1, o2) -> Float.compare(o1.floatValue(), o2.floatValue());
-  }
-
-  @Override
-  protected void initializeValueCounters() {
-    if (initialized) {
-      return;
-    }
-    super.initializeValueCounters();
-
-=======
   /** Sole constructor. */
   FloatTaxonomyFacets(
       String indexFieldName,
@@ -111,7 +55,6 @@
     }
     super.initializeValueCounters();
 
->>>>>>> 75ae372b
     assert sparseValues == null && values == null;
     if (sparseCounts != null) {
       sparseValues = new IntFloatHashMap();
@@ -147,20 +90,6 @@
   protected Number aggregate(Number existingVal, Number newVal) {
     return aggregationFunction.aggregate(existingVal.floatValue(), newVal.floatValue());
   }
-<<<<<<< HEAD
-
-  @Override
-  protected void updateValueFromRollup(int ordinal, int childOrdinal) throws IOException {
-    super.updateValueFromRollup(ordinal, childOrdinal);
-    float currentValue = getValue(ordinal);
-    float newValue = aggregationFunction.aggregate(currentValue, rollup(childOrdinal));
-    setValue(ordinal, newValue);
-  }
-
-  @Override
-  protected TopOrdAndNumberQueue makeTopOrdAndNumberQueue(int topN) {
-    return new TopOrdAndFloatNumberQueue(Math.min(taxoReader.getSize(), topN));
-=======
 
   @Override
   protected void updateValueFromRollup(int ordinal, int childOrdinal) throws IOException {
@@ -173,7 +102,6 @@
   @Override
   protected TopOrdAndNumberQueue makeTopOrdAndNumberQueue(int topN) {
     return new TopOrdAndFloatQueue(Math.min(taxoReader.getSize(), topN));
->>>>>>> 75ae372b
   }
 
   @Override
@@ -195,23 +123,12 @@
 
   @Override
   protected void setIncomingValue(TopOrdAndNumberQueue.OrdAndValue incomingOrdAndValue, int ord) {
-<<<<<<< HEAD
-    ((TopOrdAndFloatNumberQueue.OrdAndFloat) incomingOrdAndValue).value = getValue(ord);
-  }
-
-  /** An accumulator for a float aggregated value. */
-  protected class FloatAggregatedValue extends AggregatedValue {
-    private float value;
-
-    /** Sole constructor. */
-=======
     ((TopOrdAndFloatQueue.OrdAndFloat) incomingOrdAndValue).value = getValue(ord);
   }
 
   protected class FloatAggregatedValue extends AggregatedValue {
     private float value;
 
->>>>>>> 75ae372b
     public FloatAggregatedValue(float value) {
       this.value = value;
     }
