--- conflicted
+++ resolved
@@ -28,10 +28,7 @@
 import org.apache.lucene.index.SortedNumericDocValues;
 import org.apache.lucene.search.DocIdSetIterator;
 import org.apache.lucene.search.Query;
-<<<<<<< HEAD
-=======
 import org.apache.lucene.util.PriorityQueue;
->>>>>>> 75ae372b
 
 /**
  * Base class for range faceting.
@@ -83,20 +80,12 @@
 
     for (int i = 0; i < matchingDocs.size(); i++) {
       FacetsCollector.MatchingDocs hits = matchingDocs.get(i);
-<<<<<<< HEAD
-      if (hits.totalHits == 0) {
-        continue;
-      }
-
-      SortedNumericDocValues multiValues = DocValues.getSortedNumeric(hits.context.reader(), field);
-=======
       if (hits.totalHits() == 0) {
         continue;
       }
 
       SortedNumericDocValues multiValues =
           DocValues.getSortedNumeric(hits.context().reader(), field);
->>>>>>> 75ae372b
       if (multiValuedDocVals == null) {
         multiValuedDocVals = new SortedNumericDocValues[matchingDocs.size()];
       }
@@ -219,8 +208,6 @@
       for (int i = 0; i < ranges.length; i++) {
         labelValues[i] = new LabelAndValue(ranges[i].label, counts[i]);
       }
-<<<<<<< HEAD
-=======
     }
     return new FacetResult(dim, path, totCount, labelValues, labelValues.length);
   }
@@ -259,7 +246,6 @@
         e.count = counts[i];
         e = pq.insertWithOverflow(e);
       }
->>>>>>> 75ae372b
     }
 
     LabelAndValue[] results = new LabelAndValue[pq.size()];
@@ -268,22 +254,6 @@
       results[pq.size()] = new LabelAndValue(entry.label, entry.count);
     }
     return new FacetResult(dim, path, totCount, results, childCount);
-  }
-
-  // The current getTopChildren method is not returning "top" ranges. Instead, it returns all
-  // user-provided ranges in
-  // the order the user specified them when instantiating. This concept is being introduced and
-  // supported in the
-  // getAllChildren functionality in LUCENE-10550. getTopChildren is temporarily calling
-  // getAllChildren to maintain its
-  // current behavior, and the current implementation will be replaced by an actual "top children"
-  // implementation
-  // in LUCENE-10614
-  // TODO: fix getTopChildren in LUCENE-10614
-  @Override
-  public FacetResult getTopChildren(int topN, String dim, String... path) throws IOException {
-    validateTopN(topN);
-    return getAllChildren(dim, path);
   }
 
   @Override
@@ -323,13 +293,10 @@
       throw new IllegalArgumentException("path.length should be 0");
     }
   }
-<<<<<<< HEAD
-=======
 
   /** Reusable entry to hold range label and int count. */
   private static final class Entry {
     int count;
     String label;
   }
->>>>>>> 75ae372b
 }