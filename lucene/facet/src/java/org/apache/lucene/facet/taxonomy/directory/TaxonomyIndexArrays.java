--- conflicted
+++ resolved
@@ -156,10 +156,7 @@
   }
 
   private static int getMajorVersion(IndexReader reader) {
-<<<<<<< HEAD
-=======
     assert reader.leaves().size() > 0;
->>>>>>> 6b99f03c
     return reader.leaves().get(0).reader().getMetaData().getCreatedVersionMajor();
   }
 
