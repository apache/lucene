/*
 * Licensed to the Apache Software Foundation (ASF) under one or more
 * contributor license agreements.  See the NOTICE file distributed with
 * this work for additional information regarding copyright ownership.
 * The ASF licenses this file to You under the Apache License, Version 2.0
 * (the "License"); you may not use this file except in compliance with
 * the License.  You may obtain a copy of the License at
 *
 *     http://www.apache.org/licenses/LICENSE-2.0
 *
 * Unless required by applicable law or agreed to in writing, software
 * distributed under the License is distributed on an "AS IS" BASIS,
 * WITHOUT WARRANTIES OR CONDITIONS OF ANY KIND, either express or implied.
 * See the License for the specific language governing permissions and
 * limitations under the License.
 */
package org.apache.lucene.facet;

import java.io.IOException;
import java.util.ArrayList;
import java.util.Arrays;
import java.util.Collections;
import java.util.Comparator;
import java.util.List;
import java.util.Objects;
import org.apache.lucene.index.LeafReaderContext;
import org.apache.lucene.search.BulkScorer;
import org.apache.lucene.search.Collector;
import org.apache.lucene.search.CollectorManager;
import org.apache.lucene.search.ConstantScoreScorer;
import org.apache.lucene.search.DocIdSetIterator;
import org.apache.lucene.search.Explanation;
import org.apache.lucene.search.IndexSearcher;
import org.apache.lucene.search.LeafCollector;
import org.apache.lucene.search.Query;
import org.apache.lucene.search.QueryVisitor;
import org.apache.lucene.search.ScoreMode;
import org.apache.lucene.search.Scorer;
import org.apache.lucene.search.ScorerSupplier;
import org.apache.lucene.search.Weight;

/** Only purpose is to punch through and return a DrillSidewaysScorer */

// TODO change the way DrillSidewaysScorer is used, this query does not work
// with filter caching
class DrillSidewaysQuery<K extends Collector, R> extends Query {

  final Query baseQuery;

  final List<? extends CollectorManager<K, R>> drillSidewaysCollectorManagers;
  final List<List<K>> managedDrillSidewaysCollectors;

  final Query[] drillDownQueries;

  final boolean scoreSubDocsAtOnce;

  /**
   * Construct a new {@code DrillSidewaysQuery} that will create new {@link FacetsCollector}s for
   * each {@link LeafReaderContext} using the provided {@link FacetsCollectorManager}s.
   */
  DrillSidewaysQuery(
      Query baseQuery,
      List<? extends CollectorManager<K, R>> drillSidewaysCollectorManagers,
      Query[] drillDownQueries,
      boolean scoreSubDocsAtOnce) {
    // Note that the "managed" collector lists are synchronized here since bulkScorer()
    // can be invoked concurrently and needs to remain thread-safe. We're OK with synchronizing
    // on the whole list as contention is expected to remain very low:
    this(
        baseQuery,
        drillSidewaysCollectorManagers,
        Collections.synchronizedList(new ArrayList<>()),
        drillDownQueries,
        scoreSubDocsAtOnce);
  }

  /**
   * Needed for {@link Query#rewrite(IndexSearcher)}. Ensures the same "managed" lists get used
   * since {@link DrillSideways} accesses references to these through the original {@code
   * DrillSidewaysQuery}.
   */
  private DrillSidewaysQuery(
      Query baseQuery,
      List<? extends CollectorManager<K, R>> drillSidewaysCollectorManagers,
      List<List<K>> managedDrillSidewaysCollectors,
      Query[] drillDownQueries,
      boolean scoreSubDocsAtOnce) {
    this.baseQuery = Objects.requireNonNull(baseQuery);
    this.drillSidewaysCollectorManagers = drillSidewaysCollectorManagers;
    this.drillDownQueries = drillDownQueries;
    this.scoreSubDocsAtOnce = scoreSubDocsAtOnce;
    this.managedDrillSidewaysCollectors = managedDrillSidewaysCollectors;
  }

  @Override
  public String toString(String field) {
    return "DrillSidewaysQuery";
  }

  @Override
  public Query rewrite(IndexSearcher indexSearcher) throws IOException {
    Query newQuery = baseQuery;
    while (true) {
      Query rewrittenQuery = newQuery.rewrite(indexSearcher);
      if (rewrittenQuery == newQuery) {
        break;
      }
      newQuery = rewrittenQuery;
    }
    if (newQuery == baseQuery) {
      return super.rewrite(indexSearcher);
    } else {
      return new DrillSidewaysQuery<>(
          newQuery,
          drillSidewaysCollectorManagers,
          managedDrillSidewaysCollectors,
          drillDownQueries,
          scoreSubDocsAtOnce);
    }
  }

  @Override
  public void visit(QueryVisitor visitor) {
    visitor.visitLeaf(this);
  }

  @Override
  public Weight createWeight(IndexSearcher searcher, ScoreMode scoreMode, float boost)
      throws IOException {
    final Weight baseWeight = baseQuery.createWeight(searcher, scoreMode, boost);
    final Weight[] drillDowns = new Weight[drillDownQueries.length];
    for (int dim = 0; dim < drillDownQueries.length; dim++) {
      drillDowns[dim] =
          searcher.createWeight(
              searcher.rewrite(drillDownQueries[dim]), ScoreMode.COMPLETE_NO_SCORES, 1);
    }

    return new Weight(DrillSidewaysQuery.this) {
      @Override
      public Explanation explain(LeafReaderContext context, int doc) throws IOException {
        return baseWeight.explain(context, doc);
      }

      @Override
      public ScorerSupplier scorerSupplier(LeafReaderContext context) throws IOException {
        ScorerSupplier baseScorerSupplier = baseWeight.scorerSupplier(context);

        int drillDownCount = drillDowns.length;

<<<<<<< HEAD
        FacetsCollector drillDownCollector;
        LeafCollector drillDownLeafCollector;
        if (drillDownCollectorManager != null) {
          drillDownCollector = drillDownCollectorManager.newCollector();
          managedDrillDownCollectors.add(drillDownCollector);
          drillDownLeafCollector = drillDownCollector.getLeafCollector(context);
        } else {
          drillDownCollector = null;
          drillDownLeafCollector = null;
        }

        FacetsCollector[] sidewaysCollectors = new FacetsCollector[drillDownCount];
=======
        List<K> sidewaysCollectors = new ArrayList<>(drillDownCount);
>>>>>>> 75ae372b
        managedDrillSidewaysCollectors.add(sidewaysCollectors);

        DrillSidewaysScorer.DocsAndCost[] dims =
            new DrillSidewaysScorer.DocsAndCost[drillDownCount];

        int nullCount = 0;
        for (int dim = 0; dim < dims.length; dim++) {
          Scorer scorer = drillDowns[dim].scorer(context);
          if (scorer == null) {
            nullCount++;
            scorer = new ConstantScoreScorer(0f, scoreMode, DocIdSetIterator.empty());
          }

          K sidewaysCollector = drillSidewaysCollectorManagers.get(dim).newCollector();
          sidewaysCollectors.add(dim, sidewaysCollector);

          dims[dim] =
              new DrillSidewaysScorer.DocsAndCost(
                  scorer, sidewaysCollector.getLeafCollector(context));
        }

        // If baseScorer is null or the dim nullCount > 1, then we have nothing to score. We return
        // a null scorer in this case, but we need to make sure #finish gets called on all facet
        // collectors since IndexSearcher won't handle this for us:
<<<<<<< HEAD
        if (baseScorer == null || nullCount > 1) {
          if (drillDownCollector != null) {
            drillDownCollector.finish();
          }
          for (FacetsCollector fc : sidewaysCollectors) {
            fc.finish();
=======
        if (baseScorerSupplier == null || nullCount > 1) {
          for (DrillSidewaysScorer.DocsAndCost dim : dims) {
            dim.sidewaysLeafCollector.finish();
>>>>>>> 75ae372b
          }
          return null;
        }

        // Sort drill-downs by most restrictive first:
        Arrays.sort(dims, Comparator.comparingLong(o -> o.approximation.cost()));
<<<<<<< HEAD

        return new DrillSidewaysScorer(
            context, baseScorer, drillDownLeafCollector, dims, scoreSubDocsAtOnce);
=======

        return new ScorerSupplier() {
          @Override
          public Scorer get(long leadCost) throws IOException {
            // We can only run as a top scorer:
            throw new UnsupportedOperationException();
          }

          @Override
          public BulkScorer bulkScorer() throws IOException {
            return new DrillSidewaysScorer(
                context, baseScorerSupplier.get(Long.MAX_VALUE), dims, scoreSubDocsAtOnce);
          }

          @Override
          public long cost() {
            throw new UnsupportedOperationException();
          }
        };
      }

      @Override
      public boolean isCacheable(LeafReaderContext ctx) {
        // We can never cache DSQ instances. It's critical that the BulkScorer produced by this
        // Weight runs through the "normal" execution path so that it has access to an
        // "acceptDocs" instance that accurately reflects deleted docs. During caching,
        // "acceptDocs" is null so that caching over-matches (since the final BulkScorer would
        // account for deleted docs). The problem is that this BulkScorer has a side-effect of
        // populating the "sideways" FacetsCollectors, so it will use deleted docs in its
        // sideways counting if caching kicks in. See LUCENE-10060:
        return false;
>>>>>>> 75ae372b
      }
    };
  }

  // TODO: these should do "deeper" equals/hash on the 2-D drillDownTerms array

  @Override
  public int hashCode() {
    final int prime = 31;
    int result = classHash();
    result = prime * result + Objects.hashCode(baseQuery);
    result = prime * result + Arrays.hashCode(drillDownQueries);
    result = prime * result + Objects.hashCode(drillSidewaysCollectorManagers);
    return result;
  }

  @Override
  public boolean equals(Object other) {
    return sameClassAs(other) && equalsTo(getClass().cast(other));
  }

  private boolean equalsTo(DrillSidewaysQuery<?, ?> other) {
    return Objects.equals(baseQuery, other.baseQuery)
        && Arrays.equals(drillDownQueries, other.drillDownQueries)
        && Objects.equals(drillSidewaysCollectorManagers, other.drillSidewaysCollectorManagers);
  }
}<|MERGE_RESOLUTION|>--- conflicted
+++ resolved
@@ -31,7 +31,6 @@
 import org.apache.lucene.search.DocIdSetIterator;
 import org.apache.lucene.search.Explanation;
 import org.apache.lucene.search.IndexSearcher;
-import org.apache.lucene.search.LeafCollector;
 import org.apache.lucene.search.Query;
 import org.apache.lucene.search.QueryVisitor;
 import org.apache.lucene.search.ScoreMode;
@@ -147,22 +146,7 @@
 
         int drillDownCount = drillDowns.length;
 
-<<<<<<< HEAD
-        FacetsCollector drillDownCollector;
-        LeafCollector drillDownLeafCollector;
-        if (drillDownCollectorManager != null) {
-          drillDownCollector = drillDownCollectorManager.newCollector();
-          managedDrillDownCollectors.add(drillDownCollector);
-          drillDownLeafCollector = drillDownCollector.getLeafCollector(context);
-        } else {
-          drillDownCollector = null;
-          drillDownLeafCollector = null;
-        }
-
-        FacetsCollector[] sidewaysCollectors = new FacetsCollector[drillDownCount];
-=======
         List<K> sidewaysCollectors = new ArrayList<>(drillDownCount);
->>>>>>> 75ae372b
         managedDrillSidewaysCollectors.add(sidewaysCollectors);
 
         DrillSidewaysScorer.DocsAndCost[] dims =
@@ -187,29 +171,15 @@
         // If baseScorer is null or the dim nullCount > 1, then we have nothing to score. We return
         // a null scorer in this case, but we need to make sure #finish gets called on all facet
         // collectors since IndexSearcher won't handle this for us:
-<<<<<<< HEAD
-        if (baseScorer == null || nullCount > 1) {
-          if (drillDownCollector != null) {
-            drillDownCollector.finish();
-          }
-          for (FacetsCollector fc : sidewaysCollectors) {
-            fc.finish();
-=======
         if (baseScorerSupplier == null || nullCount > 1) {
           for (DrillSidewaysScorer.DocsAndCost dim : dims) {
             dim.sidewaysLeafCollector.finish();
->>>>>>> 75ae372b
           }
           return null;
         }
 
         // Sort drill-downs by most restrictive first:
         Arrays.sort(dims, Comparator.comparingLong(o -> o.approximation.cost()));
-<<<<<<< HEAD
-
-        return new DrillSidewaysScorer(
-            context, baseScorer, drillDownLeafCollector, dims, scoreSubDocsAtOnce);
-=======
 
         return new ScorerSupplier() {
           @Override
@@ -241,7 +211,6 @@
         // populating the "sideways" FacetsCollectors, so it will use deleted docs in its
         // sideways counting if caching kicks in. See LUCENE-10060:
         return false;
->>>>>>> 75ae372b
       }
     };
   }
