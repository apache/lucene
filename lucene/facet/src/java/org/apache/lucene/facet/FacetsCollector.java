--- conflicted
+++ resolved
@@ -145,121 +145,6 @@
     scores = null;
     context = null;
   }
-<<<<<<< HEAD
-
-  /** Utility method, to search and also collect all hits into the provided {@link Collector}. */
-  public static TopDocs search(IndexSearcher searcher, Query q, int n, Collector fc)
-      throws IOException {
-    return doSearch(searcher, null, q, n, null, false, fc);
-  }
-
-  /** Utility method, to search and also collect all hits into the provided {@link Collector}. */
-  public static TopFieldDocs search(IndexSearcher searcher, Query q, int n, Sort sort, Collector fc)
-      throws IOException {
-    if (sort == null) {
-      throw new IllegalArgumentException("sort must not be null");
-    }
-    return (TopFieldDocs) doSearch(searcher, null, q, n, sort, false, fc);
-  }
-
-  /** Utility method, to search and also collect all hits into the provided {@link Collector}. */
-  public static TopFieldDocs search(
-      IndexSearcher searcher, Query q, int n, Sort sort, boolean doDocScores, Collector fc)
-      throws IOException {
-    if (sort == null) {
-      throw new IllegalArgumentException("sort must not be null");
-    }
-    return (TopFieldDocs) doSearch(searcher, null, q, n, sort, doDocScores, fc);
-  }
-
-  /** Utility method, to search and also collect all hits into the provided {@link Collector}. */
-  public static TopDocs searchAfter(
-      IndexSearcher searcher, ScoreDoc after, Query q, int n, Collector fc) throws IOException {
-    return doSearch(searcher, after, q, n, null, false, fc);
-  }
-
-  /** Utility method, to search and also collect all hits into the provided {@link Collector}. */
-  public static TopDocs searchAfter(
-      IndexSearcher searcher, ScoreDoc after, Query q, int n, Sort sort, Collector fc)
-      throws IOException {
-    if (sort == null) {
-      throw new IllegalArgumentException("sort must not be null");
-    }
-    return doSearch(searcher, after, q, n, sort, false, fc);
-  }
-
-  /** Utility method, to search and also collect all hits into the provided {@link Collector}. */
-  public static TopDocs searchAfter(
-      IndexSearcher searcher,
-      ScoreDoc after,
-      Query q,
-      int n,
-      Sort sort,
-      boolean doDocScores,
-      Collector fc)
-      throws IOException {
-    if (sort == null) {
-      throw new IllegalArgumentException("sort must not be null");
-    }
-    return doSearch(searcher, after, q, n, sort, doDocScores, fc);
-  }
-
-  private static TopDocs doSearch(
-      IndexSearcher searcher,
-      ScoreDoc after,
-      Query q,
-      int n,
-      Sort sort,
-      boolean doDocScores,
-      Collector fc)
-      throws IOException {
-
-    int limit = searcher.getIndexReader().maxDoc();
-    if (limit == 0) {
-      limit = 1;
-    }
-    n = Math.min(n, limit);
-
-    if (after != null && after.doc >= limit) {
-      throw new IllegalArgumentException(
-          "after.doc exceeds the number of documents in the reader: after.doc="
-              + after.doc
-              + " limit="
-              + limit);
-    }
-
-    TopDocs topDocs = null;
-    if (n == 0) {
-      TotalHitCountCollector totalHitCountCollector = new TotalHitCountCollector();
-      searcher.search(q, MultiCollector.wrap(totalHitCountCollector, fc));
-      topDocs =
-          new TopDocs(
-              new TotalHits(totalHitCountCollector.getTotalHits(), TotalHits.Relation.EQUAL_TO),
-              new ScoreDoc[0]);
-    } else {
-      TopDocsCollector<?> hitsCollector;
-      if (sort != null) {
-        if (after != null && !(after instanceof FieldDoc)) {
-          // TODO: if we fix type safety of TopFieldDocs we can
-          // remove this
-          throw new IllegalArgumentException("after must be a FieldDoc; got " + after);
-        }
-        hitsCollector =
-            new TopFieldCollectorManager(sort, n, (FieldDoc) after, Integer.MAX_VALUE, false)
-                .newCollector(); // TODO: can we disable exact hit counts
-      } else {
-        hitsCollector =
-            new TopScoreDocCollectorManager(n, after, Integer.MAX_VALUE, false).newCollector();
-      }
-      searcher.search(q, MultiCollector.wrap(hitsCollector, fc));
-
-      topDocs = hitsCollector.topDocs();
-      if (doDocScores) {
-        TopFieldCollector.populateScores(topDocs.scoreDocs, searcher, q);
-      }
-    }
-    return topDocs;
-  }
 
   /**
    * Reduces matching docs held by the provided facets collectors, merging matching docs for the
@@ -294,7 +179,7 @@
   private static FacetsCollector.MatchingDocs merge(
       FacetsCollector.MatchingDocs matchingDocs1, FacetsCollector.MatchingDocs matchingDocs2) {
     assert matchingDocs1.context == matchingDocs2.context;
-    // FacetsCollector that FacetsCollectorManager#newCollector creates has keepScores set to false
+    //TODO need to merge scores as well
     assert matchingDocs1.scores == null && matchingDocs2.scores == null;
     DocIdSetBuilder docIdSetBuilder = new DocIdSetBuilder(matchingDocs1.context.reader().maxDoc());
     try {
@@ -307,6 +192,4 @@
     return new FacetsCollector.MatchingDocs(
         matchingDocs1.context, docIdSetBuilder.build(), totalHits, null);
   }
-=======
->>>>>>> 47c0a6ed
 }