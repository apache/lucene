--- conflicted
+++ resolved
@@ -16,15 +16,6 @@
  */
 package org.apache.lucene.facet;
 
-<<<<<<< HEAD
-/**
- * Single label and its value, usually contained in a {@link FacetResult}.
- *
- * @param label Facet's label.
- * @param value Value associated with this label.
- */
-public record LabelAndValue(String label, Number value) {
-=======
 /** Single label and its value, usually contained in a {@link FacetResult}. */
 public final class LabelAndValue {
   /** Facet's label. */
@@ -50,9 +41,22 @@
     this.count = count;
   }
 
->>>>>>> a540027b
   @Override
   public String toString() {
     return label + " (" + value + ")";
   }
+
+  @Override
+  public boolean equals(Object _other) {
+    if ((_other instanceof LabelAndValue) == false) {
+      return false;
+    }
+    LabelAndValue other = (LabelAndValue) _other;
+    return label.equals(other.label) && value.equals(other.value);
+  }
+
+  @Override
+  public int hashCode() {
+    return label.hashCode() + 1439 * value.hashCode();
+  }
 }