--- conflicted
+++ resolved
@@ -19,7 +19,6 @@
 import java.io.IOException;
 import java.util.Arrays;
 import java.util.List;
-import org.apache.lucene.facet.FacetUtils;
 import org.apache.lucene.facet.FacetsCollector;
 import org.apache.lucene.facet.FacetsCollector.MatchingDocs;
 import org.apache.lucene.facet.FacetsConfig;
@@ -72,19 +71,11 @@
 
   private void count(List<MatchingDocs> matchingDocs) throws IOException {
     for (MatchingDocs hits : matchingDocs) {
-<<<<<<< HEAD
-      if (hits.totalHits == 0) {
-        continue;
-      }
-      SortedNumericDocValues multiValued =
-          FacetUtils.loadOrdinalValues(hits.context.reader(), indexFieldName);
-=======
       if (hits.totalHits() == 0) {
         continue;
       }
       SortedNumericDocValues multiValued =
           hits.context().reader().getSortedNumericDocValues(indexFieldName);
->>>>>>> 75ae372b
       if (multiValued == null) {
         continue;
       }
@@ -94,11 +85,7 @@
 
       DocIdSetIterator valuesIt = singleValued != null ? singleValued : multiValued;
       DocIdSetIterator it =
-<<<<<<< HEAD
-          ConjunctionUtils.intersectIterators(Arrays.asList(hits.bits.iterator(), valuesIt));
-=======
           ConjunctionUtils.intersectIterators(Arrays.asList(hits.bits().iterator(), valuesIt));
->>>>>>> 75ae372b
 
       if (singleValued != null) {
         if (counts != null) {
@@ -133,11 +120,7 @@
   private void countAll(IndexReader reader) throws IOException {
     for (LeafReaderContext context : reader.leaves()) {
       SortedNumericDocValues multiValued =
-<<<<<<< HEAD
-          FacetUtils.loadOrdinalValues(context.reader(), indexFieldName);
-=======
           context.reader().getSortedNumericDocValues(indexFieldName);
->>>>>>> 75ae372b
       if (multiValued == null) {
         continue;
       }
@@ -145,12 +128,8 @@
       assert counts != null;
 
       Bits liveDocs = context.reader().getLiveDocs();
+
       NumericDocValues singleValued = DocValues.unwrapSingleton(multiValued);
-
-<<<<<<< HEAD
-=======
-      NumericDocValues singleValued = DocValues.unwrapSingleton(multiValued);
->>>>>>> 75ae372b
       if (singleValued != null) {
         if (liveDocs == null) {
           for (int doc = singleValued.nextDoc();
