--- conflicted
+++ resolved
@@ -139,20 +139,6 @@
   /** Counts from the field's indexed doc values. */
   private void count(String field, List<MatchingDocs> matchingDocs) throws IOException {
     for (MatchingDocs hits : matchingDocs) {
-<<<<<<< HEAD
-      NumericDocValues fv = hits.context.reader().getNumericDocValues(field);
-      if (fv == null) {
-        continue;
-      }
-      countOneSegment(fv, hits);
-    }
-  }
-
-  private void countOneSegment(NumericDocValues values, MatchingDocs hits) throws IOException {
-    DocIdSetIterator it =
-        ConjunctionUtils.intersectIterators(Arrays.asList(hits.bits.iterator(), values));
-=======
->>>>>>> 5e0e7a54
 
       SortedNumericDocValues multiValues = DocValues.getSortedNumeric(hits.context.reader(), field);
       NumericDocValues singleValues = DocValues.unwrapSingleton(multiValues);
@@ -169,11 +155,7 @@
       } else {
 
         DocIdSetIterator it =
-<<<<<<< HEAD
-            ConjunctionUtils.intersectIterators(Arrays.asList(hits.bits.iterator(), values));
-=======
             ConjunctionUtils.intersectIterators(Arrays.asList(hits.bits.iterator(), multiValues));
->>>>>>> 5e0e7a54
 
         for (int doc = it.nextDoc(); doc != DocIdSetIterator.NO_MORE_DOCS; doc = it.nextDoc()) {
           int limit = multiValues.docValueCount();
