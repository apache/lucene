--- conflicted
+++ resolved
@@ -172,11 +172,7 @@
       throws IOException {
 
     for (MatchingDocs hits : matchingDocs) {
-<<<<<<< HEAD
-      if (hits.totalHits == 0) {
-=======
       if (hits.totalHits() == 0) {
->>>>>>> 75ae372b
         continue;
       }
       initializeCounters();
@@ -205,24 +201,14 @@
   private void count(MultiLongValuesSource valuesSource, List<MatchingDocs> matchingDocs)
       throws IOException {
     for (MatchingDocs hits : matchingDocs) {
-<<<<<<< HEAD
-      if (hits.totalHits == 0) {
-=======
       if (hits.totalHits() == 0) {
->>>>>>> 75ae372b
         continue;
       }
       initializeCounters();
 
-<<<<<<< HEAD
-      MultiLongValues multiValues = valuesSource.getValues(hits.context);
-
-      DocIdSetIterator docs = hits.bits.iterator();
-=======
       MultiLongValues multiValues = valuesSource.getValues(hits.context());
 
       DocIdSetIterator docs = hits.bits().iterator();
->>>>>>> 75ae372b
       for (int doc = docs.nextDoc(); doc != DocIdSetIterator.NO_MORE_DOCS; ) {
         // Skip missing docs:
         if (multiValues.advanceExact(doc)) {
@@ -249,11 +235,7 @@
   /** Counts from the field's indexed doc values. */
   private void count(String field, List<MatchingDocs> matchingDocs) throws IOException {
     for (MatchingDocs hits : matchingDocs) {
-<<<<<<< HEAD
-      if (hits.totalHits == 0) {
-=======
       if (hits.totalHits() == 0) {
->>>>>>> 75ae372b
         continue;
       }
       initializeCounters();
@@ -408,7 +390,6 @@
       if (counts[i] != 0) {
         labelValues.add(new LabelAndValue(Long.toString(i), counts[i]));
       }
-<<<<<<< HEAD
     }
     if (hashCounts.size() != 0) {
       for (LongIntHashMap.LongIntCursor c : hashCounts) {
@@ -431,44 +412,7 @@
   public FacetResult getTopChildren(int topN, String dim, String... path) {
     validateTopN(topN);
     validateDimAndPathForGetChildren(dim, path);
-    return getTopChildrenSortByCount(topN);
-  }
-=======
-    }
-    if (hashCounts.size() != 0) {
-      for (LongIntHashMap.LongIntCursor c : hashCounts) {
-        int count = c.value;
-        if (count != 0) {
-          labelValues.add(new LabelAndValue(Long.toString(c.key), c.value));
-        }
-      }
-    }
->>>>>>> 75ae372b
-
-    return new FacetResult(
-        field,
-        new String[0],
-        totCount,
-        labelValues.toArray(new LabelAndValue[0]),
-        labelValues.size());
-  }
-
-<<<<<<< HEAD
-  /**
-   * Returns the specified top number of facets, sorted by count.
-   *
-   * @deprecated Please use {@link #getTopChildren(int, String, String...)} instead for the same
-   *     functionality.
-   */
-  @Deprecated
-  public FacetResult getTopChildrenSortByCount(int topN) {
-=======
-  @Override
-  public FacetResult getTopChildren(int topN, String dim, String... path) {
-    validateTopN(topN);
-    validateDimAndPathForGetChildren(dim, path);
-
->>>>>>> 75ae372b
+
     if (initialized == false) {
       // nothing was counted (either no hits or no values for all hits):
       assert totCount == 0;
@@ -522,15 +466,12 @@
     return new FacetResult(field, new String[0], totCount, results, childCount);
   }
 
-<<<<<<< HEAD
-=======
   /** Reusable hash entry to hold long facet value and int count. */
   private static class Entry {
     int count;
     long value;
   }
 
->>>>>>> 75ae372b
   /**
    * Returns all unique values seen, sorted by value. This functionality is very similar to {@link
    * #getAllChildren(String, String...)}, but it guarantees the returned values will be sorted by
