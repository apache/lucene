--- conflicted
+++ resolved
@@ -178,15 +178,8 @@
     validateDimAndPathForGetChildren(dim, path);
 
     topN = Math.min(topN, cardinality);
-<<<<<<< HEAD
-    TopOrdAndIntNumberQueue q = null;
-    TopOrdAndIntNumberQueue.OrdAndInt reuse = null;
-    int bottomCount = 0;
-    int bottomOrd = Integer.MAX_VALUE;
-=======
     TopOrdAndIntQueue q = null;
     TopOrdAndIntQueue.OrdAndInt reuse = null;
->>>>>>> 75ae372b
     int childCount = 0; // total number of labels with non-zero count
 
     if (sparseCounts != null) {
@@ -194,30 +187,12 @@
         childCount++; // every count in sparseValues should be non-zero
         int ord = sparseCount.key;
         int count = sparseCount.value;
-<<<<<<< HEAD
-        if (count > bottomCount || (count == bottomCount && ord < bottomOrd)) {
-          if (q == null) {
-            // Lazy init for sparse case:
-            q = new TopOrdAndIntNumberQueue(topN);
-          }
-          if (reuse == null) {
-            reuse = (TopOrdAndIntNumberQueue.OrdAndInt) q.newOrdAndValue();
-          }
-          reuse.ord = ord;
-          reuse.value = count;
-          reuse = (TopOrdAndIntNumberQueue.OrdAndInt) q.insertWithOverflow(reuse);
-          if (q.size() == topN) {
-            bottomCount = ((TopOrdAndIntNumberQueue.OrdAndInt) q.top()).value;
-            bottomOrd = q.top().ord;
-          }
-=======
         if (q == null) {
           // Lazy init for sparse case:
           q = new TopOrdAndIntQueue(topN);
         }
         if (reuse == null) {
           reuse = (TopOrdAndIntQueue.OrdAndInt) q.newOrdAndValue();
->>>>>>> 75ae372b
         }
         reuse.ord = ord;
         reuse.value = count;
@@ -228,27 +203,9 @@
         int count = denseCounts[i];
         if (count != 0) {
           childCount++;
-<<<<<<< HEAD
-          if (count > bottomCount || (count == bottomCount && i < bottomOrd)) {
-            if (q == null) {
-              // Lazy init for sparse case:
-              q = new TopOrdAndIntNumberQueue(topN);
-            }
-            if (reuse == null) {
-              reuse = (TopOrdAndIntNumberQueue.OrdAndInt) q.newOrdAndValue();
-            }
-            reuse.ord = i;
-            reuse.value = count;
-            reuse = (TopOrdAndIntNumberQueue.OrdAndInt) q.insertWithOverflow(reuse);
-            if (q.size() == topN) {
-              bottomCount = ((TopOrdAndIntNumberQueue.OrdAndInt) q.top()).value;
-              bottomOrd = q.top().ord;
-            }
-=======
           if (q == null) {
             // Lazy init for sparse case:
             q = new TopOrdAndIntQueue(topN);
->>>>>>> 75ae372b
           }
           if (reuse == null) {
             reuse = (TopOrdAndIntQueue.OrdAndInt) q.newOrdAndValue();
@@ -263,11 +220,7 @@
     int resultCount = q == null ? 0 : q.size();
     LabelAndValue[] labelValues = new LabelAndValue[resultCount];
     for (int i = labelValues.length - 1; i >= 0; i--) {
-<<<<<<< HEAD
-      TopOrdAndIntNumberQueue.OrdAndInt ordAndValue = (TopOrdAndIntNumberQueue.OrdAndInt) q.pop();
-=======
       TopOrdAndIntQueue.OrdAndInt ordAndValue = (TopOrdAndIntQueue.OrdAndInt) q.pop();
->>>>>>> 75ae372b
       final BytesRef term = docValues.lookupOrd(ordAndValue.ord);
       labelValues[i] = new LabelAndValue(term.utf8ToString(), ordAndValue.value);
     }
@@ -344,11 +297,7 @@
     if (matchingDocs.size() == 1) {
 
       FacetsCollector.MatchingDocs hits = matchingDocs.get(0);
-<<<<<<< HEAD
-      if (hits.totalHits == 0) {
-=======
       if (hits.totalHits() == 0) {
->>>>>>> 75ae372b
         return;
       }
 
@@ -363,11 +312,7 @@
 
       // Validate state before doing anything else. We only check the first segment since they
       // should all ladder up to the same top-level reader:
-<<<<<<< HEAD
-      validateState(matchingDocs.get(0).context);
-=======
       validateState(matchingDocs.get(0).context());
->>>>>>> 75ae372b
 
       for (FacetsCollector.MatchingDocs hits : matchingDocs) {
         // Assuming the state is valid, ordinalMap should be non-null and docValues should be
@@ -375,22 +320,14 @@
         assert ordinalMap != null;
         assert docValues instanceof MultiDocValues.MultiSortedSetDocValues;
 
-<<<<<<< HEAD
-        if (hits.totalHits == 0) {
-=======
         if (hits.totalHits() == 0) {
->>>>>>> 75ae372b
           continue;
         }
 
         MultiDocValues.MultiSortedSetDocValues multiValues =
             (MultiDocValues.MultiSortedSetDocValues) docValues;
 
-<<<<<<< HEAD
-        countOneSegment(multiValues.values[hits.context.ord], hits.context.ord, hits, null);
-=======
         countOneSegment(multiValues.values[hits.context().ord], hits.context().ord, hits, null);
->>>>>>> 75ae372b
       }
     }
   }
