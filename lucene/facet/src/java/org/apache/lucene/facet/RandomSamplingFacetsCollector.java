/*
 * Licensed to the Apache Software Foundation (ASF) under one or more
 * contributor license agreements.  See the NOTICE file distributed with
 * this work for additional information regarding copyright ownership.
 * The ASF licenses this file to You under the Apache License, Version 2.0
 * (the "License"); you may not use this file except in compliance with
 * the License.  You may obtain a copy of the License at
 *
 *     http://www.apache.org/licenses/LICENSE-2.0
 *
 * Unless required by applicable law or agreed to in writing, software
 * distributed under the License is distributed on an "AS IS" BASIS,
 * WITHOUT WARRANTIES OR CONDITIONS OF ANY KIND, either express or implied.
 * See the License for the specific language governing permissions and
 * limitations under the License.
 */
package org.apache.lucene.facet;

import java.io.IOException;
import java.util.ArrayList;
import java.util.Collection;
import java.util.List;
import org.apache.lucene.facet.FacetsConfig.DimConfig;
import org.apache.lucene.index.IndexReader;
import org.apache.lucene.index.Term;
import org.apache.lucene.search.CollectorManager;
import org.apache.lucene.search.DocIdSetIterator;
import org.apache.lucene.search.IndexSearcher;
import org.apache.lucene.util.BitDocIdSet;
import org.apache.lucene.util.FixedBitSet;

/**
 * Collects hits for subsequent faceting, using sampling if needed. Once you've run a search and
 * collect hits into this, instantiate one of the {@link Facets} subclasses to do the facet
 * counting. Note that this collector does not collect the scores of matching docs (i.e. {@link
 * FacetsCollector.MatchingDocs#scores()}) is {@code null}.
 *
 * <p>If you require the original set of hits, you can call {@link #getOriginalMatchingDocs()}.
 * Also, since the counts of the top-facets is based on the sampled set, you can amortize the counts
 * by calling {@link #amortizeFacetCounts}.
 */
public class RandomSamplingFacetsCollector extends FacetsCollector {

  /**
   * Faster alternative for java.util.Random, inspired by
   * http://dmurphy747.wordpress.com/2011/03/23/xorshift-vs-random- performance-in-java/
   *
   * <p>Has a period of 2^64-1
   */
  private static class XORShift64Random {

    private long x;

    /** Creates a xorshift random generator using the provided seed */
    public XORShift64Random(long seed) {
      x = seed == 0 ? 0xdeadbeef : seed;
    }

    /** Get the next random long value */
    public long randomLong() {
      x ^= (x << 21);
      x ^= (x >>> 35);
      x ^= (x << 4);
      return x;
    }

    /** Get the next random int, between 0 (inclusive) and n (exclusive) */
    public int nextInt(int n) {
      int res = (int) (randomLong() % n);
      return (res < 0) ? -res : res;
    }
  }

  private static final int NOT_CALCULATED = -1;

  private final int sampleSize;
  private final XORShift64Random random;

  private double samplingRate;
  private List<MatchingDocs> sampledDocs;
  private int totalHits = NOT_CALCULATED;
  private int leftoverBin = NOT_CALCULATED;
  private int leftoverIndex = NOT_CALCULATED;

  /**
   * Constructor with the given sample size and default seed.
   *
   * @see #RandomSamplingFacetsCollector(int, long)
   */
  public RandomSamplingFacetsCollector(int sampleSize) {
    this(sampleSize, 0);
  }

  /**
   * Constructor with the given sample size and seed.
   *
   * @param sampleSize The preferred sample size. If the number of hits is greater than the size,
   *     sampling will be done using a sample ratio of sampling size / totalN. For example: 1000
   *     hits, sample size = 10 results in samplingRatio of 0.01. If the number of hits is lower, no
   *     sampling is done at all
   * @param seed The random seed. If {@code 0} then a seed will be chosen for you.
   */
  public RandomSamplingFacetsCollector(int sampleSize, long seed) {
    super(false);
    this.sampleSize = sampleSize;
    this.random = new XORShift64Random(seed);
    this.sampledDocs = null;
  }

  /**
   * Returns the sampled list of the matching documents. Note that a {@link
   * FacetsCollector.MatchingDocs} instance is returned per segment, even if no hits from that
   * segment are included in the sampled set.
   *
   * <p>Note: One or more of the MatchingDocs might be empty (not containing any hits) as result of
   * sampling.
   *
   * <p>Note: {@code MatchingDocs.totalHits} is copied from the original MatchingDocs, scores is set
   * to {@code null}
   */
  @Override
  public List<MatchingDocs> getMatchingDocs() {
    List<MatchingDocs> matchingDocs = super.getMatchingDocs();

    if (totalHits == NOT_CALCULATED) {
      totalHits = 0;
      for (MatchingDocs md : matchingDocs) {
        totalHits += md.totalHits();
      }
    }

    if (totalHits <= sampleSize) {
      return matchingDocs;
    }

    if (sampledDocs == null) {
      samplingRate = (1.0 * sampleSize) / totalHits;
      sampledDocs = createSampledDocs(matchingDocs);
    }
    return sampledDocs;
  }

  /** Returns the original matching documents. */
  public List<MatchingDocs> getOriginalMatchingDocs() {
    return super.getMatchingDocs();
  }

  /** Create a sampled copy of the matching documents list. */
  private List<MatchingDocs> createSampledDocs(List<MatchingDocs> matchingDocsList) {
    List<MatchingDocs> sampledDocsList = new ArrayList<>(matchingDocsList.size());
    for (MatchingDocs docs : matchingDocsList) {
      sampledDocsList.add(createSample(docs));
    }
    return sampledDocsList;
  }

  /** Create a sampled of the given hits. */
  private MatchingDocs createSample(MatchingDocs docs) {
    int maxdoc = docs.context().reader().maxDoc();

    // TODO: we could try the WAH8DocIdSet here as well, as the results will be sparse
    FixedBitSet sampleDocs = new FixedBitSet(maxdoc);

    int binSize = (int) (1.0 / samplingRate);

    try {
      int counter = 0;
      int limit, randomIndex;
      if (leftoverBin != NOT_CALCULATED) {
        limit = leftoverBin;
        // either NOT_CALCULATED, which means we already sampled from that bin,
        // or the next document to sample
        randomIndex = leftoverIndex;
      } else {
        limit = binSize;
        randomIndex = random.nextInt(binSize);
      }
      final DocIdSetIterator it = docs.bits().iterator();
      for (int doc = it.nextDoc(); doc != DocIdSetIterator.NO_MORE_DOCS; doc = it.nextDoc()) {
        if (counter == randomIndex) {
          sampleDocs.set(doc);
        }
        counter++;
        if (counter >= limit) {
          counter = 0;
          limit = binSize;
          randomIndex = random.nextInt(binSize);
        }
      }

      if (counter == 0) {
        // we either exhausted the bin and the iterator at the same time, or
        // this segment had no results. in the latter case we might want to
        // carry leftover to the next segment as is, but that complicates the
        // code and doesn't seem so important.
        leftoverBin = leftoverIndex = NOT_CALCULATED;
      } else {
        leftoverBin = limit - counter;
        if (randomIndex > counter) {
          // the document to sample is in the next bin
          leftoverIndex = randomIndex - counter;
        } else if (randomIndex < counter) {
          // we sampled a document from the bin, so just skip over remaining
          // documents in the bin in the next segment.
          leftoverIndex = NOT_CALCULATED;
        }
      }

      return new MatchingDocs(docs.context(), new BitDocIdSet(sampleDocs), docs.totalHits(), null);
    } catch (IOException e) {
      throw new RuntimeException(e);
    }
  }

  /**
   * Note: if you use a counting {@link Facets} implementation, you can amortize the sampled counts
   * by calling this method. Uses the {@link FacetsConfig} and the {@link IndexSearcher} to
   * determine the upper bound for each facet value.
   */
  public FacetResult amortizeFacetCounts(
      FacetResult res, FacetsConfig config, IndexSearcher searcher) throws IOException {
    if (res == null || totalHits <= sampleSize) {
      return res;
    }

    LabelAndValue[] fixedLabelValues = new LabelAndValue[res.labelValues.length];
    IndexReader reader = searcher.getIndexReader();
    DimConfig dimConfig = config.getDimConfig(res.dim);

    // +2 to prepend dimension, append child label
    String[] childPath = new String[res.path.length + 2];
    childPath[0] = res.dim;

    System.arraycopy(res.path, 0, childPath, 1, res.path.length); // reuse

    for (int i = 0; i < res.labelValues.length; i++) {
      childPath[res.path.length + 1] = res.labelValues[i].label;
      String fullPath = FacetsConfig.pathToString(childPath, childPath.length);
      int max = reader.docFreq(new Term(dimConfig.indexFieldName, fullPath));
      int correctedCount = (int) (res.labelValues[i].value.doubleValue() / samplingRate);
      correctedCount = Math.min(max, correctedCount);
      fixedLabelValues[i] = new LabelAndValue(res.labelValues[i].label, correctedCount);
    }

    // cap the total count on the total number of non-deleted documents in the reader
    int correctedTotalCount = res.value.intValue();
    if (correctedTotalCount > 0) {
      correctedTotalCount =
          Math.min(reader.numDocs(), (int) (res.value.doubleValue() / samplingRate));
    }

    return new FacetResult(
        res.dim, res.path, correctedTotalCount, fixedLabelValues, res.childCount);
  }

  /** Returns the sampling rate that was used. */
  public double getSamplingRate() {
    return samplingRate;
  }

  /**
   * Creates a {@link CollectorManager} for concurrent random sampling through {@link
   * RandomSamplingFacetsCollector}
   */
  public static CollectorManager<RandomSamplingFacetsCollector, RandomSamplingFacetsCollector>
      createManager(int sampleSize, long seed) {
    return new CollectorManager<>() {
      @Override
      public RandomSamplingFacetsCollector newCollector() {
        return new RandomSamplingFacetsCollector(sampleSize, seed);
      }

      @Override
      public RandomSamplingFacetsCollector reduce(
          Collection<RandomSamplingFacetsCollector> collectors) {
        if (collectors == null || collectors.size() == 0) {
          return new RandomSamplingFacetsCollector(sampleSize, seed);
        }
        if (collectors.size() == 1) {
          return collectors.iterator().next();
        }
        return new ReducedRandomSamplingFacetsCollector(sampleSize, seed, collectors);
      }
    };
  }

  private static class ReducedRandomSamplingFacetsCollector extends RandomSamplingFacetsCollector {
    ReducedRandomSamplingFacetsCollector(
        int sampleSize, long seed, Collection<RandomSamplingFacetsCollector> facetsCollectors) {
      super(sampleSize, seed);
<<<<<<< HEAD
      facetsCollectors.forEach(
          facetsCollector ->
              getOriginalMatchingDocs().addAll(facetsCollector.getOriginalMatchingDocs()));
=======
      this.getOriginalMatchingDocs()
          .addAll(FacetsCollectorManager.reduceMatchingDocs(facetsCollectors));
>>>>>>> 75ae372b
    }
  }
}<|MERGE_RESOLUTION|>--- conflicted
+++ resolved
@@ -288,14 +288,8 @@
     ReducedRandomSamplingFacetsCollector(
         int sampleSize, long seed, Collection<RandomSamplingFacetsCollector> facetsCollectors) {
       super(sampleSize, seed);
-<<<<<<< HEAD
-      facetsCollectors.forEach(
-          facetsCollector ->
-              getOriginalMatchingDocs().addAll(facetsCollector.getOriginalMatchingDocs()));
-=======
       this.getOriginalMatchingDocs()
           .addAll(FacetsCollectorManager.reduceMatchingDocs(facetsCollectors));
->>>>>>> 75ae372b
     }
   }
 }