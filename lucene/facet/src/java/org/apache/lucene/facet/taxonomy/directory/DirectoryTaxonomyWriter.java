/*
 * Licensed to the Apache Software Foundation (ASF) under one or more
 * contributor license agreements.  See the NOTICE file distributed with
 * this work for additional information regarding copyright ownership.
 * The ASF licenses this file to You under the Apache License, Version 2.0
 * (the "License"); you may not use this file except in compliance with
 * the License.  You may obtain a copy of the License at
 *
 *     http://www.apache.org/licenses/LICENSE-2.0
 *
 * Unless required by applicable law or agreed to in writing, software
 * distributed under the License is distributed on an "AS IS" BASIS,
 * WITHOUT WARRANTIES OR CONDITIONS OF ANY KIND, either express or implied.
 * See the License for the specific language governing permissions and
 * limitations under the License.
 */
package org.apache.lucene.facet.taxonomy.directory;

import java.io.BufferedInputStream;
import java.io.BufferedOutputStream;
import java.io.DataInputStream;
import java.io.DataOutputStream;
import java.io.IOException;
import java.nio.file.Files;
import java.nio.file.Path;
import java.util.HashMap;
import java.util.Map;
import java.util.Objects;
import java.util.concurrent.atomic.AtomicInteger;
import org.apache.lucene.analysis.TokenStream;
import org.apache.lucene.analysis.tokenattributes.CharTermAttribute;
import org.apache.lucene.analysis.tokenattributes.PositionIncrementAttribute;
import org.apache.lucene.document.BinaryDocValuesField;
import org.apache.lucene.document.Document;
import org.apache.lucene.document.Field;
import org.apache.lucene.document.FieldType;
import org.apache.lucene.document.NumericDocValuesField;
import org.apache.lucene.document.StringField;
import org.apache.lucene.document.TextField;
import org.apache.lucene.facet.FacetsConfig;
import org.apache.lucene.facet.taxonomy.FacetLabel;
import org.apache.lucene.facet.taxonomy.TaxonomyReader;
import org.apache.lucene.facet.taxonomy.TaxonomyWriter;
import org.apache.lucene.facet.taxonomy.writercache.LruTaxonomyWriterCache;
import org.apache.lucene.facet.taxonomy.writercache.TaxonomyWriterCache;
import org.apache.lucene.facet.taxonomy.writercache.UTF8TaxonomyWriterCache;
import org.apache.lucene.index.CorruptIndexException; // javadocs
import org.apache.lucene.index.DirectoryReader;
import org.apache.lucene.index.IndexReader;
import org.apache.lucene.index.IndexWriter;
import org.apache.lucene.index.IndexWriterConfig;
import org.apache.lucene.index.IndexWriterConfig.OpenMode;
import org.apache.lucene.index.LeafReader;
import org.apache.lucene.index.LeafReaderContext;
import org.apache.lucene.index.LogByteSizeMergePolicy;
import org.apache.lucene.index.PostingsEnum;
import org.apache.lucene.index.ReaderManager;
import org.apache.lucene.index.SegmentInfos;
import org.apache.lucene.index.Terms;
import org.apache.lucene.index.TermsEnum;
import org.apache.lucene.index.TieredMergePolicy;
import org.apache.lucene.store.AlreadyClosedException;
import org.apache.lucene.store.Directory;
import org.apache.lucene.store.LockObtainFailedException;
import org.apache.lucene.util.BytesRef;

/**
 * {@link TaxonomyWriter} which uses a {@link Directory} to store the taxonomy information on disk,
 * and keeps an additional in-memory cache of some or all categories.
 *
 * <p>In addition to the permanently-stored information in the {@link Directory}, efficiency
 * dictates that we also keep an in-memory cache of <B>recently seen</B> or <B>all</B> categories,
 * so that we do not need to go back to disk for every category addition to see which ordinal this
 * category already has, if any. A {@link TaxonomyWriterCache} object determines the specific
 * caching algorithm used.
 *
 * <p>This class offers some hooks for extending classes to control the {@link IndexWriter} instance
 * that is used. See {@link #openIndexWriter}.
 *
 * @lucene.experimental
 */
public class DirectoryTaxonomyWriter implements TaxonomyWriter {

  /**
   * Property name of user commit data that contains the index epoch. The epoch changes whenever the
   * taxonomy is recreated (i.e. opened with {@link OpenMode#CREATE}.
   *
   * <p>Applications should not use this property in their commit data because it will be overridden
   * by this taxonomy writer.
   */
  public static final String INDEX_EPOCH = "index.epoch";

  private final Directory dir;
  private final IndexWriter indexWriter;
  private final boolean useOlderFormat;
  private final TaxonomyWriterCache cache;
  private final AtomicInteger cacheMisses = new AtomicInteger(0);

  // Records the taxonomy index epoch, updated on replaceTaxonomy as well.
  private long indexEpoch;

  // TODO: remove following 2 fields in Lucene 10
  private SinglePositionTokenStream parentStream =
      new SinglePositionTokenStream(Consts.PAYLOAD_PARENT);
  private Field parentStreamField;

  private Field fullPathField;
  private int cacheMissesUntilFill = 11;
  private boolean shouldFillCache = true;

  // even though lazily initialized, not volatile so that access to it is
  // faster. we keep a volatile boolean init instead.
  private ReaderManager readerManager;
  private volatile boolean initializedReaderManager = false;
  private volatile boolean shouldRefreshReaderManager;

  /**
   * We call the cache "complete" if we know that every category in our taxonomy is in the cache.
   * When the cache is <B>not</B> complete, and we can't find a category in the cache, we still need
   * to look for it in the on-disk index; Therefore when the cache is not complete, we need to open
   * a "reader" to the taxonomy index. The cache becomes incomplete if it was never filled with the
   * existing categories, or if a put() to the cache ever returned true (meaning that some of the
   * cached data was cleared).
   */
  private volatile boolean cacheIsComplete;

  private volatile boolean isClosed = false;
  private volatile TaxonomyIndexArrays taxoArrays;
  private volatile int nextID;

  /**
   * Construct a Taxonomy writer.
   *
   * @param directory The {@link Directory} in which to store the taxonomy. Note that the taxonomy
   *     is written directly to that directory (not to a subdirectory of it).
   * @param openMode Specifies how to open a taxonomy for writing: <code>APPEND</code> means open an
   *     existing index for append (failing if the index does not yet exist). <code>CREATE</code>
   *     means create a new index (first deleting the old one if it already existed). <code>
   *     APPEND_OR_CREATE</code> appends to an existing index if there is one, otherwise it creates
   *     a new index.
   * @param cache A {@link TaxonomyWriterCache} implementation which determines the in-memory
   *     caching policy. See for example {@link LruTaxonomyWriterCache} and {@link
   *     UTF8TaxonomyWriterCache}. If null or missing, {@link #defaultTaxonomyWriterCache()} is
   *     used.
   * @throws CorruptIndexException if the taxonomy is corrupted.
   * @throws LockObtainFailedException if the taxonomy is locked by another writer.
   * @throws IOException if another error occurred.
   */
  public DirectoryTaxonomyWriter(Directory directory, OpenMode openMode, TaxonomyWriterCache cache)
      throws IOException {

    dir = directory;
    IndexWriterConfig config = createIndexWriterConfig(openMode);
    indexWriter = openIndexWriter(dir, config);

    // verify (to some extent) that merge policy in effect would preserve category docids
    assert !(indexWriter.getConfig().getMergePolicy() instanceof TieredMergePolicy)
        : "for preserving category docids, merging none-adjacent segments is not allowed";

    // after we opened the writer, and the index is locked, it's safe to check
    // the commit data and read the index epoch
    openMode = config.getOpenMode();
    if (DirectoryReader.indexExists(directory) == false) {
      indexEpoch = 1;
<<<<<<< HEAD
      // no commit exists so we can safely use the newer formats:
=======
      // no commit exists so we can safely use the new BinaryDocValues field
>>>>>>> 1ac51888
      useOlderFormat = false;
    } else {
      String epochStr = null;

      SegmentInfos infos = SegmentInfos.readLatestCommit(dir);
      /* a previous commit exists, so check the version of the last commit */
      useOlderFormat = infos.getIndexCreatedVersionMajor() <= 8;

      Map<String, String> commitData = infos.getUserData();
      if (commitData != null) {
        epochStr = commitData.get(INDEX_EPOCH);
      }
      // no commit data, or no epoch in it means an old taxonomy, so set its epoch to 1, for lack
      // of a better value.
      indexEpoch = epochStr == null ? 1 : Long.parseLong(epochStr, 16);
    }

    if (openMode == OpenMode.CREATE) {
      ++indexEpoch;
    }

<<<<<<< HEAD
    FieldType ft = new FieldType(TextField.TYPE_NOT_STORED);
    ft.setOmitNorms(true);
    parentStreamField = new Field(Consts.FIELD_PAYLOADS, parentStream, ft);
    if (useOlderFormat) {
=======
    if (useOlderFormat) {
      // parent ordinal field
      FieldType ft = new FieldType(TextField.TYPE_NOT_STORED);
      ft.setOmitNorms(true);
      parentStreamField = new Field(Consts.FIELD_PAYLOADS, parentStream, ft);

      // full path field
>>>>>>> 1ac51888
      fullPathField = new StringField(Consts.FULL, "", Field.Store.YES);
    } else {
      parentStreamField = null;

      fullPathField = new StringField(Consts.FULL, "", Field.Store.NO);
    }

    nextID = indexWriter.getDocStats().maxDoc;

    if (cache == null) {
      cache = defaultTaxonomyWriterCache();
    }
    this.cache = cache;

    if (nextID == 0) {
      cacheIsComplete = true;
      // Make sure that the taxonomy always contain the root category
      // with category id 0.
      addCategory(new FacetLabel());
    } else {
      // There are some categories on the disk, which we have not yet
      // read into the cache, and therefore the cache is incomplete.
      // We choose not to read all the categories into the cache now,
      // to avoid terrible performance when a taxonomy index is opened
      // to add just a single category. We will do it later, after we
      // notice a few cache misses.
      cacheIsComplete = false;
    }
  }

  /** Returns the {@link TaxonomyWriterCache} in use by this writer. */
  public TaxonomyWriterCache getCache() {
    return cache;
  }

  /**
   * Open internal index writer, which contains the taxonomy data.
   *
   * <p>Extensions may provide their own {@link IndexWriter} implementation or instance. <br>
   * <b>NOTE:</b> the instance this method returns will be closed upon calling to {@link #close()}.
   * <br>
   * <b>NOTE:</b> the merge policy in effect must not merge none adjacent segments. See comment in
   * {@link #createIndexWriterConfig(IndexWriterConfig.OpenMode)} for the logic behind this.
   *
   * @see #createIndexWriterConfig(IndexWriterConfig.OpenMode)
   * @param directory the {@link Directory} on top of which an {@link IndexWriter} should be opened.
   * @param config configuration for the internal index writer.
   */
  protected IndexWriter openIndexWriter(Directory directory, IndexWriterConfig config)
      throws IOException {
    return new IndexWriter(directory, config);
  }

  /**
   * Create the {@link IndexWriterConfig} that would be used for opening the internal index writer.
   * <br>
   * Extensions can configure the {@link IndexWriter} as they see fit, including setting a {@link
   * org.apache.lucene.index.MergeScheduler merge-scheduler}, or {@link
   * org.apache.lucene.index.IndexDeletionPolicy deletion-policy}, different RAM size etc.<br>
   * <br>
   * <b>NOTE:</b> internal docids of the configured index must not be altered. For that, categories
   * are never deleted from the taxonomy index. In addition, merge policy in effect must not merge
   * none adjacent segments.
   *
   * @see #openIndexWriter(Directory, IndexWriterConfig)
   * @param openMode see {@link OpenMode}
   */
  protected IndexWriterConfig createIndexWriterConfig(OpenMode openMode) {
    // TODO: should we use a more optimized Codec?
    // The taxonomy has a unique structure, where each term is associated with one document

    // Make sure we use a MergePolicy which always merges adjacent segments and thus
    // keeps the doc IDs ordered as well (this is crucial for the taxonomy index).
    return new IndexWriterConfig(null)
        .setOpenMode(openMode)
        .setMergePolicy(new LogByteSizeMergePolicy());
  }

  /** Opens a {@link ReaderManager} from the internal {@link IndexWriter}. */
  private void initReaderManager() throws IOException {
    if (!initializedReaderManager) {
      synchronized (this) {
        // verify that the taxo-writer hasn't been closed on us.
        ensureOpen();
        if (!initializedReaderManager) {
          readerManager = new ReaderManager(indexWriter, false, false);
          shouldRefreshReaderManager = false;
          initializedReaderManager = true;
        }
      }
    }
  }

  /**
   * Creates a new instance with a default cache as defined by {@link
   * #defaultTaxonomyWriterCache()}.
   */
  public DirectoryTaxonomyWriter(Directory directory, OpenMode openMode) throws IOException {
    this(directory, openMode, defaultTaxonomyWriterCache());
  }

  /**
   * Defines the default {@link TaxonomyWriterCache} to use in constructors which do not specify
   * one.
   *
   * <p>The current default is {@link UTF8TaxonomyWriterCache}, i.e., the entire taxonomy is cached
   * in memory while building it.
   */
  public static TaxonomyWriterCache defaultTaxonomyWriterCache() {
    return new UTF8TaxonomyWriterCache();
  }

  /** Create this with {@code OpenMode.CREATE_OR_APPEND}. */
  public DirectoryTaxonomyWriter(Directory d) throws IOException {
    this(d, OpenMode.CREATE_OR_APPEND);
  }

  /**
   * Frees used resources as well as closes the underlying {@link IndexWriter}, which commits
   * whatever changes made to it to the underlying {@link Directory}.
   */
  @Override
  public synchronized void close() throws IOException {
    if (!isClosed) {
      commit();
      indexWriter.close();
      doClose();
    }
  }

  private void doClose() throws IOException {
    isClosed = true;
    closeResources();
  }

  /**
   * A hook for extending classes to close additional resources that were used. The default
   * implementation closes the {@link IndexReader} as well as the {@link TaxonomyWriterCache}
   * instances that were used. <br>
   * <b>NOTE:</b> if you override this method, you should include a <code>super.closeResources()
   * </code> call in your implementation.
   */
  protected synchronized void closeResources() throws IOException {
    if (initializedReaderManager) {
      readerManager.close();
      readerManager = null;
      initializedReaderManager = false;
    }
    if (cache != null) {
      cache.close();
    }
  }

  /**
   * Look up the given category in the cache and/or the on-disk storage, returning the category's
   * ordinal, or a negative number in case the category does not yet exist in the taxonomy.
   */
  protected synchronized int findCategory(FacetLabel categoryPath) throws IOException {
    // If we can find the category in the cache, or we know the cache is
    // complete, we can return the response directly from it
    int res = cache.get(categoryPath);
    if (res >= 0 || cacheIsComplete) {
      return res;
    }

    cacheMisses.incrementAndGet();
    // After a few cache misses, it makes sense to read all the categories
    // from disk and into the cache. The reason not to do this on the first
    // cache miss (or even when opening the writer) is that it will
    // significantly slow down the case when a taxonomy is opened just to
    // add one category. The idea only spending a long time on reading
    // after enough time was spent on cache misses is known as an "online
    // algorithm".
    perhapsFillCache();
    res = cache.get(categoryPath);
    if (res >= 0 || cacheIsComplete) {
      // if after filling the cache from the info on disk, the category is in it
      // or the cache is complete, return whatever cache.get returned.
      return res;
    }

    // if we get here, it means the category is not in the cache, and it is not
    // complete, and therefore we must look for the category on disk.

    // We need to get an answer from the on-disk index.
    initReaderManager();

    int doc = -1;
    DirectoryReader reader = readerManager.acquire();
    try {
      final BytesRef catTerm =
          new BytesRef(FacetsConfig.pathToString(categoryPath.components, categoryPath.length));
      PostingsEnum docs = null; // reuse
      for (LeafReaderContext ctx : reader.leaves()) {
        Terms terms = ctx.reader().terms(Consts.FULL);
        if (terms != null) {
          // TODO: share per-segment TermsEnum here!
          TermsEnum termsEnum = terms.iterator();
          if (termsEnum.seekExact(catTerm)) {
            // liveDocs=null because the taxonomy has no deletes
            docs = termsEnum.postings(docs, 0 /* freqs not required */);
            // if the term was found, we know it has exactly one document.
            doc = docs.nextDoc() + ctx.docBase;
            break;
          }
        }
      }
    } finally {
      readerManager.release(reader);
    }
    if (doc > 0) {
      addToCache(categoryPath, doc);
    }
    return doc;
  }

  @Override
  public int addCategory(FacetLabel categoryPath) throws IOException {
    ensureOpen();
    // check the cache outside the synchronized block. this results in better
    // concurrency when categories are there.
    int res = cache.get(categoryPath);
    if (res < 0) {
      // the category is not in the cache - following code cannot be executed in parallel.
      synchronized (this) {
        res = findCategory(categoryPath);
        if (res < 0) {
          // This is a new category, and we need to insert it into the index
          // (and the cache). Actually, we might also need to add some of
          // the category's ancestors before we can add the category itself
          // (while keeping the invariant that a parent is always added to
          // the taxonomy before its child). internalAddCategory() does all
          // this recursively
          res = internalAddCategory(categoryPath);
        }
      }
    }
    return res;
  }

  /**
   * Add a new category into the index (and the cache), and return its new ordinal.
   *
   * <p>Actually, we might also need to add some of the category's ancestors before we can add the
   * category itself (while keeping the invariant that a parent is always added to the taxonomy
   * before its child). We do this by recursion.
   */
  private int internalAddCategory(FacetLabel cp) throws IOException {
    // Find our parent's ordinal (recursively adding the parent category
    // to the taxonomy if it's not already there). Then add the parent
    // ordinal as payloads (rather than a stored field; payloads can be
    // more efficiently read into memory in bulk by LuceneTaxonomyReader)
    int parent;
    if (cp.length > 1) {
      FacetLabel parentPath = cp.subpath(cp.length - 1);
      parent = findCategory(parentPath);
      if (parent < 0) {
        parent = internalAddCategory(parentPath);
      }
    } else if (cp.length == 1) {
      parent = TaxonomyReader.ROOT_ORDINAL;
    } else {
      parent = TaxonomyReader.INVALID_ORDINAL;
    }
    int id = addCategoryDocument(cp, parent);

    return id;
  }

  /**
   * Verifies that this instance wasn't closed, or throws {@link AlreadyClosedException} if it is.
   */
  protected final void ensureOpen() {
    if (isClosed) {
      throw new AlreadyClosedException("The taxonomy writer has already been closed");
    }
  }

  /**
   * Note that the methods calling addCategoryDocument() are synchornized, so this method is
   * effectively synchronized as well.
   */
  private int addCategoryDocument(FacetLabel categoryPath, int parent) throws IOException {
    Document d = new Document();
    if (useOlderFormat) {
      // Before Lucene 2.9, position increments >=0 were supported, so we
      // added 1 to parent to allow the parent -1 (the parent of the root).
      // Unfortunately, starting with Lucene 2.9, after LUCENE-1542, this is
      // no longer enough, since 0 is not encoded consistently either (see
      // comment in SinglePositionTokenStream). But because we must be
      // backward-compatible with existing indexes, we can't just fix what
      // we write here (e.g., to write parent+2), and need to do a workaround
      // in the reader (which knows that anyway only category 0 has a parent
      // -1).
      assert parentStreamField != null;
      parentStream.set(Math.max(parent + 1, 1));
      d.add(parentStreamField);
    } else {
      d.add(new NumericDocValuesField(Consts.FIELD_PARENT_ORDINAL_NDV, parent));
    }

    String fieldPath = FacetsConfig.pathToString(categoryPath.components, categoryPath.length);
    fullPathField.setStringValue(fieldPath);

    if (useOlderFormat == false) {
      /* Lucene 9 switches to BinaryDocValuesField for storing taxonomy categories */
      d.add(new BinaryDocValuesField(Consts.FULL, new BytesRef(fieldPath)));
    }

    d.add(fullPathField);

    // Note that we do no pass an Analyzer here because the fields that are
    // added to the Document are untokenized or contains their own TokenStream.
    // Therefore the IndexWriter's Analyzer has no effect.
    indexWriter.addDocument(d);
    int id = nextID++;

    // added a category document, mark that ReaderManager is not up-to-date
    shouldRefreshReaderManager = true;

    // also add to the parent array
    taxoArrays = getTaxoArrays().add(id, parent);

    // NOTE: this line must be executed last, or else the cache gets updated
    // before the parents array (LUCENE-4596)
    addToCache(categoryPath, id);

    return id;
  }

  // TODO: remove this class in Lucene 10
  private static class SinglePositionTokenStream extends TokenStream {
    private CharTermAttribute termAtt;
    private PositionIncrementAttribute posIncrAtt;
    private boolean returned;
    private int val;
    private final String word;

    public SinglePositionTokenStream(String word) {
      termAtt = addAttribute(CharTermAttribute.class);
      posIncrAtt = addAttribute(PositionIncrementAttribute.class);
      this.word = word;
      returned = true;
    }

    /**
     * Set the value we want to keep, as the position increment. Note that when
     * TermPositions.nextPosition() is later used to retrieve this value, val-1 will be returned,
     * not val.
     *
     * <p>IMPORTANT NOTE: Before Lucene 2.9, val&gt;=0 were safe (for val==0, the retrieved position
     * would be -1). But starting with Lucene 2.9, this unfortunately changed, and only val&gt;0 are
     * safe. val=0 can still be used, but don't count on the value you retrieve later (it could be 0
     * or -1, depending on circumstances or versions). This change is described in Lucene's JIRA:
     * LUCENE-1542.
     */
    public void set(int val) {
      this.val = val;
      returned = false;
    }

    @Override
    public boolean incrementToken() throws IOException {
      if (returned) {
        return false;
      }
      clearAttributes();
      posIncrAtt.setPositionIncrement(val);
      termAtt.setEmpty();
      termAtt.append(word);
      returned = true;
      return true;
    }
  }

  private void addToCache(FacetLabel categoryPath, int id) throws IOException {
    if (cache.put(categoryPath, id)) {
      // If cache.put() returned true, it means the cache was limited in
      // size, became full, and parts of it had to be evicted. It is
      // possible that a relatively-new category that isn't yet visible
      // to our 'reader' was evicted, and therefore we must now refresh
      // the reader.
      refreshReaderManager();
      cacheIsComplete = false;
    }
  }

  private synchronized void refreshReaderManager() throws IOException {
    // this method is synchronized since it cannot happen concurrently with
    // addCategoryDocument -- when this method returns, we must know that the
    // reader manager's state is current. also, it sets shouldRefresh to false,
    // and this cannot overlap with addCatDoc too.
    // NOTE: since this method is sync'ed, it can call maybeRefresh, instead of
    // maybeRefreshBlocking. If ever this is changed, make sure to change the
    // call too.
    if (shouldRefreshReaderManager && initializedReaderManager) {
      readerManager.maybeRefresh();
      shouldRefreshReaderManager = false;
    }
  }

  @Override
  public synchronized long commit() throws IOException {
    ensureOpen();
    // LUCENE-4972: if we always call setCommitData, we create empty commits

    Map<String, String> data = new HashMap<>();
    Iterable<Map.Entry<String, String>> iter = indexWriter.getLiveCommitData();
    if (iter != null) {
      for (Map.Entry<String, String> ent : iter) {
        data.put(ent.getKey(), ent.getValue());
      }
    }

    String epochStr = data.get(INDEX_EPOCH);
    if (epochStr == null || Long.parseLong(epochStr, 16) != indexEpoch) {
      indexWriter.setLiveCommitData(combinedCommitData(indexWriter.getLiveCommitData()));
    }
    return indexWriter.commit();
  }

  /** Combine original user data with the taxonomy epoch. */
  private Iterable<Map.Entry<String, String>> combinedCommitData(
      Iterable<Map.Entry<String, String>> commitData) {
    Map<String, String> m = new HashMap<>();
    if (commitData != null) {
      for (Map.Entry<String, String> ent : commitData) {
        m.put(ent.getKey(), ent.getValue());
      }
    }
    m.put(INDEX_EPOCH, Long.toString(indexEpoch, 16));
    return m.entrySet();
  }

  @Override
  public void setLiveCommitData(Iterable<Map.Entry<String, String>> commitUserData) {
    indexWriter.setLiveCommitData(combinedCommitData(commitUserData));
  }

  @Override
  public Iterable<Map.Entry<String, String>> getLiveCommitData() {
    return combinedCommitData(indexWriter.getLiveCommitData());
  }

  /**
   * prepare most of the work needed for a two-phase commit. See {@link IndexWriter#prepareCommit}.
   */
  @Override
  public synchronized long prepareCommit() throws IOException {
    ensureOpen();
    // LUCENE-4972: if we always call setCommitData, we create empty commits
    Map<String, String> data = new HashMap<>();
    Iterable<Map.Entry<String, String>> iter = indexWriter.getLiveCommitData();
    if (iter != null) {
      for (Map.Entry<String, String> ent : iter) {
        data.put(ent.getKey(), ent.getValue());
      }
    }
    String epochStr = data.get(INDEX_EPOCH);
    if (epochStr == null || Long.parseLong(epochStr, 16) != indexEpoch) {
      indexWriter.setLiveCommitData(combinedCommitData(indexWriter.getLiveCommitData()));
    }
    return indexWriter.prepareCommit();
  }

  @Override
  public int getSize() {
    ensureOpen();
    return nextID;
  }

  /**
   * Set the number of cache misses before an attempt is made to read the entire taxonomy into the
   * in-memory cache.
   *
   * <p>This taxonomy writer holds an in-memory cache of recently seen categories to speed up
   * operation. On each cache-miss, the on-disk index needs to be consulted. When an existing
   * taxonomy is opened, a lot of slow disk reads like that are needed until the cache is filled, so
   * it is more efficient to read the entire taxonomy into memory at once. We do this complete read
   * after a certain number (defined by this method) of cache misses.
   *
   * <p>If the number is set to {@code 0}, the entire taxonomy is read into the cache on first use,
   * without fetching individual categories first.
   *
   * <p>NOTE: it is assumed that this method is called immediately after the taxonomy writer has
   * been created.
   */
  public void setCacheMissesUntilFill(int i) {
    ensureOpen();
    cacheMissesUntilFill = i;
  }

  // we need to guarantee that if several threads call this concurrently, only
  // one executes it, and after it returns, the cache is updated and is either
  // complete or not.
  private synchronized void perhapsFillCache() throws IOException {
    if (cacheMisses.get() < cacheMissesUntilFill) {
      return;
    }

    if (!shouldFillCache) {
      // we already filled the cache once, there's no need to re-fill it
      return;
    }
    shouldFillCache = false;

    initReaderManager();

    boolean aborted = false;
    DirectoryReader reader = readerManager.acquire();
    try {
      PostingsEnum postingsEnum = null;
      for (LeafReaderContext ctx : reader.leaves()) {
        Terms terms = ctx.reader().terms(Consts.FULL);
        if (terms != null) { // cannot really happen, but be on the safe side
          // TODO: share per-segment TermsEnum here!
          TermsEnum termsEnum = terms.iterator();
          while (termsEnum.next() != null) {
            if (!cache.isFull()) {
              BytesRef t = termsEnum.term();
              // Since we guarantee uniqueness of categories, each term has exactly
              // one document. Also, since we do not allow removing categories (and
              // hence documents), there are no deletions in the index. Therefore, it
              // is sufficient to call next(), and then doc(), exactly once with no
              // 'validation' checks.
              FacetLabel cp = new FacetLabel(FacetsConfig.stringToPath(t.utf8ToString()));
              postingsEnum = termsEnum.postings(postingsEnum, PostingsEnum.NONE);
              boolean res = cache.put(cp, postingsEnum.nextDoc() + ctx.docBase);
              assert !res : "entries should not have been evicted from the cache";
            } else {
              // the cache is full and the next put() will evict entries from it, therefore abort
              // the iteration.
              aborted = true;
              break;
            }
          }
        }
        if (aborted) {
          break;
        }
      }
    } finally {
      readerManager.release(reader);
    }

    cacheIsComplete = !aborted;
    if (cacheIsComplete) {
      synchronized (this) {
        // everything is in the cache, so no need to keep readerManager open.
        // this block is executed in a sync block so that it works well with
        // initReaderManager called in parallel.
        readerManager.close();
        readerManager = null;
        initializedReaderManager = false;
      }
    }
  }

  private TaxonomyIndexArrays getTaxoArrays() throws IOException {
    if (taxoArrays == null) {
      synchronized (this) {
        if (taxoArrays == null) {
          initReaderManager();
          DirectoryReader reader = readerManager.acquire();
          try {
            // according to Java Concurrency, this might perform better on some
            // JVMs, since the object initialization doesn't happen on the
            // volatile member.
            TaxonomyIndexArrays tmpArrays = new TaxonomyIndexArrays(reader);
            taxoArrays = tmpArrays;
          } finally {
            readerManager.release(reader);
          }
        }
      }
    }
    return taxoArrays;
  }

  @Override
  public int getParent(int ordinal) throws IOException {
    ensureOpen();
    // Note: the following if() just enforces that a user can never ask
    // for the parent of a nonexistant category - even if the parent array
    // was allocated bigger than it really needs to be.
    Objects.checkIndex(ordinal, nextID);

    int[] parents = getTaxoArrays().parents();
    assert ordinal < parents.length
        : "requested ordinal (" + ordinal + "); parents.length (" + parents.length + ") !";
    return parents[ordinal];
  }

  /**
   * Takes the categories from the given taxonomy directory, and adds the missing ones to this
   * taxonomy. Additionally, it fills the given {@link OrdinalMap} with a mapping from the original
   * ordinal to the new ordinal.
   */
  public void addTaxonomy(Directory taxoDir, OrdinalMap map) throws IOException {
    ensureOpen();
    DirectoryReader r = DirectoryReader.open(taxoDir);
    try {
      final int size = r.numDocs();
      final OrdinalMap ordinalMap = map;
      ordinalMap.setSize(size);
      int base = 0;
      PostingsEnum docs = null;
      for (final LeafReaderContext ctx : r.leaves()) {
        final LeafReader ar = ctx.reader();
        final Terms terms = ar.terms(Consts.FULL);
        // TODO: share per-segment TermsEnum here!
        TermsEnum te = terms.iterator();
        while (te.next() != null) {
          FacetLabel cp = new FacetLabel(FacetsConfig.stringToPath(te.term().utf8ToString()));
          final int ordinal = addCategory(cp);
          docs = te.postings(docs, PostingsEnum.NONE);
          ordinalMap.addMapping(docs.nextDoc() + base, ordinal);
        }
        base += ar.maxDoc(); // no deletions, so we're ok
      }
      ordinalMap.addDone();
    } finally {
      r.close();
    }
  }

  /**
   * Mapping from old ordinal to new ordinals, used when merging indexes with separate taxonomies.
   *
   * <p>addToTaxonomies() merges one or more taxonomies into the given taxonomy (this). An
   * OrdinalMap is filled for each of the added taxonomies, containing the new ordinal (in the
   * merged taxonomy) of each of the categories in the old taxonomy.
   *
   * <p>There exist two implementations of OrdinalMap: MemoryOrdinalMap and DiskOrdinalMap. As their
   * names suggest, the former keeps the map in memory and the latter in a temporary disk file.
   * Because these maps will later be needed one by one (to remap the counting lists), not all at
   * the same time, it is recommended to put the first taxonomy's map in memory, and all the rest on
   * disk (later to be automatically read into memory one by one, when needed).
   */
  public static interface OrdinalMap {
    /**
     * Set the size of the map. This MUST be called before addMapping(). It is assumed (but not
     * verified) that addMapping() will then be called exactly 'size' times, with different
     * origOrdinals between 0 and size-1.
     */
    public void setSize(int size) throws IOException;

    /** Record a mapping. */
    public void addMapping(int origOrdinal, int newOrdinal) throws IOException;

    /**
     * Call addDone() to say that all addMapping() have been done. In some implementations this
     * might free some resources.
     */
    public void addDone() throws IOException;

    /**
     * Return the map from the taxonomy's original (consecutive) ordinals to the new taxonomy's
     * ordinals. If the map has to be read from disk and ordered appropriately, it is done when
     * getMap() is called. getMap() should only be called once, and only when the map is actually
     * needed. Calling it will also free all resources that the map might be holding (such as
     * temporary disk space), other than the returned int[].
     */
    public int[] getMap() throws IOException;
  }

  /** {@link OrdinalMap} maintained in memory */
  public static final class MemoryOrdinalMap implements OrdinalMap {
    int[] map;

    /** Sole constructor. */
    public MemoryOrdinalMap() {}

    @Override
    public void setSize(int taxonomySize) {
      map = new int[taxonomySize];
    }

    @Override
    public void addMapping(int origOrdinal, int newOrdinal) {
      map[origOrdinal] = newOrdinal;
    }

    @Override
    public void addDone() {
      /* nothing to do */
    }

    @Override
    public int[] getMap() {
      return map;
    }
  }

  /** {@link OrdinalMap} maintained on file system */
  public static final class DiskOrdinalMap implements OrdinalMap {
    Path tmpfile;
    DataOutputStream out;

    /** Sole constructor. */
    public DiskOrdinalMap(Path tmpfile) throws IOException {
      this.tmpfile = tmpfile;
      out = new DataOutputStream(new BufferedOutputStream(Files.newOutputStream(tmpfile)));
    }

    @Override
    public void addMapping(int origOrdinal, int newOrdinal) throws IOException {
      out.writeInt(origOrdinal);
      out.writeInt(newOrdinal);
    }

    @Override
    public void setSize(int taxonomySize) throws IOException {
      out.writeInt(taxonomySize);
    }

    @Override
    public void addDone() throws IOException {
      if (out != null) {
        out.close();
        out = null;
      }
    }

    int[] map = null;

    @Override
    public int[] getMap() throws IOException {
      if (map != null) {
        return map;
      }
      addDone(); // in case this wasn't previously called
      try (DataInputStream in =
          new DataInputStream(new BufferedInputStream(Files.newInputStream(tmpfile)))) {
        map = new int[in.readInt()];
        // NOTE: The current code assumes here that the map is complete,
        // i.e., every ordinal gets one and exactly one value. Otherwise,
        // we may run into an EOF here, or vice versa, not read everything.
        for (int i = 0; i < map.length; i++) {
          int origordinal = in.readInt();
          int newordinal = in.readInt();
          map[origordinal] = newordinal;
        }
      }

      // Delete the temporary file, which is no longer needed.
      Files.delete(tmpfile);

      return map;
    }
  }

  /**
   * Rollback changes to the taxonomy writer and closes the instance. Following this method the
   * instance becomes unusable (calling any of its API methods will yield an {@link
   * AlreadyClosedException}).
   */
  @Override
  public synchronized void rollback() throws IOException {
    ensureOpen();
    indexWriter.rollback();
    doClose();
  }

  /**
   * Replaces the current taxonomy with the given one. This method should generally be called in
   * conjunction with {@link IndexWriter#addIndexes(Directory...)} to replace both the taxonomy as
   * well as the search index content.
   */
  public synchronized void replaceTaxonomy(Directory taxoDir) throws IOException {
    // replace the taxonomy by doing IW optimized operations
    indexWriter.deleteAll();
    indexWriter.addIndexes(taxoDir);
    shouldRefreshReaderManager = true;
    initReaderManager(); // ensure that it's initialized
    refreshReaderManager();
    nextID = indexWriter.getDocStats().maxDoc;
    taxoArrays = null; // must nullify so that it's re-computed next time it's needed

    // need to clear the cache, so that addCategory won't accidentally return
    // old categories that are in the cache.
    cache.clear();
    cacheIsComplete = false;
    shouldFillCache = true;
    cacheMisses.set(0);

    // update indexEpoch as a taxonomy replace is just like it has be recreated
    ++indexEpoch;
  }

  /** Returns the {@link Directory} of this taxonomy writer. */
  public Directory getDirectory() {
    return dir;
  }

  /**
   * Used by {@link DirectoryTaxonomyReader} to support NRT.
   *
   * <p><b>NOTE:</b> you should not use the obtained {@link IndexWriter} in any way, other than
   * opening an IndexReader on it, or otherwise, the taxonomy index may become corrupt!
   */
  final IndexWriter getInternalIndexWriter() {
    return indexWriter;
  }

  /**
   * Expert: returns current index epoch, if this is a near-real-time reader. Used by {@link
   * DirectoryTaxonomyReader} to support NRT.
   *
   * @lucene.internal
   */
  public final long getTaxonomyEpoch() {
    return indexEpoch;
  }

  @Override
  public boolean useNumericDocValuesForOrdinals() {
    return useOlderFormat == false;
  }
}<|MERGE_RESOLUTION|>--- conflicted
+++ resolved
@@ -162,11 +162,7 @@
     openMode = config.getOpenMode();
     if (DirectoryReader.indexExists(directory) == false) {
       indexEpoch = 1;
-<<<<<<< HEAD
       // no commit exists so we can safely use the newer formats:
-=======
-      // no commit exists so we can safely use the new BinaryDocValues field
->>>>>>> 1ac51888
       useOlderFormat = false;
     } else {
       String epochStr = null;
@@ -188,12 +184,6 @@
       ++indexEpoch;
     }
 
-<<<<<<< HEAD
-    FieldType ft = new FieldType(TextField.TYPE_NOT_STORED);
-    ft.setOmitNorms(true);
-    parentStreamField = new Field(Consts.FIELD_PAYLOADS, parentStream, ft);
-    if (useOlderFormat) {
-=======
     if (useOlderFormat) {
       // parent ordinal field
       FieldType ft = new FieldType(TextField.TYPE_NOT_STORED);
@@ -201,7 +191,6 @@
       parentStreamField = new Field(Consts.FIELD_PAYLOADS, parentStream, ft);
 
       // full path field
->>>>>>> 1ac51888
       fullPathField = new StringField(Consts.FULL, "", Field.Store.YES);
     } else {
       parentStreamField = null;
