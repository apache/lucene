--- conflicted
+++ resolved
@@ -24,10 +24,6 @@
 import java.util.List;
 import java.util.Map;
 import java.util.function.IntUnaryOperator;
-<<<<<<< HEAD
-import org.apache.lucene.document.Document;
-=======
->>>>>>> 75ae372b
 import org.apache.lucene.facet.FacetsConfig;
 import org.apache.lucene.facet.taxonomy.FacetLabel;
 import org.apache.lucene.facet.taxonomy.LRUHashMap;
@@ -460,14 +456,7 @@
 
     if (values == null
         || values.advanceExact(ordinal - indexReader.leaves().get(readerIndex).docBase) == false) {
-<<<<<<< HEAD
-      // The index uses the older StoredField format to store the mapping
-      // On recreating the index, the values will be stored using the BinaryDocValuesField format
-      Document doc = indexReader.storedFields().document(ordinal);
-      ret = new FacetLabel(FacetsConfig.stringToPath(doc.get(Consts.FULL)));
-=======
       throw new IllegalStateException();
->>>>>>> 75ae372b
     } else {
       // The index uses the BinaryDocValuesField format to store the mapping
       ret = new FacetLabel(FacetsConfig.stringToPath(values.binaryValue().utf8ToString()));
