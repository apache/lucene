/*
 * Licensed to the Apache Software Foundation (ASF) under one or more
 * contributor license agreements.  See the NOTICE file distributed with
 * this work for additional information regarding copyright ownership.
 * The ASF licenses this file to You under the Apache License, Version 2.0
 * (the "License"); you may not use this file except in compliance with
 * the License.  You may obtain a copy of the License at
 *
 *     http://www.apache.org/licenses/LICENSE-2.0
 *
 * Unless required by applicable law or agreed to in writing, software
 * distributed under the License is distributed on an "AS IS" BASIS,
 * WITHOUT WARRANTIES OR CONDITIONS OF ANY KIND, either express or implied.
 * See the License for the specific language governing permissions and
 * limitations under the License.
 */
package org.apache.lucene.facet.taxonomy;

import java.io.IOException;
import java.util.Comparator;
import org.apache.lucene.facet.FacetsCollector;
import org.apache.lucene.facet.FacetsConfig;
<<<<<<< HEAD
import org.apache.lucene.facet.TopOrdAndIntNumberQueue;
import org.apache.lucene.facet.TopOrdAndNumberQueue;
import org.apache.lucene.internal.hppc.IntIntHashMap;

/**
 * Base class for all taxonomy-based facets that aggregate to a per-ords int[].
 *
 * @deprecated Visibility of this class will be reduced to pkg-private in a future version. This
 *     class is meant to host common code as an internal implementation detail to {@link
 *     FastTaxonomyFacetCounts} and {@link TaxonomyFacetIntAssociations},and is not intended as an
 *     extension point for user-created {@code Facets} implementations. If your code is relying on
 *     this, please migrate necessary functionality down into your own class.
 */
@Deprecated
public abstract class IntTaxonomyFacets extends TaxonomyFacets {
=======
import org.apache.lucene.facet.TopOrdAndIntQueue;
import org.apache.lucene.facet.TopOrdAndNumberQueue;
import org.apache.lucene.internal.hppc.IntIntHashMap;

/** Base class for all taxonomy-based facets that aggregate to int. */
abstract class IntTaxonomyFacets extends TaxonomyFacets {
>>>>>>> 75ae372b

  /** Aggregation function used for combining values. */
  protected final AssociationAggregationFunction aggregationFunction;

<<<<<<< HEAD
  /**
   * Dense ordinal values.
   *
   * <p>We are making this and {@link #sparseValues} protected for some expert usage. e.g. It can be
   * checked which is being used before a loop instead of calling {@link #increment} for each
   * iteration.
   */
  protected int[] values;

  /**
   * Sparse ordinal values.
   *
   * @see #values for why protected.
   */
  protected IntIntHashMap sparseValues;

  /**
   * Constructor that defaults the aggregation function to {@link
   * AssociationAggregationFunction#SUM}.
   */
  protected IntTaxonomyFacets(
      String indexFieldName, TaxonomyReader taxoReader, FacetsConfig config, FacetsCollector fc)
      throws IOException {
    this(indexFieldName, taxoReader, config, AssociationAggregationFunction.SUM, fc);
  }

  /** Constructor that uses the provided aggregation function. */
  protected IntTaxonomyFacets(
      String indexFieldName,
      TaxonomyReader taxoReader,
      FacetsConfig config,
      AssociationAggregationFunction aggregationFunction,
      FacetsCollector fc)
      throws IOException {
    super(indexFieldName, taxoReader, config, fc);
    this.aggregationFunction = aggregationFunction;
    valueComparator = Comparator.comparingInt(o -> (int) o);
  }

=======
  /** Dense ordinal values. */
  int[] values;

  /** Sparse ordinal values. */
  IntIntHashMap sparseValues;

  /** Sole constructor. */
  IntTaxonomyFacets(
      String indexFieldName,
      TaxonomyReader taxoReader,
      FacetsConfig config,
      AssociationAggregationFunction aggregationFunction,
      FacetsCollector fc)
      throws IOException {
    super(indexFieldName, taxoReader, config, fc);
    this.aggregationFunction = aggregationFunction;
    valueComparator = Comparator.comparingInt(o -> (int) o);
  }

>>>>>>> 75ae372b
  @Override
  protected void initializeValueCounters() {
    if (initialized) {
      return;
    }
    super.initializeValueCounters();

    assert sparseValues == null && values == null;
    if (sparseCounts != null) {
      sparseValues = new IntIntHashMap();
    } else {
      values = new int[taxoReader.getSize()];
    }
<<<<<<< HEAD
  }

  /** Increment the count for this ordinal by 1. */
  protected void increment(int ordinal) {
    increment(ordinal, 1);
=======
>>>>>>> 75ae372b
  }

  /** Set the value associated with this ordinal to {@code newValue}. */
  void setValue(int ordinal, int newValue) {
    if (sparseValues != null) {
      sparseValues.put(ordinal, newValue);
    } else {
      values[ordinal] = newValue;
    }
  }

<<<<<<< HEAD
  /** Set the value associated with this ordinal to {@code newValue}. */
  void setValue(int ordinal, int newValue) {
=======
  /** Get the value associated with this ordinal. */
  int getValue(int ordinal) {
>>>>>>> 75ae372b
    if (sparseValues != null) {
      sparseValues.put(ordinal, newValue);
    } else {
      values[ordinal] = newValue;
    }
  }

<<<<<<< HEAD
  /** Get the value associated with this ordinal. */
  int getValue(int ordinal) {
    if (sparseValues != null) {
      return sparseValues.get(ordinal);
    } else {
      return values[ordinal];
    }
  }

  @Override
  protected Number getAggregationValue(int ordinal) {
    return getValue(ordinal);
  }

  @Override
  protected Number aggregate(Number existingVal, Number newVal) {
    return aggregationFunction.aggregate((int) existingVal, (int) newVal);
  }

  @Override
  protected void updateValueFromRollup(int ordinal, int childOrdinal) throws IOException {
    super.updateValueFromRollup(ordinal, childOrdinal);
    int currentValue = getValue(ordinal);
    int newValue = aggregationFunction.aggregate(currentValue, rollup(childOrdinal));
    setValue(ordinal, newValue);
  }

=======
  @Override
  protected Number getAggregationValue(int ordinal) {
    return getValue(ordinal);
  }

  @Override
  protected Number aggregate(Number existingVal, Number newVal) {
    return aggregationFunction.aggregate((int) existingVal, (int) newVal);
  }

  @Override
  protected void updateValueFromRollup(int ordinal, int childOrdinal) throws IOException {
    super.updateValueFromRollup(ordinal, childOrdinal);
    int currentValue = getValue(ordinal);
    int newValue = aggregationFunction.aggregate(currentValue, rollup(childOrdinal));
    setValue(ordinal, newValue);
  }

>>>>>>> 75ae372b
  private int rollup(int ord) throws IOException {
    ParallelTaxonomyArrays.IntArray children = getChildren();
    ParallelTaxonomyArrays.IntArray siblings = getSiblings();
    int aggregatedValue = 0;
    while (ord != TaxonomyReader.INVALID_ORDINAL) {
      updateValueFromRollup(ord, children.get(ord));
      aggregatedValue = aggregationFunction.aggregate(aggregatedValue, getValue(ord));
      ord = siblings.get(ord);
    }
    return aggregatedValue;
  }
<<<<<<< HEAD

  @Override
  protected void setIncomingValue(TopOrdAndNumberQueue.OrdAndValue incomingOrdAndValue, int ord) {
    ((TopOrdAndIntNumberQueue.OrdAndInt) incomingOrdAndValue).value = getValue(ord);
  }

  /** An accumulator for an integer aggregated value. */
  protected class IntAggregatedValue extends AggregatedValue {
    private int value;

    /** Sole constructor. */
    public IntAggregatedValue(int value) {
      this.value = value;
    }

=======

  @Override
  protected void setIncomingValue(TopOrdAndNumberQueue.OrdAndValue incomingOrdAndValue, int ord) {
    ((TopOrdAndIntQueue.OrdAndInt) incomingOrdAndValue).value = getValue(ord);
  }

  protected class IntAggregatedValue extends AggregatedValue {
    private int value;

    public IntAggregatedValue(int value) {
      this.value = value;
    }

>>>>>>> 75ae372b
    @Override
    public void aggregate(int ord) {
      value = aggregationFunction.aggregate(value, getValue(ord));
    }

    @Override
    public Number get() {
      return value;
    }
  }

  @Override
  protected AggregatedValue newAggregatedValue() {
    return new IntAggregatedValue(0);
  }
}<|MERGE_RESOLUTION|>--- conflicted
+++ resolved
@@ -20,75 +20,16 @@
 import java.util.Comparator;
 import org.apache.lucene.facet.FacetsCollector;
 import org.apache.lucene.facet.FacetsConfig;
-<<<<<<< HEAD
-import org.apache.lucene.facet.TopOrdAndIntNumberQueue;
-import org.apache.lucene.facet.TopOrdAndNumberQueue;
-import org.apache.lucene.internal.hppc.IntIntHashMap;
-
-/**
- * Base class for all taxonomy-based facets that aggregate to a per-ords int[].
- *
- * @deprecated Visibility of this class will be reduced to pkg-private in a future version. This
- *     class is meant to host common code as an internal implementation detail to {@link
- *     FastTaxonomyFacetCounts} and {@link TaxonomyFacetIntAssociations},and is not intended as an
- *     extension point for user-created {@code Facets} implementations. If your code is relying on
- *     this, please migrate necessary functionality down into your own class.
- */
-@Deprecated
-public abstract class IntTaxonomyFacets extends TaxonomyFacets {
-=======
 import org.apache.lucene.facet.TopOrdAndIntQueue;
 import org.apache.lucene.facet.TopOrdAndNumberQueue;
 import org.apache.lucene.internal.hppc.IntIntHashMap;
 
 /** Base class for all taxonomy-based facets that aggregate to int. */
 abstract class IntTaxonomyFacets extends TaxonomyFacets {
->>>>>>> 75ae372b
 
   /** Aggregation function used for combining values. */
   protected final AssociationAggregationFunction aggregationFunction;
 
-<<<<<<< HEAD
-  /**
-   * Dense ordinal values.
-   *
-   * <p>We are making this and {@link #sparseValues} protected for some expert usage. e.g. It can be
-   * checked which is being used before a loop instead of calling {@link #increment} for each
-   * iteration.
-   */
-  protected int[] values;
-
-  /**
-   * Sparse ordinal values.
-   *
-   * @see #values for why protected.
-   */
-  protected IntIntHashMap sparseValues;
-
-  /**
-   * Constructor that defaults the aggregation function to {@link
-   * AssociationAggregationFunction#SUM}.
-   */
-  protected IntTaxonomyFacets(
-      String indexFieldName, TaxonomyReader taxoReader, FacetsConfig config, FacetsCollector fc)
-      throws IOException {
-    this(indexFieldName, taxoReader, config, AssociationAggregationFunction.SUM, fc);
-  }
-
-  /** Constructor that uses the provided aggregation function. */
-  protected IntTaxonomyFacets(
-      String indexFieldName,
-      TaxonomyReader taxoReader,
-      FacetsConfig config,
-      AssociationAggregationFunction aggregationFunction,
-      FacetsCollector fc)
-      throws IOException {
-    super(indexFieldName, taxoReader, config, fc);
-    this.aggregationFunction = aggregationFunction;
-    valueComparator = Comparator.comparingInt(o -> (int) o);
-  }
-
-=======
   /** Dense ordinal values. */
   int[] values;
 
@@ -108,7 +49,6 @@
     valueComparator = Comparator.comparingInt(o -> (int) o);
   }
 
->>>>>>> 75ae372b
   @Override
   protected void initializeValueCounters() {
     if (initialized) {
@@ -122,14 +62,6 @@
     } else {
       values = new int[taxoReader.getSize()];
     }
-<<<<<<< HEAD
-  }
-
-  /** Increment the count for this ordinal by 1. */
-  protected void increment(int ordinal) {
-    increment(ordinal, 1);
-=======
->>>>>>> 75ae372b
   }
 
   /** Set the value associated with this ordinal to {@code newValue}. */
@@ -141,21 +73,6 @@
     }
   }
 
-<<<<<<< HEAD
-  /** Set the value associated with this ordinal to {@code newValue}. */
-  void setValue(int ordinal, int newValue) {
-=======
-  /** Get the value associated with this ordinal. */
-  int getValue(int ordinal) {
->>>>>>> 75ae372b
-    if (sparseValues != null) {
-      sparseValues.put(ordinal, newValue);
-    } else {
-      values[ordinal] = newValue;
-    }
-  }
-
-<<<<<<< HEAD
   /** Get the value associated with this ordinal. */
   int getValue(int ordinal) {
     if (sparseValues != null) {
@@ -183,26 +100,6 @@
     setValue(ordinal, newValue);
   }
 
-=======
-  @Override
-  protected Number getAggregationValue(int ordinal) {
-    return getValue(ordinal);
-  }
-
-  @Override
-  protected Number aggregate(Number existingVal, Number newVal) {
-    return aggregationFunction.aggregate((int) existingVal, (int) newVal);
-  }
-
-  @Override
-  protected void updateValueFromRollup(int ordinal, int childOrdinal) throws IOException {
-    super.updateValueFromRollup(ordinal, childOrdinal);
-    int currentValue = getValue(ordinal);
-    int newValue = aggregationFunction.aggregate(currentValue, rollup(childOrdinal));
-    setValue(ordinal, newValue);
-  }
-
->>>>>>> 75ae372b
   private int rollup(int ord) throws IOException {
     ParallelTaxonomyArrays.IntArray children = getChildren();
     ParallelTaxonomyArrays.IntArray siblings = getSiblings();
@@ -214,23 +111,6 @@
     }
     return aggregatedValue;
   }
-<<<<<<< HEAD
-
-  @Override
-  protected void setIncomingValue(TopOrdAndNumberQueue.OrdAndValue incomingOrdAndValue, int ord) {
-    ((TopOrdAndIntNumberQueue.OrdAndInt) incomingOrdAndValue).value = getValue(ord);
-  }
-
-  /** An accumulator for an integer aggregated value. */
-  protected class IntAggregatedValue extends AggregatedValue {
-    private int value;
-
-    /** Sole constructor. */
-    public IntAggregatedValue(int value) {
-      this.value = value;
-    }
-
-=======
 
   @Override
   protected void setIncomingValue(TopOrdAndNumberQueue.OrdAndValue incomingOrdAndValue, int ord) {
@@ -244,7 +124,6 @@
       this.value = value;
     }
 
->>>>>>> 75ae372b
     @Override
     public void aggregate(int ord) {
       value = aggregationFunction.aggregate(value, getValue(ord));
