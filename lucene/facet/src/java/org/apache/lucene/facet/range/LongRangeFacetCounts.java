--- conflicted
+++ resolved
@@ -133,11 +133,7 @@
     int missingCount = 0;
 
     for (MatchingDocs hits : matchingDocs) {
-<<<<<<< HEAD
-      if (hits.totalHits == 0) {
-=======
       if (hits.totalHits() == 0) {
->>>>>>> 75ae372b
         continue;
       }
 
@@ -150,13 +146,8 @@
         counter = setupCounter();
       }
 
-<<<<<<< HEAD
-      LongValues fv = valueSource.getValues(hits.context, null);
-      totCount += hits.totalHits;
-=======
       LongValues fv = valueSource.getValues(hits.context(), null);
       totCount += hits.totalHits();
->>>>>>> 75ae372b
 
       for (int doc = it.nextDoc(); doc != DocIdSetIterator.NO_MORE_DOCS; ) {
         // Skip missing docs:
@@ -183,11 +174,7 @@
     LongRangeCounter counter = null;
 
     for (MatchingDocs hits : matchingDocs) {
-<<<<<<< HEAD
-      if (hits.totalHits == 0) {
-=======
       if (hits.totalHits() == 0) {
->>>>>>> 75ae372b
         continue;
       }
 
@@ -200,11 +187,7 @@
         counter = setupCounter();
       }
 
-<<<<<<< HEAD
-      MultiLongValues multiValues = valueSource.getValues(hits.context);
-=======
       MultiLongValues multiValues = valueSource.getValues(hits.context());
->>>>>>> 75ae372b
 
       for (int doc = it.nextDoc(); doc != DocIdSetIterator.NO_MORE_DOCS; ) {
         // Skip missing docs:
