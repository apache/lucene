--- conflicted
+++ resolved
@@ -196,21 +196,12 @@
         limit = 1; // the collector does not alow numHits = 0
       }
       final int fTopN = Math.min(topN, limit);
-<<<<<<< HEAD
-      final boolean supportsConcurrency = searcher.getExecutor() != null;
+      final boolean supportsConcurrency = searcher.getSlices().length > 1;
       final TopFieldCollectorManager collectorManager =
           new TopFieldCollectorManager(sort, fTopN, after, Integer.MAX_VALUE, supportsConcurrency);
-
-      ConcurrentDrillSidewaysResult<TopFieldDocs> r = search(query, collectorManager);
-      TopDocs topDocs = r.collectorResult;
-=======
-
-      final CollectorManager<TopFieldCollector, TopFieldDocs> collectorManager =
-          TopFieldCollector.createSharedManager(sort, fTopN, after, Integer.MAX_VALUE);
       final ConcurrentDrillSidewaysResult<TopFieldDocs> r = search(query, collectorManager);
-
       TopFieldDocs topDocs = r.collectorResult;
->>>>>>> 382aa549
+
       if (doDocScores) {
         TopFieldCollector.populateScores(topDocs.scoreDocs, searcher, query);
       }
@@ -238,17 +229,10 @@
       limit = 1; // the collector does not alow numHits = 0
     }
     final int fTopN = Math.min(topN, limit);
-<<<<<<< HEAD
-    final boolean supportsConcurrency = searcher.getExecutor() != null;
+    final boolean supportsConcurrency = searcher.getSlices().length > 1;
     final TopScoreDocCollectorManager collectorManager =
         new TopScoreDocCollectorManager(fTopN, after, Integer.MAX_VALUE, supportsConcurrency);
-    ConcurrentDrillSidewaysResult<TopDocs> r = search(query, collectorManager);
-=======
-
-    final CollectorManager<TopScoreDocCollector, TopDocs> collectorManager =
-        TopScoreDocCollector.createSharedManager(fTopN, after, Integer.MAX_VALUE);
     final ConcurrentDrillSidewaysResult<TopDocs> r = search(query, collectorManager);
->>>>>>> 382aa549
     return new DrillSidewaysResult(
         r.facets,
         r.collectorResult,
