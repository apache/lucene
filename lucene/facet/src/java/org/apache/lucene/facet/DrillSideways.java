--- conflicted
+++ resolved
@@ -133,26 +133,8 @@
   /**
    * Subclass can override to customize drill down facets collector. Returning {@code null} is valid
    * if no drill down facet collection is needed.
-   *
-   * @deprecated This is only used by the deprecated {@link #search(DrillDownQuery, Collector)}
-   *     entry-point. Please use {@link #search(DrillDownQuery, CollectorManager)} instead, and
-   *     leverage {@link #createDrillDownFacetsCollectorManager()} as necessary
-   */
-<<<<<<< HEAD
-  @Deprecated
-  protected FacetsCollector createDrillDownFacetsCollector() {
-    return new FacetsCollector();
-=======
+   */
   protected FacetsCollectorManager createDrillDownFacetsCollectorManager() {
-    return new FacetsCollectorManager();
->>>>>>> 75ae372b
-  }
-
-  /**
-   * Subclass can override to customize drill sideways facets collector. This should not return
-   * {@code null} as we assume drill sideways is being used to collect "sideways" hits:
-   */
-  protected FacetsCollectorManager createDrillSidewaysFacetsCollectorManager() {
     return new FacetsCollectorManager();
   }
 
@@ -202,99 +184,6 @@
     }
   }
 
-<<<<<<< HEAD
-  /**
-   * Search, collecting hits with a {@link Collector}, and computing drill down and sideways counts.
-   *
-   * <p>Note that "concurrent" drill sideways will not be invoked here, even if an {@link
-   * ExecutorService} was supplied to the ctor, since {@code Collector}s are not thread-safe. If
-   * interested in concurrent drill sideways, please use one of the other static {@code search}
-   * methods.
-   *
-   * @deprecated This method is deprecated in interest of the {@link #search(DrillDownQuery,
-   *     CollectorManager)} method.
-   */
-  @Deprecated
-  public DrillSidewaysResult search(DrillDownQuery query, Collector hitCollector)
-      throws IOException {
-
-    Map<String, Integer> drillDownDims = query.getDims();
-
-    if (drillDownDims.isEmpty()) {
-      // There are no drill-down dims, so there is no
-      // drill-sideways to compute:
-      FacetsCollector drillDownCollector = createDrillDownFacetsCollector();
-      if (drillDownCollector != null) {
-        // Make sure we still populate a facet collector for the base query if desired:
-        searcher.search(query, MultiCollector.wrap(hitCollector, drillDownCollector));
-      } else {
-        searcher.search(query, hitCollector);
-      }
-      return new DrillSidewaysResult(
-          buildFacetsResult(drillDownCollector, null, null), null, drillDownCollector, null, null);
-    }
-
-    Query baseQuery = query.getBaseQuery();
-    if (baseQuery == null) {
-      // TODO: we could optimize this pure-browse case by
-      // making a custom scorer instead:
-      baseQuery = new MatchAllDocsQuery();
-    }
-    Query[] drillDownQueries = query.getDrillDownQueries();
-
-    int numDims = drillDownDims.size();
-
-    FacetsCollectorManager drillDownCollectorManager = createDrillDownFacetsCollectorManager();
-
-    FacetsCollectorManager[] drillSidewaysFacetsCollectorManagers =
-        new FacetsCollectorManager[numDims];
-    for (int i = 0; i < numDims; i++) {
-      drillSidewaysFacetsCollectorManagers[i] = new FacetsCollectorManager();
-    }
-
-    DrillSidewaysQuery dsq =
-        new DrillSidewaysQuery(
-            baseQuery,
-            drillDownCollectorManager,
-            drillSidewaysFacetsCollectorManagers,
-            drillDownQueries,
-            scoreSubDocsAtOnce());
-
-    searcher.search(dsq, hitCollector);
-
-    FacetsCollector drillDownCollector;
-    if (drillDownCollectorManager != null) {
-      drillDownCollector = drillDownCollectorManager.reduce(dsq.managedDrillDownCollectors);
-    } else {
-      drillDownCollector = null;
-    }
-
-    FacetsCollector[] drillSidewaysCollectors = new FacetsCollector[numDims];
-    int numSlices = dsq.managedDrillSidewaysCollectors.size();
-
-    for (int dim = 0; dim < numDims; dim++) {
-      List<FacetsCollector> facetsCollectorsForDim = new ArrayList<>(numSlices);
-
-      for (int slice = 0; slice < numSlices; slice++) {
-        facetsCollectorsForDim.add(dsq.managedDrillSidewaysCollectors.get(slice)[dim]);
-      }
-
-      drillSidewaysCollectors[dim] =
-          drillSidewaysFacetsCollectorManagers[dim].reduce(facetsCollectorsForDim);
-    }
-
-    String[] drillSidewaysDims = drillDownDims.keySet().toArray(new String[0]);
-
-    return new DrillSidewaysResult(
-        buildFacetsResult(drillDownCollector, drillSidewaysCollectors, drillSidewaysDims),
-        null,
-        drillDownCollector,
-        drillSidewaysCollectors,
-        drillSidewaysDims);
-  }
-
-=======
->>>>>>> 75ae372b
   /** Search, sorting by {@link Sort}, and computing drill down and sideways counts. */
   public DrillSidewaysResult search(
       DrillDownQuery query, Query filter, FieldDoc after, int topN, Sort sort, boolean doDocScores)
@@ -308,14 +197,8 @@
         limit = 1; // the collector does not alow numHits = 0
       }
       final int fTopN = Math.min(topN, limit);
-<<<<<<< HEAD
-      final boolean supportsConcurrency = searcher.getSlices().length > 1;
-      final TopFieldCollectorManager collectorManager =
-          new TopFieldCollectorManager(sort, fTopN, after, Integer.MAX_VALUE, supportsConcurrency);
-=======
       final TopFieldCollectorManager collectorManager =
           new TopFieldCollectorManager(sort, fTopN, after, Integer.MAX_VALUE);
->>>>>>> 75ae372b
       final ConcurrentDrillSidewaysResult<TopFieldDocs> r = search(query, collectorManager);
       TopFieldDocs topDocs = r.collectorResult;
 
@@ -346,14 +229,8 @@
       limit = 1; // the collector does not alow numHits = 0
     }
     final int fTopN = Math.min(topN, limit);
-<<<<<<< HEAD
-    final boolean supportsConcurrency = searcher.getSlices().length > 1;
-    final TopScoreDocCollectorManager collectorManager =
-        new TopScoreDocCollectorManager(fTopN, after, Integer.MAX_VALUE, supportsConcurrency);
-=======
     final TopScoreDocCollectorManager collectorManager =
         new TopScoreDocCollectorManager(fTopN, after, Integer.MAX_VALUE);
->>>>>>> 75ae372b
     final ConcurrentDrillSidewaysResult<TopDocs> r = search(query, collectorManager);
     return new DrillSidewaysResult(
         r.facets,
@@ -583,29 +460,9 @@
     }
     Query[] drillDownQueries = query.getDrillDownQueries();
 
-<<<<<<< HEAD
-    int numDims = drillDownDims.size();
-
-    FacetsCollectorManager drillDownCollectorManager = createDrillDownFacetsCollectorManager();
-
-    FacetsCollectorManager[] drillSidewaysFacetsCollectorManagers =
-        new FacetsCollectorManager[numDims];
-    for (int i = 0; i < numDims; i++) {
-      drillSidewaysFacetsCollectorManagers[i] = createDrillSidewaysFacetsCollectorManager();
-    }
-
-    DrillSidewaysQuery dsq =
-        new DrillSidewaysQuery(
-            baseQuery,
-            drillDownCollectorManager,
-            drillSidewaysFacetsCollectorManagers,
-            drillDownQueries,
-            scoreSubDocsAtOnce());
-=======
     DrillSidewaysQuery<K, R> dsq =
         new DrillSidewaysQuery<>(
             baseQuery, drillSidewaysCollectorManagers, drillDownQueries, scoreSubDocsAtOnce());
->>>>>>> 75ae372b
 
     T collectorResult = searcher.search(dsq, drillDownCollectorManager);
     List<R> drillSidewaysResults = new ArrayList<>(drillDownDims.size());
@@ -636,19 +493,6 @@
 
     int i = 0;
     final Query[] filters = query.getDrillDownQueries();
-<<<<<<< HEAD
-    for (String dim : drillDownDims.keySet())
-      callableCollectors.add(
-          new CallableCollector(
-              i++,
-              searcher,
-              getDrillDownQuery(query, filters, dim),
-              createDrillSidewaysFacetsCollectorManager()));
-
-    final FacetsCollector mainFacetsCollector;
-    final FacetsCollector[] facetsCollectors = new FacetsCollector[drillDownDims.size()];
-    final R collectorResult;
-=======
     for (String dim : drillDownDims.keySet()) {
       drillSidewaysCallableCollectors.add(
           new CallableCollector<>(
@@ -657,7 +501,6 @@
               drillSidewaysCollectorManagers.get(i)));
       i++;
     }
->>>>>>> 75ae372b
 
     try {
       final Future<T> drillDownFuture = executor.submit(drillDownCallableCollector);
