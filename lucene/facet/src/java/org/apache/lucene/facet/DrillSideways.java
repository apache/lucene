--- conflicted
+++ resolved
@@ -200,13 +200,6 @@
 
     Map<String, Integer> drillDownDims = query.getDims();
 
-<<<<<<< HEAD
-    if (drillDownDims.isEmpty()) {
-      // There are no drill-down dims, so there is no
-      // drill-sideways to compute:
-      FacetsCollector drillDownCollector = new FacetsCollector();
-      searcher.search(query, MultiCollector.wrap(hitCollector, drillDownCollector));
-=======
     FacetsCollector drillDownCollector = createDrillDownFacetsCollector();
 
     if (drillDownDims.isEmpty()) {
@@ -218,7 +211,6 @@
       } else {
         searcher.search(query, hitCollector);
       }
->>>>>>> 3c7a76a1
       return new DrillSidewaysResult(buildFacetsResult(drillDownCollector, null, null), null);
     }
 
