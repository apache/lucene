/*
 * Licensed to the Apache Software Foundation (ASF) under one or more
 * contributor license agreements.  See the NOTICE file distributed with
 * this work for additional information regarding copyright ownership.
 * The ASF licenses this file to You under the Apache License, Version 2.0
 * (the "License"); you may not use this file except in compliance with
 * the License.  You may obtain a copy of the License at
 *
 *     http://www.apache.org/licenses/LICENSE-2.0
 *
 * Unless required by applicable law or agreed to in writing, software
 * distributed under the License is distributed on an "AS IS" BASIS,
 * WITHOUT WARRANTIES OR CONDITIONS OF ANY KIND, either express or implied.
 * See the License for the specific language governing permissions and
 * limitations under the License.
 */
package org.apache.lucene.facet.taxonomy;

import java.io.IOException;
import java.util.Arrays;
import java.util.HashSet;
import java.util.Set;
import org.apache.lucene.facet.FacetsConfig;
import org.apache.lucene.facet.FacetsConfig.DimConfig;
import org.apache.lucene.facet.taxonomy.directory.DirectoryTaxonomyWriter.OrdinalMap;
import org.apache.lucene.index.FilterLeafReader;
import org.apache.lucene.index.FilterSortedNumericDocValues;
import org.apache.lucene.index.LeafReader;
import org.apache.lucene.index.SortedNumericDocValues;
import org.apache.lucene.internal.hppc.IntArrayList;
import org.apache.lucene.search.DocIdSetIterator;
<<<<<<< HEAD
import org.apache.lucene.util.BytesRef;
import org.apache.lucene.util.IntsRef;
=======
>>>>>>> 75ae372b

/**
 * A {@link org.apache.lucene.index.FilterLeafReader} for updating facets ordinal references, based
 * on an ordinal map. You should use this code in conjunction with merging taxonomies - after you
 * merge taxonomies, you receive an {@link OrdinalMap} which maps the 'old' ordinals to the 'new'
 * ones. You can use that map to re-map the doc values which contain the facets information
 * (ordinals) either before or while merging the indexes.
 *
 * <p>For re-mapping the ordinals during index merge, do the following:
 *
 * <pre class="prettyprint">
 * // merge the old taxonomy with the new one.
 * OrdinalMap map = new MemoryOrdinalMap();
 * DirectoryTaxonomyWriter.addTaxonomy(srcTaxoDir, map);
 * int[] ordmap = map.getMap();
 *
 * // Add the index and re-map ordinals on the go
 * DirectoryReader reader = DirectoryReader.open(oldDir);
 * IndexWriterConfig conf = new IndexWriterConfig(VER, ANALYZER);
 * IndexWriter writer = new IndexWriter(newDir, conf);
 * List&lt;LeafReaderContext&gt; leaves = reader.leaves();
 * LeafReader wrappedLeaves[] = new LeafReader[leaves.size()];
 * for (int i = 0; i &lt; leaves.size(); i++) {
 *   wrappedLeaves[i] = new OrdinalMappingLeafReader(leaves.get(i).reader(), ordmap);
 * }
 * writer.addIndexes(new MultiReader(wrappedLeaves));
 * writer.commit();
 * </pre>
 *
 * @lucene.experimental
 */
public class OrdinalMappingLeafReader extends FilterLeafReader {

  private class OrdinalMappingSortedNumericDocValues extends FilterSortedNumericDocValues {
    private final IntArrayList currentValues;
    private int currIndex;

    OrdinalMappingSortedNumericDocValues(SortedNumericDocValues in) {
      super(in);
      currentValues = new IntArrayList(32);
    }

    @Override
    public boolean advanceExact(int target) throws IOException {
      boolean result = in.advanceExact(target);
      if (result) {
        reloadValues();
      }
      return result;
    }

    @Override
    public int advance(int target) throws IOException {
      int result = in.advance(target);
      if (result != DocIdSetIterator.NO_MORE_DOCS) {
        reloadValues();
      }
      return result;
    }

    @Override
    public int nextDoc() throws IOException {
      int result = in.nextDoc();
      if (result != DocIdSetIterator.NO_MORE_DOCS) {
        reloadValues();
      }
      return result;
    }

    @Override
    public int docValueCount() {
      return currentValues.elementsCount;
    }

    private void reloadValues() throws IOException {
      currIndex = 0;
      currentValues.clear();
      for (int i = 0; i < in.docValueCount(); i++) {
        int originalOrd = Math.toIntExact(in.nextValue());
        currentValues.add(ordinalMap[originalOrd]);
      }
      Arrays.sort(currentValues.buffer, 0, currentValues.elementsCount);
    }

    @Override
    public long nextValue() {
      assert currIndex < currentValues.size();
      int actual = currentValues.get(currIndex);
      currIndex++;
      return actual;
    }
  }

  private class OrdinalMappingSortedNumericDocValues extends FilterSortedNumericDocValues {
    private final IntArrayList currentValues;
    private int currIndex;

    OrdinalMappingSortedNumericDocValues(SortedNumericDocValues in) {
      super(in);
      currentValues = new IntArrayList(32);
    }

    @Override
    public boolean advanceExact(int target) throws IOException {
      boolean result = in.advanceExact(target);
      if (result) {
        reloadValues();
      }
      return result;
    }

    @Override
    public int advance(int target) throws IOException {
      int result = in.advance(target);
      if (result != DocIdSetIterator.NO_MORE_DOCS) {
        reloadValues();
      }
      return result;
    }

    @Override
    public int nextDoc() throws IOException {
      int result = in.nextDoc();
      if (result != DocIdSetIterator.NO_MORE_DOCS) {
        reloadValues();
      }
      return result;
    }

    @Override
    public int docValueCount() {
      return currentValues.elementsCount;
    }

    private void reloadValues() throws IOException {
      currIndex = 0;
      currentValues.clear();
      for (int i = 0; i < in.docValueCount(); i++) {
        int originalOrd = Math.toIntExact(in.nextValue());
        currentValues.add(ordinalMap[originalOrd]);
      }
      Arrays.sort(currentValues.buffer, 0, currentValues.elementsCount);
    }

    @Override
    public long nextValue() {
      assert currIndex < currentValues.size();
      int actual = currentValues.get(currIndex);
      currIndex++;
      return actual;
    }
  }

  private final int[] ordinalMap;
  private final Set<String> facetFields;

  /**
   * Wraps an LeafReader, mapping ordinals according to the ordinalMap, using the provided {@link
   * FacetsConfig} which was used to build the wrapped reader.
   */
  public OrdinalMappingLeafReader(LeafReader in, int[] ordinalMap, FacetsConfig srcConfig) {
    super(in);
    this.ordinalMap = ordinalMap;
    facetFields = new HashSet<>();
    for (DimConfig dc : srcConfig.getDimConfigs().values()) {
      facetFields.add(dc.indexFieldName);
    }
    // always add the default indexFieldName. This is because FacetsConfig does
    // not explicitly record dimensions that were indexed under the default
    // DimConfig, unless they have a custom DimConfig.
    facetFields.add(FacetsConfig.DEFAULT_DIM_CONFIG.indexFieldName);
  }

<<<<<<< HEAD
  /**
   * Expert: encodes category ordinals into a BytesRef. Override in case you use custom encoding,
   * other than the default done by FacetsConfig.
   *
   * @deprecated Custom binary formats are no longer directly supported for taxonomy faceting
   *     starting in Lucene 9
   */
  @Deprecated
  protected BytesRef encode(IntsRef ordinals) {
    return facetsConfig.dedupAndEncode(ordinals);
  }

  /**
   * Expert: override in case you used custom encoding for the categories under this field.
   *
   * @deprecated Custom binary formats are no longer directly supported for taxonomy faceting
   *     starting in Lucene 9
   */
  @Deprecated
  protected OrdinalsReader getOrdinalsReader(String field) {
    return new DocValuesOrdinalsReader(field);
  }

  @Override
  public BinaryDocValues getBinaryDocValues(String field) throws IOException {
    BinaryDocValues original = in.getBinaryDocValues(field);
    if (original != null && facetFields.contains(field)) {
      // The requested field is a facet ordinals field _and_ it's non-null, so move forward with
      // mapping:
      final OrdinalsReader ordsReader = getOrdinalsReader(field);
      return new OrdinalMappingBinaryDocValues(ordsReader.getReader(in.getContext()), original);
    } else {
      // The requested field either isn't present (null) or isn't a facet ordinals field. Either
      // way, just return the original:
      return original;
    }
  }

  @Override
=======
  @Override
>>>>>>> 75ae372b
  public SortedNumericDocValues getSortedNumericDocValues(String field) throws IOException {
    SortedNumericDocValues original = in.getSortedNumericDocValues(field);
    if (original != null && facetFields.contains(field)) {
      // The requested field is a facet ordinals field _and_ it's non-null, so move forward with
      // mapping:
      return new OrdinalMappingSortedNumericDocValues(original);
    } else {
      // The requested field either isn't present (null) or isn't a facet ordinals field. Either
      // way, just return the original:
      return original;
    }
  }

  @Override
  public CacheHelper getCoreCacheHelper() {
    return null;
  }

  @Override
  public CacheHelper getReaderCacheHelper() {
    return null;
  }
}<|MERGE_RESOLUTION|>--- conflicted
+++ resolved
@@ -29,11 +29,6 @@
 import org.apache.lucene.index.SortedNumericDocValues;
 import org.apache.lucene.internal.hppc.IntArrayList;
 import org.apache.lucene.search.DocIdSetIterator;
-<<<<<<< HEAD
-import org.apache.lucene.util.BytesRef;
-import org.apache.lucene.util.IntsRef;
-=======
->>>>>>> 75ae372b
 
 /**
  * A {@link org.apache.lucene.index.FilterLeafReader} for updating facets ordinal references, based
@@ -127,66 +122,6 @@
     }
   }
 
-  private class OrdinalMappingSortedNumericDocValues extends FilterSortedNumericDocValues {
-    private final IntArrayList currentValues;
-    private int currIndex;
-
-    OrdinalMappingSortedNumericDocValues(SortedNumericDocValues in) {
-      super(in);
-      currentValues = new IntArrayList(32);
-    }
-
-    @Override
-    public boolean advanceExact(int target) throws IOException {
-      boolean result = in.advanceExact(target);
-      if (result) {
-        reloadValues();
-      }
-      return result;
-    }
-
-    @Override
-    public int advance(int target) throws IOException {
-      int result = in.advance(target);
-      if (result != DocIdSetIterator.NO_MORE_DOCS) {
-        reloadValues();
-      }
-      return result;
-    }
-
-    @Override
-    public int nextDoc() throws IOException {
-      int result = in.nextDoc();
-      if (result != DocIdSetIterator.NO_MORE_DOCS) {
-        reloadValues();
-      }
-      return result;
-    }
-
-    @Override
-    public int docValueCount() {
-      return currentValues.elementsCount;
-    }
-
-    private void reloadValues() throws IOException {
-      currIndex = 0;
-      currentValues.clear();
-      for (int i = 0; i < in.docValueCount(); i++) {
-        int originalOrd = Math.toIntExact(in.nextValue());
-        currentValues.add(ordinalMap[originalOrd]);
-      }
-      Arrays.sort(currentValues.buffer, 0, currentValues.elementsCount);
-    }
-
-    @Override
-    public long nextValue() {
-      assert currIndex < currentValues.size();
-      int actual = currentValues.get(currIndex);
-      currIndex++;
-      return actual;
-    }
-  }
-
   private final int[] ordinalMap;
   private final Set<String> facetFields;
 
@@ -207,49 +142,7 @@
     facetFields.add(FacetsConfig.DEFAULT_DIM_CONFIG.indexFieldName);
   }
 
-<<<<<<< HEAD
-  /**
-   * Expert: encodes category ordinals into a BytesRef. Override in case you use custom encoding,
-   * other than the default done by FacetsConfig.
-   *
-   * @deprecated Custom binary formats are no longer directly supported for taxonomy faceting
-   *     starting in Lucene 9
-   */
-  @Deprecated
-  protected BytesRef encode(IntsRef ordinals) {
-    return facetsConfig.dedupAndEncode(ordinals);
-  }
-
-  /**
-   * Expert: override in case you used custom encoding for the categories under this field.
-   *
-   * @deprecated Custom binary formats are no longer directly supported for taxonomy faceting
-   *     starting in Lucene 9
-   */
-  @Deprecated
-  protected OrdinalsReader getOrdinalsReader(String field) {
-    return new DocValuesOrdinalsReader(field);
-  }
-
   @Override
-  public BinaryDocValues getBinaryDocValues(String field) throws IOException {
-    BinaryDocValues original = in.getBinaryDocValues(field);
-    if (original != null && facetFields.contains(field)) {
-      // The requested field is a facet ordinals field _and_ it's non-null, so move forward with
-      // mapping:
-      final OrdinalsReader ordsReader = getOrdinalsReader(field);
-      return new OrdinalMappingBinaryDocValues(ordsReader.getReader(in.getContext()), original);
-    } else {
-      // The requested field either isn't present (null) or isn't a facet ordinals field. Either
-      // way, just return the original:
-      return original;
-    }
-  }
-
-  @Override
-=======
-  @Override
->>>>>>> 75ae372b
   public SortedNumericDocValues getSortedNumericDocValues(String field) throws IOException {
     SortedNumericDocValues original = in.getSortedNumericDocValues(field);
     if (original != null && facetFields.contains(field)) {
