/*
 * Licensed to the Apache Software Foundation (ASF) under one or more
 * contributor license agreements.  See the NOTICE file distributed with
 * this work for additional information regarding copyright ownership.
 * The ASF licenses this file to You under the Apache License, Version 2.0
 * (the "License"); you may not use this file except in compliance with
 * the License.  You may obtain a copy of the License at
 *
 *     http://www.apache.org/licenses/LICENSE-2.0
 *
 * Unless required by applicable law or agreed to in writing, software
 * distributed under the License is distributed on an "AS IS" BASIS,
 * WITHOUT WARRANTIES OR CONDITIONS OF ANY KIND, either express or implied.
 * See the License for the specific language governing permissions and
 * limitations under the License.
 */

package org.apache.lucene.facet.taxonomy.directory;

import java.io.IOException;
import java.util.HashSet;
import java.util.Random;
import java.util.concurrent.atomic.AtomicInteger;
import org.apache.lucene.facet.FacetTestCase;
import org.apache.lucene.facet.taxonomy.FacetLabel;
import org.apache.lucene.facet.taxonomy.directory.DirectoryTaxonomyWriter.DiskOrdinalMap;
import org.apache.lucene.facet.taxonomy.directory.DirectoryTaxonomyWriter.MemoryOrdinalMap;
import org.apache.lucene.facet.taxonomy.directory.DirectoryTaxonomyWriter.OrdinalMap;
import org.apache.lucene.store.Directory;
import org.apache.lucene.tests.util.LuceneTestCase;
import org.apache.lucene.tests.util.TestUtil;
import org.apache.lucene.util.IOUtils;

@LuceneTestCase.SuppressCodecs("SimpleText")
public class TestAddTaxonomy extends FacetTestCase {

  private void dotest(int ncats, final int range) throws Exception {
    final AtomicInteger numCats = new AtomicInteger(ncats);
    Directory[] dirs = new Directory[2];
    for (int i = 0; i < dirs.length; i++) {
      dirs[i] = newDirectory();
      final DirectoryTaxonomyWriter tw = new DirectoryTaxonomyWriter(dirs[i]);
      Thread[] addThreads = new Thread[4];
      for (int j = 0; j < addThreads.length; j++) {
        addThreads[j] =
            new Thread(
                () -> {
                  Random random = random();
                  while (numCats.decrementAndGet() > 0) {
                    String cat = Integer.toString(random.nextInt(range));
                    try {
                      tw.addCategory(new FacetLabel("a", cat));
                    } catch (IOException e) {
                      throw new RuntimeException(e);
                    }
                  }
                });
      }

      for (Thread t : addThreads) t.start();
      for (Thread t : addThreads) t.join();
      tw.close();
    }

    DirectoryTaxonomyWriter tw = new DirectoryTaxonomyWriter(dirs[0]);
    OrdinalMap map = randomOrdinalMap();
    tw.addTaxonomy(dirs[1], map);
    tw.close();

    validate(dirs[0], dirs[1], map);

    IOUtils.close(dirs);
  }

  private OrdinalMap randomOrdinalMap() throws IOException {
    if (random().nextBoolean()) {
      return new DiskOrdinalMap(createTempFile("taxoMap", ""));
    } else {
      return new MemoryOrdinalMap();
    }
  }

  private void validate(Directory dest, Directory src, OrdinalMap ordMap) throws Exception {
    try (DirectoryTaxonomyReader destTR = new DirectoryTaxonomyReader(dest)) {
      final int destSize = destTR.getSize();
      try (DirectoryTaxonomyReader srcTR = new DirectoryTaxonomyReader(src)) {
        int[] map = ordMap.getMap();

        // validate taxo sizes
        int srcSize = srcTR.getSize();
        assertTrue(
            "destination taxonomy expected to be larger than source; dest="
                + destSize
                + " src="
                + srcSize,
            destSize >= srcSize);

        // validate that all source categories exist in destination, and their
        // ordinals are as expected.
        for (int j = 1; j < srcSize; j++) {
          FacetLabel cp = srcTR.getPath(j);
          int destOrdinal = destTR.getOrdinal(cp);
          assertTrue(cp + " not found in destination", destOrdinal > 0);
          assertEquals(destOrdinal, map[j]);
        }
      }
    }
  }

  public void testAddEmpty() throws Exception {
    Directory dest = newDirectory();
    DirectoryTaxonomyWriter destTW = new DirectoryTaxonomyWriter(dest);
    destTW.addCategory(new FacetLabel("Author", "Rob Pike"));
    destTW.addCategory(new FacetLabel("Aardvarks", "Bob"));
    destTW.commit();

    Directory src = newDirectory();
    new DirectoryTaxonomyWriter(src).close(); // create an empty taxonomy

    OrdinalMap map = randomOrdinalMap();
    destTW.addTaxonomy(src, map);
    destTW.close();

    validate(dest, src, map);

    IOUtils.close(dest, src);
  }

  public void testAddToEmpty() throws Exception {
    Directory dest = newDirectory();

    Directory src = newDirectory();
    DirectoryTaxonomyWriter srcTW = new DirectoryTaxonomyWriter(src);
    srcTW.addCategory(new FacetLabel("Author", "Rob Pike"));
    srcTW.addCategory(new FacetLabel("Aardvarks", "Bob"));
    srcTW.close();

    DirectoryTaxonomyWriter destTW = new DirectoryTaxonomyWriter(dest);
    OrdinalMap map = randomOrdinalMap();
    destTW.addTaxonomy(src, map);
    destTW.close();

    validate(dest, src, map);

    IOUtils.close(dest, src);
  }

  // A more comprehensive and big random test.
<<<<<<< HEAD
=======
  // TODO: TOO BIG
>>>>>>> 1aa9ed3f
  @Nightly
  public void testBig() throws Exception {
    dotest(200, 10000);
    dotest(1000, 20000);
    dotest(400000, 1000000);
  }

  // a reasonable random test
  public void testMedium() throws Exception {
    Random random = random();
    int numTests = atLeast(3);
    for (int i = 0; i < numTests; i++) {
      dotest(TestUtil.nextInt(random, 2, 100), TestUtil.nextInt(random, 100, 1000));
    }
  }

  public void testSimple() throws Exception {
    Directory dest = newDirectory();
    DirectoryTaxonomyWriter tw1 = new DirectoryTaxonomyWriter(dest);
    tw1.addCategory(new FacetLabel("Author", "Mark Twain"));
    tw1.addCategory(new FacetLabel("Animals", "Dog"));
    tw1.addCategory(new FacetLabel("Author", "Rob Pike"));

    Directory src = newDirectory();
    DirectoryTaxonomyWriter tw2 = new DirectoryTaxonomyWriter(src);
    tw2.addCategory(new FacetLabel("Author", "Rob Pike"));
    tw2.addCategory(new FacetLabel("Aardvarks", "Bob"));
    tw2.close();

    OrdinalMap map = randomOrdinalMap();

    tw1.addTaxonomy(src, map);
    tw1.close();

    validate(dest, src, map);

    IOUtils.close(dest, src);
  }

  public void testConcurrency() throws Exception {
    // tests that addTaxonomy and addCategory work in parallel
    final int numCategories = atLeast(10000);

    // build an input taxonomy index
    Directory src = newDirectory();
    DirectoryTaxonomyWriter tw = new DirectoryTaxonomyWriter(src);
    for (int i = 0; i < numCategories; i++) {
      tw.addCategory(new FacetLabel("a", Integer.toString(i)));
    }
    tw.close();

    // now add the taxonomy to an empty taxonomy, while adding the categories
    // again, in parallel -- in the end, no duplicate categories should exist.
    Directory dest = newDirectory();
    final DirectoryTaxonomyWriter destTW = new DirectoryTaxonomyWriter(dest);
    Thread t =
        new Thread(
            () -> {
              for (int i = 0; i < numCategories; i++) {
                try {
                  destTW.addCategory(new FacetLabel("a", Integer.toString(i)));
                } catch (IOException e) {
                  // shouldn't happen - if it does, let the test fail on uncaught exception.
                  throw new RuntimeException(e);
                }
              }
            });
    t.start();

    OrdinalMap map = new MemoryOrdinalMap();
    destTW.addTaxonomy(src, map);
    t.join();
    destTW.close();

    // now validate

    DirectoryTaxonomyReader dtr = new DirectoryTaxonomyReader(dest);
    // +2 to account for the root category + "a"
    assertEquals(numCategories + 2, dtr.getSize());
    HashSet<FacetLabel> categories = new HashSet<>();
    for (int i = 1; i < dtr.getSize(); i++) {
      FacetLabel cat = dtr.getPath(i);
      assertTrue("category " + cat + " already existed", categories.add(cat));
    }
    dtr.close();

    IOUtils.close(src, dest);
  }
}<|MERGE_RESOLUTION|>--- conflicted
+++ resolved
@@ -146,10 +146,7 @@
   }
 
   // A more comprehensive and big random test.
-<<<<<<< HEAD
-=======
   // TODO: TOO BIG
->>>>>>> 1aa9ed3f
   @Nightly
   public void testBig() throws Exception {
     dotest(200, 10000);
