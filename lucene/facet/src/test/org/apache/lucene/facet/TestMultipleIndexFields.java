--- conflicted
+++ resolved
@@ -300,14 +300,8 @@
         new String[0],
         2,
         5,
-<<<<<<< HEAD
-        new LabelAndValue[] {
-          new LabelAndValue("Punk", 1), new LabelAndValue("Rock & Pop", 4),
-        });
-=======
         new LabelAndValue("Punk", 1),
         new LabelAndValue("Rock & Pop", 4));
->>>>>>> 75ae372b
     assertEquals(
         "dim=Band path=[Rock & Pop] value=4 childCount=4\n  The Beatles (1)\n  U2 (1)\n  REM (1)\n  Dave Matthews Band (1)\n",
         facets.getTopChildren(10, "Band", "Rock & Pop").toString());
@@ -317,19 +311,10 @@
         new String[] {"Rock & Pop"},
         4,
         4,
-<<<<<<< HEAD
-        new LabelAndValue[] {
-          new LabelAndValue("Dave Matthews Band", 1),
-          new LabelAndValue("REM", 1),
-          new LabelAndValue("The Beatles", 1),
-          new LabelAndValue("U2", 1),
-        });
-=======
         new LabelAndValue("Dave Matthews Band", 1),
         new LabelAndValue("REM", 1),
         new LabelAndValue("The Beatles", 1),
         new LabelAndValue("U2", 1));
->>>>>>> 75ae372b
 
     assertEquals(
         "dim=Author path=[] value=3 childCount=3\n  Mark Twain (1)\n  Stephen King (1)\n  Kurt Vonnegut (1)\n",
@@ -340,17 +325,9 @@
         new String[0],
         3,
         3,
-<<<<<<< HEAD
-        new LabelAndValue[] {
-          new LabelAndValue("Kurt Vonnegut", 1),
-          new LabelAndValue("Mark Twain", 1),
-          new LabelAndValue("Stephen King", 1),
-        });
-=======
         new LabelAndValue("Kurt Vonnegut", 1),
         new LabelAndValue("Mark Twain", 1),
         new LabelAndValue("Stephen King", 1));
->>>>>>> 75ae372b
   }
 
   private FacetsCollector performSearch(IndexSearcher searcher) throws IOException {
