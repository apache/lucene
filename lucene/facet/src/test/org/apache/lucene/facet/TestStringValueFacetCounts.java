--- conflicted
+++ resolved
@@ -378,12 +378,6 @@
       int... topNs)
       throws IOException {
 
-<<<<<<< HEAD
-    StringDocValuesReaderState state =
-        new StringDocValuesReaderState(searcher.getIndexReader(), "field");
-
-=======
->>>>>>> 382aa549
     FacetsCollector c = searcher.search(new MatchAllDocsQuery(), new FacetsCollectorManager());
 
     for (int topN : topNs) {
