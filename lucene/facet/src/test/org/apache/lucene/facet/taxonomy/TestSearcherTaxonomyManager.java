/*
 * Licensed to the Apache Software Foundation (ASF) under one or more
 * contributor license agreements.  See the NOTICE file distributed with
 * this work for additional information regarding copyright ownership.
 * The ASF licenses this file to You under the Apache License, Version 2.0
 * (the "License"); you may not use this file except in compliance with
 * the License.  You may obtain a copy of the License at
 *
 *     http://www.apache.org/licenses/LICENSE-2.0
 *
 * Unless required by applicable law or agreed to in writing, software
 * distributed under the License is distributed on an "AS IS" BASIS,
 * WITHOUT WARRANTIES OR CONDITIONS OF ANY KIND, either express or implied.
 * See the License for the specific language governing permissions and
 * limitations under the License.
 */
package org.apache.lucene.facet.taxonomy;

import java.io.IOException;
import java.util.ArrayList;
import java.util.HashSet;
import java.util.List;
import java.util.Set;
import java.util.concurrent.atomic.AtomicBoolean;
import org.apache.lucene.document.Document;
import org.apache.lucene.facet.FacetField;
import org.apache.lucene.facet.FacetResult;
import org.apache.lucene.facet.FacetTestCase;
import org.apache.lucene.facet.Facets;
import org.apache.lucene.facet.FacetsCollector;
import org.apache.lucene.facet.FacetsCollectorManager;
import org.apache.lucene.facet.FacetsConfig;
import org.apache.lucene.facet.taxonomy.SearcherTaxonomyManager.SearcherAndTaxonomy;
import org.apache.lucene.facet.taxonomy.directory.DirectoryTaxonomyWriter;
import org.apache.lucene.index.IndexNotFoundException;
import org.apache.lucene.index.IndexWriter;
import org.apache.lucene.index.IndexWriterConfig;
import org.apache.lucene.index.SegmentInfos;
import org.apache.lucene.index.TieredMergePolicy;
import org.apache.lucene.search.MatchAllDocsQuery;
import org.apache.lucene.search.ReferenceManager;
import org.apache.lucene.store.Directory;
import org.apache.lucene.tests.analysis.MockAnalyzer;
import org.apache.lucene.tests.util.LuceneTestCase;
import org.apache.lucene.tests.util.TestUtil;
import org.apache.lucene.util.IOUtils;
<<<<<<< HEAD
=======
import org.apache.lucene.util.SuppressForbidden;
>>>>>>> 75ae372b

@LuceneTestCase.SuppressCodecs("SimpleText")
public class TestSearcherTaxonomyManager extends FacetTestCase {

  private static class IndexerThread extends Thread {

    private IndexWriter w;
    private FacetsConfig config;
    private TaxonomyWriter tw;
    private ReferenceManager<SearcherAndTaxonomy> mgr;
    private int ordLimit;
    private AtomicBoolean stop;

    public IndexerThread(
        IndexWriter w,
        FacetsConfig config,
        TaxonomyWriter tw,
        ReferenceManager<SearcherAndTaxonomy> mgr,
        int ordLimit,
        AtomicBoolean stop) {
      this.w = w;
      this.config = config;
      this.tw = tw;
      this.mgr = mgr;
      this.ordLimit = ordLimit;
      this.stop = stop;
    }

    @Override
    public void run() {
      try {
        Set<String> seen = new HashSet<>();
        List<String> paths = new ArrayList<>();
        while (true) {
          Document doc = new Document();
          int numPaths = TestUtil.nextInt(random(), 1, 5);
          for (int i = 0; i < numPaths; i++) {
            String path;
            if (!paths.isEmpty() && random().nextInt(5) != 4) {
              // Use previous path
              path = paths.get(random().nextInt(paths.size()));
            } else {
              // Create new path
              path = null;
              while (true) {
                path = TestUtil.randomRealisticUnicodeString(random());
                if (path.length() != 0 && !seen.contains(path)) {
                  seen.add(path);
                  paths.add(path);
                  break;
                }
              }
            }
            doc.add(new FacetField("field", path));
          }
          try {
            w.addDocument(config.build(tw, doc));
            if (mgr != null && random().nextDouble() < 0.02) {
              w.commit();
              tw.commit();
              mgr.maybeRefresh();
            }
          } catch (IOException ioe) {
            throw new RuntimeException(ioe);
          }

          if (VERBOSE) {
            System.out.println("TW size=" + tw.getSize() + " vs " + ordLimit);
          }

          if (tw.getSize() >= ordLimit) {
            break;
          }
        }
      } finally {
        stop.set(true);
      }
    }
  }

  @SuppressForbidden(reason = "Thread sleep")
  public void testNRT() throws Exception {
    Directory dir = newDirectory();
    Directory taxoDir = newDirectory();
    IndexWriterConfig iwc = newIndexWriterConfig(new MockAnalyzer(random()));
    // Don't allow tiny maxBufferedDocs; it can make this
    // test too slow:
    iwc.setMaxBufferedDocs(Math.max(500, iwc.getMaxBufferedDocs()));

    // MockRandom/AlcololicMergePolicy are too slow:
    TieredMergePolicy tmp = new TieredMergePolicy();
    tmp.setFloorSegmentMB(.001);
    iwc.setMergePolicy(tmp);
    final IndexWriter w = new IndexWriter(dir, iwc);
    final DirectoryTaxonomyWriter tw = new DirectoryTaxonomyWriter(taxoDir);
    final FacetsConfig config = new FacetsConfig();
    config.setMultiValued("field", true);
    final AtomicBoolean stop = new AtomicBoolean();

    // How many unique facets to index before stopping:
    final int ordLimit = TEST_NIGHTLY ? 100000 : 6000;

    Thread indexer = new IndexerThread(w, config, tw, null, ordLimit, stop);

    final SearcherTaxonomyManager mgr = new SearcherTaxonomyManager(w, true, null, tw);

    Thread reopener =
        new Thread() {
          @SuppressForbidden(reason = "Thread sleep")
          @Override
          public void run() {
            while (!stop.get()) {
              try {
                // Sleep for up to 20 msec:
                Thread.sleep(random().nextInt(20));

                if (VERBOSE) {
                  System.out.println("TEST: reopen");
                }

                mgr.maybeRefresh();

                if (VERBOSE) {
                  System.out.println("TEST: reopen done");
                }
              } catch (Exception ioe) {
                throw new RuntimeException(ioe);
              }
            }
          }
        };

    reopener.setName("reopener");
    reopener.start();

    indexer.setName("indexer");
    indexer.start();

    try {
      while (!stop.get()) {
        SearcherAndTaxonomy pair = mgr.acquire();
        try {
          // System.out.println("search maxOrd=" + pair.taxonomyReader.getSize());
          FacetsCollector sfc =
<<<<<<< HEAD
              pair.searcher.search(new MatchAllDocsQuery(), new FacetsCollectorManager());
          Facets facets = getTaxonomyFacetCounts(pair.taxonomyReader, config, sfc);
=======
              pair.searcher().search(new MatchAllDocsQuery(), new FacetsCollectorManager());
          Facets facets = getTaxonomyFacetCounts(pair.taxonomyReader(), config, sfc);
>>>>>>> 75ae372b
          FacetResult result = facets.getTopChildren(10, "field");
          if (pair.searcher().getIndexReader().numDocs() > 0) {
            // System.out.println(pair.taxonomyReader.getSize());
            assertTrue(result.childCount > 0);
            assertTrue(result.labelValues.length > 0);
          }

          // if (VERBOSE) {
          // System.out.println("TEST: facets=" + FacetTestUtils.toString(results.get(0)));
          // }
        } finally {
          mgr.release(pair);
        }
      }
    } finally {
      indexer.join();
      reopener.join();
    }

    if (VERBOSE) {
      System.out.println("TEST: now stop");
    }

    w.close();
    IOUtils.close(mgr, tw, taxoDir, dir);
  }

  public void testDirectory() throws Exception {
    Directory indexDir = newDirectory();
    Directory taxoDir = newDirectory();
    final IndexWriter w =
        new IndexWriter(indexDir, newIndexWriterConfig(new MockAnalyzer(random())));
    final DirectoryTaxonomyWriter tw = new DirectoryTaxonomyWriter(taxoDir);
    // first empty commit
    w.commit();
    tw.commit();
    final SearcherTaxonomyManager mgr = new SearcherTaxonomyManager(indexDir, taxoDir, null);
    final FacetsConfig config = new FacetsConfig();
    config.setMultiValued("field", true);
    final AtomicBoolean stop = new AtomicBoolean();

    // How many unique facets to index before stopping:
    final int ordLimit = TEST_NIGHTLY ? 100000 : 600;

    Thread indexer = new IndexerThread(w, config, tw, mgr, ordLimit, stop);
    indexer.start();

    try {
      while (!stop.get()) {
        SearcherAndTaxonomy pair = mgr.acquire();
        try {
          // System.out.println("search maxOrd=" + pair.taxonomyReader.getSize());
          FacetsCollector sfc =
<<<<<<< HEAD
              pair.searcher.search(new MatchAllDocsQuery(), new FacetsCollectorManager());
          Facets facets = getTaxonomyFacetCounts(pair.taxonomyReader, config, sfc);
=======
              pair.searcher().search(new MatchAllDocsQuery(), new FacetsCollectorManager());
          Facets facets = getTaxonomyFacetCounts(pair.taxonomyReader(), config, sfc);
>>>>>>> 75ae372b
          FacetResult result = facets.getTopChildren(10, "field");
          if (pair.searcher().getIndexReader().numDocs() > 0) {
            // System.out.println(pair.taxonomyReader.getSize());
            assertTrue(result.childCount > 0);
            assertTrue(result.labelValues.length > 0);
          }

          // if (VERBOSE) {
          // System.out.println("TEST: facets=" + FacetTestUtils.toString(results.get(0)));
          // }
        } finally {
          mgr.release(pair);
        }
      }
    } finally {
      indexer.join();
    }

    if (VERBOSE) {
      System.out.println("TEST: now stop");
    }

    w.close();
    IOUtils.close(mgr, tw, taxoDir, indexDir);
  }

  public void testReplaceTaxonomyNRT() throws Exception {
    Directory dir = newDirectory();
    Directory taxoDir = newDirectory();
    IndexWriter w = new IndexWriter(dir, newIndexWriterConfig(new MockAnalyzer(random())));
    DirectoryTaxonomyWriter tw = new DirectoryTaxonomyWriter(taxoDir);

    Directory taxoDir2 = newDirectory();
    DirectoryTaxonomyWriter tw2 = new DirectoryTaxonomyWriter(taxoDir2);
    tw2.close();

    SearcherTaxonomyManager mgr = new SearcherTaxonomyManager(w, true, null, tw);
    w.addDocument(new Document());
    tw.replaceTaxonomy(taxoDir2);
    taxoDir2.close();

    expectThrows(IllegalStateException.class, mgr::maybeRefresh);

    w.close();
    IOUtils.close(mgr, tw, taxoDir, dir);
  }

  public void testReplaceTaxonomyDirectory() throws Exception {
    Directory indexDir = newDirectory();
    Directory taxoDir = newDirectory();
    IndexWriter w = new IndexWriter(indexDir, newIndexWriterConfig(new MockAnalyzer(random())));
    DirectoryTaxonomyWriter tw = new DirectoryTaxonomyWriter(taxoDir);
    w.commit();
    tw.commit();

    Directory taxoDir2 = newDirectory();
    DirectoryTaxonomyWriter tw2 = new DirectoryTaxonomyWriter(taxoDir2);
    tw2.addCategory(new FacetLabel("a", "b"));
    tw2.close();

    SearcherTaxonomyManager mgr = new SearcherTaxonomyManager(indexDir, taxoDir, null);
    SearcherAndTaxonomy pair = mgr.acquire();
    try {
      assertEquals(1, pair.taxonomyReader().getSize());
    } finally {
      mgr.release(pair);
    }

    w.addDocument(new Document());
    tw.replaceTaxonomy(taxoDir2);
    taxoDir2.close();
    w.commit();
    tw.commit();

    mgr.maybeRefresh();
    pair = mgr.acquire();
    try {
      assertEquals(3, pair.taxonomyReader().getSize());
    } finally {
      mgr.release(pair);
    }

    w.close();
    IOUtils.close(mgr, tw, taxoDir, indexDir);
  }

  public void testExceptionDuringRefresh() throws Exception {

    Directory indexDir = newDirectory();
    Directory taxoDir = newDirectory();

    IndexWriter w = new IndexWriter(indexDir, newIndexWriterConfig(new MockAnalyzer(random())));
    DirectoryTaxonomyWriter tw = new DirectoryTaxonomyWriter(taxoDir);
    w.commit();
    tw.commit();

    SearcherTaxonomyManager mgr = new SearcherTaxonomyManager(indexDir, taxoDir, null);

    tw.addCategory(new FacetLabel("a", "b"));
    w.addDocument(new Document());

    tw.commit();
    w.commit();

    // intentionally corrupt the taxo index:
    SegmentInfos infos = SegmentInfos.readLatestCommit(taxoDir);
    taxoDir.deleteFile(infos.getSegmentsFileName());
    expectThrows(IndexNotFoundException.class, mgr::maybeRefreshBlocking);
    IOUtils.close(w, tw, mgr, indexDir, taxoDir);
  }
}<|MERGE_RESOLUTION|>--- conflicted
+++ resolved
@@ -44,10 +44,7 @@
 import org.apache.lucene.tests.util.LuceneTestCase;
 import org.apache.lucene.tests.util.TestUtil;
 import org.apache.lucene.util.IOUtils;
-<<<<<<< HEAD
-=======
 import org.apache.lucene.util.SuppressForbidden;
->>>>>>> 75ae372b
 
 @LuceneTestCase.SuppressCodecs("SimpleText")
 public class TestSearcherTaxonomyManager extends FacetTestCase {
@@ -192,13 +189,8 @@
         try {
           // System.out.println("search maxOrd=" + pair.taxonomyReader.getSize());
           FacetsCollector sfc =
-<<<<<<< HEAD
-              pair.searcher.search(new MatchAllDocsQuery(), new FacetsCollectorManager());
-          Facets facets = getTaxonomyFacetCounts(pair.taxonomyReader, config, sfc);
-=======
               pair.searcher().search(new MatchAllDocsQuery(), new FacetsCollectorManager());
           Facets facets = getTaxonomyFacetCounts(pair.taxonomyReader(), config, sfc);
->>>>>>> 75ae372b
           FacetResult result = facets.getTopChildren(10, "field");
           if (pair.searcher().getIndexReader().numDocs() > 0) {
             // System.out.println(pair.taxonomyReader.getSize());
@@ -252,13 +244,8 @@
         try {
           // System.out.println("search maxOrd=" + pair.taxonomyReader.getSize());
           FacetsCollector sfc =
-<<<<<<< HEAD
-              pair.searcher.search(new MatchAllDocsQuery(), new FacetsCollectorManager());
-          Facets facets = getTaxonomyFacetCounts(pair.taxonomyReader, config, sfc);
-=======
               pair.searcher().search(new MatchAllDocsQuery(), new FacetsCollectorManager());
           Facets facets = getTaxonomyFacetCounts(pair.taxonomyReader(), config, sfc);
->>>>>>> 75ae372b
           FacetResult result = facets.getTopChildren(10, "field");
           if (pair.searcher().getIndexReader().numDocs() > 0) {
             // System.out.println(pair.taxonomyReader.getSize());
