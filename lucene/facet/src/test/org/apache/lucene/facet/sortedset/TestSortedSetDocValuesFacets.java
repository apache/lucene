--- conflicted
+++ resolved
@@ -30,7 +30,6 @@
 import java.util.concurrent.LinkedBlockingQueue;
 import java.util.concurrent.ThreadPoolExecutor;
 import java.util.concurrent.TimeUnit;
-import java.util.stream.Collectors;
 import org.apache.lucene.document.Document;
 import org.apache.lucene.document.Field;
 import org.apache.lucene.document.StringField;
@@ -99,7 +98,6 @@
           // value for dim a should be -1 since it's multivalued but doesn't require dim counts:
           assertEquals(
               "dim=a path=[] value=-1 childCount=3\n  foo (2)\n  bar (1)\n  zoo (1)\n",
-<<<<<<< HEAD
               facets.getTopChildren(10, "a").toString());
           // value for dim b should be 2 since it's multivalued but _does_ require dim counts:
           assertEquals(
@@ -113,11 +111,9 @@
               new String[0],
               3,
               -1,
-              new LabelAndValue[] {
-                new LabelAndValue("bar", 1),
-                new LabelAndValue("foo", 2),
-                new LabelAndValue("zoo", 1)
-              });
+              new LabelAndValue("bar", 1),
+              new LabelAndValue("foo", 2),
+              new LabelAndValue("zoo", 1));
 
           // test getAllDims
           List<FacetResult> results = facets.getAllDims(10);
@@ -155,11 +151,7 @@
               topDimsResults1.get(0).toString());
 
           // test getTopDims(0)
-          expectThrows(
-              IllegalArgumentException.class,
-              () -> {
-                facets.getAllDims(0);
-              });
+          expectThrows(IllegalArgumentException.class, () -> facets.getAllDims(0));
 
           // test getSpecificValue
           assertEquals(2, facets.getSpecificValue("a", "foo"));
@@ -171,7 +163,7 @@
           q.add("a", "foo");
           q.add("b", "baz");
           TopDocs hits = searcher.search(q, 1);
-          assertEquals(1, hits.totalHits.value);
+          assertEquals(1, hits.totalHits.value());
         } finally {
           if (exec != null) exec.shutdownNow();
         }
@@ -363,301 +355,6 @@
         try {
           Facets facets = getAllFacets(searcher, state, exec);
 
-          // since a is not set to be hierarchical but _is_ multi-valued, we expect a value of 2
-          // (since two unique docs contain at least one value for this dim):
-          assertEquals(
-              "dim=a path=[] value=2 childCount=3\n  foo (2)\n  bar (1)\n  zoo (1)\n",
-=======
->>>>>>> 75ae372b
-              facets.getTopChildren(10, "a").toString());
-          // value for dim b should be 2 since it's multivalued but _does_ require dim counts:
-          assertEquals(
-              "dim=b path=[] value=2 childCount=2\n  buzz (2)\n  baz (1)\n",
-              facets.getTopChildren(10, "b").toString());
-          assertEquals(
-              "dim=c path=[buzz] value=2 childCount=3\n  bif (2)\n  bee (1)\n  biz (1)\n",
-              facets.getTopChildren(10, "c", "buzz").toString());
-          assertEquals(
-              "dim=c path=[buzz, bif] value=2 childCount=1\n  baf (2)\n",
-              facets.getTopChildren(10, "c", "buzz", "bif").toString());
-
-          assertFacetResult(
-              facets.getAllChildren("a"),
-              "a",
-              new String[0],
-              3,
-              2,
-              new LabelAndValue[] {
-                new LabelAndValue("bar", 1),
-                new LabelAndValue("foo", 2),
-                new LabelAndValue("zoo", 1)
-              });
-
-          assertFacetResult(
-              facets.getAllChildren("c", "buzz"),
-              "c",
-              new String[] {"buzz"},
-              3,
-              2,
-              new LabelAndValue[] {
-                new LabelAndValue("bee", 1),
-                new LabelAndValue("bif", 2),
-                new LabelAndValue("biz", 1)
-              });
-
-<<<<<<< HEAD
-=======
-          // test getAllChildren
-          assertFacetResult(
-              facets.getAllChildren("a"),
-              "a",
-              new String[0],
-              3,
-              -1,
-              new LabelAndValue("bar", 1),
-              new LabelAndValue("foo", 2),
-              new LabelAndValue("zoo", 1));
-
-          // test getAllDims
-          List<FacetResult> results = facets.getAllDims(10);
-          assertEquals(2, results.size());
-          assertEquals(
-              "dim=b path=[] value=2 childCount=2\n  buzz (2)\n  baz (1)\n",
-              results.get(0).toString());
-          assertEquals(
-              "dim=a path=[] value=-1 childCount=3\n  foo (2)\n  bar (1)\n  zoo (1)\n",
-              results.get(1).toString());
-
-          // test getTopDims(10, 10) and expect same results from getAllDims(10)
-          List<FacetResult> allDimsResults = facets.getTopDims(10, 10);
-          assertEquals(results, allDimsResults);
-
-          // test getTopDims(2, 1)
-          List<FacetResult> topDimsResults = facets.getTopDims(2, 1);
-          assertEquals(2, topDimsResults.size());
-          assertEquals(
-              "dim=b path=[] value=2 childCount=2\n  buzz (2)\n", topDimsResults.get(0).toString());
-          assertEquals(
-              "dim=a path=[] value=-1 childCount=3\n  foo (2)\n", topDimsResults.get(1).toString());
-
-          // test getAllDims
-          List<FacetResult> results2 = facets.getAllDims(1);
-          assertEquals(2, results2.size());
-          assertEquals(
-              "dim=b path=[] value=2 childCount=2\n  buzz (2)\n", results2.get(0).toString());
-
-          // test getTopDims(1, 1)
-          List<FacetResult> topDimsResults1 = facets.getTopDims(1, 1);
-          assertEquals(1, topDimsResults1.size());
-          assertEquals(
-              "dim=b path=[] value=2 childCount=2\n  buzz (2)\n",
-              topDimsResults1.get(0).toString());
-
-          // test getTopDims(0)
-          expectThrows(IllegalArgumentException.class, () -> facets.getAllDims(0));
-
-          // test getSpecificValue
-          assertEquals(2, facets.getSpecificValue("a", "foo"));
-          expectThrows(
-              IllegalArgumentException.class, () -> facets.getSpecificValue("a", "foo", "bar"));
-
-          // DrillDown:
-          DrillDownQuery q = new DrillDownQuery(config);
-          q.add("a", "foo");
-          q.add("b", "baz");
-          TopDocs hits = searcher.search(q, 1);
-          assertEquals(1, hits.totalHits.value());
-        } finally {
-          if (exec != null) exec.shutdownNow();
-        }
-      }
-    }
-  }
-
-  // test tricky combinations of the three config: MultiValued, Hierarchical, and RequireDimCount of
-  // a dim
-  public void testCombinationsOfConfig() throws Exception {
-    FacetsConfig config = new FacetsConfig();
-
-    // case 1: dimension "a" is hierarchical and non-multiValued
-    // expect returns counts[pathOrd]
-    config.setMultiValued("a", false);
-    config.setHierarchical("a", true);
-
-    // case 2:  dimension "b" is hierarchical and multiValued and setRequireDimCount = true
-    // expect returns counts[pathOrd]
-    config.setMultiValued("b", true);
-    config.setHierarchical("b", true);
-    config.setRequireDimCount("b", true);
-
-    // case 3: dimension "c" is hierarchical and multiValued and setRequireDimCount != true
-    // expect always returns counts[pathOrd] for Hierarchical = true
-    config.setMultiValued("c", true);
-    config.setHierarchical("c", true);
-
-    // case 4: dimension "d" is non-hierarchical but multiValued and setRequireDimCount = true
-    // expect returns counts[pathOrd]
-    config.setMultiValued("d", true);
-    config.setHierarchical("d", false);
-    config.setRequireDimCount("d", true);
-
-    // case 4: dimension "e" that is non-hierarchical and multiValued and setRequireDimCount = false
-    // expect returns -1, this is the only case that we reset dimCount to -1
-    config.setMultiValued("e", true);
-    config.setHierarchical("e", false);
-    config.setRequireDimCount("e", false);
-
-    // case 5: dimension "f" that it is non-hierarchical and non-multiValued and expect returns
-    // counts[pathOrd]
-    config.setMultiValued("f", false);
-    config.setHierarchical("f", false);
-
-    // case 6: expect returns counts[pathOrd] for dims with setHierarchical = true
-    config.setHierarchical("g", true);
-
-    // case 7: expect returns counts[pathOrd] for dims with setHierarchical = true
-    config.setHierarchical("g-2", false);
-
-    // case 8: expect returns counts[pathOrd] for dims with setHierarchical = true
-    config.setRequireDimCount("h", true);
-    config.setMultiValued("h", true);
-
-    try (Directory dir = newDirectory();
-        RandomIndexWriter writer = new RandomIndexWriter(random(), dir)) {
-      Document doc = new Document();
-      doc.add(new SortedSetDocValuesFacetField("a", "foo"));
-      doc.add(new SortedSetDocValuesFacetField("b", "bar"));
-      doc.add(new SortedSetDocValuesFacetField("c", "zoo"));
-      doc.add(new SortedSetDocValuesFacetField("d", "baz"));
-      doc.add(new SortedSetDocValuesFacetField("e", "buzz"));
-      doc.add(new SortedSetDocValuesFacetField("f", "buzze"));
-      doc.add(new SortedSetDocValuesFacetField("g", "buzzel"));
-      doc.add(new SortedSetDocValuesFacetField("g-2", "buzzell"));
-      doc.add(new SortedSetDocValuesFacetField("h", "buzzele"));
-      writer.addDocument(config.build(doc));
-
-      // NRT open
-      try (IndexReader r = writer.getReader()) {
-        IndexSearcher searcher = newSearcher(r);
-
-        // Per-top-reader state:
-        SortedSetDocValuesReaderState state =
-            new DefaultSortedSetDocValuesReaderState(searcher.getIndexReader(), config);
-
-        ExecutorService exec = randomExecutorServiceOrNull();
-        try {
-          Facets facets = getAllFacets(searcher, state, exec);
-          assertEquals(
-              "dim=a path=[] value=1 childCount=1\n  foo (1)\n",
-              facets.getTopChildren(10, "a").toString());
-          // value for dim b should be 1 since it's multivalued but _does_ require dim counts:
-          assertEquals(
-              "dim=b path=[] value=1 childCount=1\n  bar (1)\n",
-              facets.getTopChildren(10, "b").toString());
-          assertEquals(
-              "dim=c path=[] value=1 childCount=1\n  zoo (1)\n",
-              facets.getTopChildren(10, "c").toString());
-          assertEquals(
-              "dim=d path=[] value=1 childCount=1\n  baz (1)\n",
-              facets.getTopChildren(10, "d").toString());
-          // value for dim e should be -1 since it's multivalued but doesn't require dim counts:
-          assertEquals(
-              "dim=e path=[] value=-1 childCount=1\n  buzz (1)\n",
-              facets.getTopChildren(10, "e").toString());
-          assertEquals(
-              "dim=f path=[] value=1 childCount=1\n  buzze (1)\n",
-              facets.getTopChildren(10, "f").toString());
-          assertEquals(
-              "dim=g path=[] value=1 childCount=1\n  buzzel (1)\n",
-              facets.getTopChildren(10, "g").toString());
-          assertEquals(
-              "dim=g-2 path=[] value=1 childCount=1\n  buzzell (1)\n",
-              facets.getTopChildren(10, "g-2").toString());
-          assertEquals(
-              "dim=h path=[] value=1 childCount=1\n  buzzele (1)\n",
-              facets.getTopChildren(10, "h").toString());
-
-          // test getAllDims
-          List<FacetResult> results = facets.getAllDims(10);
-          assertEquals(9, results.size());
-          assertEquals(
-              "dim=a path=[] value=1 childCount=1\n  foo (1)\n", results.get(0).toString());
-          assertEquals(
-              "dim=b path=[] value=1 childCount=1\n  bar (1)\n", results.get(1).toString());
-          assertEquals(
-              "dim=c path=[] value=1 childCount=1\n  zoo (1)\n", results.get(2).toString());
-          assertEquals(
-              "dim=d path=[] value=1 childCount=1\n  baz (1)\n", results.get(3).toString());
-          assertEquals(
-              "dim=f path=[] value=1 childCount=1\n  buzze (1)\n", results.get(4).toString());
-          assertEquals(
-              "dim=g path=[] value=1 childCount=1\n  buzzel (1)\n", results.get(5).toString());
-          assertEquals(
-              "dim=g-2 path=[] value=1 childCount=1\n  buzzell (1)\n", results.get(6).toString());
-          assertEquals(
-              "dim=h path=[] value=1 childCount=1\n  buzzele (1)\n", results.get(7).toString());
-          assertEquals(
-              "dim=e path=[] value=-1 childCount=1\n  buzz (1)\n", results.get(8).toString());
-
-          // test getTopDims(10, 10) and expect same results from getAllDims(10)
-          List<FacetResult> allTopDimsResults = facets.getTopDims(10, 10);
-          assertEquals(results, allTopDimsResults);
-
-          // test getTopDims(n, 10)
-          if (allTopDimsResults.size() > 0) {
-            for (int i = 1; i < results.size(); i++) {
-              assertEquals(results.subList(0, i), facets.getTopDims(i, 10));
-            }
-          }
-
-        } finally {
-          if (exec != null) exec.shutdownNow();
-        }
-      }
-    }
-  }
-
-  public void testBasicHierarchical() throws Exception {
-    FacetsConfig config = new FacetsConfig();
-    config.setMultiValued("a", true);
-    config.setRequireDimCount("a", true);
-    config.setMultiValued("c", true);
-    config.setHierarchical("c", true);
-    try (Directory dir = newDirectory();
-        RandomIndexWriter writer = new RandomIndexWriter(random(), dir)) {
-      Document doc = new Document();
-      doc.add(new SortedSetDocValuesFacetField("a", "foo"));
-      doc.add(new SortedSetDocValuesFacetField("a", "bar"));
-      doc.add(new SortedSetDocValuesFacetField("a", "zoo"));
-      doc.add(new SortedSetDocValuesFacetField("b", "baz"));
-      doc.add(new SortedSetDocValuesFacetField("c", "buzz"));
-      doc.add(new SortedSetDocValuesFacetField("c", "buzz", "bee"));
-      doc.add(new SortedSetDocValuesFacetField("c", "buzz", "bif"));
-      doc.add(new SortedSetDocValuesFacetField("c", "buzz", "bif", "baf"));
-      doc.add(new SortedSetDocValuesFacetField("c", "buzz", "biz"));
-      doc.add(new SortedSetDocValuesFacetField("c", "buzz", "biz", "bar"));
-      writer.addDocument(config.build(doc));
-      if (random().nextBoolean()) {
-        writer.commit();
-      }
-
-      doc = new Document();
-      doc.add(new SortedSetDocValuesFacetField("a", "foo"));
-      doc.add(new SortedSetDocValuesFacetField("c", "buzz", "bif", "baf"));
-      writer.addDocument(config.build(doc));
-
-      // NRT open
-      try (IndexReader r = writer.getReader()) {
-        IndexSearcher searcher = newSearcher(r);
-
-        // Per-top-reader state:
-        SortedSetDocValuesReaderState state =
-            new DefaultSortedSetDocValuesReaderState(searcher.getIndexReader(), config);
-
-        ExecutorService exec = randomExecutorServiceOrNull();
-        try {
-          Facets facets = getAllFacets(searcher, state, exec);
-
           // since a is not set to be hierarchical but _is_ multivalued, we expect a value of 2
           // (since two unique docs contain at least one value for this dim):
           assertEquals(
@@ -693,18 +390,13 @@
               new LabelAndValue("bif", 2),
               new LabelAndValue("biz", 1));
 
->>>>>>> 75ae372b
           assertFacetResult(
               facets.getAllChildren("c", "buzz", "bif"),
               "c",
               new String[] {"buzz", "bif"},
               1,
               2,
-<<<<<<< HEAD
-              new LabelAndValue[] {new LabelAndValue("baf", 2)});
-=======
               new LabelAndValue("baf", 2));
->>>>>>> 75ae372b
 
           // test getSpecificValue (and make sure hierarchical dims are supported: LUCENE-10584):
           assertEquals(2, facets.getSpecificValue("c", "buzz"));
@@ -718,29 +410,17 @@
           q.add("a", "foo");
           q.add("b", "baz");
           TopDocs hits = searcher.search(q, 1);
-<<<<<<< HEAD
-          assertEquals(1, hits.totalHits.value);
-=======
           assertEquals(1, hits.totalHits.value());
->>>>>>> 75ae372b
 
           q = new DrillDownQuery(config);
           q.add("c", "buzz", "bif");
           hits = searcher.search(q, 2);
-<<<<<<< HEAD
-          assertEquals(2, hits.totalHits.value);
-=======
           assertEquals(2, hits.totalHits.value());
->>>>>>> 75ae372b
 
           q = new DrillDownQuery(config);
           q.add("c", "buzz", "biz", "bar");
           hits = searcher.search(q, 2);
-<<<<<<< HEAD
-          assertEquals(1, hits.totalHits.value);
-=======
           assertEquals(1, hits.totalHits.value());
->>>>>>> 75ae372b
         } finally {
           if (exec != null) exec.shutdownNow();
         }
@@ -782,30 +462,11 @@
 
         // test getAllChildren
         assertFacetResult(
-<<<<<<< HEAD
-            facets.getAllChildren("a"),
-            "a",
-            new String[0],
-            1,
-            1,
-            new LabelAndValue[] {
-              new LabelAndValue("bar", 1),
-            });
-
-        // test topNChildren = 0
-        Facets finalFacets = facets;
-        expectThrows(
-            IllegalArgumentException.class,
-            () -> {
-              finalFacets.getTopChildren(0, "a");
-            });
-=======
             facets.getAllChildren("a"), "a", new String[0], 1, 1, new LabelAndValue("bar", 1));
 
         // test topNChildren = 0
         Facets finalFacets = facets;
         expectThrows(IllegalArgumentException.class, () -> finalFacets.getTopChildren(0, "a"));
->>>>>>> 75ae372b
 
         ExecutorService exec =
             new ThreadPoolExecutor(
@@ -896,15 +557,9 @@
             new String[0],
             3,
             3,
-<<<<<<< HEAD
-            new LabelAndValue[] {
-              new LabelAndValue("bar", 1), new LabelAndValue("baz", 1), new LabelAndValue("buz", 1),
-            });
-=======
             new LabelAndValue("bar", 1),
             new LabelAndValue("baz", 1),
             new LabelAndValue("buz", 1));
->>>>>>> 75ae372b
 
         assertFacetResult(
             facets.getAllChildren("b"),
@@ -912,14 +567,8 @@
             new String[0],
             2,
             3,
-<<<<<<< HEAD
-            new LabelAndValue[] {
-              new LabelAndValue("bar", 2), new LabelAndValue("buzz", 1),
-            });
-=======
             new LabelAndValue("bar", 2),
             new LabelAndValue("buzz", 1));
->>>>>>> 75ae372b
 
         ExecutorService exec =
             new ThreadPoolExecutor(
@@ -927,11 +576,7 @@
                 TestUtil.nextInt(random(), 2, 6),
                 Long.MAX_VALUE,
                 TimeUnit.MILLISECONDS,
-<<<<<<< HEAD
-                new LinkedBlockingQueue<Runnable>(),
-=======
                 new LinkedBlockingQueue<>(),
->>>>>>> 75ae372b
                 new NamedThreadFactory("TestIndexSearcher"));
         try {
           facets = new ConcurrentSortedSetDocValuesFacetCounts(state, exec);
@@ -1005,14 +650,8 @@
               new String[0],
               2,
               3,
-<<<<<<< HEAD
-              new LabelAndValue[] {
-                new LabelAndValue("baz", 1), new LabelAndValue("foo", 2),
-              });
-=======
               new LabelAndValue("baz", 1),
               new LabelAndValue("foo", 2));
->>>>>>> 75ae372b
 
           // DrillDown:
           DrillDownQuery q = new DrillDownQuery(config);
@@ -1077,63 +716,6 @@
           q.add("c", "buzz", "bar");
           hits = searcher.search(q, 1);
           assertEquals(1, hits.totalHits.value());
-        } finally {
-          if (exec != null) exec.shutdownNow();
-        }
-      }
-    }
-  }
-
-  public void testHierarchicalBasicSingleValues() throws Exception {
-    FacetsConfig config = new FacetsConfig();
-    config.setHierarchical("c", true);
-    try (Directory dir = newDirectory();
-        RandomIndexWriter writer = new RandomIndexWriter(random(), dir)) {
-      Document doc = new Document();
-      doc.add(new SortedSetDocValuesFacetField("c", "buzz", "bar"));
-      writer.addDocument(config.build(doc));
-      doc = new Document();
-      doc.add(new SortedSetDocValuesFacetField("c", "buzz", "buz"));
-      writer.addDocument(config.build(doc));
-      doc = new Document();
-      doc.add(new SortedSetDocValuesFacetField("c", "buz", "baz"));
-      writer.addDocument(config.build(doc));
-      if (random().nextBoolean()) {
-        writer.commit();
-      }
-
-      doc = new Document();
-      doc.add(new SortedSetDocValuesFacetField("c", "baz"));
-      writer.addDocument(config.build(doc));
-
-      // NRT open
-      try (IndexReader r = writer.getReader()) {
-        IndexSearcher searcher = newSearcher(r);
-
-        // Per-top-reader state:
-        SortedSetDocValuesReaderState state =
-            new DefaultSortedSetDocValuesReaderState(searcher.getIndexReader(), config);
-
-        ExecutorService exec = randomExecutorServiceOrNull();
-        try {
-          Facets facets = getAllFacets(searcher, state, exec);
-
-          assertEquals(
-              "dim=c path=[buzz] value=2 childCount=2\n  bar (1)\n  buz (1)\n",
-              facets.getTopChildren(10, "c", "buzz").toString());
-          assertEquals(
-              "dim=c path=[buzz] value=2 childCount=2\n  bar (1)\n  buz (1)\n",
-              facets.getTopChildren(10, "c", "buzz").toString());
-
-          DrillDownQuery q = new DrillDownQuery(config);
-          q.add("c", "buzz");
-          TopDocs hits = searcher.search(q, 1);
-          assertEquals(2, hits.totalHits.value);
-
-          q = new DrillDownQuery(config);
-          q.add("c", "buzz", "bar");
-          hits = searcher.search(q, 1);
-          assertEquals(1, hits.totalHits.value);
         } finally {
           if (exec != null) exec.shutdownNow();
         }
@@ -1362,144 +944,6 @@
     }
   }
 
-  public void testHierarchicalDrillDownOptions() throws Exception {
-    FacetsConfig config = new FacetsConfig();
-    config.setDrillDownTermsIndexing("c", FacetsConfig.DrillDownTermsIndexing.NONE);
-    config.setDrillDownTermsIndexing(
-        "d", FacetsConfig.DrillDownTermsIndexing.DIMENSION_AND_FULL_PATH);
-    config.setDrillDownTermsIndexing("e", FacetsConfig.DrillDownTermsIndexing.ALL_PATHS_NO_DIM);
-    config.setDrillDownTermsIndexing("f", FacetsConfig.DrillDownTermsIndexing.FULL_PATH_ONLY);
-    config.setDrillDownTermsIndexing("g", FacetsConfig.DrillDownTermsIndexing.ALL);
-    config.setHierarchical("c", true);
-    config.setHierarchical("d", true);
-    config.setHierarchical("e", true);
-    config.setHierarchical("f", true);
-    config.setHierarchical("g", true);
-    try (Directory dir = newDirectory();
-        RandomIndexWriter writer = new RandomIndexWriter(random(), dir)) {
-
-      Document doc = new Document();
-      doc.add(new SortedSetDocValuesFacetField("c", "biz", "baz"));
-      doc.add(new SortedSetDocValuesFacetField("d", "biz", "baz"));
-      doc.add(new SortedSetDocValuesFacetField("e", "biz", "baz"));
-      doc.add(new SortedSetDocValuesFacetField("f", "biz", "baz"));
-      doc.add(new SortedSetDocValuesFacetField("g", "biz", "baz"));
-      writer.addDocument(config.build(doc));
-      if (random().nextBoolean()) {
-        writer.commit();
-      }
-
-      doc = new Document();
-      doc.add(new SortedSetDocValuesFacetField("a", "foo"));
-      writer.addDocument(config.build(doc));
-
-      // NRT open
-      try (IndexReader r = writer.getReader()) {
-        IndexSearcher searcher = newSearcher(r);
-        // Drill down with different indexing configuration options
-        DrillDownQuery q = new DrillDownQuery(config);
-        q.add("c");
-        TopDocs hits = searcher.search(q, 1);
-        assertEquals(0, hits.totalHits.value);
-
-        q = new DrillDownQuery(config);
-        q.add("c", "biz");
-        hits = searcher.search(q, 1);
-        assertEquals(0, hits.totalHits.value);
-
-        q = new DrillDownQuery(config);
-        q.add("c", "biz", "baz");
-        hits = searcher.search(q, 1);
-        assertEquals(0, hits.totalHits.value);
-
-        q = new DrillDownQuery(config);
-        q.add("c", "foo");
-        hits = searcher.search(q, 1);
-        assertEquals(0, hits.totalHits.value);
-
-        q = new DrillDownQuery(config);
-        q.add("d");
-        hits = searcher.search(q, 1);
-        assertEquals(1, hits.totalHits.value);
-
-        q = new DrillDownQuery(config);
-        q.add("d", "foo");
-        hits = searcher.search(q, 1);
-        assertEquals(0, hits.totalHits.value);
-
-        q = new DrillDownQuery(config);
-        q.add("d", "biz");
-        hits = searcher.search(q, 1);
-        assertEquals(0, hits.totalHits.value);
-
-        q = new DrillDownQuery(config);
-        q.add("d", "biz", "baz");
-        hits = searcher.search(q, 1);
-        assertEquals(1, hits.totalHits.value);
-
-        q = new DrillDownQuery(config);
-        q.add("e");
-        hits = searcher.search(q, 1);
-        assertEquals(0, hits.totalHits.value);
-
-        q = new DrillDownQuery(config);
-        q.add("e", "foo");
-        hits = searcher.search(q, 1);
-        assertEquals(0, hits.totalHits.value);
-
-        q = new DrillDownQuery(config);
-        q.add("e", "biz");
-        hits = searcher.search(q, 1);
-        assertEquals(1, hits.totalHits.value);
-
-        q = new DrillDownQuery(config);
-        q.add("e", "biz", "baz");
-        hits = searcher.search(q, 1);
-        assertEquals(1, hits.totalHits.value);
-
-        q = new DrillDownQuery(config);
-        q.add("f");
-        hits = searcher.search(q, 1);
-        assertEquals(0, hits.totalHits.value);
-
-        q = new DrillDownQuery(config);
-        q.add("f", "foo");
-        hits = searcher.search(q, 1);
-        assertEquals(0, hits.totalHits.value);
-
-        q = new DrillDownQuery(config);
-        q.add("f", "biz");
-        hits = searcher.search(q, 1);
-        assertEquals(0, hits.totalHits.value);
-
-        q = new DrillDownQuery(config);
-        q.add("f", "biz", "baz");
-        hits = searcher.search(q, 1);
-        assertEquals(1, hits.totalHits.value);
-
-        q = new DrillDownQuery(config);
-        q.add("g");
-        hits = searcher.search(q, 1);
-        assertEquals(1, hits.totalHits.value);
-
-        q = new DrillDownQuery(config);
-        q.add("g", "foo");
-        hits = searcher.search(q, 1);
-        assertEquals(0, hits.totalHits.value);
-
-        q = new DrillDownQuery(config);
-        q.add("g", "biz");
-        hits = searcher.search(q, 1);
-        assertEquals(1, hits.totalHits.value);
-
-        q = new DrillDownQuery(config);
-        q.add("g", "biz", "baz");
-        hits = searcher.search(q, 1);
-        assertEquals(1, hits.totalHits.value);
-      }
-    }
-  }
-
   // LUCENE-5090
   @SuppressWarnings("unused")
   public void testStaleState() throws Exception {
@@ -1611,97 +1055,6 @@
           assertEquals(
               "dim=c path=[] value=1 childCount=1\n  baz1 (1)\n", top1results.get(3).toString());
 
-<<<<<<< HEAD
-          FacetsCollector c =
-              searcher.search(new MatchAllDocsQuery(), new FacetsCollectorManager());
-
-          expectThrows(
-              IllegalStateException.class,
-              () -> {
-                new SortedSetDocValuesFacetCounts(state, c);
-              });
-        }
-      }
-    }
-  }
-
-  // LUCENE-5333
-  public void testSparseFacets() throws Exception {
-    try (Directory dir = newDirectory();
-        RandomIndexWriter writer = new RandomIndexWriter(random(), dir)) {
-
-      FacetsConfig config = new FacetsConfig();
-
-      Document doc = new Document();
-      doc.add(new SortedSetDocValuesFacetField("a", "foo1"));
-      writer.addDocument(config.build(doc));
-
-      if (random().nextBoolean()) {
-        writer.commit();
-      }
-
-      doc = new Document();
-      doc.add(new SortedSetDocValuesFacetField("a", "foo2"));
-      doc.add(new SortedSetDocValuesFacetField("b", "bar1"));
-      writer.addDocument(config.build(doc));
-
-      if (random().nextBoolean()) {
-        writer.commit();
-      }
-
-      doc = new Document();
-      doc.add(new SortedSetDocValuesFacetField("a", "foo3"));
-      doc.add(new SortedSetDocValuesFacetField("b", "bar2"));
-      doc.add(new SortedSetDocValuesFacetField("c", "baz1"));
-      doc.add(new SortedSetDocValuesFacetField("d", "biz1"));
-      writer.addDocument(config.build(doc));
-
-      doc = new Document();
-      doc.add(new SortedSetDocValuesFacetField("d", "biz2"));
-      writer.addDocument(config.build(doc));
-
-      // NRT open
-      try (IndexReader r = writer.getReader()) {
-        IndexSearcher searcher = newSearcher(r);
-
-        // Per-top-reader state:
-        SortedSetDocValuesReaderState state =
-            new DefaultSortedSetDocValuesReaderState(searcher.getIndexReader(), config);
-
-        ExecutorService exec = randomExecutorServiceOrNull();
-        try {
-          Facets facets = getAllFacets(searcher, state, exec);
-
-          // Ask for top 10 labels for any dims that have counts:
-          List<FacetResult> results = facets.getAllDims(10);
-
-          assertEquals(4, results.size());
-          assertEquals(
-              "dim=a path=[] value=3 childCount=3\n  foo1 (1)\n  foo2 (1)\n  foo3 (1)\n",
-              results.get(0).toString());
-          assertEquals(
-              "dim=b path=[] value=2 childCount=2\n  bar1 (1)\n  bar2 (1)\n",
-              results.get(1).toString());
-          assertEquals(
-              "dim=d path=[] value=2 childCount=2\n  biz1 (1)\n  biz2 (1)\n",
-              results.get(2).toString());
-          assertEquals(
-              "dim=c path=[] value=1 childCount=1\n  baz1 (1)\n", results.get(3).toString());
-
-          // test getAllDims with topN = 1, sort by dim names when values are equal
-          List<FacetResult> top1results = facets.getAllDims(1);
-          assertEquals(4, results.size());
-          assertEquals(
-              "dim=a path=[] value=3 childCount=3\n  foo1 (1)\n", top1results.get(0).toString());
-          assertEquals(
-              "dim=b path=[] value=2 childCount=2\n  bar1 (1)\n", top1results.get(1).toString());
-          assertEquals(
-              "dim=d path=[] value=2 childCount=2\n  biz1 (1)\n", top1results.get(2).toString());
-          assertEquals(
-              "dim=c path=[] value=1 childCount=1\n  baz1 (1)\n", top1results.get(3).toString());
-
-=======
->>>>>>> 75ae372b
           // test getTopDims(1, 1)
           List<FacetResult> topDimsResults1 = facets.getTopDims(1, 1);
           assertEquals(1, topDimsResults1.size());
@@ -1728,40 +1081,6 @@
               new String[0],
               3,
               3,
-<<<<<<< HEAD
-              new LabelAndValue[] {
-                new LabelAndValue("foo1", 1),
-                new LabelAndValue("foo2", 1),
-                new LabelAndValue("foo3", 1),
-              });
-
-          assertFacetResult(
-              facets.getAllChildren("b"),
-              "b",
-              new String[0],
-              2,
-              2,
-              new LabelAndValue[] {
-                new LabelAndValue("bar1", 1), new LabelAndValue("bar2", 1),
-              });
-
-          assertFacetResult(
-              facets.getAllChildren("c"),
-              "c",
-              new String[0],
-              1,
-              1,
-              new LabelAndValue[] {new LabelAndValue("baz1", 1)});
-
-          assertFacetResult(
-              facets.getAllChildren("d"),
-              "d",
-              new String[0],
-              2,
-              2,
-              new LabelAndValue[] {new LabelAndValue("biz1", 1), new LabelAndValue("biz2", 1)});
-
-=======
               new LabelAndValue("foo1", 1),
               new LabelAndValue("foo2", 1),
               new LabelAndValue("foo3", 1));
@@ -1787,7 +1106,6 @@
               new LabelAndValue("biz1", 1),
               new LabelAndValue("biz2", 1));
 
->>>>>>> 75ae372b
           Collection<Accountable> resources = state.getChildResources();
           assertTrue(state.toString().contains(FacetsConfig.DEFAULT_INDEX_FIELD_NAME));
           if (searcher.getIndexReader().leaves().size() > 1) {
@@ -1865,21 +1183,10 @@
               new String[] {"foo"},
               2,
               2,
-<<<<<<< HEAD
-              new LabelAndValue[] {new LabelAndValue("bar", 1), new LabelAndValue("baz", 1)});
-          assertFacetResult(
-              facets.getAllChildren("d"),
-              "d",
-              new String[0],
-              1,
-              2,
-              new LabelAndValue[] {new LabelAndValue("foo", 2)});
-=======
               new LabelAndValue("bar", 1),
               new LabelAndValue("baz", 1));
           assertFacetResult(
               facets.getAllChildren("d"), "d", new String[0], 1, 2, new LabelAndValue("foo", 2));
->>>>>>> 75ae372b
 
           Collection<Accountable> resources = state.getChildResources();
           assertTrue(state.toString().contains(FacetsConfig.DEFAULT_INDEX_FIELD_NAME));
@@ -1940,12 +1247,8 @@
               new String[0],
               2,
               2,
-<<<<<<< HEAD
-              new LabelAndValue[] {new LabelAndValue("foo1", 1), new LabelAndValue("foo2", 1)});
-=======
               new LabelAndValue("foo1", 1),
               new LabelAndValue("foo2", 1));
->>>>>>> 75ae372b
         } finally {
           if (exec != null) exec.shutdownNow();
         }
@@ -2006,12 +1309,8 @@
               new String[0],
               2,
               2,
-<<<<<<< HEAD
-              new LabelAndValue[] {new LabelAndValue("boo", 1), new LabelAndValue("foo", 2)});
-=======
               new LabelAndValue("boo", 1),
               new LabelAndValue("foo", 2));
->>>>>>> 75ae372b
         } finally {
           if (exec != null) exec.shutdownNow();
         }
@@ -2208,11 +1507,6 @@
               if (VERBOSE) {
                 System.out.println("\nTEST: iter content=" + searchToken);
               }
-<<<<<<< HEAD
-              FacetsCollector fc = new FacetsCollector();
-              FacetsCollector.search(
-                  searcher, new TermQuery(new Term("content", searchToken)), 10, fc);
-=======
               FacetsCollector fc =
                   FacetsCollectorManager.search(
                           searcher,
@@ -2220,7 +1514,6 @@
                           10,
                           new FacetsCollectorManager())
                       .facetsCollector();
->>>>>>> 75ae372b
               Facets facets;
               if (exec != null) {
                 facets = new ConcurrentSortedSetDocValuesFacetCounts(state, fc, exec);
@@ -2275,20 +1568,6 @@
                     } else {
                       newLabelAndValues = labelAndValues;
                     }
-<<<<<<< HEAD
-                    newLabelAndValues =
-                        Arrays.stream(newLabelAndValues)
-                            .sorted(
-                                (o1, o2) -> {
-                                  if (o1.value.equals(o2.value)) {
-                                    return new BytesRef(o1.label).compareTo(new BytesRef(o2.label));
-                                  } else {
-                                    return o2.value.intValue() - o1.value.intValue();
-                                  }
-                                })
-                            .collect(Collectors.toList())
-                            .toArray(LabelAndValue[]::new);
-=======
                     Arrays.sort(
                         newLabelAndValues,
                         (o1, o2) -> {
@@ -2298,7 +1577,6 @@
                             return o2.value.intValue() - o1.value.intValue();
                           }
                         });
->>>>>>> 75ae372b
                     FacetResult newResult =
                         new FacetResult(result.dim, result.path, 0, newLabelAndValues, childCount);
                     expectedResults.put(parentDimPathString, newResult);
@@ -2526,13 +1804,7 @@
 
           expectThrows(
               IllegalArgumentException.class,
-<<<<<<< HEAD
-              () -> {
-                facets.getTopChildren(5, "non-existent dimension", "with a path");
-              });
-=======
               () -> facets.getTopChildren(5, "non-existent dimension", "with a path"));
->>>>>>> 75ae372b
         } finally {
           if (exec != null) exec.shutdownNow();
         }
