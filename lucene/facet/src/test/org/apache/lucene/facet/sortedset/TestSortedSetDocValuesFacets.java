--- conflicted
+++ resolved
@@ -987,16 +987,12 @@
         doc.add(new SortedSetDocValuesFacetField("a", "bar"));
         writer.addDocument(config.build(doc));
 
-<<<<<<< HEAD
-    FacetsCollector c = searcher.search(new MatchAllDocsQuery(), new FacetsCollectorManager());
-=======
         doc = new Document();
         doc.add(new SortedSetDocValuesFacetField("a", "baz"));
         writer.addDocument(config.build(doc));
 
         try (IndexReader r2 = writer.getReader()) {
           IndexSearcher searcher = newSearcher(r2);
->>>>>>> 382aa549
 
           FacetsCollector c =
               searcher.search(new MatchAllDocsQuery(), new FacetsCollectorManager());
