/*
 * Licensed to the Apache Software Foundation (ASF) under one or more
 * contributor license agreements.  See the NOTICE file distributed with
 * this work for additional information regarding copyright ownership.
 * The ASF licenses this file to You under the Apache License, Version 2.0
 * (the "License"); you may not use this file except in compliance with
 * the License.  You may obtain a copy of the License at
 *
 *     http://www.apache.org/licenses/LICENSE-2.0
 *
 * Unless required by applicable law or agreed to in writing, software
 * distributed under the License is distributed on an "AS IS" BASIS,
 * WITHOUT WARRANTIES OR CONDITIONS OF ANY KIND, either express or implied.
 * See the License for the specific language governing permissions and
 * limitations under the License.
 */
package org.apache.lucene.facet.taxonomy;

import static java.nio.charset.StandardCharsets.UTF_8;

import java.io.ByteArrayOutputStream;
import java.io.IOException;
import java.io.PrintStream;
import java.util.ArrayList;
import java.util.Collections;
import java.util.HashMap;
import java.util.HashSet;
import java.util.List;
import java.util.Map;
import java.util.Set;
import org.apache.lucene.document.Document;
import org.apache.lucene.document.Field;
import org.apache.lucene.document.StringField;
import org.apache.lucene.facet.DrillDownQuery;
import org.apache.lucene.facet.FacetField;
import org.apache.lucene.facet.FacetResult;
import org.apache.lucene.facet.FacetTestCase;
import org.apache.lucene.facet.Facets;
import org.apache.lucene.facet.FacetsCollector;
import org.apache.lucene.facet.FacetsCollectorManager;
import org.apache.lucene.facet.FacetsConfig;
import org.apache.lucene.facet.LabelAndValue;
import org.apache.lucene.facet.taxonomy.directory.DirectoryTaxonomyReader;
import org.apache.lucene.facet.taxonomy.directory.DirectoryTaxonomyWriter;
import org.apache.lucene.index.DirectoryReader;
import org.apache.lucene.index.IndexWriter;
import org.apache.lucene.index.IndexWriterConfig;
import org.apache.lucene.index.NoMergePolicy;
import org.apache.lucene.index.Term;
import org.apache.lucene.search.IndexSearcher;
import org.apache.lucene.search.MatchAllDocsQuery;
import org.apache.lucene.search.Query;
import org.apache.lucene.search.TermQuery;
import org.apache.lucene.search.similarities.ClassicSimilarity;
import org.apache.lucene.search.similarities.PerFieldSimilarityWrapper;
import org.apache.lucene.search.similarities.Similarity;
import org.apache.lucene.store.Directory;
import org.apache.lucene.tests.analysis.MockAnalyzer;
import org.apache.lucene.tests.index.RandomIndexWriter;
import org.apache.lucene.tests.util.TestUtil;
import org.apache.lucene.util.IOUtils;

public class TestTaxonomyFacetCounts extends FacetTestCase {

  public void testBasic() throws Exception {
    Directory dir = newDirectory();
    Directory taxoDir = newDirectory();

    // Writes facet ords to a separate directory from the
    // main index:
    DirectoryTaxonomyWriter taxoWriter =
        new DirectoryTaxonomyWriter(taxoDir, IndexWriterConfig.OpenMode.CREATE);

    FacetsConfig config = new FacetsConfig();
    config.setHierarchical("Publish Date", true);

    RandomIndexWriter writer = new RandomIndexWriter(random(), dir);

    Document doc = new Document();
    doc.add(new FacetField("Author", "Bob"));
    doc.add(new FacetField("Publish Date", "2010", "10", "15"));
    writer.addDocument(config.build(taxoWriter, doc));

    doc = new Document();
    doc.add(new FacetField("Author", "Lisa"));
    doc.add(new FacetField("Publish Date", "2010", "10", "20"));
    writer.addDocument(config.build(taxoWriter, doc));

    doc = new Document();
    doc.add(new FacetField("Author", "Lisa"));
    doc.add(new FacetField("Publish Date", "2012", "1", "1"));
    writer.addDocument(config.build(taxoWriter, doc));

    doc = new Document();
    doc.add(new FacetField("Author", "Susan"));
    doc.add(new FacetField("Publish Date", "2012", "1", "7"));
    writer.addDocument(config.build(taxoWriter, doc));

    doc = new Document();
    doc.add(new FacetField("Author", "Frank"));
    doc.add(new FacetField("Publish Date", "1999", "5", "5"));
    writer.addDocument(config.build(taxoWriter, doc));

    // NRT open
    IndexSearcher searcher = newSearcher(writer.getReader());

    // NRT open
    TaxonomyReader taxoReader = new DirectoryTaxonomyReader(taxoWriter);

    Facets facets =
        getAllFacets(FacetsConfig.DEFAULT_INDEX_FIELD_NAME, searcher, taxoReader, config);

    // Publish Date is hierarchical, so we should have loaded all 3 int[]:
    assertTrue(((TaxonomyFacets) facets).siblingsLoaded());
    assertTrue(((TaxonomyFacets) facets).childrenLoaded());

    Facets finalFacets = facets;
<<<<<<< HEAD
    expectThrows(
        IllegalArgumentException.class,
        () -> {
          finalFacets.getTopChildren(0, "Author");
        });
=======
    expectThrows(IllegalArgumentException.class, () -> finalFacets.getTopChildren(0, "Author"));
>>>>>>> 75ae372b

    // Retrieve & verify results:
    assertEquals(
        "dim=Publish Date path=[] value=5 childCount=3\n  2010 (2)\n  2012 (2)\n  1999 (1)\n",
        facets.getTopChildren(10, "Publish Date").toString());
    assertEquals(
        "dim=Author path=[] value=5 childCount=4\n  Lisa (2)\n  Bob (1)\n  Susan (1)\n  Frank (1)\n",
        facets.getTopChildren(10, "Author").toString());

    assertFacetResult(
        facets.getAllChildren("Publish Date"),
        "Publish Date",
        new String[0],
        3,
        5,
<<<<<<< HEAD
        new LabelAndValue[] {
          new LabelAndValue("1999", 1), new LabelAndValue("2010", 2), new LabelAndValue("2012", 2),
        });
=======
        new LabelAndValue("1999", 1),
        new LabelAndValue("2010", 2),
        new LabelAndValue("2012", 2));
>>>>>>> 75ae372b

    assertFacetResult(
        facets.getAllChildren("Author"),
        "Author",
        new String[0],
        4,
        5,
<<<<<<< HEAD
        new LabelAndValue[] {
          new LabelAndValue("Bob", 1),
          new LabelAndValue("Frank", 1),
          new LabelAndValue("Lisa", 2),
          new LabelAndValue("Susan", 1),
        });
=======
        new LabelAndValue("Bob", 1),
        new LabelAndValue("Frank", 1),
        new LabelAndValue("Lisa", 2),
        new LabelAndValue("Susan", 1));
>>>>>>> 75ae372b

    // test getAllDims
    List<FacetResult> results = facets.getAllDims(10);
    // test getTopDims(10, 10) and expect same results from getAllDims(10)
    List<FacetResult> allTopDimsResults = facets.getTopDims(10, 10);
    assertEquals(results, allTopDimsResults);

    // Now user drills down on Publish Date/2010:
    DrillDownQuery q2 = new DrillDownQuery(config);
    q2.add("Publish Date", "2010");
    FacetsCollector c = searcher.search(q2, new FacetsCollectorManager());
    facets = new FastTaxonomyFacetCounts(taxoReader, config, c);
    assertEquals(
        "dim=Author path=[] value=2 childCount=2\n  Bob (1)\n  Lisa (1)\n",
        facets.getTopChildren(10, "Author").toString());

    assertEquals(1, facets.getSpecificValue("Author", "Lisa"));

    assertNull(facets.getTopChildren(10, "Non exitent dim"));

    // Smoke test PrintTaxonomyStats:
    ByteArrayOutputStream bos = new ByteArrayOutputStream();
    PrintTaxonomyStats.printStats(taxoReader, new PrintStream(bos, false, UTF_8), true);
    String result = bos.toString(UTF_8);
    assertTrue(result.contains("/Author: 4 immediate children; 5 total categories"));
    assertTrue(result.contains("/Publish Date: 3 immediate children; 12 total categories"));
    // Make sure at least a few nodes of the tree came out:
    assertTrue(result.contains("  /1999"));
    assertTrue(result.contains("  /2012"));
    assertTrue(result.contains("      /20"));

    writer.close();
    IOUtils.close(taxoWriter, searcher.getIndexReader(), taxoReader, taxoDir, dir);
  }

  // LUCENE-5333
  public void testSparseFacets() throws Exception {
    Directory dir = newDirectory();
    Directory taxoDir = newDirectory();

    // Writes facet ords to a separate directory from the
    // main index:
    DirectoryTaxonomyWriter taxoWriter =
        new DirectoryTaxonomyWriter(taxoDir, IndexWriterConfig.OpenMode.CREATE);

    RandomIndexWriter writer = new RandomIndexWriter(random(), dir);
    FacetsConfig config = new FacetsConfig();

    Document doc = new Document();
    doc.add(new FacetField("a", "foo1"));
    doc.add(new FacetField("b", "aar1"));
    writer.addDocument(config.build(taxoWriter, doc));

    if (random().nextBoolean()) {
      writer.commit();
    }

    doc = new Document();
    doc.add(new FacetField("a", "foo2"));
    doc.add(new FacetField("b", "bar1"));
    writer.addDocument(config.build(taxoWriter, doc));

    if (random().nextBoolean()) {
      writer.commit();
    }

    doc = new Document();
    doc.add(new FacetField("a", "foo3"));
    doc.add(new FacetField("b", "bar2"));
    doc.add(new FacetField("c", "baz1"));
    writer.addDocument(config.build(taxoWriter, doc));

    // NRT open
    IndexSearcher searcher = newSearcher(writer.getReader());

    // NRT open
    TaxonomyReader taxoReader = new DirectoryTaxonomyReader(taxoWriter);

    Facets facets =
        getAllFacets(FacetsConfig.DEFAULT_INDEX_FIELD_NAME, searcher, taxoReader, config);

    // test getAllDims(0)
<<<<<<< HEAD
    expectThrows(
        IllegalArgumentException.class,
        () -> {
          facets.getAllDims(0);
        });
=======
    expectThrows(IllegalArgumentException.class, () -> facets.getAllDims(0));
>>>>>>> 75ae372b

    // Ask for top 10 labels for any dims that have counts:
    List<FacetResult> results = facets.getAllDims(10);

    assertEquals(3, results.size());
    assertEquals(
        "dim=a path=[] value=3 childCount=3\n  foo1 (1)\n  foo2 (1)\n  foo3 (1)\n",
        results.get(0).toString());
    assertEquals(
        "dim=b path=[] value=3 childCount=3\n  aar1 (1)\n  bar1 (1)\n  bar2 (1)\n",
        results.get(1).toString());
    assertEquals("dim=c path=[] value=1 childCount=1\n  baz1 (1)\n", results.get(2).toString());

    // test getAllDims with topN = 1, sort by dim names when values are equal
    List<FacetResult> top1results = facets.getAllDims(1);

    assertEquals(3, results.size());
    assertEquals("dim=a path=[] value=3 childCount=3\n  foo1 (1)\n", top1results.get(0).toString());
    assertEquals("dim=b path=[] value=3 childCount=3\n  aar1 (1)\n", top1results.get(1).toString());
    assertEquals("dim=c path=[] value=1 childCount=1\n  baz1 (1)\n", top1results.get(2).toString());

    // test default implementation of getTopDims
    List<FacetResult> topNDimsResult = facets.getTopDims(2, 1);
    assertEquals(2, topNDimsResult.size());
    assertEquals(
        "dim=a path=[] value=3 childCount=3\n  foo1 (1)\n", topNDimsResult.get(0).toString());
    assertEquals(
        "dim=b path=[] value=3 childCount=3\n  aar1 (1)\n", topNDimsResult.get(1).toString());

    // test getTopDims(10, 10) and expect same results from getAllDims(10)
    List<FacetResult> allDimsResults = facets.getTopDims(10, 10);
    assertEquals(results, allDimsResults);

    // test getTopDims(0, 1)
<<<<<<< HEAD
    expectThrows(
        IllegalArgumentException.class,
        () -> {
          facets.getTopDims(0, 1);
        });

    // test getTopDims(1, 0) with topNChildren = 0
    expectThrows(
        IllegalArgumentException.class,
        () -> {
          facets.getTopDims(1, 0);
        });
=======
    expectThrows(IllegalArgumentException.class, () -> facets.getTopDims(0, 1));

    // test getTopDims(1, 0) with topNChildren = 0
    expectThrows(IllegalArgumentException.class, () -> facets.getTopDims(1, 0));
>>>>>>> 75ae372b

    writer.close();
    IOUtils.close(taxoWriter, searcher.getIndexReader(), taxoReader, taxoDir, dir);
  }

  public void testWrongIndexFieldName() throws Exception {
    Directory dir = newDirectory();
    Directory taxoDir = newDirectory();

    // Writes facet ords to a separate directory from the
    // main index:
    DirectoryTaxonomyWriter taxoWriter =
        new DirectoryTaxonomyWriter(taxoDir, IndexWriterConfig.OpenMode.CREATE);

    FacetsConfig config = new FacetsConfig();
    config.setIndexFieldName("a", "$facets2");
    RandomIndexWriter writer = new RandomIndexWriter(random(), dir);

    Document doc = new Document();
    doc.add(new FacetField("a", "foo1"));
    writer.addDocument(config.build(taxoWriter, doc));

    // NRT open
    IndexSearcher searcher = newSearcher(writer.getReader());

    // NRT open
    TaxonomyReader taxoReader = new DirectoryTaxonomyReader(taxoWriter);

    FacetsCollector c = searcher.search(new MatchAllDocsQuery(), new FacetsCollectorManager());

    // Uses default $facets field:
    Facets facets = new FastTaxonomyFacetCounts(taxoReader, config, c);

    // Ask for top 10 labels for any dims that have counts:
    List<FacetResult> results = facets.getAllDims(10);
    assertTrue(results.isEmpty());

    // test getTopDims(10, 10) and expect same results from getAllDims(10)
    List<FacetResult> allTopDimsResults = facets.getTopDims(10, 10);
    assertEquals(results, allTopDimsResults);
<<<<<<< HEAD

    expectThrows(
        IllegalArgumentException.class,
        () -> {
          facets.getSpecificValue("a");
        });

    expectThrows(
        IllegalArgumentException.class,
        () -> {
          facets.getTopChildren(10, "a");
        });
    expectThrows(
        IllegalArgumentException.class,
        () -> {
          facets.getAllChildren("a");
        });
=======

    expectThrows(IllegalArgumentException.class, () -> facets.getSpecificValue("a"));

    expectThrows(IllegalArgumentException.class, () -> facets.getTopChildren(10, "a"));
    expectThrows(IllegalArgumentException.class, () -> facets.getAllChildren("a"));
>>>>>>> 75ae372b

    writer.close();
    IOUtils.close(taxoWriter, searcher.getIndexReader(), taxoReader, taxoDir, dir);
  }

  public void testNonExistentDimension() throws Exception {
    Directory dir = newDirectory();
    Directory taxoDir = newDirectory();

    DirectoryTaxonomyWriter taxoWriter =
        new DirectoryTaxonomyWriter(taxoDir, IndexWriterConfig.OpenMode.CREATE);

    FacetsConfig config = new FacetsConfig();
    config.setIndexFieldName("foo", "$custom");

    Document doc = new Document();
    doc.add(new FacetField("foo", "bar"));

    RandomIndexWriter writer = new RandomIndexWriter(random(), dir);
    writer.addDocument(config.build(taxoWriter, doc));

    IndexSearcher searcher = newSearcher(writer.getReader());
    TaxonomyReader taxoReader = new DirectoryTaxonomyReader(taxoWriter);

    Facets facets = getAllFacets("$custom", searcher, taxoReader, config);

    // get facets for the dimension, which was never configured or indexed before
    FacetResult result = facets.getTopChildren(5, "non-existent dimension");

    // make sure the result is null (and no exception was thrown)
    assertNull(result);

    // get facets for the dimension, which was never configured or indexed before
    FacetResult allChildrenResult = facets.getAllChildren("non-existent dimension");

    // make sure the result is null (and no exception was thrown)
    assertNull(allChildrenResult);

    writer.close();
    IOUtils.close(taxoWriter, searcher.getIndexReader(), taxoReader, taxoDir, dir);
  }

  public void testReallyNoNormsForDrillDown() throws Exception {
    Directory dir = newDirectory();
    Directory taxoDir = newDirectory();
    IndexWriterConfig iwc = newIndexWriterConfig(new MockAnalyzer(random()));
    iwc.setSimilarity(
        new PerFieldSimilarityWrapper() {
          final Similarity sim = new ClassicSimilarity();

          @Override
          public Similarity get(String name) {
            assertEquals("field", name);
            return sim;
          }
        });
    TaxonomyWriter taxoWriter =
        new DirectoryTaxonomyWriter(taxoDir, IndexWriterConfig.OpenMode.CREATE);
    RandomIndexWriter writer = new RandomIndexWriter(random(), dir, iwc);
    FacetsConfig config = new FacetsConfig();

    Document doc = new Document();
    doc.add(newTextField("field", "text", Field.Store.NO));
    doc.add(new FacetField("a", "path"));
    writer.addDocument(config.build(taxoWriter, doc));
    writer.close();
    IOUtils.close(taxoWriter, dir, taxoDir);
  }

  public void testMultiValuedHierarchy() throws Exception {
    Directory dir = newDirectory();
    Directory taxoDir = newDirectory();
    DirectoryTaxonomyWriter taxoWriter =
        new DirectoryTaxonomyWriter(taxoDir, IndexWriterConfig.OpenMode.CREATE);
    FacetsConfig config = new FacetsConfig();
    config.setHierarchical("a", true);
    config.setMultiValued("a", true);
    RandomIndexWriter writer = new RandomIndexWriter(random(), dir);

    Document doc = new Document();
    doc.add(newTextField("field", "text", Field.Store.NO));
    doc.add(new FacetField("a", "path", "x"));
    doc.add(new FacetField("a", "path", "y"));
    writer.addDocument(config.build(taxoWriter, doc));

    // NRT open
    IndexSearcher searcher = newSearcher(writer.getReader());

    // NRT open
    TaxonomyReader taxoReader = new DirectoryTaxonomyReader(taxoWriter);

    Facets facets =
        getAllFacets(FacetsConfig.DEFAULT_INDEX_FIELD_NAME, searcher, taxoReader, config);

    expectThrows(IllegalArgumentException.class, () -> facets.getSpecificValue("a"));

    FacetResult result = facets.getTopChildren(10, "a");
    assertEquals(1, result.labelValues.length);
    assertEquals(1, result.labelValues[0].value.intValue());

    FacetResult allChildren = facets.getAllChildren("a");
    assertEquals(1, allChildren.labelValues.length);
    assertEquals(1, allChildren.labelValues[0].value.intValue());

    writer.close();
    IOUtils.close(taxoWriter, searcher.getIndexReader(), taxoReader, dir, taxoDir);
  }

  public void testLabelWithDelimiter() throws Exception {
    Directory dir = newDirectory();
    Directory taxoDir = newDirectory();
    RandomIndexWriter writer = new RandomIndexWriter(random(), dir);
    DirectoryTaxonomyWriter taxoWriter =
        new DirectoryTaxonomyWriter(taxoDir, IndexWriterConfig.OpenMode.CREATE);

    FacetsConfig config = new FacetsConfig();
    config.setMultiValued("dim", true);

    Document doc = new Document();
    doc.add(newTextField("field", "text", Field.Store.NO));
    doc.add(new FacetField("dim", "test\u001Fone"));
    doc.add(new FacetField("dim", "test\u001Etwo"));
    writer.addDocument(config.build(taxoWriter, doc));

    // NRT open
    IndexSearcher searcher = newSearcher(writer.getReader());

    // NRT open
    TaxonomyReader taxoReader = new DirectoryTaxonomyReader(taxoWriter);

    Facets facets =
        getAllFacets(FacetsConfig.DEFAULT_INDEX_FIELD_NAME, searcher, taxoReader, config);

    assertEquals(1, facets.getSpecificValue("dim", "test\u001Fone"));
    assertEquals(1, facets.getSpecificValue("dim", "test\u001Etwo"));

    // no hierarchy
    assertFalse(((TaxonomyFacets) facets).siblingsLoaded());
    assertFalse(((TaxonomyFacets) facets).childrenLoaded());

    FacetResult result = facets.getTopChildren(10, "dim");
    assertEquals(
        "dim=dim path=[] value=-1 childCount=2\n  test\u001Fone (1)\n  test\u001Etwo (1)\n",
        result.toString());

    assertFacetResult(
        facets.getAllChildren("dim"),
        "dim",
        new String[0],
        2,
        -1,
<<<<<<< HEAD
        new LabelAndValue[] {
          new LabelAndValue("test\u001Etwo", 1), new LabelAndValue("test\u001Fone", 1),
        });
=======
        new LabelAndValue("test\u001Etwo", 1),
        new LabelAndValue("test\u001Fone", 1));
>>>>>>> 75ae372b
    writer.close();
    IOUtils.close(taxoWriter, searcher.getIndexReader(), taxoReader, dir, taxoDir);
  }

  public void testRequireDimCount() throws Exception {
    Directory dir = newDirectory();
    Directory taxoDir = newDirectory();
    RandomIndexWriter writer = new RandomIndexWriter(random(), dir);
    DirectoryTaxonomyWriter taxoWriter =
        new DirectoryTaxonomyWriter(taxoDir, IndexWriterConfig.OpenMode.CREATE);

    FacetsConfig config = new FacetsConfig();
    config.setRequireDimCount("dim", true);

    config.setMultiValued("dim2", true);
    config.setRequireDimCount("dim2", true);

    config.setMultiValued("dim3", true);
    config.setHierarchical("dim3", true);
    config.setRequireDimCount("dim3", true);

    Document doc = new Document();
    doc.add(newTextField("field", "text", Field.Store.NO));
    doc.add(new FacetField("dim", "a"));
    doc.add(new FacetField("dim2", "a"));
    doc.add(new FacetField("dim2", "b"));
    doc.add(new FacetField("dim3", "a", "b"));
    doc.add(new FacetField("dim3", "a", "c"));
    writer.addDocument(config.build(taxoWriter, doc));

    // NRT open
    IndexSearcher searcher = newSearcher(writer.getReader());

    // NRT open
    TaxonomyReader taxoReader = new DirectoryTaxonomyReader(taxoWriter);
    Facets facets =
        getAllFacets(FacetsConfig.DEFAULT_INDEX_FIELD_NAME, searcher, taxoReader, config);

    assertEquals(1, facets.getTopChildren(10, "dim").value);
    assertEquals(1, facets.getAllChildren("dim").value);
    assertEquals(1, facets.getTopChildren(10, "dim2").value);
    assertEquals(1, facets.getAllChildren("dim2").value);
    assertEquals(1, facets.getTopChildren(10, "dim3").value);
    assertEquals(1, facets.getAllChildren("dim3").value);
<<<<<<< HEAD
    expectThrows(
        IllegalArgumentException.class,
        () -> {
          facets.getSpecificValue("dim");
        });
=======
    expectThrows(IllegalArgumentException.class, () -> facets.getSpecificValue("dim"));
>>>>>>> 75ae372b

    assertEquals(1, facets.getSpecificValue("dim2"));
    assertEquals(1, facets.getSpecificValue("dim3"));
    writer.close();
    IOUtils.close(taxoWriter, searcher.getIndexReader(), taxoReader, dir, taxoDir);
  }

  // LUCENE-4583: make sure if we require > 32 KB for one
  // document, we don't hit exc when using Facet42DocValuesFormat
  public void testManyFacetsInOneDocument() throws Exception {
    assumeTrue(
        "default Codec doesn't support huge BinaryDocValues",
        TestUtil.fieldSupportsHugeBinaryDocValues(FacetsConfig.DEFAULT_INDEX_FIELD_NAME));
    Directory dir = newDirectory();
    Directory taxoDir = newDirectory();
    IndexWriterConfig iwc = newIndexWriterConfig(new MockAnalyzer(random()));
    RandomIndexWriter writer = new RandomIndexWriter(random(), dir, iwc);
    DirectoryTaxonomyWriter taxoWriter =
        new DirectoryTaxonomyWriter(taxoDir, IndexWriterConfig.OpenMode.CREATE);

    FacetsConfig config = new FacetsConfig();
    config.setMultiValued("dim", true);

    int numLabels =
        TEST_NIGHTLY
            ? TestUtil.nextInt(random(), 40000, 100000)
            : TestUtil.nextInt(random(), 4000, 10000);

    Document doc = new Document();
    doc.add(newTextField("field", "text", Field.Store.NO));
    for (int i = 0; i < numLabels; i++) {
      doc.add(new FacetField("dim", "" + i));
    }
    writer.addDocument(config.build(taxoWriter, doc));

    // NRT open
    IndexSearcher searcher = newSearcher(writer.getReader());

    // NRT open
    TaxonomyReader taxoReader = new DirectoryTaxonomyReader(taxoWriter);

    Facets facets =
        getAllFacets(FacetsConfig.DEFAULT_INDEX_FIELD_NAME, searcher, taxoReader, config);

    FacetResult result = facets.getTopChildren(Integer.MAX_VALUE, "dim");
    assertEquals(numLabels, result.labelValues.length);
    Set<String> allLabels = new HashSet<>();
    for (LabelAndValue labelValue : result.labelValues) {
      allLabels.add(labelValue.label);
      assertEquals(1, labelValue.value.intValue());
    }
    assertEquals(numLabels, allLabels.size());

    FacetResult allChildrenResult = facets.getAllChildren("dim");
    assertEquals(numLabels, result.labelValues.length);
    Set<String> allChildrenLabels = new HashSet<>();
    for (LabelAndValue labelValue : allChildrenResult.labelValues) {
      allChildrenLabels.add(labelValue.label);
      assertEquals(1, labelValue.value.intValue());
    }
    assertEquals(numLabels, allChildrenLabels.size());

    writer.close();
    IOUtils.close(searcher.getIndexReader(), taxoWriter, taxoReader, dir, taxoDir);
  }

  // Make sure we catch when app didn't declare field as
  // hierarchical but it was:
  public void testDetectHierarchicalField() throws Exception {
    Directory dir = newDirectory();
    Directory taxoDir = newDirectory();
    TaxonomyWriter taxoWriter =
        new DirectoryTaxonomyWriter(taxoDir, IndexWriterConfig.OpenMode.CREATE);
    RandomIndexWriter writer = new RandomIndexWriter(random(), dir);
    FacetsConfig config = new FacetsConfig();

    Document doc = new Document();
    doc.add(newTextField("field", "text", Field.Store.NO));
    doc.add(new FacetField("a", "path", "other"));
    expectThrows(IllegalArgumentException.class, () -> config.build(taxoWriter, doc));

    writer.close();
    IOUtils.close(taxoWriter, dir, taxoDir);
  }

  // Make sure we catch when app didn't declare field as
  // multi-valued but it was:
  public void testDetectMultiValuedField() throws Exception {
    Directory dir = newDirectory();
    Directory taxoDir = newDirectory();
    TaxonomyWriter taxoWriter =
        new DirectoryTaxonomyWriter(taxoDir, IndexWriterConfig.OpenMode.CREATE);
    RandomIndexWriter writer = new RandomIndexWriter(random(), dir);
    FacetsConfig config = new FacetsConfig();

    Document doc = new Document();
    doc.add(newTextField("field", "text", Field.Store.NO));
    doc.add(new FacetField("a", "path"));
    doc.add(new FacetField("a", "path2"));
    expectThrows(IllegalArgumentException.class, () -> config.build(taxoWriter, doc));

    writer.close();
    IOUtils.close(taxoWriter, dir, taxoDir);
  }

  public void testSeparateIndexedFields() throws Exception {
    Directory indexDir = newDirectory();
    Directory taxoDir = newDirectory();

    DirectoryTaxonomyWriter taxoWriter = new DirectoryTaxonomyWriter(taxoDir);
    IndexWriter iw = new IndexWriter(indexDir, newIndexWriterConfig(new MockAnalyzer(random())));
    FacetsConfig config = new FacetsConfig();
    config.setIndexFieldName("b", "$b");

    for (int i = atLeast(30); i > 0; --i) {
      Document doc = new Document();
      doc.add(new StringField("f", "v", Field.Store.NO));
      doc.add(new FacetField("a", "1"));
      doc.add(new FacetField("b", "1"));
      iw.addDocument(config.build(taxoWriter, doc));
    }

    DirectoryReader r = DirectoryReader.open(iw);
    DirectoryTaxonomyReader taxoReader = new DirectoryTaxonomyReader(taxoWriter);

    FacetsCollector sfc =
        newSearcher(r).search(new MatchAllDocsQuery(), new FacetsCollectorManager());
    Facets facets1 = getTaxonomyFacetCounts(taxoReader, config, sfc);
    Facets facets2 = getTaxonomyFacetCounts(taxoReader, config, sfc, "$b");
    assertEquals(r.maxDoc(), facets1.getTopChildren(10, "a").value.intValue());
    assertEquals(r.maxDoc(), facets1.getAllChildren("a").value.intValue());
    assertEquals(r.maxDoc(), facets2.getTopChildren(10, "b").value.intValue());
    assertEquals(r.maxDoc(), facets2.getAllChildren("b").value.intValue());
    iw.close();
    IOUtils.close(taxoWriter, taxoReader, taxoDir, r, indexDir);
  }

  public void testCountRoot() throws Exception {
    // LUCENE-4882: FacetsAccumulator threw NPE if a FacetRequest was defined on CP.EMPTY
    Directory indexDir = newDirectory();
    Directory taxoDir = newDirectory();

    DirectoryTaxonomyWriter taxoWriter = new DirectoryTaxonomyWriter(taxoDir);
    IndexWriter iw = new IndexWriter(indexDir, newIndexWriterConfig(new MockAnalyzer(random())));
    FacetsConfig config = new FacetsConfig();
    for (int i = atLeast(30); i > 0; --i) {
      Document doc = new Document();
      doc.add(new FacetField("a", "1"));
      doc.add(new FacetField("b", "1"));
      iw.addDocument(config.build(taxoWriter, doc));
    }

    DirectoryReader r = DirectoryReader.open(iw);
    DirectoryTaxonomyReader taxoReader = new DirectoryTaxonomyReader(taxoWriter);

    Facets facets =
        getAllFacets(FacetsConfig.DEFAULT_INDEX_FIELD_NAME, newSearcher(r), taxoReader, config);

    List<FacetResult> allDimsResult = facets.getAllDims(10);
    for (FacetResult result : allDimsResult) {
      assertEquals(r.numDocs(), result.value.intValue());
    }

    // test override implementation of getTopDims
    if (allDimsResult.size() > 0) {
      List<FacetResult> topNDimsResult = facets.getTopDims(1, 10);
      assertEquals(allDimsResult.get(0), topNDimsResult.get(0));
    }

    // test getTopDims(0, 1)
<<<<<<< HEAD
    expectThrows(
        IllegalArgumentException.class,
        () -> {
          facets.getTopDims(0, 1);
        });

    // test getTopDims(1, 0) with topNChildren = 0
    expectThrows(
        IllegalArgumentException.class,
        () -> {
          facets.getTopDims(1, 0);
        });

    // test getAllDims(0)
    expectThrows(
        IllegalArgumentException.class,
        () -> {
          facets.getAllDims(0);
        });
=======
    expectThrows(IllegalArgumentException.class, () -> facets.getTopDims(0, 1));

    // test getTopDims(1, 0) with topNChildren = 0
    expectThrows(IllegalArgumentException.class, () -> facets.getTopDims(1, 0));

    // test getAllDims(0)
    expectThrows(IllegalArgumentException.class, () -> facets.getAllDims(0));
>>>>>>> 75ae372b

    iw.close();
    IOUtils.close(taxoWriter, taxoReader, taxoDir, r, indexDir);
  }

  public void testGetFacetResultsTwice() throws Exception {
    // LUCENE-4893: counts were multiplied as many times as getFacetResults was called.
    Directory indexDir = newDirectory();
    Directory taxoDir = newDirectory();

    DirectoryTaxonomyWriter taxoWriter = new DirectoryTaxonomyWriter(taxoDir);
    IndexWriter iw = new IndexWriter(indexDir, newIndexWriterConfig(new MockAnalyzer(random())));
    FacetsConfig config = new FacetsConfig();

    Document doc = new Document();
    doc.add(new FacetField("a", "1"));
    doc.add(new FacetField("b", "1"));
    iw.addDocument(config.build(taxoWriter, doc));

    DirectoryReader r = DirectoryReader.open(iw);
    DirectoryTaxonomyReader taxoReader = new DirectoryTaxonomyReader(taxoWriter);

    Facets facets =
        getAllFacets(FacetsConfig.DEFAULT_INDEX_FIELD_NAME, newSearcher(r), taxoReader, config);

    List<FacetResult> res1 = facets.getAllDims(10);
    List<FacetResult> res2 = facets.getAllDims(10);
    assertEquals(
        "calling getFacetResults twice should return the .equals()=true result", res1, res2);

    // test getTopDims(n, 10)
    if (res1.size() > 0) {
      for (int i = 1; i < res1.size(); i++) {
        assertEquals(res1.subList(0, i), facets.getTopDims(i, 10));
      }
    }

    iw.close();
    IOUtils.close(taxoWriter, taxoReader, taxoDir, r, indexDir);
  }

  public void testChildCount() throws Exception {
    // LUCENE-4885: FacetResult.numValidDescendants was not set properly by FacetsAccumulator
    Directory indexDir = newDirectory();
    Directory taxoDir = newDirectory();

    DirectoryTaxonomyWriter taxoWriter = new DirectoryTaxonomyWriter(taxoDir);
    IndexWriter iw = new IndexWriter(indexDir, newIndexWriterConfig(new MockAnalyzer(random())));
    FacetsConfig config = new FacetsConfig();
    for (int i = 0; i < 10; i++) {
      Document doc = new Document();
      doc.add(new FacetField("a", Integer.toString(i)));
      iw.addDocument(config.build(taxoWriter, doc));
    }

    DirectoryReader r = DirectoryReader.open(iw);
    DirectoryTaxonomyReader taxoReader = new DirectoryTaxonomyReader(taxoWriter);

    Facets facets =
        getAllFacets(FacetsConfig.DEFAULT_INDEX_FIELD_NAME, newSearcher(r), taxoReader, config);

    assertEquals(10, facets.getTopChildren(2, "a").childCount);
    assertEquals(10, facets.getAllChildren("a").childCount);

    iw.close();
    IOUtils.close(taxoWriter, taxoReader, taxoDir, r, indexDir);
  }

  public void testMultiValuedFieldCountAll() throws Exception {

    Directory dir = newDirectory();
    Directory taxoDir = newDirectory();

    DirectoryTaxonomyWriter taxoWriter =
        new DirectoryTaxonomyWriter(taxoDir, IndexWriterConfig.OpenMode.CREATE);

    FacetsConfig config = new FacetsConfig();
    config.setHierarchical("Publish Date", true);

    RandomIndexWriter writer = new RandomIndexWriter(random(), dir);

    Document doc = new Document();
    doc.add(new StringField("id", "0", Field.Store.NO));
    doc.add(new FacetField("Author", "Bob"));
    doc.add(new FacetField("Publish Date", "2010", "10", "15"));
    writer.addDocument(config.build(taxoWriter, doc));

    doc = new Document();
    doc.add(new StringField("id", "1", Field.Store.NO));
    doc.add(new FacetField("Author", "Lisa"));
    doc.add(new FacetField("Publish Date", "2010", "10", "20"));
    writer.addDocument(config.build(taxoWriter, doc));

    IndexSearcher searcher1 = newSearcher(writer.getReader());
    TaxonomyReader taxoReader = new DirectoryTaxonomyReader(taxoWriter);
    Facets facets =
        new FastTaxonomyFacetCounts(
            FacetsConfig.DEFAULT_INDEX_FIELD_NAME, searcher1.getIndexReader(), taxoReader, config);

    assertEquals(
        "dim=Author path=[] value=2 childCount=2\n  Bob (1)\n  Lisa (1)",
        facets.getTopChildren(10, "Author").toString().trim());

    assertFacetResult(
        facets.getAllChildren("Author"),
        "Author",
        new String[0],
        2,
        2,
<<<<<<< HEAD
        new LabelAndValue[] {
          new LabelAndValue("Bob", 1), new LabelAndValue("Lisa", 1),
        });
=======
        new LabelAndValue("Bob", 1),
        new LabelAndValue("Lisa", 1));
>>>>>>> 75ae372b

    // -- delete to trigger liveDocs != null
    writer.deleteDocuments(new Term("id", "0"));
    IndexSearcher searcher2 = newSearcher(writer.getReader());
    facets =
        new FastTaxonomyFacetCounts(
            FacetsConfig.DEFAULT_INDEX_FIELD_NAME, searcher2.getIndexReader(), taxoReader, config);

    assertEquals(
        "dim=Author path=[] value=1 childCount=1\n  Lisa (1)",
        facets.getTopChildren(10, "Author").toString().trim());

    assertFacetResult(
        facets.getAllChildren("Author"),
        "Author",
        new String[0],
        1,
        1,
<<<<<<< HEAD
        new LabelAndValue[] {
          new LabelAndValue("Lisa", 1),
        });
=======
        new LabelAndValue("Lisa", 1));
>>>>>>> 75ae372b

    IOUtils.close(
        writer,
        taxoWriter,
        searcher1.getIndexReader(),
        searcher2.getIndexReader(),
        taxoReader,
        taxoDir,
        dir);
  }

  public void testCountAllSingleValuedField() throws Exception {

    Directory dir = newDirectory();
    Directory taxoDir = newDirectory();

    DirectoryTaxonomyWriter taxoWriter =
        new DirectoryTaxonomyWriter(taxoDir, IndexWriterConfig.OpenMode.CREATE);

    FacetsConfig config = new FacetsConfig();
    config.setHierarchical("Author", true);

    RandomIndexWriter writer = new RandomIndexWriter(random(), dir);

    Document doc = new Document();
    doc.add(new StringField("id", "0", Field.Store.NO));
    doc.add(new FacetField("Author", "Bob"));
    writer.addDocument(config.build(taxoWriter, doc));

    doc = new Document();
    doc.add(new StringField("id", "1", Field.Store.NO));
    doc.add(new FacetField("Author", "Lisa"));
    writer.addDocument(config.build(taxoWriter, doc));

    IndexSearcher searcher1 = newSearcher(writer.getReader());
    TaxonomyReader taxoReader = new DirectoryTaxonomyReader(taxoWriter);
    Facets facets =
        new FastTaxonomyFacetCounts(
            FacetsConfig.DEFAULT_INDEX_FIELD_NAME, searcher1.getIndexReader(), taxoReader, config);

    assertEquals(
        "dim=Author path=[] value=2 childCount=2\n  Bob (1)\n  Lisa (1)",
        facets.getTopChildren(10, "Author").toString().trim());

    assertFacetResult(
        facets.getAllChildren("Author"),
        "Author",
        new String[0],
        2,
        2,
<<<<<<< HEAD
        new LabelAndValue[] {
          new LabelAndValue("Bob", 1), new LabelAndValue("Lisa", 1),
        });
=======
        new LabelAndValue("Bob", 1),
        new LabelAndValue("Lisa", 1));
>>>>>>> 75ae372b

    // -- delete to trigger liveDocs != null
    writer.deleteDocuments(new Term("id", "0"));
    IndexSearcher searcher2 = newSearcher(writer.getReader());
    facets =
        new FastTaxonomyFacetCounts(
            FacetsConfig.DEFAULT_INDEX_FIELD_NAME, searcher2.getIndexReader(), taxoReader, config);

    assertEquals(
        "dim=Author path=[] value=1 childCount=1\n  Lisa (1)",
        facets.getTopChildren(10, "Author").toString().trim());

    assertFacetResult(
        facets.getAllChildren("Author"),
        "Author",
        new String[0],
        1,
        1,
<<<<<<< HEAD
        new LabelAndValue[] {
          new LabelAndValue("Lisa", 1),
        });
=======
        new LabelAndValue("Lisa", 1));
>>>>>>> 75ae372b

    IOUtils.close(
        writer,
        taxoWriter,
        searcher1.getIndexReader(),
        searcher2.getIndexReader(),
        taxoReader,
        taxoDir,
        dir);
  }

  private void indexTwoDocs(
      TaxonomyWriter taxoWriter, IndexWriter indexWriter, FacetsConfig config, boolean withContent)
      throws Exception {
    for (int i = 0; i < 2; i++) {
      Document doc = new Document();
      if (withContent) {
        doc.add(new StringField("f", "a", Field.Store.NO));
      }
      if (config != null) {
        doc.add(new FacetField("A", Integer.toString(i)));
        indexWriter.addDocument(config.build(taxoWriter, doc));
      } else {
        indexWriter.addDocument(doc);
      }
    }

    indexWriter.commit();
  }

  public void testSegmentsWithoutCategoriesOrResults() throws Exception {
    // tests the accumulator when there are segments with no results
    Directory indexDir = newDirectory();
    Directory taxoDir = newDirectory();

    IndexWriterConfig iwc = newIndexWriterConfig(new MockAnalyzer(random()));
    iwc.setMergePolicy(NoMergePolicy.INSTANCE); // prevent merges
    IndexWriter indexWriter = new IndexWriter(indexDir, iwc);

    TaxonomyWriter taxoWriter = new DirectoryTaxonomyWriter(taxoDir);
    FacetsConfig config = new FacetsConfig();
    indexTwoDocs(
        taxoWriter, indexWriter, config, false); // 1st segment, no content, with categories
    indexTwoDocs(taxoWriter, indexWriter, null, true); // 2nd segment, with content, no categories
    indexTwoDocs(taxoWriter, indexWriter, config, true); // 3rd segment ok
    indexTwoDocs(taxoWriter, indexWriter, null, false); // 4th segment, no content, or categories
    indexTwoDocs(taxoWriter, indexWriter, null, true); // 5th segment, with content, no categories
    indexTwoDocs(
        taxoWriter, indexWriter, config, true); // 6th segment, with content, with categories
    indexTwoDocs(taxoWriter, indexWriter, null, true); // 7th segment, with content, no categories
    indexWriter.close();
    IOUtils.close(taxoWriter);

    DirectoryReader indexReader = DirectoryReader.open(indexDir);
    TaxonomyReader taxoReader = new DirectoryTaxonomyReader(taxoDir);
    IndexSearcher indexSearcher = newSearcher(indexReader);

    // search for "f:a", only segments 1 and 3 should match results
    Query q = new TermQuery(new Term("f", "a"));
    FacetsCollector sfc = indexSearcher.search(q, new FacetsCollectorManager());
    Facets facets = getTaxonomyFacetCounts(taxoReader, config, sfc);
    FacetResult result = facets.getTopChildren(10, "A");
    assertEquals("wrong number of children", 2, result.labelValues.length);
    for (LabelAndValue labelValue : result.labelValues) {
      assertEquals("wrong weight for child " + labelValue.label, 2, labelValue.value.intValue());
    }
    FacetResult allChildrenResult = facets.getAllChildren("A");
    assertEquals("wrong number of children", 2, allChildrenResult.labelValues.length);
    for (LabelAndValue labelValue : allChildrenResult.labelValues) {
      assertEquals("wrong weight for child " + labelValue.label, 2, labelValue.value.intValue());
    }

    IOUtils.close(indexReader, taxoReader, indexDir, taxoDir);
  }

  public void testRandom() throws Exception {
    String[] tokens = getRandomTokens(10);
    Directory indexDir = newDirectory();
    Directory taxoDir = newDirectory();

    RandomIndexWriter w = new RandomIndexWriter(random(), indexDir);
    DirectoryTaxonomyWriter tw = new DirectoryTaxonomyWriter(taxoDir);
    FacetsConfig config = new FacetsConfig();
    int numDocs = atLeast(1000);
    int numDims = TestUtil.nextInt(random(), 1, 7);
    List<TestDoc> testDocs = getRandomDocs(tokens, numDocs, numDims);
    for (TestDoc testDoc : testDocs) {
      Document doc = new Document();
      doc.add(newStringField("content", testDoc.content, Field.Store.NO));
      for (int j = 0; j < numDims; j++) {
        if (testDoc.dims[j] != null) {
          doc.add(new FacetField("dim" + j, testDoc.dims[j]));
        }
      }
      w.addDocument(config.build(tw, doc));
    }

    // NRT open
    IndexSearcher searcher = newSearcher(w.getReader());

    // NRT open
    TaxonomyReader tr = new DirectoryTaxonomyReader(tw);

    int iters = atLeast(100);
    for (int iter = 0; iter < iters; iter++) {
      String searchToken = tokens[random().nextInt(tokens.length)];
      if (VERBOSE) {
        System.out.println("\nTEST: iter content=" + searchToken);
      }
      FacetsCollector fc =
          FacetsCollectorManager.search(
                  searcher,
                  new TermQuery(new Term("content", searchToken)),
                  10,
                  new FacetsCollectorManager())
              .facetsCollector();
      Facets facets = getTaxonomyFacetCounts(tr, config, fc);

      // Slow, yet hopefully bug-free, faceting:
      @SuppressWarnings({"rawtypes", "unchecked"})
      Map<String, Integer>[] expectedCounts = new HashMap[numDims];
      List<List<FacetLabel>> expectedLabels = new ArrayList<>();

      for (int i = 0; i < numDims; i++) {
        expectedCounts[i] = new HashMap<>();
      }

      for (TestDoc doc : testDocs) {
        if (doc.content.equals(searchToken)) {
          List<FacetLabel> facetLabels = new ArrayList<>();
          for (int j = 0; j < numDims; j++) {
            if (doc.dims[j] != null) {
              expectedCounts[j].merge(doc.dims[j], 1, Integer::sum);
              // Add document facet labels
              facetLabels.add(new FacetLabel("dim" + j, doc.dims[j]));
            }
          }
          expectedLabels.add(facetLabels);
        }
      }

      List<FacetResult> expected = new ArrayList<>();
      for (int i = 0; i < numDims; i++) {
        List<LabelAndValue> labelValues = new ArrayList<>();
        int totCount = 0;
        for (Map.Entry<String, Integer> ent : expectedCounts[i].entrySet()) {
          labelValues.add(new LabelAndValue(ent.getKey(), ent.getValue()));
          totCount += ent.getValue();
        }
        sortLabelValues(labelValues);
        if (totCount > 0) {
          expected.add(
              new FacetResult(
                  "dim" + i,
                  new String[0],
                  totCount,
                  labelValues.toArray(new LabelAndValue[0]),
                  labelValues.size()));
        }
      }

      // Sort by highest value, tie-break by value:
      sortFacetResults(expected);

      List<FacetResult> actual = facets.getAllDims(10);
      // Messy: fixup ties
      sortTies(actual);

      assertEquals(expected, actual);

      // test getTopDims
      if (actual.size() > 0) {
        List<FacetResult> topNDimsResult = facets.getTopDims(actual.size(), 10);
        sortTies(topNDimsResult);
        assertEquals(actual, topNDimsResult);
      }

      // Test facet labels for each matching test doc
      List<List<FacetLabel>> actualLabels = getAllTaxonomyFacetLabels(null, tr, fc);
      assertEquals(expectedLabels.size(), actualLabels.size());
      assertEquals(sortedFacetLabels(expectedLabels), sortedFacetLabels(actualLabels));

      // Test facet labels for each matching test doc, given a specific dimension chosen randomly
      final String dimension = "dim" + random().nextInt(numDims);
      expectedLabels.forEach(
          list -> list.removeIf(f -> f.components[0].equals(dimension) == false));

      actualLabels = getAllTaxonomyFacetLabels(dimension, tr, fc);
      assertEquals(sortedFacetLabels(expectedLabels), sortedFacetLabels(actualLabels));
    }

    w.close();
    IOUtils.close(tw, searcher.getIndexReader(), tr, indexDir, taxoDir);
  }

  private static List<List<FacetLabel>> sortedFacetLabels(List<List<FacetLabel>> allFacetLabels) {
    // Sort each inner list since there is no guaranteed order in which
    // FacetLabels are expected to be retrieved for each document.
    for (List<FacetLabel> facetLabels : allFacetLabels) {
      Collections.sort(facetLabels);
    }

    allFacetLabels.sort(
        (o1, o2) -> {
          int diff = o1.size() - o2.size();
          if (diff != 0) {
            return diff;
          }

          // the lists are equal in size and sorted
          for (int i = 0; i < o1.size(); i++) {
            int comp = o1.get(i).compareTo(o2.get(i));
            if (comp != 0) {
              return comp;
            }
          }
          // all elements are equal
          return 0;
        });

    return allFacetLabels;
  }

  private static Facets getAllFacets(
      String indexFieldName, IndexSearcher searcher, TaxonomyReader taxoReader, FacetsConfig config)
      throws IOException {
    if (random().nextBoolean()) {
      // MatchAllDocsQuery is for "browsing" (counts facets
      // for all non-deleted docs in the index); normally
      // you'd use a "normal" query, and use MultiCollector to
      // wrap collecting the "normal" hits and also facets:
      FacetsCollector c = searcher.search(new MatchAllDocsQuery(), new FacetsCollectorManager());

      return new FastTaxonomyFacetCounts(taxoReader, config, c);
    } else {
      return new FastTaxonomyFacetCounts(
          indexFieldName, searcher.getIndexReader(), taxoReader, config);
    }
  }
}<|MERGE_RESOLUTION|>--- conflicted
+++ resolved
@@ -115,15 +115,7 @@
     assertTrue(((TaxonomyFacets) facets).childrenLoaded());
 
     Facets finalFacets = facets;
-<<<<<<< HEAD
-    expectThrows(
-        IllegalArgumentException.class,
-        () -> {
-          finalFacets.getTopChildren(0, "Author");
-        });
-=======
     expectThrows(IllegalArgumentException.class, () -> finalFacets.getTopChildren(0, "Author"));
->>>>>>> 75ae372b
 
     // Retrieve & verify results:
     assertEquals(
@@ -139,15 +131,9 @@
         new String[0],
         3,
         5,
-<<<<<<< HEAD
-        new LabelAndValue[] {
-          new LabelAndValue("1999", 1), new LabelAndValue("2010", 2), new LabelAndValue("2012", 2),
-        });
-=======
         new LabelAndValue("1999", 1),
         new LabelAndValue("2010", 2),
         new LabelAndValue("2012", 2));
->>>>>>> 75ae372b
 
     assertFacetResult(
         facets.getAllChildren("Author"),
@@ -155,19 +141,10 @@
         new String[0],
         4,
         5,
-<<<<<<< HEAD
-        new LabelAndValue[] {
-          new LabelAndValue("Bob", 1),
-          new LabelAndValue("Frank", 1),
-          new LabelAndValue("Lisa", 2),
-          new LabelAndValue("Susan", 1),
-        });
-=======
         new LabelAndValue("Bob", 1),
         new LabelAndValue("Frank", 1),
         new LabelAndValue("Lisa", 2),
         new LabelAndValue("Susan", 1));
->>>>>>> 75ae372b
 
     // test getAllDims
     List<FacetResult> results = facets.getAllDims(10);
@@ -250,15 +227,7 @@
         getAllFacets(FacetsConfig.DEFAULT_INDEX_FIELD_NAME, searcher, taxoReader, config);
 
     // test getAllDims(0)
-<<<<<<< HEAD
-    expectThrows(
-        IllegalArgumentException.class,
-        () -> {
-          facets.getAllDims(0);
-        });
-=======
     expectThrows(IllegalArgumentException.class, () -> facets.getAllDims(0));
->>>>>>> 75ae372b
 
     // Ask for top 10 labels for any dims that have counts:
     List<FacetResult> results = facets.getAllDims(10);
@@ -293,25 +262,10 @@
     assertEquals(results, allDimsResults);
 
     // test getTopDims(0, 1)
-<<<<<<< HEAD
-    expectThrows(
-        IllegalArgumentException.class,
-        () -> {
-          facets.getTopDims(0, 1);
-        });
-
-    // test getTopDims(1, 0) with topNChildren = 0
-    expectThrows(
-        IllegalArgumentException.class,
-        () -> {
-          facets.getTopDims(1, 0);
-        });
-=======
     expectThrows(IllegalArgumentException.class, () -> facets.getTopDims(0, 1));
 
     // test getTopDims(1, 0) with topNChildren = 0
     expectThrows(IllegalArgumentException.class, () -> facets.getTopDims(1, 0));
->>>>>>> 75ae372b
 
     writer.close();
     IOUtils.close(taxoWriter, searcher.getIndexReader(), taxoReader, taxoDir, dir);
@@ -352,31 +306,11 @@
     // test getTopDims(10, 10) and expect same results from getAllDims(10)
     List<FacetResult> allTopDimsResults = facets.getTopDims(10, 10);
     assertEquals(results, allTopDimsResults);
-<<<<<<< HEAD
-
-    expectThrows(
-        IllegalArgumentException.class,
-        () -> {
-          facets.getSpecificValue("a");
-        });
-
-    expectThrows(
-        IllegalArgumentException.class,
-        () -> {
-          facets.getTopChildren(10, "a");
-        });
-    expectThrows(
-        IllegalArgumentException.class,
-        () -> {
-          facets.getAllChildren("a");
-        });
-=======
 
     expectThrows(IllegalArgumentException.class, () -> facets.getSpecificValue("a"));
 
     expectThrows(IllegalArgumentException.class, () -> facets.getTopChildren(10, "a"));
     expectThrows(IllegalArgumentException.class, () -> facets.getAllChildren("a"));
->>>>>>> 75ae372b
 
     writer.close();
     IOUtils.close(taxoWriter, searcher.getIndexReader(), taxoReader, taxoDir, dir);
@@ -528,14 +462,8 @@
         new String[0],
         2,
         -1,
-<<<<<<< HEAD
-        new LabelAndValue[] {
-          new LabelAndValue("test\u001Etwo", 1), new LabelAndValue("test\u001Fone", 1),
-        });
-=======
         new LabelAndValue("test\u001Etwo", 1),
         new LabelAndValue("test\u001Fone", 1));
->>>>>>> 75ae372b
     writer.close();
     IOUtils.close(taxoWriter, searcher.getIndexReader(), taxoReader, dir, taxoDir);
   }
@@ -580,15 +508,7 @@
     assertEquals(1, facets.getAllChildren("dim2").value);
     assertEquals(1, facets.getTopChildren(10, "dim3").value);
     assertEquals(1, facets.getAllChildren("dim3").value);
-<<<<<<< HEAD
-    expectThrows(
-        IllegalArgumentException.class,
-        () -> {
-          facets.getSpecificValue("dim");
-        });
-=======
     expectThrows(IllegalArgumentException.class, () -> facets.getSpecificValue("dim"));
->>>>>>> 75ae372b
 
     assertEquals(1, facets.getSpecificValue("dim2"));
     assertEquals(1, facets.getSpecificValue("dim3"));
@@ -759,27 +679,6 @@
     }
 
     // test getTopDims(0, 1)
-<<<<<<< HEAD
-    expectThrows(
-        IllegalArgumentException.class,
-        () -> {
-          facets.getTopDims(0, 1);
-        });
-
-    // test getTopDims(1, 0) with topNChildren = 0
-    expectThrows(
-        IllegalArgumentException.class,
-        () -> {
-          facets.getTopDims(1, 0);
-        });
-
-    // test getAllDims(0)
-    expectThrows(
-        IllegalArgumentException.class,
-        () -> {
-          facets.getAllDims(0);
-        });
-=======
     expectThrows(IllegalArgumentException.class, () -> facets.getTopDims(0, 1));
 
     // test getTopDims(1, 0) with topNChildren = 0
@@ -787,7 +686,6 @@
 
     // test getAllDims(0)
     expectThrows(IllegalArgumentException.class, () -> facets.getAllDims(0));
->>>>>>> 75ae372b
 
     iw.close();
     IOUtils.close(taxoWriter, taxoReader, taxoDir, r, indexDir);
@@ -897,14 +795,8 @@
         new String[0],
         2,
         2,
-<<<<<<< HEAD
-        new LabelAndValue[] {
-          new LabelAndValue("Bob", 1), new LabelAndValue("Lisa", 1),
-        });
-=======
         new LabelAndValue("Bob", 1),
         new LabelAndValue("Lisa", 1));
->>>>>>> 75ae372b
 
     // -- delete to trigger liveDocs != null
     writer.deleteDocuments(new Term("id", "0"));
@@ -923,13 +815,7 @@
         new String[0],
         1,
         1,
-<<<<<<< HEAD
-        new LabelAndValue[] {
-          new LabelAndValue("Lisa", 1),
-        });
-=======
         new LabelAndValue("Lisa", 1));
->>>>>>> 75ae372b
 
     IOUtils.close(
         writer,
@@ -980,14 +866,8 @@
         new String[0],
         2,
         2,
-<<<<<<< HEAD
-        new LabelAndValue[] {
-          new LabelAndValue("Bob", 1), new LabelAndValue("Lisa", 1),
-        });
-=======
         new LabelAndValue("Bob", 1),
         new LabelAndValue("Lisa", 1));
->>>>>>> 75ae372b
 
     // -- delete to trigger liveDocs != null
     writer.deleteDocuments(new Term("id", "0"));
@@ -1006,13 +886,7 @@
         new String[0],
         1,
         1,
-<<<<<<< HEAD
-        new LabelAndValue[] {
-          new LabelAndValue("Lisa", 1),
-        });
-=======
         new LabelAndValue("Lisa", 1));
->>>>>>> 75ae372b
 
     IOUtils.close(
         writer,
