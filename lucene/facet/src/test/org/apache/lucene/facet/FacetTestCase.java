--- conflicted
+++ resolved
@@ -209,18 +209,6 @@
   protected void sortFacetResults(List<FacetResult> results) {
     Collections.sort(
         results,
-<<<<<<< HEAD
-        new Comparator<FacetResult>() {
-          @Override
-          public int compare(FacetResult a, FacetResult b) {
-            if (a.value.doubleValue() > b.value.doubleValue()) {
-              return -1;
-            } else if (b.value.doubleValue() > a.value.doubleValue()) {
-              return 1;
-            } else {
-              return a.dim.compareTo(b.dim);
-            }
-=======
         (a, b) -> {
           if (a.value.doubleValue() > b.value.doubleValue()) {
             return -1;
@@ -228,7 +216,6 @@
             return 1;
           } else {
             return a.dim.compareTo(b.dim);
->>>>>>> 75ae372b
           }
         });
   }
