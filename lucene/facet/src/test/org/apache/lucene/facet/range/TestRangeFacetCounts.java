--- conflicted
+++ resolved
@@ -602,10 +602,6 @@
 
     IndexSearcher s = newSearcher(r);
     FacetsCollector fc = s.search(new MatchAllDocsQuery(), new FacetsCollectorManager());
-<<<<<<< HEAD
-
-=======
->>>>>>> 382aa549
     Facets facets =
         new DoubleRangeFacetCounts(
             "field",
@@ -645,10 +641,6 @@
 
     IndexSearcher s = newSearcher(r);
     FacetsCollector fc = s.search(new MatchAllDocsQuery(), new FacetsCollectorManager());
-<<<<<<< HEAD
-
-=======
->>>>>>> 382aa549
     Facets facets =
         new DoubleRangeFacetCounts(
             "field",
@@ -835,10 +827,6 @@
       }
 
       FacetsCollector sfc = s.search(new MatchAllDocsQuery(), new FacetsCollectorManager());
-<<<<<<< HEAD
-
-=======
->>>>>>> 382aa549
       Query fastMatchQuery;
       if (random().nextBoolean()) {
         if (random().nextBoolean()) {
@@ -1056,10 +1044,6 @@
       }
 
       FacetsCollector sfc = s.search(new MatchAllDocsQuery(), new FacetsCollectorManager());
-<<<<<<< HEAD
-
-=======
->>>>>>> 382aa549
       Query fastMatchQuery;
       if (random().nextBoolean()) {
         if (random().nextBoolean()) {
@@ -1223,10 +1207,6 @@
       }
 
       FacetsCollector sfc = s.search(new MatchAllDocsQuery(), new FacetsCollectorManager());
-<<<<<<< HEAD
-
-=======
->>>>>>> 382aa549
       Query fastMatchFilter;
       if (random().nextBoolean()) {
         if (random().nextBoolean()) {
@@ -1407,10 +1387,6 @@
       }
 
       FacetsCollector sfc = s.search(new MatchAllDocsQuery(), new FacetsCollectorManager());
-<<<<<<< HEAD
-
-=======
->>>>>>> 382aa549
       Query fastMatchFilter;
       if (random().nextBoolean()) {
         if (random().nextBoolean()) {
@@ -1495,10 +1471,6 @@
 
     IndexSearcher s = newSearcher(r);
     FacetsCollector fc = s.search(new MatchAllDocsQuery(), new FacetsCollectorManager());
-<<<<<<< HEAD
-
-=======
->>>>>>> 382aa549
     Facets facets =
         new LongRangeFacetCounts(
             "field",
@@ -1544,10 +1516,6 @@
 
     IndexSearcher s = newSearcher(r);
     FacetsCollector fc = s.search(new MatchAllDocsQuery(), new FacetsCollectorManager());
-<<<<<<< HEAD
-
-=======
->>>>>>> 382aa549
     Facets facets =
         new LongRangeFacetCounts(
             "field",
@@ -1698,12 +1666,9 @@
     IndexReader r = writer.getReader();
 
     IndexSearcher s = newSearcher(r, false, false);
-<<<<<<< HEAD
-=======
     // DrillSideways requires the entire range of docs to be scored at once, so it doesn't support
     // timeouts whose implementation scores one window of doc IDs at a time.
     s.setTimeout(null);
->>>>>>> 382aa549
     FacetsCollector fc = s.search(new MatchAllDocsQuery(), new FacetsCollectorManager());
 
     final DoubleRange[] ranges =
