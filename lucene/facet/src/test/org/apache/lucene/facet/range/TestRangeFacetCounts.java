--- conflicted
+++ resolved
@@ -106,14 +106,6 @@
         "dim=field path=[] value=22 childCount=5\n  less than 10 (10)\n  less than or equal to 10 (11)\n  over 90 (9)\n  90 or above (10)\n  over 1000 (1)\n",
         result.toString());
 
-<<<<<<< HEAD
-    // test getTopChildren(0, dim)
-    expectThrows(
-        IllegalArgumentException.class,
-        () -> {
-          facets.getTopChildren(0, "field");
-        });
-=======
     result = facets.getTopChildren(4, "field");
     assertEquals(
         "dim=field path=[] value=22 childCount=5\n  less than or equal to 10 (11)\n  90 or above (10)\n  less than 10 (10)\n  over 90 (9)\n",
@@ -121,7 +113,6 @@
 
     // test getTopChildren(0, dim)
     expectThrows(IllegalArgumentException.class, () -> facets.getTopChildren(0, "field"));
->>>>>>> 75ae372b
 
     r.close();
     d.close();
@@ -273,28 +264,6 @@
         result.get(0).toString());
 
     // test getAllDims(1)
-<<<<<<< HEAD
-    List<FacetResult> test1Child = facets.getAllDims(1);
-    assertEquals(1, test1Child.size());
-    assertEquals(
-        "dim=field path=[] value=22 childCount=5\n  less than 10 (10)\n  less than or equal to 10 (11)\n  over 90 (9)\n  90 or above (10)\n  over 1000 (1)\n",
-        test1Child.get(0).toString());
-
-    // test default implementation of getTopDims
-    List<FacetResult> topNDimsResult = facets.getTopDims(1, 1);
-    assertEquals(test1Child, topNDimsResult);
-
-    // test getTopDims(0, 1)
-    List<FacetResult> topDimsResults2 = facets.getTopDims(0, 1);
-    assertEquals(0, topDimsResults2.size());
-
-    // test getAllDims(0)
-    expectThrows(
-        IllegalArgumentException.class,
-        () -> {
-          facets.getAllDims(0);
-        });
-=======
     result = facets.getAllDims(1);
     assertEquals(1, result.size());
     assertEquals(
@@ -311,7 +280,6 @@
 
     // test getAllDims(0)
     expectThrows(IllegalArgumentException.class, () -> facets.getAllDims(0));
->>>>>>> 75ae372b
 
     r.close();
     d.close();
@@ -403,14 +371,11 @@
     assertEquals(
         "dim=field path=[] value=41 childCount=4\n  0-10 (11)\n  10-20 (11)\n  20-30 (11)\n  30-40 (11)\n",
         result.toString());
-<<<<<<< HEAD
-=======
 
     result = facets.getTopChildren(3, "field");
     assertEquals(
         "dim=field path=[] value=41 childCount=4\n  0-10 (11)\n  10-20 (11)\n  20-30 (11)\n",
         result.toString());
->>>>>>> 75ae372b
     r.close();
     d.close();
   }
@@ -435,11 +400,8 @@
     Facets facets = new LongRangeFacetCounts("field", fc);
 
     FacetResult result = facets.getAllChildren("field");
-<<<<<<< HEAD
-=======
     assertEquals("dim=field path=[] value=0 childCount=0\n", result.toString());
     result = facets.getTopChildren(1, "field");
->>>>>>> 75ae372b
     assertEquals("dim=field path=[] value=0 childCount=0\n", result.toString());
 
     r.close();
@@ -469,11 +431,8 @@
     Facets facets = new LongRangeFacetCounts("field", fc);
 
     FacetResult result = facets.getAllChildren("field");
-<<<<<<< HEAD
-=======
     assertEquals("dim=field path=[] value=0 childCount=0\n", result.toString());
     result = facets.getTopChildren(1, "field");
->>>>>>> 75ae372b
     assertEquals("dim=field path=[] value=0 childCount=0\n", result.toString());
 
     r.close();
@@ -510,11 +469,7 @@
 
     final TaxonomyReader tr = new DirectoryTaxonomyReader(tw);
 
-<<<<<<< HEAD
-    IndexSearcher s = newSearcher(r, false, false);
-=======
     IndexSearcher s = newSearcher(r, false, false, Concurrency.INTER_SEGMENT);
->>>>>>> 75ae372b
     // DrillSideways requires the entire range of docs to be scored at once, so it doesn't support
     // timeouts whose implementation scores one window of doc IDs at a time.
     s.setTimeout(null);
@@ -635,12 +590,9 @@
     assertEquals(
         "dim=field path=[] value=21 childCount=5\n  less than 10 (10)\n  less than or equal to 10 (11)\n  over 90 (9)\n  90 or above (10)\n  over 1000 (0)\n",
         facets.getAllChildren("field").toString());
-<<<<<<< HEAD
-=======
     assertEquals(
         "dim=field path=[] value=21 childCount=4\n  less than or equal to 10 (11)\n  90 or above (10)\n  less than 10 (10)\n  over 90 (9)\n",
         facets.getTopChildren(4, "field").toString());
->>>>>>> 75ae372b
     w.close();
     IOUtils.close(r, d);
   }
@@ -678,13 +630,10 @@
     assertEquals(
         "dim=field path=[] value=21 childCount=5\n  less than 10 (10)\n  less than or equal to 10 (11)\n  over 90 (9)\n  90 or above (10)\n  over 1000 (0)\n",
         facets.getAllChildren("field").toString());
-<<<<<<< HEAD
-=======
     assertEquals(
         "dim=field path=[] value=21 childCount=4\n  less than or equal to 10 (11)\n  90 or above (10)\n  less than 10 (10)\n  over 90 (9)\n",
         facets.getTopChildren(4, "field").toString());
     facets.getTopChildren(4, "field");
->>>>>>> 75ae372b
     w.close();
     IOUtils.close(r, d);
   }
@@ -879,12 +828,9 @@
         }
         FacetResult result = facets.getAllChildren("field");
         assertEquals(numRange, result.labelValues.length);
-<<<<<<< HEAD
-=======
         FacetResult topNResult = facets.getTopChildren(numRange, "field");
         Arrays.sort(expectedTopNChildrenCounts);
 
->>>>>>> 75ae372b
         for (int rangeID = 0; rangeID < numRange; rangeID++) {
           if (VERBOSE) {
             System.out.println("  range " + rangeID + " expectedCount=" + expectedCounts[rangeID]);
@@ -892,15 +838,12 @@
           LabelAndValue subNode = result.labelValues[rangeID];
           assertEquals("r" + rangeID, subNode.label);
           assertEquals(expectedCounts[rangeID], subNode.value.intValue());
-<<<<<<< HEAD
-=======
           // test topNChildren and assert topNResults are sorted by count
           if (rangeID < topNResult.labelValues.length) {
             LabelAndValue topNsubNode = topNResult.labelValues[rangeID];
             assertEquals(
                 expectedTopNChildrenCounts[numRange - rangeID - 1], topNsubNode.value.intValue());
           }
->>>>>>> 75ae372b
 
           LongRange range = ranges[rangeID];
 
@@ -920,12 +863,9 @@
         Facets facets = new LongRangeFacetCounts("field", vs, sfc, fastMatchQuery, ranges);
         FacetResult result = facets.getAllChildren("field");
         assertEquals(numRange, result.labelValues.length);
-<<<<<<< HEAD
-=======
         FacetResult topNResult = facets.getTopChildren(numRange, "field");
         Arrays.sort(expectedTopNChildrenCounts);
 
->>>>>>> 75ae372b
         for (int rangeID = 0; rangeID < numRange; rangeID++) {
           if (VERBOSE) {
             System.out.println("  range " + rangeID + " expectedCount=" + expectedCounts[rangeID]);
@@ -934,8 +874,6 @@
           assertEquals("r" + rangeID, subNode.label);
           assertEquals(expectedCounts[rangeID], subNode.value.intValue());
 
-<<<<<<< HEAD
-=======
           // test topNChildren and assert topNResults are sorted by count
           if (rangeID < topNResult.labelValues.length) {
             LabelAndValue topNsubNode = topNResult.labelValues[rangeID];
@@ -943,7 +881,6 @@
                 expectedTopNChildrenCounts[numRange - rangeID - 1], topNsubNode.value.intValue());
           }
 
->>>>>>> 75ae372b
           LongRange range = ranges[rangeID];
 
           // Test drill-down:
@@ -1522,12 +1459,9 @@
     assertEquals(
         "dim=field path=[] value=16 childCount=5\n  less than 10 (8)\n  less than or equal to 10 (8)\n  over 90 (8)\n  90 or above (8)\n  over 1000 (0)\n",
         facets.getAllChildren("field").toString());
-<<<<<<< HEAD
-=======
     assertEquals(
         "dim=field path=[] value=16 childCount=4\n  90 or above (8)\n  less than 10 (8)\n  less than or equal to 10 (8)\n  over 90 (8)\n",
         facets.getTopChildren(4, "field").toString());
->>>>>>> 75ae372b
 
     w.close();
     IOUtils.close(r, d);
@@ -1570,12 +1504,9 @@
     assertEquals(
         "dim=field path=[] value=16 childCount=5\n  less than 10 (8)\n  less than or equal to 10 (8)\n  over 90 (8)\n  90 or above (8)\n  over 1000 (0)\n",
         facets.getAllChildren("field").toString());
-<<<<<<< HEAD
-=======
     assertEquals(
         "dim=field path=[] value=16 childCount=4\n  90 or above (8)\n  less than 10 (8)\n  less than or equal to 10 (8)\n  over 90 (8)\n",
         facets.getTopChildren(4, "field").toString());
->>>>>>> 75ae372b
 
     w.close();
     IOUtils.close(r, d);
@@ -1721,11 +1652,7 @@
 
     IndexReader r = writer.getReader();
 
-<<<<<<< HEAD
-    IndexSearcher s = newSearcher(r, false, false);
-=======
     IndexSearcher s = newSearcher(r, false, false, Concurrency.INTER_SEGMENT);
->>>>>>> 75ae372b
     // DrillSideways requires the entire range of docs to be scored at once, so it doesn't support
     // timeouts whose implementation scores one window of doc IDs at a time.
     s.setTimeout(null);
@@ -1767,12 +1694,9 @@
     assertEquals(
         "dim=field path=[] value=3 childCount=6\n  < 1 (0)\n  < 2 (1)\n  < 5 (3)\n  < 10 (3)\n  < 20 (3)\n  < 50 (3)\n",
         facets.getAllChildren("field").toString());
-<<<<<<< HEAD
-=======
     assertEquals(
         "dim=field path=[] value=3 childCount=5\n  < 10 (3)\n  < 20 (3)\n  < 5 (3)\n  < 50 (3)\n  < 2 (1)\n",
         facets.getTopChildren(5, "field").toString());
->>>>>>> 75ae372b
     assertTrue(fastMatchFilter == null || filterWasUsed.get());
 
     DrillDownQuery ddq = new DrillDownQuery(config);
@@ -1817,12 +1741,9 @@
     assertEquals(
         "dim=field path=[] value=3 childCount=6\n  < 1 (0)\n  < 2 (1)\n  < 5 (3)\n  < 10 (3)\n  < 20 (3)\n  < 50 (3)\n",
         dsr.facets.getAllChildren("field").toString());
-<<<<<<< HEAD
-=======
     assertEquals(
         "dim=field path=[] value=3 childCount=5\n  < 10 (3)\n  < 20 (3)\n  < 5 (3)\n  < 50 (3)\n  < 2 (1)\n",
         dsr.facets.getTopChildren(5, "field").toString());
->>>>>>> 75ae372b
 
     writer.close();
     IOUtils.close(r, dir);
