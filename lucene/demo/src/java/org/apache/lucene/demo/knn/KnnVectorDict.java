--- conflicted
+++ resolved
@@ -59,11 +59,7 @@
    *     '.bin' file.
    */
   public KnnVectorDict(Directory directory, String dictName) throws IOException {
-<<<<<<< HEAD
-    try (IndexInput fstIn = directory.openInput(dictName + ".fst", IOContext.READ)) {
-=======
     try (IndexInput fstIn = directory.openInput(dictName + ".fst", IOContext.DEFAULT)) {
->>>>>>> 75ae372b
       fst = new FST<>(readMetadata(fstIn, PositiveIntOutputs.getSingleton()), fstIn);
     }
 
