/*
 * Licensed to the Apache Software Foundation (ASF) under one or more
 * contributor license agreements.  See the NOTICE file distributed with
 * this work for additional information regarding copyright ownership.
 * The ASF licenses this file to You under the Apache License, Version 2.0
 * (the "License"); you may not use this file except in compliance with
 * the License.  You may obtain a copy of the License at
 *
 *     http://www.apache.org/licenses/LICENSE-2.0
 *
 * Unless required by applicable law or agreed to in writing, software
 * distributed under the License is distributed on an "AS IS" BASIS,
 * WITHOUT WARRANTIES OR CONDITIONS OF ANY KIND, either express or implied.
 * See the License for the specific language governing permissions and
 * limitations under the License.
 */
package org.apache.lucene.demo.facet;

import java.io.IOException;
import java.util.ArrayList;
import java.util.List;
import org.apache.lucene.analysis.core.WhitespaceAnalyzer;
import org.apache.lucene.document.Document;
import org.apache.lucene.facet.DrillDownQuery;
import org.apache.lucene.facet.FacetResult;
import org.apache.lucene.facet.Facets;
import org.apache.lucene.facet.FacetsCollector;
import org.apache.lucene.facet.FacetsCollectorManager;
import org.apache.lucene.facet.FacetsConfig;
import org.apache.lucene.facet.LabelAndValue;
import org.apache.lucene.facet.taxonomy.AssociationAggregationFunction;
import org.apache.lucene.facet.taxonomy.FloatAssociationFacetField;
import org.apache.lucene.facet.taxonomy.IntAssociationFacetField;
import org.apache.lucene.facet.taxonomy.TaxonomyFacetFloatAssociations;
import org.apache.lucene.facet.taxonomy.TaxonomyFacetIntAssociations;
import org.apache.lucene.facet.taxonomy.TaxonomyReader;
import org.apache.lucene.facet.taxonomy.directory.DirectoryTaxonomyReader;
import org.apache.lucene.facet.taxonomy.directory.DirectoryTaxonomyWriter;
import org.apache.lucene.index.DirectoryReader;
import org.apache.lucene.index.IndexWriter;
import org.apache.lucene.index.IndexWriterConfig;
import org.apache.lucene.index.IndexWriterConfig.OpenMode;
import org.apache.lucene.search.IndexSearcher;
import org.apache.lucene.search.MatchAllDocsQuery;
import org.apache.lucene.store.ByteBuffersDirectory;
import org.apache.lucene.store.Directory;
import org.apache.lucene.util.IOUtils;

/** Shows example usage of category associations. */
public class AssociationsFacetsExample {

  private final Directory indexDir = new ByteBuffersDirectory();
  private final Directory taxoDir = new ByteBuffersDirectory();
  private final FacetsConfig config;

  /** Empty constructor */
  public AssociationsFacetsExample() {
    config = new FacetsConfig();
    config.setMultiValued("tags", true);
    config.setIndexFieldName("tags", "$tags");
    config.setMultiValued("genre", true);
    config.setIndexFieldName("genre", "$genre");
  }

  /** Build the example index. */
  private void index() throws IOException {
    IndexWriterConfig iwc =
        new IndexWriterConfig(new WhitespaceAnalyzer()).setOpenMode(OpenMode.CREATE);
    IndexWriter indexWriter = new IndexWriter(indexDir, iwc);

    // Writes facet ords to a separate directory from the main index
    DirectoryTaxonomyWriter taxoWriter = new DirectoryTaxonomyWriter(taxoDir);

    Document doc = new Document();
    // 3 occurrences for tag 'lucene'
    doc.add(new IntAssociationFacetField(3, "tags", "lucene"));
    // 87% confidence level of genre 'computing'
    doc.add(new FloatAssociationFacetField(0.87f, "genre", "computing"));
    indexWriter.addDocument(config.build(taxoWriter, doc));

    doc = new Document();
    // 1 occurrence for tag 'lucene'
    doc.add(new IntAssociationFacetField(1, "tags", "lucene"));
    // 2 occurrence for tag 'solr'
    doc.add(new IntAssociationFacetField(2, "tags", "solr"));
    // 75% confidence level of genre 'computing'
    doc.add(new FloatAssociationFacetField(0.75f, "genre", "computing"));
    // 34% confidence level of genre 'software'
    doc.add(new FloatAssociationFacetField(0.34f, "genre", "software"));
    indexWriter.addDocument(config.build(taxoWriter, doc));

    IOUtils.close(indexWriter, taxoWriter);
  }

  /** User runs a query and aggregates facets by summing their association values. */
  private List<FacetResult> sumAssociations() throws IOException {
    DirectoryReader indexReader = DirectoryReader.open(indexDir);
    IndexSearcher searcher = new IndexSearcher(indexReader);
    TaxonomyReader taxoReader = new DirectoryTaxonomyReader(taxoDir);

    // MatchAllDocsQuery is for "browsing" (counts facets
    // for all non-deleted docs in the index); normally
    // you'd use a "normal" query:
<<<<<<< HEAD
    FacetsCollector.search(searcher, new MatchAllDocsQuery(), 10, fc);
=======
    FacetsCollectorManager.FacetsResult facetsResult =
        FacetsCollectorManager.search(
            searcher, new MatchAllDocsQuery(), 10, new FacetsCollectorManager());
    FacetsCollector fc = facetsResult.facetsCollector();
>>>>>>> 75ae372b

    Facets tags =
        new TaxonomyFacetIntAssociations(
            "$tags", taxoReader, config, fc, AssociationAggregationFunction.SUM);
    Facets genre =
        new TaxonomyFacetFloatAssociations(
            "$genre", taxoReader, config, fc, AssociationAggregationFunction.SUM);

    // Retrieve results
    List<FacetResult> results = new ArrayList<>();
    results.add(tags.getTopChildren(10, "tags"));
    results.add(genre.getTopChildren(10, "genre"));

    IOUtils.close(indexReader, taxoReader);

    return results;
  }

  /** User drills down on 'tags/solr'. */
  private FacetResult drillDown() throws IOException {
    DirectoryReader indexReader = DirectoryReader.open(indexDir);
    IndexSearcher searcher = new IndexSearcher(indexReader);
    TaxonomyReader taxoReader = new DirectoryTaxonomyReader(taxoDir);

    // Passing no baseQuery means we drill down on all
    // documents ("browse only"):
    DrillDownQuery q = new DrillDownQuery(config);

    // Now user drills down on Publish Date/2010:
    q.add("tags", "solr");
    FacetsCollectorManager fcm = new FacetsCollectorManager();
    FacetsCollector fc = FacetsCollectorManager.search(searcher, q, 10, fcm).facetsCollector();

    // Retrieve results
    Facets facets =
        new TaxonomyFacetFloatAssociations(
            "$genre", taxoReader, config, fc, AssociationAggregationFunction.SUM);
    FacetResult result = facets.getTopChildren(10, "genre");

    IOUtils.close(indexReader, taxoReader);

    return result;
  }

  /** Runs summing association example. */
  public List<FacetResult> runSumAssociations() throws IOException {
    index();
    return sumAssociations();
  }

  /** Runs the drill-down example. */
  public FacetResult runDrillDown() throws IOException {
    index();
    return drillDown();
  }

  /** Runs the sum int/float associations examples and prints the results. */
  public static void main(String[] args) throws Exception {
    System.out.println("Sum associations example:");
    System.out.println("-------------------------");
    List<FacetResult> results = new AssociationsFacetsExample().runSumAssociations();
    System.out.println("tags: " + results.get(0));
    System.out.println("genre: " + results.get(1));
    System.out.println("-------------------------");
    System.out.println("Counts per label are also available:");
    for (FacetResult facetResult : results) {
      for (LabelAndValue lv : facetResult.labelValues) {
        System.out.println("\t" + lv.label + ": " + lv.count);
      }
    }
  }
}<|MERGE_RESOLUTION|>--- conflicted
+++ resolved
@@ -101,14 +101,10 @@
     // MatchAllDocsQuery is for "browsing" (counts facets
     // for all non-deleted docs in the index); normally
     // you'd use a "normal" query:
-<<<<<<< HEAD
-    FacetsCollector.search(searcher, new MatchAllDocsQuery(), 10, fc);
-=======
     FacetsCollectorManager.FacetsResult facetsResult =
         FacetsCollectorManager.search(
             searcher, new MatchAllDocsQuery(), 10, new FacetsCollectorManager());
     FacetsCollector fc = facetsResult.facetsCollector();
->>>>>>> 75ae372b
 
     Facets tags =
         new TaxonomyFacetIntAssociations(
