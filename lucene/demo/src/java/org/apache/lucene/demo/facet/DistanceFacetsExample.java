/*
 * Licensed to the Apache Software Foundation (ASF) under one or more
 * contributor license agreements.  See the NOTICE file distributed with
 * this work for additional information regarding copyright ownership.
 * The ASF licenses this file to You under the Apache License, Version 2.0
 * (the "License"); you may not use this file except in compliance with
 * the License.  You may obtain a copy of the License at
 *
 *     http://www.apache.org/licenses/LICENSE-2.0
 *
 * Unless required by applicable law or agreed to in writing, software
 * distributed under the License is distributed on an "AS IS" BASIS,
 * WITHOUT WARRANTIES OR CONDITIONS OF ANY KIND, either express or implied.
 * See the License for the specific language governing permissions and
 * limitations under the License.
 */
package org.apache.lucene.demo.facet;

import java.io.Closeable;
import java.io.IOException;
import java.text.ParseException;
import org.apache.lucene.analysis.core.WhitespaceAnalyzer;
import org.apache.lucene.document.Document;
import org.apache.lucene.document.DoublePoint;
import org.apache.lucene.document.NumericDocValuesField;
import org.apache.lucene.expressions.Expression;
import org.apache.lucene.expressions.SimpleBindings;
import org.apache.lucene.expressions.js.JavascriptCompiler;
import org.apache.lucene.facet.DrillDownQuery;
import org.apache.lucene.facet.DrillSideways;
import org.apache.lucene.facet.FacetResult;
import org.apache.lucene.facet.Facets;
import org.apache.lucene.facet.FacetsCollector;
import org.apache.lucene.facet.FacetsCollectorManager;
import org.apache.lucene.facet.FacetsConfig;
import org.apache.lucene.facet.range.DoubleRange;
import org.apache.lucene.facet.range.DoubleRangeFacetCounts;
import org.apache.lucene.facet.taxonomy.TaxonomyReader;
import org.apache.lucene.index.DirectoryReader;
import org.apache.lucene.index.IndexWriter;
import org.apache.lucene.index.IndexWriterConfig;
import org.apache.lucene.index.IndexWriterConfig.OpenMode;
import org.apache.lucene.search.BooleanClause;
import org.apache.lucene.search.BooleanQuery;
import org.apache.lucene.search.DoubleValuesSource;
import org.apache.lucene.search.IndexSearcher;
import org.apache.lucene.search.MatchAllDocsQuery;
import org.apache.lucene.search.Query;
import org.apache.lucene.search.TopDocs;
import org.apache.lucene.store.ByteBuffersDirectory;
import org.apache.lucene.store.Directory;
import org.apache.lucene.util.IOUtils;

/**
 * Shows simple usage of dynamic range faceting, using the expressions module to calculate distance.
 */
public class DistanceFacetsExample implements Closeable {

  final DoubleRange ONE_KM = new DoubleRange("< 1 km", 0.0, true, 1.0, false);
  final DoubleRange TWO_KM = new DoubleRange("< 2 km", 0.0, true, 2.0, false);
  final DoubleRange FIVE_KM = new DoubleRange("< 5 km", 0.0, true, 5.0, false);
  final DoubleRange TEN_KM = new DoubleRange("< 10 km", 0.0, true, 10.0, false);

  private final Directory indexDir = new ByteBuffersDirectory();
  private IndexSearcher searcher;
  private final FacetsConfig config = new FacetsConfig();

  /** The "home" latitude. */
  public static final double ORIGIN_LATITUDE = 40.7143528;

  /** The "home" longitude. */
  public static final double ORIGIN_LONGITUDE = -74.0059731;

  /**
   * Mean radius of the Earth in KM
   *
   * <p>NOTE: this is approximate, because the earth is a bit wider at the equator than the poles.
   * See http://en.wikipedia.org/wiki/Earth_radius
   */
  // see http://earth-info.nga.mil/GandG/publications/tr8350.2/wgs84fin.pdf
  public static final double EARTH_RADIUS_KM = 6_371.0087714;

  /** Empty constructor */
  public DistanceFacetsExample() {}

  /** Build the example index. */
  public void index() throws IOException {
    IndexWriter writer =
        new IndexWriter(
            indexDir, new IndexWriterConfig(new WhitespaceAnalyzer()).setOpenMode(OpenMode.CREATE));

    // TODO: we could index in radians instead ... saves all the conversions in getBoundingBoxFilter

    // Add documents with latitude/longitude location:
    // we index these both as DoublePoints (for bounding box/ranges) and as NumericDocValuesFields
    // (for scoring)
    Document doc = new Document();
    doc.add(new DoublePoint("latitude", 40.759011));
    doc.add(new NumericDocValuesField("latitude", Double.doubleToRawLongBits(40.759011)));
    doc.add(new DoublePoint("longitude", -73.9844722));
    doc.add(new NumericDocValuesField("longitude", Double.doubleToRawLongBits(-73.9844722)));
    writer.addDocument(doc);

    doc = new Document();
    doc.add(new DoublePoint("latitude", 40.718266));
    doc.add(new NumericDocValuesField("latitude", Double.doubleToRawLongBits(40.718266)));
    doc.add(new DoublePoint("longitude", -74.007819));
    doc.add(new NumericDocValuesField("longitude", Double.doubleToRawLongBits(-74.007819)));
    writer.addDocument(doc);

    doc = new Document();
    doc.add(new DoublePoint("latitude", 40.7051157));
    doc.add(new NumericDocValuesField("latitude", Double.doubleToRawLongBits(40.7051157)));
    doc.add(new DoublePoint("longitude", -74.0088305));
    doc.add(new NumericDocValuesField("longitude", Double.doubleToRawLongBits(-74.0088305)));
    writer.addDocument(doc);

    // Open near-real-time searcher
    searcher = new IndexSearcher(DirectoryReader.open(writer));
    writer.close();
  }

  // TODO: Would be nice to augment this example with documents containing multiple "locations",
  // adding the ability to compute distance facets for the multi-valued case (see LUCENE-10245)
  private DoubleValuesSource getDistanceValueSource() {
    Expression distance;
    try {
      distance =
          JavascriptCompiler.compile(
              "haversin(" + ORIGIN_LATITUDE + "," + ORIGIN_LONGITUDE + ",latitude,longitude)");
    } catch (ParseException pe) {
      // Should not happen
      throw new RuntimeException(pe);
    }
    SimpleBindings bindings = new SimpleBindings();
    bindings.add("latitude", DoubleValuesSource.fromDoubleField("latitude"));
    bindings.add("longitude", DoubleValuesSource.fromDoubleField("longitude"));

    return distance.getDoubleValuesSource(bindings);
  }

  /**
   * Given a latitude and longitude (in degrees) and the maximum great circle (surface of the earth)
   * distance, returns a simple Filter bounding box to "fast match" candidates.
   */
  public static Query getBoundingBoxQuery(
      double originLat, double originLng, double maxDistanceKM) {

    // Basic bounding box geo math from
    // http://JanMatuschek.de/LatitudeLongitudeBoundingCoordinates,
    // licensed under creative commons 3.0:
    // http://creativecommons.org/licenses/by/3.0

    // TODO: maybe switch to recursive prefix tree instead
    // (in lucene/spatial)?  It should be more efficient
    // since it's a 2D trie...

    // Degrees -> Radians:
    double originLatRadians = Math.toRadians(originLat);
    double originLngRadians = Math.toRadians(originLng);

    double angle = maxDistanceKM / EARTH_RADIUS_KM;

    double minLat = originLatRadians - angle;
    double maxLat = originLatRadians + angle;

    double minLng;
    double maxLng;
    if (minLat > Math.toRadians(-90) && maxLat < Math.toRadians(90)) {
      double delta = Math.asin(Math.sin(angle) / Math.cos(originLatRadians));
      minLng = originLngRadians - delta;
      if (minLng < Math.toRadians(-180)) {
        minLng += 2 * Math.PI;
      }
      maxLng = originLngRadians + delta;
      if (maxLng > Math.toRadians(180)) {
        maxLng -= 2 * Math.PI;
      }
    } else {
      // The query includes a pole!
      minLat = Math.max(minLat, Math.toRadians(-90));
      maxLat = Math.min(maxLat, Math.toRadians(90));
      minLng = Math.toRadians(-180);
      maxLng = Math.toRadians(180);
    }

    BooleanQuery.Builder f = new BooleanQuery.Builder();

    // Add latitude range filter:
    f.add(
        DoublePoint.newRangeQuery("latitude", Math.toDegrees(minLat), Math.toDegrees(maxLat)),
        BooleanClause.Occur.FILTER);

    // Add longitude range filter:
    if (minLng > maxLng) {
      // The bounding box crosses the international date
      // line:
      BooleanQuery.Builder lonF = new BooleanQuery.Builder();
      lonF.add(
          DoublePoint.newRangeQuery("longitude", Math.toDegrees(minLng), Double.POSITIVE_INFINITY),
          BooleanClause.Occur.SHOULD);
      lonF.add(
          DoublePoint.newRangeQuery("longitude", Double.NEGATIVE_INFINITY, Math.toDegrees(maxLng)),
          BooleanClause.Occur.SHOULD);
      f.add(lonF.build(), BooleanClause.Occur.MUST);
    } else {
      f.add(
          DoublePoint.newRangeQuery("longitude", Math.toDegrees(minLng), Math.toDegrees(maxLng)),
          BooleanClause.Occur.FILTER);
    }

    return f.build();
  }

  /** User runs a query and counts facets. */
  public FacetResult search() throws IOException {
<<<<<<< HEAD
=======

>>>>>>> 382aa549
    FacetsCollector fc = searcher.search(new MatchAllDocsQuery(), new FacetsCollectorManager());

    Facets facets =
        new DoubleRangeFacetCounts(
            "field",
            getDistanceValueSource(),
            fc,
            getBoundingBoxQuery(ORIGIN_LATITUDE, ORIGIN_LONGITUDE, 10.0),
            ONE_KM,
            TWO_KM,
            FIVE_KM,
            TEN_KM);

    return facets.getAllChildren("field");
  }

  /** User drills down on the specified range. */
  public TopDocs drillDown(DoubleRange range) throws IOException {

    // Passing no baseQuery means we drill down on all
    // documents ("browse only"):
    DrillDownQuery q = new DrillDownQuery(null);
    final DoubleValuesSource vs = getDistanceValueSource();
    q.add(
        "field",
        range.getQuery(getBoundingBoxQuery(ORIGIN_LATITUDE, ORIGIN_LONGITUDE, range.max), vs));
    DrillSideways ds =
        new DrillSideways(searcher, config, (TaxonomyReader) null) {
          @Override
          protected Facets buildFacetsResult(
              FacetsCollector drillDowns,
              FacetsCollector[] drillSideways,
              String[] drillSidewaysDims)
              throws IOException {
            assert drillSideways.length == 1;
            return new DoubleRangeFacetCounts(
                "field", vs, drillSideways[0], ONE_KM, TWO_KM, FIVE_KM, TEN_KM);
          }
        };
    return ds.search(q, 10).hits;
  }

  @Override
  public void close() throws IOException {
    IOUtils.close(searcher.getIndexReader(), indexDir);
  }

  /** Runs the search and drill-down examples and prints the results. */
  public static void main(String[] args) throws Exception {
    DistanceFacetsExample example = new DistanceFacetsExample();
    example.index();

    System.out.println("Distance facet counting example:");
    System.out.println("-----------------------");
    System.out.println(example.search());

    System.out.println("Distance facet drill-down example (field/< 2 km):");
    System.out.println("---------------------------------------------");
    TopDocs hits = example.drillDown(example.TWO_KM);
    System.out.println(hits.totalHits + " totalHits");

    example.close();
  }
}<|MERGE_RESOLUTION|>--- conflicted
+++ resolved
@@ -214,10 +214,6 @@
 
   /** User runs a query and counts facets. */
   public FacetResult search() throws IOException {
-<<<<<<< HEAD
-=======
-
->>>>>>> 382aa549
     FacetsCollector fc = searcher.search(new MatchAllDocsQuery(), new FacetsCollectorManager());
 
     Facets facets =
