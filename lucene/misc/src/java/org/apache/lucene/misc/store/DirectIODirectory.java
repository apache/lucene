/*
 * Licensed to the Apache Software Foundation (ASF) under one or more
 * contributor license agreements.  See the NOTICE file distributed with
 * this work for additional information regarding copyright ownership.
 * The ASF licenses this file to You under the Apache License, Version 2.0
 * (the "License"); you may not use this file except in compliance with
 * the License.  You may obtain a copy of the License at
 *
 *     http://www.apache.org/licenses/LICENSE-2.0
 *
 * Unless required by applicable law or agreed to in writing, software
 * distributed under the License is distributed on an "AS IS" BASIS,
 * WITHOUT WARRANTIES OR CONDITIONS OF ANY KIND, either express or implied.
 * See the License for the specific language governing permissions and
 * limitations under the License.
 */
package org.apache.lucene.misc.store;

import static java.nio.ByteOrder.LITTLE_ENDIAN;

import java.io.EOFException;
import java.io.IOException;
import java.io.UncheckedIOException;
import java.nio.ByteBuffer;
import java.nio.channels.FileChannel;
import java.nio.file.Files;
import java.nio.file.OpenOption;
import java.nio.file.Path;
import java.nio.file.StandardOpenOption;
import java.util.Arrays;
import java.util.Objects;
import java.util.OptionalLong;
import java.util.zip.CRC32;
import java.util.zip.Checksum;
import org.apache.lucene.store.*;
import org.apache.lucene.store.IOContext.Context;

/**
 * A {@link Directory} implementation for all Unixes and Windows that uses DIRECT I/O to bypass OS
 * level IO caching during merging. For all other cases (searching, writing) we delegate to the
 * provided Directory instance.
 *
 * <p>See <a href="{@docRoot}/overview-summary.html#DirectIODirectory">Overview</a> for more
 * details.
 *
 * <p><b>WARNING</b>: this code is very new and quite easily could contain horrible bugs.
 *
 * <p>This directory passes Solr and Lucene tests on Linux, OS X, and Windows; other systems should
 * work but have not been tested! Use at your own risk.
 *
 * <p>@throws UnsupportedOperationException if the operating system, file system or JDK does not
 * support Direct I/O or a sufficient equivalent.
 *
 * @lucene.experimental
 */
public class DirectIODirectory extends FilterDirectory {

  /**
   * Default buffer size before writing to disk (256 KB); larger means less IO load but more RAM and
   * direct buffer storage space consumed during merging.
   */
  public static final int DEFAULT_MERGE_BUFFER_SIZE = 256 * 1024;

  /** Default min expected merge size before direct IO is used (10 MB): */
  public static final long DEFAULT_MIN_BYTES_DIRECT = 10 * 1024 * 1024;

  private final int blockSize, mergeBufferSize;
  private final long minBytesDirect;

  volatile boolean isOpen = true;

  /**
   * Reference to {@code com.sun.nio.file.ExtendedOpenOption.DIRECT} by reflective class and enum
   * lookup. There are two reasons for using this instead of directly referencing
   * ExtendedOpenOption.DIRECT:
   *
   * <ol>
   *   <li>ExtendedOpenOption.DIRECT is OpenJDK's internal proprietary API. This API causes
   *       un-suppressible(?) warning to be emitted when compiling with --release flag and value N,
   *       where N is smaller than the version of javac used for compilation. For details, please
   *       refer to https://bugs.java.com/bugdatabase/view_bug.do?bug_id=JDK-8259039.
   *   <li>It is possible that Lucene is run using JDK that does not support
   *       ExtendedOpenOption.DIRECT. In such a case, dynamic lookup allows us to bail out with
   *       UnsupportedOperationException with meaningful error message.
   * </ol>
   *
   * <p>This reference is {@code null}, if the JDK does not support direct I/O.
   */
  static final OpenOption ExtendedOpenOption_DIRECT; // visible for test

  static {
    OpenOption option;
    try {
      final Class<? extends OpenOption> clazz =
          Class.forName("com.sun.nio.file.ExtendedOpenOption").asSubclass(OpenOption.class);
      option =
          Arrays.stream(clazz.getEnumConstants())
              .filter(e -> e.toString().equalsIgnoreCase("DIRECT"))
              .findFirst()
              .orElse(null);
    } catch (
        @SuppressWarnings("unused")
        Exception e) {
      option = null;
    }
    ExtendedOpenOption_DIRECT = option;
  }

  /**
   * Create a new DirectIODirectory for the named location.
   *
   * @param delegate Directory for non-merges, also used as reference to file system path.
   * @param mergeBufferSize Size of buffer to use for merging.
   * @param minBytesDirect Merges, or files to be opened for reading, smaller than this will not use
   *     direct IO. See {@link #DEFAULT_MIN_BYTES_DIRECT} and {@link #useDirectIO}.
   * @throws IOException If there is a low-level I/O error
   */
  public DirectIODirectory(FSDirectory delegate, int mergeBufferSize, long minBytesDirect)
      throws IOException {
    super(delegate);
    this.blockSize = Math.toIntExact(Files.getFileStore(delegate.getDirectory()).getBlockSize());
    this.mergeBufferSize = mergeBufferSize;
    this.minBytesDirect = minBytesDirect;
  }

  /**
   * Create a new DirectIODirectory for the named location.
   *
   * @param delegate Directory for non-merges, also used as reference to file system path.
   * @throws IOException If there is a low-level I/O error
   */
  public DirectIODirectory(FSDirectory delegate) throws IOException {
    this(delegate, DEFAULT_MERGE_BUFFER_SIZE, DEFAULT_MIN_BYTES_DIRECT);
  }

  /**
   * @return the underlying file system directory
   */
  public Path getDirectory() {
    return ((FSDirectory) in).getDirectory();
  }

  @Override
  protected void ensureOpen() throws AlreadyClosedException {
    if (!isOpen) {
      throw new AlreadyClosedException("this Directory is closed");
    }
  }

  /**
   * Determines if direct IO should be used for a file. By default this tests if it is a merge
   * context and if the merge or file length extends the minimum size (see {@link
   * #DEFAULT_MIN_BYTES_DIRECT}). Subclasses may override method to enforce direct IO for specific
   * file types.
   *
   * @param name file name (unused by default implementation)
   * @param context information about merge size
   * @param fileLength if available, gives the file length. Will be empty when requesting an {@link
   *     IndexOutput}.
   * @return {@code true} if direct IO should be used; {@code false} if input/output should be
   *     requested from delegate directory.
   */
  protected boolean useDirectIO(String name, IOContext context, OptionalLong fileLength) {
    return context.context() == Context.MERGE
        && context.mergeInfo().estimatedMergeBytes() >= minBytesDirect
        && fileLength.orElse(minBytesDirect) >= minBytesDirect;
  }

  @Override
  public IndexInput openInput(String name, IOContext context) throws IOException {
    ensureOpen();
    if (useDirectIO(name, context, OptionalLong.of(fileLength(name)))) {
      return new DirectIOIndexInput(getDirectory().resolve(name), blockSize, mergeBufferSize);
    } else {
      return in.openInput(name, context);
    }
  }

  @Override
  public IndexOutput createOutput(String name, IOContext context) throws IOException {
    ensureOpen();
    if (useDirectIO(name, context, OptionalLong.empty())) {
      return new DirectIOIndexOutput(
          getDirectory().resolve(name), name, blockSize, mergeBufferSize);
    } else {
      return in.createOutput(name, context);
    }
  }

  @Override
  public void close() throws IOException {
    isOpen = false;
    super.close();
  }

  private static OpenOption getDirectOpenOption() {
    if (ExtendedOpenOption_DIRECT == null) {
      throw new UnsupportedOperationException(
          "com.sun.nio.file.ExtendedOpenOption.DIRECT is not available in the current JDK version.");
    }
    return ExtendedOpenOption_DIRECT;
  }

  private static final class DirectIOIndexOutput extends IndexOutput {
    private final ByteBuffer buffer;
    private final FileChannel channel;
    private final Checksum digest;

    private long filePos;
    private boolean isOpen;

    /**
     * Creates a new instance of DirectIOIndexOutput for writing index output with direct IO
     * bypassing OS buffer
     *
     * @throws UnsupportedOperationException if the JDK does not support Direct I/O
     * @throws IOException if the operating system or filesystem does not support support Direct I/O
     *     or a sufficient equivalent.
     */
    public DirectIOIndexOutput(Path path, String name, int blockSize, int bufferSize)
        throws IOException {
      super("DirectIOIndexOutput(path=\"" + path.toString() + "\")", name);

      channel =
          FileChannel.open(
              path, StandardOpenOption.WRITE, StandardOpenOption.CREATE_NEW, getDirectOpenOption());
      buffer = ByteBuffer.allocateDirect(bufferSize + blockSize - 1).alignedSlice(blockSize);
      digest = new BufferedChecksum(new CRC32());

      isOpen = true;
    }

    @Override
    public void writeByte(byte b) throws IOException {
      buffer.put(b);
      digest.update(b);
      if (!buffer.hasRemaining()) {
        dump();
      }
    }

    @Override
    public void writeBytes(byte[] src, int offset, int len) throws IOException {
      int toWrite = len;
      while (true) {
        final int left = buffer.remaining();
        if (left <= toWrite) {
          buffer.put(src, offset, left);
          digest.update(src, offset, left);
          toWrite -= left;
          offset += left;
          dump();
        } else {
          buffer.put(src, offset, toWrite);
          digest.update(src, offset, toWrite);
          break;
        }
      }
    }

    private void dump() throws IOException {
      final int size = buffer.position();

      // we need to rewind, as we have to write full blocks (we truncate file later):
      buffer.rewind();

      channel.write(buffer, filePos);
      filePos += size;

      buffer.clear();
    }

    @Override
    public long getFilePointer() {
      return filePos + buffer.position();
    }

    @Override
    public long getChecksum() {
      return digest.getValue();
    }

    @Override
    public void close() throws IOException {
      if (isOpen) {
        isOpen = false;
        try {
          dump();
        } finally {
          try (FileChannel ch = channel) {
            ch.truncate(getFilePointer());
          }
        }
      }
    }
  }

  private static final class DirectIOIndexInput extends IndexInput {
    private final ByteBuffer buffer;
    private final FileChannel channel;
    private final int blockSize;
    private final long offset;
    private final long length;
    private final boolean isClosable; // clones and slices are not closable
    private boolean isOpen;
    private long filePos;

    /**
     * Creates a new instance of DirectIOIndexInput for reading index input with direct IO bypassing
     * OS buffer
     *
     * @throws UnsupportedOperationException if the JDK does not support Direct I/O
     * @throws IOException if the operating system or filesystem does not support support Direct I/O
     *     or a sufficient equivalent.
     */
    public DirectIOIndexInput(Path path, int blockSize, int bufferSize) throws IOException {
      super("DirectIOIndexInput(path=\"" + path + "\")");
      this.channel = FileChannel.open(path, StandardOpenOption.READ, getDirectOpenOption());
<<<<<<< HEAD
      this.blockSize = blockSize;
      this.buffer = allocateBuffer(bufferSize, blockSize);
      this.isOpen = true;
      this.isClosable = true;
      this.length = channel.size();
      this.offset = 0L;
      this.filePos = -bufferSize;
      this.buffer.limit(0);
=======
      this.buffer = allocateBuffer(bufferSize, blockSize);

      isOpen = true;
      isClone = false;
      filePos = -bufferSize;
      buffer.limit(0);
>>>>>>> 7c642179
    }

    // for clone/slice
    private DirectIOIndexInput(
        String description, DirectIOIndexInput other, long offset, long length) throws IOException {
      super(description);
      Objects.checkFromIndexSize(offset, length, other.channel.size());
      final int bufferSize = other.buffer.capacity();
<<<<<<< HEAD
      this.buffer = allocateBuffer(bufferSize, other.blockSize);
      this.blockSize = other.blockSize;
      this.channel = other.channel;
      this.isOpen = true;
      this.isClosable = false;
      this.length = length;
      this.offset = offset;
      this.filePos = -bufferSize;
=======
      this.buffer = allocateBuffer(bufferSize, blockSize);

      isOpen = true;
      isClone = true;
      filePos = -bufferSize;
>>>>>>> 7c642179
      buffer.limit(0);
    }

    private static ByteBuffer allocateBuffer(int bufferSize, int blockSize) {
      return ByteBuffer.allocateDirect(bufferSize + blockSize - 1)
          .alignedSlice(blockSize)
          .order(LITTLE_ENDIAN);
    }

    private static ByteBuffer allocateBuffer(int bufferSize, int blockSize) {
      return ByteBuffer.allocateDirect(bufferSize + blockSize - 1)
          .alignedSlice(blockSize)
          .order(LITTLE_ENDIAN);
    }

    @Override
    public void close() throws IOException {
      if (isOpen && isClosable) {
        channel.close();
        isOpen = false;
      }
    }

    @Override
    public long getFilePointer() {
      long filePointer = filePos + buffer.position() - offset;

      // opening the input and immediately calling getFilePointer without calling readX (and thus
      // refill) first,
      // will result in negative value equal to bufferSize being returned,
      // due to the initialization method filePos = -bufferSize used in constructor.
      assert filePointer == -buffer.capacity() - offset || filePointer >= 0
          : "filePointer should either be initial value equal to negative buffer capacity, or larger than or equal to 0";
      return Math.max(filePointer, 0);
    }

    @Override
    public void seek(long pos) throws IOException {
      if (pos != getFilePointer()) {
        seekInternal(pos);
      }
      assert pos == getFilePointer();
    }

    private void seekInternal(long pos) throws IOException {
      final long absPos = pos + offset;
      final long alignedPos = absPos - (absPos % blockSize);
      filePos = alignedPos - buffer.capacity();

      final int delta = (int) (absPos - alignedPos);
      refill(delta);
      buffer.position(delta);
    }

    @Override
    public long length() {
      return length;
    }

    @Override
    public byte readByte() throws IOException {
      if (!buffer.hasRemaining()) {
        refill(1);
      }

      return buffer.get();
    }

    @Override
    public short readShort() throws IOException {
      if (buffer.remaining() >= Short.BYTES) {
        return buffer.getShort();
      } else {
        return super.readShort();
      }
    }

    @Override
    public int readInt() throws IOException {
      if (buffer.remaining() >= Integer.BYTES) {
        return buffer.getInt();
      } else {
        return super.readInt();
      }
    }

    @Override
    public long readLong() throws IOException {
      if (buffer.remaining() >= Long.BYTES) {
        return buffer.getLong();
      } else {
        return super.readLong();
      }
    }

    private void refill(int bytesToRead) throws IOException {
      filePos += buffer.capacity();

      // BaseDirectoryTestCase#testSeekPastEOF test for consecutive read past EOF,
      // hence throwing EOFException early to maintain buffer state (position in particular)
      if (filePos > offset + length || ((offset + length) - filePos < bytesToRead)) {
        throw new EOFException("read past EOF: " + this);
      }

      buffer.clear();
      try {
        // read may return -1 here iff filePos == channel.size(), but that's ok as it just reaches
        // EOF
        // when filePos > channel.size(), an EOFException will be thrown from above
        channel.read(buffer, filePos);
      } catch (IOException ioe) {
        throw new IOException(ioe.getMessage() + ": " + this, ioe);
      }

      buffer.flip();
    }

    @Override
    public void readBytes(byte[] dst, int offset, int len) throws IOException {
      int toRead = len;
      while (true) {
        final int left = buffer.remaining();
        if (left < toRead) {
          buffer.get(dst, offset, left);
          toRead -= left;
          offset += left;
          refill(toRead);
        } else {
          buffer.get(dst, offset, toRead);
          break;
        }
      }
    }

    @Override
    public short readShort() throws IOException {
      if (buffer.remaining() >= Short.BYTES) {
        return buffer.getShort();
      } else {
        return super.readShort();
      }
    }

    @Override
    public int readInt() throws IOException {
      if (buffer.remaining() >= Integer.BYTES) {
        return buffer.getInt();
      } else {
        return super.readInt();
      }
    }

    @Override
    public long readLong() throws IOException {
      if (buffer.remaining() >= Long.BYTES) {
        return buffer.getLong();
      } else {
        return super.readLong();
      }
    }

    @Override
    public void readInts(int[] dst, int offset, int len) throws IOException {
      int remainingDst = len;
      while (remainingDst > 0) {
        int cnt = Math.min(buffer.remaining() / Integer.BYTES, remainingDst);
        buffer.asIntBuffer().get(dst, offset + len - remainingDst, cnt);
        buffer.position(buffer.position() + Integer.BYTES * cnt);
        remainingDst -= cnt;
        if (remainingDst > 0) {
          if (buffer.hasRemaining()) {
            dst[offset + len - remainingDst] = readInt();
            --remainingDst;
          } else {
            refill(remainingDst * Integer.BYTES);
          }
        }
      }
    }

    @Override
    public void readFloats(float[] dst, int offset, int len) throws IOException {
      int remainingDst = len;
      while (remainingDst > 0) {
        int cnt = Math.min(buffer.remaining() / Float.BYTES, remainingDst);
        buffer.asFloatBuffer().get(dst, offset + len - remainingDst, cnt);
        buffer.position(buffer.position() + Float.BYTES * cnt);
        remainingDst -= cnt;
        if (remainingDst > 0) {
          if (buffer.hasRemaining()) {
            dst[offset + len - remainingDst] = Float.intBitsToFloat(readInt());
            --remainingDst;
          } else {
            refill(remainingDst * Float.BYTES);
          }
        }
      }
    }

    @Override
    public void readLongs(long[] dst, int offset, int len) throws IOException {
      int remainingDst = len;
      while (remainingDst > 0) {
        int cnt = Math.min(buffer.remaining() / Long.BYTES, remainingDst);
        buffer.asLongBuffer().get(dst, offset + len - remainingDst, cnt);
        buffer.position(buffer.position() + Long.BYTES * cnt);
        remainingDst -= cnt;
        if (remainingDst > 0) {
          if (buffer.hasRemaining()) {
            dst[offset + len - remainingDst] = readLong();
            --remainingDst;
          } else {
            refill(remainingDst * Long.BYTES);
          }
        }
      }
    }

    @Override
    public DirectIOIndexInput clone() {
      try {
        var clone = new DirectIOIndexInput("clone:" + this, this, offset, length);
        clone.seekInternal(getFilePointer());
        return clone;
      } catch (IOException ioe) {
        throw new UncheckedIOException(ioe);
      }
    }

    @Override
    public IndexInput slice(String sliceDescription, long offset, long length) throws IOException {
      if (offset < 0 || length < 0 || offset + length > this.length()) {
        throw new IllegalArgumentException(
            "slice() " + sliceDescription + " out of bounds: " + this);
      }
      var slice = new DirectIOIndexInput(sliceDescription, this, this.offset + offset, length);
      slice.seekInternal(0L);
      return slice;
    }
  }
}<|MERGE_RESOLUTION|>--- conflicted
+++ resolved
@@ -316,7 +316,6 @@
     public DirectIOIndexInput(Path path, int blockSize, int bufferSize) throws IOException {
       super("DirectIOIndexInput(path=\"" + path + "\")");
       this.channel = FileChannel.open(path, StandardOpenOption.READ, getDirectOpenOption());
-<<<<<<< HEAD
       this.blockSize = blockSize;
       this.buffer = allocateBuffer(bufferSize, blockSize);
       this.isOpen = true;
@@ -325,14 +324,6 @@
       this.offset = 0L;
       this.filePos = -bufferSize;
       this.buffer.limit(0);
-=======
-      this.buffer = allocateBuffer(bufferSize, blockSize);
-
-      isOpen = true;
-      isClone = false;
-      filePos = -bufferSize;
-      buffer.limit(0);
->>>>>>> 7c642179
     }
 
     // for clone/slice
@@ -341,7 +332,6 @@
       super(description);
       Objects.checkFromIndexSize(offset, length, other.channel.size());
       final int bufferSize = other.buffer.capacity();
-<<<<<<< HEAD
       this.buffer = allocateBuffer(bufferSize, other.blockSize);
       this.blockSize = other.blockSize;
       this.channel = other.channel;
@@ -350,13 +340,6 @@
       this.length = length;
       this.offset = offset;
       this.filePos = -bufferSize;
-=======
-      this.buffer = allocateBuffer(bufferSize, blockSize);
-
-      isOpen = true;
-      isClone = true;
-      filePos = -bufferSize;
->>>>>>> 7c642179
       buffer.limit(0);
     }
 
@@ -488,33 +471,6 @@
           buffer.get(dst, offset, toRead);
           break;
         }
-      }
-    }
-
-    @Override
-    public short readShort() throws IOException {
-      if (buffer.remaining() >= Short.BYTES) {
-        return buffer.getShort();
-      } else {
-        return super.readShort();
-      }
-    }
-
-    @Override
-    public int readInt() throws IOException {
-      if (buffer.remaining() >= Integer.BYTES) {
-        return buffer.getInt();
-      } else {
-        return super.readInt();
-      }
-    }
-
-    @Override
-    public long readLong() throws IOException {
-      if (buffer.remaining() >= Long.BYTES) {
-        return buffer.getLong();
-      } else {
-        return super.readLong();
       }
     }
 
