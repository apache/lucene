package org.apache.lucene.index;

/**
 * Licensed to the Apache Software Foundation (ASF) under one or more
 * contributor license agreements.  See the NOTICE file distributed with
 * this work for additional information regarding copyright ownership.
 * The ASF licenses this file to You under the Apache License, Version 2.0
 * (the "License"); you may not use this file except in compliance with
 * the License.  You may obtain a copy of the License at
 *
 *     http://www.apache.org/licenses/LICENSE-2.0
 *
 * Unless required by applicable law or agreed to in writing, software
 * distributed under the License is distributed on an "AS IS" BASIS,
 * WITHOUT WARRANTIES OR CONDITIONS OF ANY KIND, either express or implied.
 * See the License for the specific language governing permissions and
 * limitations under the License.
 */

import java.io.IOException;
import java.util.HashMap;
import java.util.Map;

import org.apache.lucene.util.BytesRef;

/** This class implements {@link InvertedDocConsumer}, which
 *  is passed each token produced by the analyzer on each
 *  field.  It stores these tokens in a hash table, and
 *  allocates separate byte streams per token.  Consumers of
 *  this class, eg {@link FreqProxTermsWriter} and {@link
 *  TermVectorsTermsWriter}, write their own byte streams
 *  under each term.
 */
final class TermsHash extends InvertedDocConsumer {

  final TermsHashConsumer consumer;
  final TermsHash nextTermsHash;
  final DocumentsWriterPerThread docWriter;
  
  final IntBlockPool intPool;
  final ByteBlockPool bytePool;
  ByteBlockPool termBytePool;

  final boolean primary;
  final DocumentsWriterPerThread.DocState docState;

  // Used when comparing postings via termRefComp, in TermsHashPerField
  final BytesRef tr1 = new BytesRef();
  final BytesRef tr2 = new BytesRef();

  // Used by perField:
  final BytesRef utf8 = new BytesRef(10);
  
  boolean trackAllocations;

  
  public TermsHash(final DocumentsWriterPerThread docWriter, final TermsHashConsumer consumer, final TermsHash nextTermsHash) {
    this.docState = docWriter.docState;
    this.docWriter = docWriter;
    this.consumer = consumer;
    this.nextTermsHash = nextTermsHash;    
    intPool = new IntBlockPool(docWriter);
    bytePool = new ByteBlockPool(docWriter.ramAllocator.byteBlockAllocator);
    
    if (nextTermsHash != null) {
      // We are primary
      primary = true;
      termBytePool = bytePool;
      nextTermsHash.termBytePool = bytePool;
    } else {
      primary = false;
    }

  }

  @Override
  void setFieldInfos(FieldInfos fieldInfos) {
    this.fieldInfos = fieldInfos;
    consumer.setFieldInfos(fieldInfos);
  }

  @Override
  public void abort() {
<<<<<<< HEAD
    reset();
    try {
      consumer.abort();
    } finally {
      if (nextTermsHash != null) {
        nextTermsHash.abort();
      }
    }
  }
  
  // Clear all state
  void reset() {
    intPool.reset();
    bytePool.reset();

    if (primary) {
      bytePool.reset();
    }
  }

  @Override
  void flush(Map<FieldInfo,InvertedDocConsumerPerField> fieldsToFlush, final SegmentWriteState state) throws IOException {
    Map<FieldInfo,TermsHashConsumerPerField> childFields = new HashMap<FieldInfo,TermsHashConsumerPerField>();
    Map<FieldInfo,InvertedDocConsumerPerField> nextChildFields;

    if (nextTermsHash != null) {
      nextChildFields = new HashMap<FieldInfo,InvertedDocConsumerPerField>();
    } else {
      nextChildFields = null;
    }
=======
    consumer.abort();
    if (nextTermsHash != null)
      nextTermsHash.abort();
  }

  @Override
  synchronized void flush(Map<InvertedDocConsumerPerThread,Collection<InvertedDocConsumerPerField>> threadsAndFields, final SegmentWriteState state) throws IOException {
    Map<TermsHashConsumerPerThread,Collection<TermsHashConsumerPerField>> childThreadsAndFields = new HashMap<TermsHashConsumerPerThread,Collection<TermsHashConsumerPerField>>();
    Map<InvertedDocConsumerPerThread,Collection<InvertedDocConsumerPerField>> nextThreadsAndFields;

    if (nextTermsHash != null)
      nextThreadsAndFields = new HashMap<InvertedDocConsumerPerThread,Collection<InvertedDocConsumerPerField>>();
    else
      nextThreadsAndFields = null;

    for (final Map.Entry<InvertedDocConsumerPerThread,Collection<InvertedDocConsumerPerField>> entry : threadsAndFields.entrySet()) {

      TermsHashPerThread perThread = (TermsHashPerThread) entry.getKey();
>>>>>>> e18dcbf1

    for (final Map.Entry<FieldInfo,InvertedDocConsumerPerField> entry : fieldsToFlush.entrySet()) {
        TermsHashPerField perField = (TermsHashPerField) entry.getValue();
        childFields.put(entry.getKey(), perField.consumer);
        if (nextTermsHash != null) {
          nextChildFields.put(entry.getKey(), perField.nextPerField);
        }
    }
    
    consumer.flush(childFields, state);

    if (nextTermsHash != null) {
      nextTermsHash.flush(nextChildFields, state);
    }
  }
  
  @Override
  InvertedDocConsumerPerField addField(DocInverterPerField docInverterPerField, final FieldInfo fieldInfo) {
    return new TermsHashPerField(docInverterPerField, this, nextTermsHash, fieldInfo);
  }

  @Override
  public boolean freeRAM() {
    return false;
  }

  @Override
  void finishDocument() throws IOException {
    try {
      consumer.finishDocument(this);
    } finally {
      if (nextTermsHash != null) {
        nextTermsHash.consumer.finishDocument(nextTermsHash);
      }
    }
  }

  @Override
  void startDocument() throws IOException {
    consumer.startDocument();
    if (nextTermsHash != null) {
      nextTermsHash.consumer.startDocument();
    }
  }
}<|MERGE_RESOLUTION|>--- conflicted
+++ resolved
@@ -21,6 +21,7 @@
 import java.util.HashMap;
 import java.util.Map;
 
+import org.apache.lucene.util.ByteBlockPool;
 import org.apache.lucene.util.BytesRef;
 
 /** This class implements {@link InvertedDocConsumer}, which
@@ -36,7 +37,7 @@
   final TermsHashConsumer consumer;
   final TermsHash nextTermsHash;
   final DocumentsWriterPerThread docWriter;
-  
+
   final IntBlockPool intPool;
   final ByteBlockPool bytePool;
   ByteBlockPool termBytePool;
@@ -48,20 +49,20 @@
   final BytesRef tr1 = new BytesRef();
   final BytesRef tr2 = new BytesRef();
 
-  // Used by perField:
-  final BytesRef utf8 = new BytesRef(10);
-  
+  // Used by perField to obtain terms from the analysis chain
+  final BytesRef termBytesRef = new BytesRef(10);
+
   boolean trackAllocations;
 
-  
+
   public TermsHash(final DocumentsWriterPerThread docWriter, final TermsHashConsumer consumer, final TermsHash nextTermsHash) {
     this.docState = docWriter.docState;
     this.docWriter = docWriter;
     this.consumer = consumer;
-    this.nextTermsHash = nextTermsHash;    
+    this.nextTermsHash = nextTermsHash;
     intPool = new IntBlockPool(docWriter);
-    bytePool = new ByteBlockPool(docWriter.ramAllocator.byteBlockAllocator);
-    
+    bytePool = new ByteBlockPool(docWriter.byteBlockAllocator);
+
     if (nextTermsHash != null) {
       // We are primary
       primary = true;
@@ -70,7 +71,6 @@
     } else {
       primary = false;
     }
-
   }
 
   @Override
@@ -81,7 +81,6 @@
 
   @Override
   public void abort() {
-<<<<<<< HEAD
     reset();
     try {
       consumer.abort();
@@ -91,7 +90,7 @@
       }
     }
   }
-  
+
   // Clear all state
   void reset() {
     intPool.reset();
@@ -112,26 +111,6 @@
     } else {
       nextChildFields = null;
     }
-=======
-    consumer.abort();
-    if (nextTermsHash != null)
-      nextTermsHash.abort();
-  }
-
-  @Override
-  synchronized void flush(Map<InvertedDocConsumerPerThread,Collection<InvertedDocConsumerPerField>> threadsAndFields, final SegmentWriteState state) throws IOException {
-    Map<TermsHashConsumerPerThread,Collection<TermsHashConsumerPerField>> childThreadsAndFields = new HashMap<TermsHashConsumerPerThread,Collection<TermsHashConsumerPerField>>();
-    Map<InvertedDocConsumerPerThread,Collection<InvertedDocConsumerPerField>> nextThreadsAndFields;
-
-    if (nextTermsHash != null)
-      nextThreadsAndFields = new HashMap<InvertedDocConsumerPerThread,Collection<InvertedDocConsumerPerField>>();
-    else
-      nextThreadsAndFields = null;
-
-    for (final Map.Entry<InvertedDocConsumerPerThread,Collection<InvertedDocConsumerPerField>> entry : threadsAndFields.entrySet()) {
-
-      TermsHashPerThread perThread = (TermsHashPerThread) entry.getKey();
->>>>>>> e18dcbf1
 
     for (final Map.Entry<FieldInfo,InvertedDocConsumerPerField> entry : fieldsToFlush.entrySet()) {
         TermsHashPerField perField = (TermsHashPerField) entry.getValue();
@@ -140,14 +119,14 @@
           nextChildFields.put(entry.getKey(), perField.nextPerField);
         }
     }
-    
+
     consumer.flush(childFields, state);
 
     if (nextTermsHash != null) {
       nextTermsHash.flush(nextChildFields, state);
     }
   }
-  
+
   @Override
   InvertedDocConsumerPerField addField(DocInverterPerField docInverterPerField, final FieldInfo fieldInfo) {
     return new TermsHashPerField(docInverterPerField, this, nextTermsHash, fieldInfo);
