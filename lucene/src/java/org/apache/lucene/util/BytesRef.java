--- conflicted
+++ resolved
@@ -18,11 +18,6 @@
  */
 
 import java.util.Comparator;
-<<<<<<< HEAD
-import java.io.Serializable;
-import java.io.UnsupportedEncodingException;
-=======
->>>>>>> 095423cb
 
 /** Represents byte[], as a slice (offset + length) into an
  *  existing byte[].
@@ -278,13 +273,12 @@
   }
 
   private final static Comparator<BytesRef> utf8SortedAsUnicodeSortOrder = new UTF8SortedAsUnicodeComparator();
-  
+
   public static Comparator<BytesRef> getUTF8SortedAsUnicodeComparator() {
     return utf8SortedAsUnicodeSortOrder;
   }
 
-  @SuppressWarnings("serial") // serializable to work with contrib/remote
-  private static final class UTF8SortedAsUnicodeComparator implements Serializable, Comparator<BytesRef> {
+  private static class UTF8SortedAsUnicodeComparator implements Comparator<BytesRef> {
     // Only singleton
     private UTF8SortedAsUnicodeComparator() {};
 
