--- conflicted
+++ resolved
@@ -27,11 +27,7 @@
 or, using Java modules:
 
 ```
-<<<<<<< HEAD
-java --module-path . --module lucene.luke
-=======
 java --module-path . --add-modules org.apache.logging.log4j --module org.apache.lucene.luke
->>>>>>> a37b74a6
 ```
 
 Happy index hacking!