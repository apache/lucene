/*
 * Licensed to the Apache Software Foundation (ASF) under one or more
 * contributor license agreements.  See the NOTICE file distributed with
 * this work for additional information regarding copyright ownership.
 * The ASF licenses this file to You under the Apache License, Version 2.0
 * (the "License"); you may not use this file except in compliance with
 * the License.  You may obtain a copy of the License at
 *
 *     http://www.apache.org/licenses/LICENSE-2.0
 *
 * Unless required by applicable law or agreed to in writing, software
 * distributed under the License is distributed on an "AS IS" BASIS,
 * WITHOUT WARRANTIES OR CONDITIONS OF ANY KIND, either express or implied.
 * See the License for the specific language governing permissions and
 * limitations under the License.
 */

package org.apache.lucene.luke.models.analysis;

import java.io.IOException;
import java.io.Reader;
import java.io.StringReader;
import java.net.URL;
import java.net.URLClassLoader;
import java.nio.file.FileSystems;
import java.nio.file.Files;
import java.nio.file.Path;
import java.util.ArrayList;
import java.util.Collection;
import java.util.Iterator;
import java.util.LinkedHashMap;
import java.util.List;
import java.util.Locale;
import java.util.Map;
import java.util.Objects;
<<<<<<< HEAD
import java.util.stream.Collectors;
=======
>>>>>>> 75ae372b
import org.apache.lucene.analysis.Analyzer;
import org.apache.lucene.analysis.CharFilterFactory;
import org.apache.lucene.analysis.TokenFilterFactory;
import org.apache.lucene.analysis.TokenStream;
import org.apache.lucene.analysis.Tokenizer;
import org.apache.lucene.analysis.TokenizerFactory;
import org.apache.lucene.analysis.custom.CustomAnalyzer;
import org.apache.lucene.analysis.standard.StandardAnalyzer;
import org.apache.lucene.analysis.tokenattributes.CharTermAttribute;
import org.apache.lucene.luke.models.LukeException;
import org.apache.lucene.util.AttributeImpl;
import org.apache.lucene.util.AttributeSource;
import org.apache.lucene.util.IOUtils;

/** Default implementation of {@link AnalysisImpl} */
public final class AnalysisImpl implements Analysis {

  private Analyzer analyzer = defaultAnalyzer();

  @Override
  public void addExternalJars(List<String> jarFiles) {
    List<URL> urls = new ArrayList<>();

    for (String jarFile : jarFiles) {
      Path path = FileSystems.getDefault().getPath(jarFile);
      if (!Files.exists(path) || !jarFile.endsWith(".jar")) {
        throw new LukeException(
            String.format(Locale.ENGLISH, "Invalid jar file path: %s", jarFile));
      }
      try {
        URL url = path.toUri().toURL();
        urls.add(url);
      } catch (IOException e) {
        throw new LukeException(e.getMessage(), e);
      }
    }

    // reload available tokenizers, charfilters, and tokenfilters
    URLClassLoader classLoader =
        new URLClassLoader(urls.toArray(new URL[0]), this.getClass().getClassLoader());
    CharFilterFactory.reloadCharFilters(classLoader);
    TokenizerFactory.reloadTokenizers(classLoader);
    TokenFilterFactory.reloadTokenFilters(classLoader);
  }

  @Override
  public Collection<String> getAvailableCharFilters() {
    return CharFilterFactory.availableCharFilters().stream().sorted().toList();
  }

  @Override
  public Collection<String> getAvailableTokenizers() {
    return TokenizerFactory.availableTokenizers().stream().sorted().toList();
  }

  @Override
  public Collection<String> getAvailableTokenFilters() {
<<<<<<< HEAD
    return TokenFilterFactory.availableTokenFilters().stream()
        .sorted()
        .collect(Collectors.toList());
=======
    return TokenFilterFactory.availableTokenFilters().stream().sorted().toList();
>>>>>>> 75ae372b
  }

  @Override
  public List<Token> analyze(String text) {
    Objects.requireNonNull(text);

    if (analyzer == null) {
      throw new LukeException("Analyzer is not set.");
    }

    try {
      List<Token> result = new ArrayList<>();
      TokenStream stream = analyzer.tokenStream("", text);
      stream.reset();

      CharTermAttribute charAtt = stream.getAttribute(CharTermAttribute.class);

      // iterate tokens
      while (stream.incrementToken()) {
        List<TokenAttribute> attributes = copyAttributes(stream, charAtt);
        result.add(new Token(charAtt.toString(), attributes));
      }
      stream.close();

      return result;
    } catch (IOException e) {
      throw new LukeException(e.getMessage(), e);
    }
  }

  private List<TokenAttribute> copyAttributes(TokenStream tokenStream, CharTermAttribute charAtt) {
    List<TokenAttribute> attributes = new ArrayList<>();
    Iterator<AttributeImpl> itr = tokenStream.getAttributeImplsIterator();
    while (itr.hasNext()) {
      AttributeImpl att = itr.next();
      Map<String, String> attValues = new LinkedHashMap<>();
      att.reflectWith(
          (attClass, key, value) -> {
            if (value != null) attValues.put(key, value.toString());
          });
      attributes.add(new TokenAttribute(att.getClass().getSimpleName(), attValues));
    }
    return attributes;
  }

  @Override
  public Analyzer createAnalyzerFromClassName(String analyzerType) {
    Objects.requireNonNull(analyzerType);

    try {
      Class<? extends Analyzer> clazz = Class.forName(analyzerType).asSubclass(Analyzer.class);
      this.analyzer = clazz.getConstructor().newInstance();
      return analyzer;
    } catch (ReflectiveOperationException e) {
      throw new LukeException(
          String.format(Locale.ENGLISH, "Failed to instantiate class: %s", analyzerType), e);
    }
  }

  private Analyzer defaultAnalyzer() {
    return new StandardAnalyzer();
  }

  @Override
  public Analyzer buildCustomAnalyzer(CustomAnalyzerConfig config) {
    Objects.requireNonNull(config);
    try {
      // create builder
      CustomAnalyzer.Builder builder =
          config
              .getConfigDir()
              .map(path -> CustomAnalyzer.builder(FileSystems.getDefault().getPath(path)))
              .orElseGet(CustomAnalyzer::builder);

      // set tokenizer
      builder.withTokenizer(
          config.getTokenizerConfig().name(), config.getTokenizerConfig().params());

      // add char filters
      for (CustomAnalyzerConfig.ComponentConfig cfConf : config.getCharFilterConfigs()) {
        builder.addCharFilter(cfConf.name(), cfConf.params());
      }

      // add token filters
      for (CustomAnalyzerConfig.ComponentConfig tfConf : config.getTokenFilterConfigs()) {
        builder.addTokenFilter(tfConf.name(), tfConf.params());
      }

      // build analyzer
      this.analyzer = builder.build();
      return analyzer;
    } catch (Exception e) {
      throw new LukeException("Failed to build custom analyzer.", e);
    }
  }

  @Override
  public Analyzer currentAnalyzer() {
    if (analyzer == null) {
      throw new LukeException("Analyzer is not set.");
    }
    return analyzer;
  }

  @Override
  public StepByStepResult analyzeStepByStep(String text) {
    Objects.requireNonNull(text);
    if (analyzer == null) {
      throw new LukeException("Analyzer is not set.");
    }

    if (!(analyzer instanceof CustomAnalyzer)) {
      throw new LukeException("Analyzer is not CustomAnalyzer.");
    }

    List<NamedTokens> namedTokens = new ArrayList<>();
    List<CharfilteredText> charfilteredTexts = new ArrayList<>();

    try {
      CustomAnalyzer customAnalyzer = (CustomAnalyzer) analyzer;
      final List<CharFilterFactory> charFilterFactories = customAnalyzer.getCharFilterFactories();
      Reader reader = new StringReader(text);
      String charFilteredSource = text;
      if (charFilterFactories.size() > 0) {
        Reader cs = reader;
        for (CharFilterFactory charFilterFactory : charFilterFactories) {
          cs = charFilterFactory.create(reader);
          Reader readerForWriteOut = new StringReader(charFilteredSource);
          readerForWriteOut = charFilterFactory.create(readerForWriteOut);
          charFilteredSource = writeCharStream(readerForWriteOut);
          charfilteredTexts.add(
              new CharfilteredText(
                  CharFilterFactory.findSPIName(charFilterFactory.getClass()), charFilteredSource));
        }
        reader = cs;
      }

      final TokenizerFactory tokenizerFactory = customAnalyzer.getTokenizerFactory();
      final List<TokenFilterFactory> tokenFilterFactories =
          customAnalyzer.getTokenFilterFactories();

      TokenStream tokenStream = tokenizerFactory.create();
      ((Tokenizer) tokenStream).setReader(reader);
      List<Token> tokens = new ArrayList<>();
      List<AttributeSource> attributeSources = analyzeTokenStream(tokenStream, tokens);
      namedTokens.add(
          new NamedTokens(TokenizerFactory.findSPIName(tokenizerFactory.getClass()), tokens));

      ListBasedTokenStream listBasedTokenStream =
          new ListBasedTokenStream(tokenStream, attributeSources);
      for (TokenFilterFactory tokenFilterFactory : tokenFilterFactories) {
        tokenStream = tokenFilterFactory.create(listBasedTokenStream);
        tokens = new ArrayList<>();
        attributeSources = analyzeTokenStream(tokenStream, tokens);
        namedTokens.add(
            new NamedTokens(TokenFilterFactory.findSPIName(tokenFilterFactory.getClass()), tokens));
        try {
          listBasedTokenStream.close();
        } catch (
            @SuppressWarnings("unused")
            IOException e) {
          // do nothing;
        }
        listBasedTokenStream = new ListBasedTokenStream(listBasedTokenStream, attributeSources);
      }
      try {
        listBasedTokenStream.close();
      } catch (
          @SuppressWarnings("unused")
          IOException e) {
        // do nothing.
      } finally {
        reader.close();
      }
      return new StepByStepResult(charfilteredTexts, namedTokens);
    } catch (Exception e) {
      throw new LukeException(e.getMessage(), e);
    }
  }

  /**
   * Analyzes the given TokenStream, collecting the Tokens it produces.
   *
   * @param tokenStream TokenStream to analyze
   * @return List of tokens produced from the TokenStream
   */
  private List<AttributeSource> analyzeTokenStream(TokenStream tokenStream, List<Token> result) {
    final List<AttributeSource> tokens = new ArrayList<>();
    try {
      tokenStream.reset();
      CharTermAttribute charAtt = tokenStream.getAttribute(CharTermAttribute.class);
      while (tokenStream.incrementToken()) {
        tokens.add(tokenStream.cloneAttributes());
        List<TokenAttribute> attributes = copyAttributes(tokenStream, charAtt);
        result.add(new Token(charAtt.toString(), attributes));
      }
      tokenStream.end();
    } catch (IOException ioe) {
      throw new RuntimeException("Error occurred while iterating over TokenStream", ioe);
    } finally {
      IOUtils.closeWhileHandlingException(tokenStream);
    }
    return tokens;
  }

  /**
   * TokenStream that iterates over a list of pre-existing Tokens see
   * org.apache.solr.handler.AnalysisRequestHandlerBase#ListBasedTokenStream
   */
  protected static final class ListBasedTokenStream extends TokenStream {
    private final List<AttributeSource> tokens;
    private Iterator<AttributeSource> tokenIterator;

    /**
     * Creates a new ListBasedTokenStream which uses the given tokens as its token source.
     *
     * @param attributeSource source of the attribute factory and attribute impls
     * @param tokens Source of tokens to be used
     */
    ListBasedTokenStream(AttributeSource attributeSource, List<AttributeSource> tokens) {
      super(attributeSource.getAttributeFactory());
      this.tokens = tokens;
      // Make sure all the attributes of the source are here too
      addAttributes(attributeSource);
    }

    @Override
    public void reset() throws IOException {
      super.reset();
      tokenIterator = tokens.iterator();
    }

    @Override
    public boolean incrementToken() {
      if (tokenIterator.hasNext()) {
        clearAttributes();
        AttributeSource next = tokenIterator.next();
        addAttributes(next);
        next.copyTo(this);
        return true;
      } else {
        return false;
      }
    }

    void addAttributes(AttributeSource attributeSource) {
      Iterator<AttributeImpl> atts = attributeSource.getAttributeImplsIterator();
      while (atts.hasNext()) {
        addAttributeImpl(atts.next()); // adds both impl & interfaces
      }
    }
  }

  private static String writeCharStream(Reader input) {
    final int BUFFER_SIZE = 1024;
    char[] buf = new char[BUFFER_SIZE];
    int len = 0;
    StringBuilder sb = new StringBuilder();
    do {
      try {
        len = input.read(buf, 0, BUFFER_SIZE);
      } catch (IOException e) {
        throw new RuntimeException("Error occurred while iterating over charfiltering", e);
      }
      if (len > 0) {
        sb.append(buf, 0, len);
      }
    } while (len == BUFFER_SIZE);
    return sb.toString();
  }
}<|MERGE_RESOLUTION|>--- conflicted
+++ resolved
@@ -33,10 +33,6 @@
 import java.util.Locale;
 import java.util.Map;
 import java.util.Objects;
-<<<<<<< HEAD
-import java.util.stream.Collectors;
-=======
->>>>>>> 75ae372b
 import org.apache.lucene.analysis.Analyzer;
 import org.apache.lucene.analysis.CharFilterFactory;
 import org.apache.lucene.analysis.TokenFilterFactory;
@@ -94,13 +90,7 @@
 
   @Override
   public Collection<String> getAvailableTokenFilters() {
-<<<<<<< HEAD
-    return TokenFilterFactory.availableTokenFilters().stream()
-        .sorted()
-        .collect(Collectors.toList());
-=======
     return TokenFilterFactory.availableTokenFilters().stream().sorted().toList();
->>>>>>> 75ae372b
   }
 
   @Override
