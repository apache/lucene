/*
 * Licensed to the Apache Software Foundation (ASF) under one or more
 * contributor license agreements.  See the NOTICE file distributed with
 * this work for additional information regarding copyright ownership.
 * The ASF licenses this file to You under the Apache License, Version 2.0
 * (the "License"); you may not use this file except in compliance with
 * the License.  You may obtain a copy of the License at
 *
 *     http://www.apache.org/licenses/LICENSE-2.0
 *
 * Unless required by applicable law or agreed to in writing, software
 * distributed under the License is distributed on an "AS IS" BASIS,
 * WITHOUT WARRANTIES OR CONDITIONS OF ANY KIND, either express or implied.
 * See the License for the specific language governing permissions and
 * limitations under the License.
 */
package org.apache.lucene.analysis.ja.dict;

import java.io.IOException;
import java.io.InputStream;
import java.net.URL;
<<<<<<< HEAD
import java.nio.ByteBuffer;
import java.nio.file.Files;
import java.nio.file.Path;
import org.apache.lucene.codecs.CodecUtil;
import org.apache.lucene.store.DataInput;
import org.apache.lucene.store.InputStreamDataInput;
=======
import java.nio.file.Files;
import java.nio.file.Path;
>>>>>>> 75ae372b
import org.apache.lucene.util.IOSupplier;
import org.apache.lucene.util.IOUtils;

/** n-gram connection cost data */
public final class ConnectionCosts extends org.apache.lucene.analysis.morph.ConnectionCosts {

  /**
<<<<<<< HEAD
   * @param scheme - scheme for loading resources (FILE or CLASSPATH).
   * @param path - where to load resources from, without the ".dat" suffix
   * @deprecated replaced by {@link #ConnectionCosts(Path)} for files and {@link
   *     #ConnectionCosts(URL)} for classpath/module resources.
   */
  @Deprecated(forRemoval = true, since = "9.1")
  @SuppressWarnings("removal")
  public ConnectionCosts(BinaryDictionary.ResourceScheme scheme, String path) throws IOException {
    this(() -> BinaryDictionary.getResource(scheme, path.replace('.', '/') + FILENAME_SUFFIX));
  }

  /**
   * Create a {@link ConnectionCosts} from an external resource path.
   *
   * @param connectionCostsFile where to load connection costs resource
   * @throws IOException if resource was not found or broken
   */
  public ConnectionCosts(Path connectionCostsFile) throws IOException {
    this(() -> Files.newInputStream(connectionCostsFile));
  }

  /**
   * Create a {@link ConnectionCosts} from an external resource URL (e.g. from Classpath with {@link
   * ClassLoader#getResource(String)}).
   *
   * @param connectionCostsUrl where to load connection costs resource
   * @throws IOException if resource was not found or broken
   */
  public ConnectionCosts(URL connectionCostsUrl) throws IOException {
    this(() -> connectionCostsUrl.openStream());
  }

  private ConnectionCosts() throws IOException {
    this(ConnectionCosts::getClassResource);
  }

  private ConnectionCosts(IOSupplier<InputStream> connectionCostResource) throws IOException {
    try (InputStream is = new BufferedInputStream(connectionCostResource.get())) {
      final DataInput in = new InputStreamDataInput(is);
      CodecUtil.checkHeader(in, HEADER, VERSION, VERSION);
      forwardSize = in.readVInt();
      int backwardSize = in.readVInt();
      int size = forwardSize * backwardSize;

      // copy the matrix into a direct byte buffer
      final ByteBuffer tmpBuffer = ByteBuffer.allocateDirect(size * 2);
      int accum = 0;
      for (int j = 0; j < backwardSize; j++) {
        for (int i = 0; i < forwardSize; i++) {
          accum += in.readZInt();
          tmpBuffer.putShort((short) accum);
        }
      }
      buffer = tmpBuffer.asReadOnlyBuffer();
    }
  }

  private static InputStream getClassResource() throws IOException {
    final String resourcePath = ConnectionCosts.class.getSimpleName() + FILENAME_SUFFIX;
    return IOUtils.requireResourceNonNull(
        ConnectionCosts.class.getResourceAsStream(resourcePath), resourcePath);
=======
   * Create a {@link ConnectionCosts} from an external resource path.
   *
   * @param connectionCostsFile where to load connection costs resource
   * @throws IOException if resource was not found or broken
   */
  public ConnectionCosts(Path connectionCostsFile) throws IOException {
    this(() -> Files.newInputStream(connectionCostsFile));
  }

  /**
   * Create a {@link ConnectionCosts} from an external resource URL (e.g. from Classpath with {@link
   * ClassLoader#getResource(String)}).
   *
   * @param connectionCostsUrl where to load connection costs resource
   * @throws IOException if resource was not found or broken
   */
  public ConnectionCosts(URL connectionCostsUrl) throws IOException {
    this(() -> connectionCostsUrl.openStream());
  }

  private ConnectionCosts() throws IOException {
    this(ConnectionCosts::getClassResource);
  }

  private ConnectionCosts(IOSupplier<InputStream> connectionCostResource) throws IOException {
    super(
        connectionCostResource, DictionaryConstants.CONN_COSTS_HEADER, DictionaryConstants.VERSION);
>>>>>>> 75ae372b
  }

  private static InputStream getClassResource() throws IOException {
    final String resourcePath = ConnectionCosts.class.getSimpleName() + FILENAME_SUFFIX;
    return IOUtils.requireResourceNonNull(
        ConnectionCosts.class.getResourceAsStream(resourcePath), resourcePath);
  }

  public static ConnectionCosts getInstance() {
    return SingletonHolder.INSTANCE;
  }

  private static class SingletonHolder {
    static final ConnectionCosts INSTANCE;

    static {
      try {
        INSTANCE = new ConnectionCosts();
      } catch (IOException ioe) {
        throw new RuntimeException("Cannot load ConnectionCosts.", ioe);
      }
    }
  }
}<|MERGE_RESOLUTION|>--- conflicted
+++ resolved
@@ -19,35 +19,13 @@
 import java.io.IOException;
 import java.io.InputStream;
 import java.net.URL;
-<<<<<<< HEAD
-import java.nio.ByteBuffer;
 import java.nio.file.Files;
 import java.nio.file.Path;
-import org.apache.lucene.codecs.CodecUtil;
-import org.apache.lucene.store.DataInput;
-import org.apache.lucene.store.InputStreamDataInput;
-=======
-import java.nio.file.Files;
-import java.nio.file.Path;
->>>>>>> 75ae372b
 import org.apache.lucene.util.IOSupplier;
 import org.apache.lucene.util.IOUtils;
 
 /** n-gram connection cost data */
 public final class ConnectionCosts extends org.apache.lucene.analysis.morph.ConnectionCosts {
-
-  /**
-<<<<<<< HEAD
-   * @param scheme - scheme for loading resources (FILE or CLASSPATH).
-   * @param path - where to load resources from, without the ".dat" suffix
-   * @deprecated replaced by {@link #ConnectionCosts(Path)} for files and {@link
-   *     #ConnectionCosts(URL)} for classpath/module resources.
-   */
-  @Deprecated(forRemoval = true, since = "9.1")
-  @SuppressWarnings("removal")
-  public ConnectionCosts(BinaryDictionary.ResourceScheme scheme, String path) throws IOException {
-    this(() -> BinaryDictionary.getResource(scheme, path.replace('.', '/') + FILENAME_SUFFIX));
-  }
 
   /**
    * Create a {@link ConnectionCosts} from an external resource path.
@@ -75,59 +53,8 @@
   }
 
   private ConnectionCosts(IOSupplier<InputStream> connectionCostResource) throws IOException {
-    try (InputStream is = new BufferedInputStream(connectionCostResource.get())) {
-      final DataInput in = new InputStreamDataInput(is);
-      CodecUtil.checkHeader(in, HEADER, VERSION, VERSION);
-      forwardSize = in.readVInt();
-      int backwardSize = in.readVInt();
-      int size = forwardSize * backwardSize;
-
-      // copy the matrix into a direct byte buffer
-      final ByteBuffer tmpBuffer = ByteBuffer.allocateDirect(size * 2);
-      int accum = 0;
-      for (int j = 0; j < backwardSize; j++) {
-        for (int i = 0; i < forwardSize; i++) {
-          accum += in.readZInt();
-          tmpBuffer.putShort((short) accum);
-        }
-      }
-      buffer = tmpBuffer.asReadOnlyBuffer();
-    }
-  }
-
-  private static InputStream getClassResource() throws IOException {
-    final String resourcePath = ConnectionCosts.class.getSimpleName() + FILENAME_SUFFIX;
-    return IOUtils.requireResourceNonNull(
-        ConnectionCosts.class.getResourceAsStream(resourcePath), resourcePath);
-=======
-   * Create a {@link ConnectionCosts} from an external resource path.
-   *
-   * @param connectionCostsFile where to load connection costs resource
-   * @throws IOException if resource was not found or broken
-   */
-  public ConnectionCosts(Path connectionCostsFile) throws IOException {
-    this(() -> Files.newInputStream(connectionCostsFile));
-  }
-
-  /**
-   * Create a {@link ConnectionCosts} from an external resource URL (e.g. from Classpath with {@link
-   * ClassLoader#getResource(String)}).
-   *
-   * @param connectionCostsUrl where to load connection costs resource
-   * @throws IOException if resource was not found or broken
-   */
-  public ConnectionCosts(URL connectionCostsUrl) throws IOException {
-    this(() -> connectionCostsUrl.openStream());
-  }
-
-  private ConnectionCosts() throws IOException {
-    this(ConnectionCosts::getClassResource);
-  }
-
-  private ConnectionCosts(IOSupplier<InputStream> connectionCostResource) throws IOException {
     super(
         connectionCostResource, DictionaryConstants.CONN_COSTS_HEADER, DictionaryConstants.VERSION);
->>>>>>> 75ae372b
   }
 
   private static InputStream getClassResource() throws IOException {
