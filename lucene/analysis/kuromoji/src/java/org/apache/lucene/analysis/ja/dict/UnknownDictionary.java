--- conflicted
+++ resolved
@@ -21,11 +21,8 @@
 import java.net.URL;
 import java.nio.file.Files;
 import java.nio.file.Path;
-<<<<<<< HEAD
-=======
 import org.apache.lucene.analysis.morph.BinaryDictionary;
 import org.apache.lucene.util.IOSupplier;
->>>>>>> 75ae372b
 import org.apache.lucene.util.IOUtils;
 
 /** Dictionary for unknown-word handling. */
@@ -33,23 +30,6 @@
 
   private final CharacterDefinition characterDefinition = CharacterDefinition.getInstance();
   private final UnknownMorphData morphAtts;
-
-  /**
-<<<<<<< HEAD
-   * @param scheme scheme for loading resources (FILE or CLASSPATH).
-   * @param path where to load resources from; a path, including the file base name without
-   *     extension; this is used to match multiple files with the same base name.
-   * @deprecated replaced by {@link #UnknownDictionary(Path, Path, Path)} for files and {@link
-   *     #UnknownDictionary(URL, URL, URL)} for classpath/module resources
-   */
-  @Deprecated(forRemoval = true, since = "9.1")
-  @SuppressWarnings("removal")
-  public UnknownDictionary(ResourceScheme scheme, String path) throws IOException {
-    super(
-        () -> BinaryDictionary.getResource(scheme, path + TARGETMAP_FILENAME_SUFFIX),
-        () -> BinaryDictionary.getResource(scheme, path + POSDICT_FILENAME_SUFFIX),
-        () -> BinaryDictionary.getResource(scheme, path + DICT_FILENAME_SUFFIX));
-  }
 
   /**
    * Create a {@link UnknownDictionary} from an external resource path.
@@ -60,18 +40,7 @@
    * @throws IOException if resource was not found or broken
    */
   public UnknownDictionary(Path targetMapFile, Path posDictFile, Path dictFile) throws IOException {
-    super(
-=======
-   * Create a {@link UnknownDictionary} from an external resource path.
-   *
-   * @param targetMapFile where to load target map resource
-   * @param posDictFile where to load POS dictionary resource
-   * @param dictFile where to load dictionary entries resource
-   * @throws IOException if resource was not found or broken
-   */
-  public UnknownDictionary(Path targetMapFile, Path posDictFile, Path dictFile) throws IOException {
     this(
->>>>>>> 75ae372b
         () -> Files.newInputStream(targetMapFile),
         () -> Files.newInputStream(posDictFile),
         () -> Files.newInputStream(dictFile));
@@ -87,27 +56,17 @@
    * @throws IOException if resource was not found or broken
    */
   public UnknownDictionary(URL targetMapUrl, URL posDictUrl, URL dictUrl) throws IOException {
-<<<<<<< HEAD
-    super(
-=======
     this(
->>>>>>> 75ae372b
         () -> targetMapUrl.openStream(), () -> posDictUrl.openStream(), () -> dictUrl.openStream());
   }
 
   private UnknownDictionary() throws IOException {
-<<<<<<< HEAD
-    super(
-=======
     this(
->>>>>>> 75ae372b
         () -> getClassResource(TARGETMAP_FILENAME_SUFFIX),
         () -> getClassResource(POSDICT_FILENAME_SUFFIX),
         () -> getClassResource(DICT_FILENAME_SUFFIX));
   }
 
-<<<<<<< HEAD
-=======
   private UnknownDictionary(
       IOSupplier<InputStream> targetMapResource,
       IOSupplier<InputStream> posResource,
@@ -122,19 +81,15 @@
     this.morphAtts = new UnknownMorphData(buffer, posResource);
   }
 
->>>>>>> 75ae372b
   private static InputStream getClassResource(String suffix) throws IOException {
     final String resourcePath = UnknownDictionary.class.getSimpleName() + suffix;
     return IOUtils.requireResourceNonNull(
         UnknownDictionary.class.getResourceAsStream(resourcePath), resourcePath);
-<<<<<<< HEAD
-=======
   }
 
   @Override
   public UnknownMorphData getMorphAttributes() {
     return morphAtts;
->>>>>>> 75ae372b
   }
 
   public int lookup(char[] text, int offset, int len) {
