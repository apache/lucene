/*
 * Licensed to the Apache Software Foundation (ASF) under one or more
 * contributor license agreements.  See the NOTICE file distributed with
 * this work for additional information regarding copyright ownership.
 * The ASF licenses this file to You under the Apache License, Version 2.0
 * (the "License"); you may not use this file except in compliance with
 * the License.  You may obtain a copy of the License at
 *
 *     http://www.apache.org/licenses/LICENSE-2.0
 *
 * Unless required by applicable law or agreed to in writing, software
 * distributed under the License is distributed on an "AS IS" BASIS,
 * WITHOUT WARRANTIES OR CONDITIONS OF ANY KIND, either express or implied.
 * See the License for the specific language governing permissions and
 * limitations under the License.
 */
package org.apache.lucene.analysis.ja.dict;

import java.io.BufferedReader;
import java.io.IOException;
import java.io.Reader;
import java.util.ArrayList;
import java.util.List;
<<<<<<< HEAD
import java.util.Map;
import java.util.TreeMap;
=======
import java.util.regex.Pattern;
import org.apache.lucene.analysis.morph.Dictionary;
>>>>>>> 75ae372b
import org.apache.lucene.analysis.util.CSVUtil;
import org.apache.lucene.util.IntsRefBuilder;
import org.apache.lucene.util.fst.FST;
import org.apache.lucene.util.fst.FSTCompiler;
import org.apache.lucene.util.fst.PositiveIntOutputs;

/** Class for building a User Dictionary. This class allows for custom segmentation of phrases. */
public final class UserDictionary implements Dictionary<UserMorphData> {

  public static final String INTERNAL_SEPARATOR = "\u0000";

  private static final Pattern LINE_COMMENT = Pattern.compile("^#.*$");
  private static final Pattern WHITESPACE = Pattern.compile("\\s");
  private static final Pattern SPACES = Pattern.compile(" +");

  // phrase text -> phrase ID
  private final TokenInfoFST fst;

  // holds wordid, length, length... indexed by phrase ID
  private final int[][] segmentations;

  // holds readings and POS, indexed by wordid
  private final UserMorphData morphAtts;

  static final int CUSTOM_DICTIONARY_WORD_ID_OFFSET = 100000000;

  public static UserDictionary open(Reader reader) throws IOException {

    BufferedReader br = new BufferedReader(reader);
    String line;
    List<String[]> featureEntries = new ArrayList<>();

    // text, segmentation, readings, POS
    while ((line = br.readLine()) != null) {
      // Remove comments
      line = LINE_COMMENT.matcher(line).replaceAll("");

      // Skip empty lines or comment lines
      if (line.trim().isEmpty()) {
        continue;
      }
      String[] values = CSVUtil.parse(line);
      featureEntries.add(values);
    }

    if (featureEntries.isEmpty()) {
      return null;
    } else {
      return new UserDictionary(featureEntries);
    }
  }

  private UserDictionary(List<String[]> featureEntries) throws IOException {

    int wordId = CUSTOM_DICTIONARY_WORD_ID_OFFSET;
    // TODO: should we allow multiple segmentations per input 'phrase'?
    // the old treemap didn't support this either, and i'm not sure if it's needed/useful?

    featureEntries.sort((left, right) -> left[0].compareTo(right[0]));

    List<String> data = new ArrayList<>(featureEntries.size());
    List<int[]> segmentations = new ArrayList<>(featureEntries.size());

    PositiveIntOutputs fstOutput = PositiveIntOutputs.getSingleton();
    FSTCompiler<Long> fstCompiler =
        new FSTCompiler.Builder<>(FST.INPUT_TYPE.BYTE2, fstOutput).build();
    IntsRefBuilder scratch = new IntsRefBuilder();
    long ord = 0;

    for (String[] values : featureEntries) {
      String surface = WHITESPACE.matcher(values[0]).replaceAll("");
      String concatenatedSegment = WHITESPACE.matcher(values[1]).replaceAll("");
      String[] segmentation = SPACES.split(values[1]);
      String[] readings = SPACES.split(values[2]);
      String pos = values[3];

      if (segmentation.length != readings.length) {
        throw new RuntimeException(
            "Illegal user dictionary entry "
                + values[0]
                + " - the number of segmentations ("
                + segmentation.length
                + ")"
                + " does not the match number of readings ("
                + readings.length
                + ")");
      }

      if (!surface.equals(concatenatedSegment)) {
        throw new RuntimeException(
            "Illegal user dictionary entry "
                + values[0]
                + " - the concatenated segmentation ("
                + concatenatedSegment
                + ")"
                + " does not match the surface form ("
                + surface
                + ")");
      }

      int[] wordIdAndLength = new int[segmentation.length + 1]; // wordId offset, length, length....
      wordIdAndLength[0] = wordId;
      for (int i = 0; i < segmentation.length; i++) {
        wordIdAndLength[i + 1] = segmentation[i].length();
        data.add(readings[i] + INTERNAL_SEPARATOR + pos);
        wordId++;
      }
      // add mapping to FST
      String token = values[0];
      scratch.growNoCopy(token.length());
      scratch.setLength(token.length());
      for (int i = 0; i < token.length(); i++) {
        scratch.setIntAt(i, token.charAt(i));
      }
      fstCompiler.add(scratch.get(), ord);
      segmentations.add(wordIdAndLength);
      ord++;
    }
    this.fst =
        new TokenInfoFST(
            FST.fromFSTReader(fstCompiler.compile(), fstCompiler.getFSTReader()), false);
<<<<<<< HEAD
    this.data = data.toArray(new String[data.size()]);
    this.segmentations = segmentations.toArray(new int[segmentations.size()][]);
=======
    this.morphAtts = new UserMorphData(data.toArray(new String[0]));
    this.segmentations = segmentations.toArray(new int[0][]);
  }

  @Override
  public UserMorphData getMorphAttributes() {
    return morphAtts;
>>>>>>> 75ae372b
  }

  /**
   * Lookup words in text
   *
   * @param chars text
   * @param off offset into text
   * @param len length of text
   * @return array of {wordId, position, length}
   */
  public int[][] lookup(char[] chars, int off, int len) throws IOException {
    List<Match> matches = null;
    int numResults = 0;
    final FST.BytesReader fstReader = fst.getBytesReader();
    final int end = off + len;
    FST.Arc<Long> arc = new FST.Arc<>();
    for (int startOffset = off; startOffset < end; startOffset++) {
      int[] wordIdAndLength = null;
      arc = fst.getFirstArc(arc);
      int output = 0;
      for (int i = 0, remaining = end - startOffset; i < remaining; i++) {
        int ch = chars[startOffset + i];
        if (fst.findTargetArc(ch, arc, arc, i == 0, fstReader) == null) {
          break; // continue to next position
        }
        output += arc.output().intValue();
        if (arc.isFinal()) {
          int finalOutput = output + arc.nextFinalOutput().intValue();
          wordIdAndLength = segmentations[finalOutput];
        }
      }
      if (wordIdAndLength != null) {
        if (matches == null) {
          matches = new ArrayList<>();
        }
        matches.add(new Match(startOffset - off, wordIdAndLength));
        numResults += wordIdAndLength.length - 1;
      }
    }
    if (numResults == 0) {
      return EMPTY_RESULT;
    }
    int[][] result = new int[numResults][];
    int index = 0;
    for (int i = 0; i < matches.size(); i++) {
      Match match = matches.get(i);
      int[] wordIdAndLength = match.wordIdAndLength;
      int wordId = wordIdAndLength[0];
      // convert length to index
      int position = match.position;
      for (int j = 1; j < wordIdAndLength.length; j++) { // first entry is wordId offset
        // add a {wordId, index, length} token to the results
        int[] token = {wordId + j - 1, position, wordIdAndLength[j]};
        result[index++] = token;
        position += wordIdAndLength[j];
      }
    }
    return result;
  }

  public TokenInfoFST getFST() {
    return fst;
  }

  private static final int[][] EMPTY_RESULT = new int[0][];

  public int[] lookupSegmentation(int phraseID) {
    return segmentations[phraseID];
  }

  private record Match(int position, int[] wordIdAndLength) {}
}<|MERGE_RESOLUTION|>--- conflicted
+++ resolved
@@ -21,13 +21,8 @@
 import java.io.Reader;
 import java.util.ArrayList;
 import java.util.List;
-<<<<<<< HEAD
-import java.util.Map;
-import java.util.TreeMap;
-=======
 import java.util.regex.Pattern;
 import org.apache.lucene.analysis.morph.Dictionary;
->>>>>>> 75ae372b
 import org.apache.lucene.analysis.util.CSVUtil;
 import org.apache.lucene.util.IntsRefBuilder;
 import org.apache.lucene.util.fst.FST;
@@ -149,10 +144,6 @@
     this.fst =
         new TokenInfoFST(
             FST.fromFSTReader(fstCompiler.compile(), fstCompiler.getFSTReader()), false);
-<<<<<<< HEAD
-    this.data = data.toArray(new String[data.size()]);
-    this.segmentations = segmentations.toArray(new int[segmentations.size()][]);
-=======
     this.morphAtts = new UserMorphData(data.toArray(new String[0]));
     this.segmentations = segmentations.toArray(new int[0][]);
   }
@@ -160,7 +151,6 @@
   @Override
   public UserMorphData getMorphAttributes() {
     return morphAtts;
->>>>>>> 75ae372b
   }
 
   /**
