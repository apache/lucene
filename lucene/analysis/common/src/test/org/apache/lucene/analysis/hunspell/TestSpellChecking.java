/*
 * Licensed to the Apache Software Foundation (ASF) under one or more
 * contributor license agreements.  See the NOTICE file distributed with
 * this work for additional information regarding copyright ownership.
 * The ASF licenses this file to You under the Apache License, Version 2.0
 * (the "License"); you may not use this file except in compliance with
 * the License.  You may obtain a copy of the License at
 *
 *     http://www.apache.org/licenses/LICENSE-2.0
 *
 * Unless required by applicable law or agreed to in writing, software
 * distributed under the License is distributed on an "AS IS" BASIS,
 * WITHOUT WARRANTIES OR CONDITIONS OF ANY KIND, either express or implied.
 * See the License for the specific language governing permissions and
 * limitations under the License.
 */
package org.apache.lucene.analysis.hunspell;

import static org.apache.lucene.analysis.hunspell.Dictionary.FLAG_UNSET;

import java.io.IOException;
import java.io.InputStream;
import java.nio.file.Files;
import java.nio.file.Path;
import java.text.ParseException;
import java.util.HashSet;
import java.util.LinkedHashMap;
import java.util.List;
import java.util.Locale;
import java.util.Map;
import java.util.Set;
import java.util.stream.Collectors;
import java.util.stream.Stream;
import org.apache.lucene.store.ByteBuffersDirectory;
import org.apache.lucene.tests.util.LuceneTestCase;
import org.apache.lucene.util.IOUtils;

public class TestSpellChecking extends LuceneTestCase {

  public void testEmpty() throws Exception {
    doTest("empty");
  }

  public void testBase() throws Exception {
    doTest("base");
  }

  public void testBaseUtf() throws Exception {
    doTest("base_utf");
  }

  public void testKeepcase() throws Exception {
    doTest("keepcase");
  }

  public void testAllcaps() throws Exception {
    doTest("allcaps");
  }

  public void testRepSuggestions() throws Exception {
    doTest("rep");

    //noinspection DataFlowIssue
    Path aff = Path.of(getClass().getResource("rep.aff").toURI());
    Dictionary dictionary = TestAllDictionaries.loadDictionary(aff);
    Suggester suggester = new Suggester(dictionary);
    assertEquals(List.of("auto's"), suggester.suggestNoTimeout("autos", () -> {}));
    assertEquals(
        List.of("auto's", "auto"), suggester.proceedPastRep().suggestNoTimeout("autos", () -> {}));
  }

  public void testPhSuggestions() throws Exception {
    doTest("ph");
  }

  public void testPhSuggestions2() throws Exception {
    doTest("ph2");
  }

  public void testForceUCase() throws Exception {
    doTest("forceucase");
  }

  public void testCheckSharpS() throws Exception {
    doTest("checksharps");
  }

  public void testIJ() throws Exception {
    doTest("IJ");
  }

  public void testI53643_numbersWithSeparators() throws Exception {
    doTest("i53643");
  }

  public void testCheckCompoundPattern() throws Exception {
    doTest("checkcompoundpattern");
  }

  public void testCheckCompoundPattern2() throws Exception {
    doTest("checkcompoundpattern2");
  }

  public void testCheckCompoundPattern3() throws Exception {
    doTest("checkcompoundpattern3");
  }

  public void testDotless_i() throws Exception {
    doTest("dotless_i");
  }

  public void testNeedAffixOnAffixes() throws Exception {
    doTest("needaffix5");
  }

  public void testCompoundFlag() throws Exception {
    doTest("compoundflag");
  }

  public void testFlagUtf8() throws Exception {
    doTest("flagutf8");
  }

  public void testCheckCompoundCase() throws Exception {
    doTest("checkcompoundcase");
  }

  public void testCheckCompoundDup() throws Exception {
    doTest("checkcompounddup");
  }

  public void testCheckCompoundTriple() throws Exception {
    doTest("checkcompoundtriple");
  }

  public void testSimplifiedTriple() throws Exception {
    doTest("simplifiedtriple");
  }

  public void testCompoundForbid() throws Exception {
    doTest("compoundforbid");
  }

  public void testBreak() throws Exception {
    doTest("break");
  }

  public void testBreakDefault() throws Exception {
    doTest("breakdefault");
  }

  public void testBreakOff() throws Exception {
    doTest("breakoff");
  }

  public void testCheckCompoundRep() throws Exception {
    doTest("checkcompoundrep");
  }

  public void testDisallowCompoundsWhenDictionaryContainsSeparatedWordPair() throws Exception {
    doTest("wordpair");
  }

  public void testCompoundrule() throws Exception {
    doTest("compoundrule");
  }

  public void testCompoundrule2() throws Exception {
    doTest("compoundrule2");
  }

  public void testCompoundrule3() throws Exception {
    doTest("compoundrule3");
  }

  public void testCompoundrule4() throws Exception {
    doTest("compoundrule4");
  }

  public void testCompoundrule5() throws Exception {
    doTest("compoundrule5");
  }

  public void testCompoundrule6() throws Exception {
    doTest("compoundrule6");
  }

  public void testCompoundrule7() throws Exception {
    doTest("compoundrule7");
  }

  public void testCompoundrule8() throws Exception {
    doTest("compoundrule8");
  }

  public void testDisallowCompoundOnlySuffixesAtTheVeryEnd() throws Exception {
    doTest("onlyincompound2");
  }

  public void testForbiddenWord() throws Exception {
    doTest("forbiddenword");
  }

  public void testForbiddenWord1() throws Exception {
    doTest("opentaal_forbiddenword1");
  }

  public void testForbiddenWord2() throws Exception {
    doTest("opentaal_forbiddenword2");
  }

  public void testGermanCompounding() throws Exception {
    doTest("germancompounding");
  }

  public void testGermanManualCase() throws Exception {
    doTest("germanManualCase");
  }

  public void testApplyOconvToSuggestions() throws Exception {
    doTest("oconv");
  }

  public void testModifyingSuggestions() throws Exception {
    doTest("sug");
  }

  public void testModifyingSuggestions2() throws Exception {
    doTest("sug2");
  }

  public void testGeneratedSuggestions() throws Exception {
    doTest("ngram");
  }

  public void testMaxNGramSugsDefaultIsNotUnlimited() throws Exception {
    doTest("maxNGramSugsDefault");
  }

  public void testMixedCaseSuggestionHeuristics() throws Exception {
    doTest("i58202");
  }

  public void testMapSuggestions() throws Exception {
    doTest("map");
  }

  public void testNoSuggest() throws Exception {
    doTest("nosuggest");
  }

  public void testUseUSKeyboardAsDefaultKeyValue() throws Exception {
    doTest("keyDefault");
  }

  public void testDoNotFailWhenExpandingRootWithLongerStrippingAffix() throws Exception {
    doTest("longStrip");
  }

  protected void doTest(String name) throws Exception {
    //noinspection ConstantConditions
    checkSpellCheckerExpectations(
        Path.of(getClass().getResource(name + ".aff").toURI()).getParent().resolve(name));
  }

  static void checkSpellCheckerExpectations(Path basePath) throws IOException, ParseException {
    checkSpellCheckerExpectations(
        basePath, SortingStrategy.offline(new ByteBuffersDirectory(), "dictionary"));
    checkSpellCheckerExpectations(basePath, SortingStrategy.inMemory());
  }

  private static void checkSpellCheckerExpectations(Path basePath, SortingStrategy strategy)
      throws IOException, ParseException {
    Path affFile = Path.of(basePath + ".aff");
    Path dicFile = Path.of(basePath + ".dic");
    InputStream affixStream = Files.newInputStream(affFile);
    InputStream dictStream = Files.newInputStream(dicFile);

    Hunspell speller;
    Map<String, Suggester> suggesters = new LinkedHashMap<>();
    try {
      Dictionary dictionary = new Dictionary(affixStream, List.of(dictStream), false, strategy);
      speller = new Hunspell(dictionary, TimeoutPolicy.NO_TIMEOUT, () -> {});
      Suggester suggester = new Suggester(dictionary);
      suggesters.put("default", suggester);
      suggesters.put("caching", suggester.withSuggestibleEntryCache());
      if (dictionary.compoundRules == null
          && dictionary.compoundBegin == FLAG_UNSET
          && dictionary.compoundFlag == FLAG_UNSET) {
        for (int n = 2; n <= 4; n++) {
          var checker = NGramFragmentChecker.fromAllSimpleWords(n, dictionary, () -> {});
          suggesters.put("ngram" + n, suggester.withFragmentChecker(checker));
        }
      }
    } finally {
      IOUtils.closeWhileHandlingException(affixStream);
      IOUtils.closeWhileHandlingException(dictStream);
    }

    Path good = Path.of(basePath + ".good");
    if (Files.exists(good)) {
      for (String word : Files.readAllLines(good)) {
        assertTrue("Unexpectedly considered misspelled: " + word, speller.spell(word.trim()));
      }
    }

    Path wrong = Path.of(basePath + ".wrong");
    Path sug = Path.of(basePath + ".sug");
    if (Files.exists(wrong)) {
      List<String> wrongWords = Files.readAllLines(wrong);
      for (String word : wrongWords) {
        assertFalse("Unexpectedly considered correct: " + word, speller.spell(word.trim()));
      }
      if (Files.exists(sug)) {
        String sugLines = Files.readString(sug).trim();
        for (Map.Entry<String, Suggester> e : suggesters.entrySet()) {
          assertEquals("Suggester=" + e.getKey(), sugLines, suggest(e.getValue(), wrongWords));
        }
      }
    } else {
      assertFalse(".sug file without .wrong file!", Files.exists(sug));
    }

    Set<String> everythingGenerated = expandWholeDictionary(dicFile, speller);
    if (everythingGenerated != null && !speller.dictionary.mayNeedInputCleaning()) {
      checkGoodSugWordsAreGenerated(speller, good, sug, everythingGenerated);
    }
  }

  private static String suggest(Suggester suggester, List<String> wrongWords) {
    return wrongWords.stream()
        .map(s -> String.join(", ", suggester.suggestNoTimeout(s, () -> {})))
        .filter(s -> !s.isEmpty())
        .collect(Collectors.joining("\n"));
  }

  private static Set<String> expandWholeDictionary(Path dic, Hunspell speller) throws IOException {
    Set<String> everythingGenerated = new HashSet<>();
    boolean generatedEverything = true;
    try (Stream<String> lines = Files.lines(dic, speller.dictionary.decoder.charset())) {
<<<<<<< HEAD
      for (String line : lines.skip(1).collect(Collectors.toList())) {
=======
      for (String line : lines.skip(1).toList()) {
>>>>>>> 75ae372b
        int len = (int) line.chars().takeWhile(c -> !Character.isWhitespace(c) && c != '/').count();
        String word = line.substring(0, len).trim();
        if (word.isEmpty() || word.contains("\\")) {
          generatedEverything = false;
          continue;
        }

        List<AffixedWord> expanded =
            checkExpansionGeneratesCorrectWords(speller, word, dic.toString());
        expanded.forEach(w -> everythingGenerated.add(w.getWord().toLowerCase(Locale.ROOT)));
      }
    }
    return generatedEverything ? everythingGenerated : null;
  }

  private static void checkGoodSugWordsAreGenerated(
      Hunspell speller, Path good, Path sug, Set<String> everythingGenerated) throws IOException {
    Set<String> goodWords = new HashSet<>();
    if (Files.exists(good)) {
      Files.readAllLines(good).stream().map(String::trim).forEach(goodWords::add);
    }
    if (Files.exists(sug)) {
      Files.readAllLines(sug).stream()
          .flatMap(line -> Stream.of(line.split(", ")))
          .map(String::trim)
          .filter(s -> !s.contains(" "))
          .forEach(goodWords::add);
    }

    goodWords.removeAll(everythingGenerated);
    goodWords.removeIf(s -> !s.equals(s.toLowerCase(Locale.ROOT)));
    goodWords.removeIf(s -> speller.analyzeSimpleWord(s).isEmpty());

    assertTrue("Some *.good/sug words weren't generated: " + goodWords, goodWords.isEmpty());
  }

  static List<AffixedWord> checkExpansionGeneratesCorrectWords(
      Hunspell hunspell, String stem, String baseName) {
    List<AffixedWord> expanded = hunspell.getAllWordForms(stem);
    Set<AffixedWord> misspelled = new HashSet<>();
    for (AffixedWord word : expanded) {
      if (!hunspell.spell(word.getWord()) || hunspell.analyzeSimpleWord(word.getWord()).isEmpty()) {
        misspelled.add(word);
      }
    }
    if (!misspelled.isEmpty()) {
      fail("Misspelled words generated in " + baseName + ": " + misspelled);
    }

    if (expanded.stream().anyMatch(e -> e.getWord().equals(stem))) {
      EntrySuggestion suggestion =
<<<<<<< HEAD
          hunspell.compress(
              expanded.stream().map(AffixedWord::getWord).collect(Collectors.toList()));
=======
          hunspell.compress(expanded.stream().map(AffixedWord::getWord).toList());
>>>>>>> 75ae372b
      if (suggestion != null) {
        String message =
            ("Compression suggests a different stem from the original " + stem)
                + (" in " + baseName + ":" + suggestion);
        assertTrue(
            message,
            suggestion.getEntriesToEdit().stream().anyMatch(e -> e.getStem().equals(stem)));
      }
    }

    return expanded;
  }
}<|MERGE_RESOLUTION|>--- conflicted
+++ resolved
@@ -338,11 +338,7 @@
     Set<String> everythingGenerated = new HashSet<>();
     boolean generatedEverything = true;
     try (Stream<String> lines = Files.lines(dic, speller.dictionary.decoder.charset())) {
-<<<<<<< HEAD
-      for (String line : lines.skip(1).collect(Collectors.toList())) {
-=======
       for (String line : lines.skip(1).toList()) {
->>>>>>> 75ae372b
         int len = (int) line.chars().takeWhile(c -> !Character.isWhitespace(c) && c != '/').count();
         String word = line.substring(0, len).trim();
         if (word.isEmpty() || word.contains("\\")) {
@@ -394,12 +390,7 @@
 
     if (expanded.stream().anyMatch(e -> e.getWord().equals(stem))) {
       EntrySuggestion suggestion =
-<<<<<<< HEAD
-          hunspell.compress(
-              expanded.stream().map(AffixedWord::getWord).collect(Collectors.toList()));
-=======
           hunspell.compress(expanded.stream().map(AffixedWord::getWord).toList());
->>>>>>> 75ae372b
       if (suggestion != null) {
         String message =
             ("Compression suggests a different stem from the original " + stem)
