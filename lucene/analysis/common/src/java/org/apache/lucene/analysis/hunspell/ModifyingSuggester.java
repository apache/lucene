/*
 * Licensed to the Apache Software Foundation (ASF) under one or more
 * contributor license agreements.  See the NOTICE file distributed with
 * this work for additional information regarding copyright ownership.
 * The ASF licenses this file to You under the Apache License, Version 2.0
 * (the "License"); you may not use this file except in compliance with
 * the License.  You may obtain a copy of the License at
 *
 *     http://www.apache.org/licenses/LICENSE-2.0
 *
 * Unless required by applicable law or agreed to in writing, software
 * distributed under the License is distributed on an "AS IS" BASIS,
 * WITHOUT WARRANTIES OR CONDITIONS OF ANY KIND, either express or implied.
 * See the License for the specific language governing permissions and
 * limitations under the License.
 */
package org.apache.lucene.analysis.hunspell;

import java.util.ArrayList;
import java.util.Arrays;
import java.util.HashSet;
import java.util.LinkedHashSet;
import java.util.List;
import java.util.Locale;
import java.util.Set;

/** A class that modifies the given misspelled word in various ways to get correct suggestions */
class ModifyingSuggester {
  private static final int MAX_CHAR_DISTANCE = 4;
  private final LinkedHashSet<Suggestion> result;
  private final String misspelled;
  private final WordCase wordCase;
  private final FragmentChecker fragmentChecker;
<<<<<<< HEAD
=======
  private final boolean proceedPastRep;
>>>>>>> 75ae372b
  private final char[] tryChars;
  private final Hunspell speller;

  ModifyingSuggester(
      Hunspell speller,
      LinkedHashSet<Suggestion> result,
      String misspelled,
      WordCase wordCase,
<<<<<<< HEAD
      FragmentChecker checker) {
=======
      FragmentChecker checker,
      boolean proceedPastRep) {
>>>>>>> 75ae372b
    this.speller = speller;
    tryChars = speller.dictionary.tryChars.toCharArray();
    this.result = result;
    this.misspelled = misspelled;
    this.wordCase = wordCase;
    fragmentChecker = checker;
<<<<<<< HEAD
=======
    this.proceedPastRep = proceedPastRep;
>>>>>>> 75ae372b
  }

  /**
   * @return whether any of the added suggestions are considered "good"
   */
  boolean suggest() {
    String low =
        wordCase != WordCase.LOWER ? speller.dictionary.toLowerCase(misspelled) : misspelled;
    if (wordCase == WordCase.UPPER || wordCase == WordCase.MIXED) {
      trySuggestion(low);
    }

    boolean hasGoodSuggestions = tryVariationsOf(misspelled);

    if (wordCase == WordCase.TITLE) {
      hasGoodSuggestions |= tryVariationsOf(low);
    } else if (wordCase == WordCase.UPPER) {
      hasGoodSuggestions |= tryVariationsOf(low);
      hasGoodSuggestions |= tryVariationsOf(speller.dictionary.toTitleCase(misspelled));
    } else if (wordCase == WordCase.MIXED) {
      int dot = misspelled.indexOf('.');
      if (dot > 0 && dot < misspelled.length() - 1) {
        String afterDot = misspelled.substring(dot + 1);
        if (WordCase.caseOf(afterDot) == WordCase.TITLE) {
          result.add(createSuggestion(misspelled.substring(0, dot + 1) + " " + afterDot));
        }
      }

      char first = misspelled.charAt(0);
      boolean capitalized = Character.isUpperCase(first);
      if (capitalized) {
        hasGoodSuggestions |=
            tryVariationsOf(speller.dictionary.caseFold(first) + misspelled.substring(1));
      }

      hasGoodSuggestions |= tryVariationsOf(low);

      if (capitalized) {
        hasGoodSuggestions |= tryVariationsOf(speller.dictionary.toTitleCase(low));
      }

      List<Suggestion> reordered = new ArrayList<>();
      for (Suggestion candidate : result) {
        Suggestion changed = capitalizeAfterSpace(candidate.raw);
        if (changed == null) {
          reordered.add(candidate);
        } else {
          reordered.add(0, changed);
        }
      }

      result.clear();
      result.addAll(reordered);
    }
    return hasGoodSuggestions;
  }

  private Suggestion createSuggestion(String candidate) {
    return new Suggestion(candidate, misspelled, wordCase, speller);
  }

  // aNew -> "a New" (instead of "a new")
  private Suggestion capitalizeAfterSpace(String candidate) {
    int space = candidate.indexOf(' ');
    int tail = candidate.length() - space - 1;
    if (space > 0
        && !misspelled.regionMatches(misspelled.length() - tail, candidate, space + 1, tail)) {
      return createSuggestion(
          candidate.substring(0, space + 1)
              + Character.toUpperCase(candidate.charAt(space + 1))
              + candidate.substring(space + 2));
    }
    return null;
  }

  private boolean tryVariationsOf(String word) {
    boolean hasGoodSuggestions = trySuggestion(word.toUpperCase(Locale.ROOT));

    GradedSuggestions repResult = tryRep(word);
<<<<<<< HEAD
    if (repResult == GradedSuggestions.Best) return true;

    hasGoodSuggestions |= repResult == GradedSuggestions.Normal;
=======
    if (repResult == GradedSuggestions.Best && !proceedPastRep) return true;

    hasGoodSuggestions |= repResult != GradedSuggestions.None;
>>>>>>> 75ae372b

    if (!speller.dictionary.mapTable.isEmpty()) {
      enumerateMapReplacements(word, "", 0);
    }

    trySwappingChars(word);
    tryLongSwap(word);
    tryNeighborKeys(word);
    tryRemovingChar(word);
    tryAddingChar(word);
    tryMovingChar(word);
    tryReplacingChar(word);
    tryTwoDuplicateChars(word);

    List<Suggestion> goodSplit = checkDictionaryForSplitSuggestions(word);
    if (!goodSplit.isEmpty()) {
      List<Suggestion> copy = new ArrayList<>(result);
      result.clear();
      result.addAll(goodSplit);
      if (hasGoodSuggestions) {
        result.addAll(copy);
      }
      hasGoodSuggestions = true;
    }

    if (!hasGoodSuggestions && speller.dictionary.enableSplitSuggestions) {
      trySplitting(word);
    }
    return hasGoodSuggestions;
  }

  private enum GradedSuggestions {
    None,
    Normal,
    Best
  }

  private GradedSuggestions tryRep(String word) {
    boolean hasBest = false;
    int before = result.size();
    for (RepEntry entry : speller.dictionary.repTable) {
      for (String candidate : entry.substitute(word)) {
        candidate = candidate.trim();
        if (trySuggestion(candidate)) {
          hasBest = true;
          continue;
        }

        if (candidate.contains(" ")
            && Arrays.stream(candidate.split(" ")).allMatch(this::checkSimpleWord)) {
          result.add(createSuggestion(candidate));
        }
      }
    }
    if (hasBest) return GradedSuggestions.Best;
    return result.size() > before ? GradedSuggestions.Normal : GradedSuggestions.None;
  }

  private void enumerateMapReplacements(String word, String accumulated, int offset) {
    if (offset == word.length()) {
      trySuggestion(accumulated);
      return;
    }

    int length = accumulated.length();

    for (List<String> entries : speller.dictionary.mapTable) {
      for (String entry : entries) {
        if (word.regionMatches(offset, entry, 0, entry.length())) {
          for (String replacement : entries) {
            if (!entry.equals(replacement)) {
              String next = accumulated + replacement;
              int end = length + replacement.length();
              if (!fragmentChecker.hasImpossibleFragmentAround(next, length, end)) {
                enumerateMapReplacements(word, next, offset + entry.length());
              }
            }
          }
        }
      }
    }

    String next = accumulated + word.charAt(offset);
    if (!fragmentChecker.hasImpossibleFragmentAround(next, length, length + 1)) {
      enumerateMapReplacements(word, next, offset + 1);
    }
  }

  private boolean checkSimpleWord(String part) {
    return Boolean.TRUE.equals(speller.checkSimpleWord(part.toCharArray(), part.length(), null));
  }

  private void trySwappingChars(String word) {
    int length = word.length();
    for (int i = 0; i < length - 1; i++) {
      char c1 = word.charAt(i);
      char c2 = word.charAt(i + 1);
      trySuggestion(word.substring(0, i) + c2 + c1 + word.substring(i + 2));
    }

    if (length == 4 || length == 5) {
      tryDoubleSwapForShortWords(word, length);
    }
  }

  // ahev -> have, owudl -> would
  private void tryDoubleSwapForShortWords(String word, int length) {
    char[] candidate = word.toCharArray();
    candidate[0] = word.charAt(1);
    candidate[1] = word.charAt(0);
    candidate[length - 1] = word.charAt(length - 2);
    candidate[length - 2] = word.charAt(length - 1);
    trySuggestion(new String(candidate));

    if (candidate.length == 5) {
      candidate[0] = word.charAt(0);
      candidate[1] = word.charAt(2);
      candidate[2] = word.charAt(1);
      trySuggestion(new String(candidate));
    }
  }

  private void tryNeighborKeys(String word) {
    for (int i = 0; i < word.length(); i++) {
      char c = word.charAt(i);
      char up = Character.toUpperCase(c);
      if (up != c) {
        trySuggestion(word.substring(0, i) + up + word.substring(i + 1));
      }

      // check neighbor characters in keyboard string
      for (String group : speller.dictionary.neighborKeyGroups) {
        if (group.indexOf(c) >= 0) {
          for (int j = 0; j < group.length(); j++) {
            if (group.charAt(j) != c) {
              tryModifiedSuggestions(
                  i, word.substring(0, i) + group.charAt(j) + word.substring(i + 1));
            }
          }
        }
      }
    }
  }

  private void tryModifiedSuggestions(int modOffset, String candidate) {
    if (!fragmentChecker.hasImpossibleFragmentAround(candidate, modOffset, modOffset + 1)) {
      trySuggestion(candidate);
    }
  }

  private void tryLongSwap(String word) {
    for (int i = 0; i < word.length(); i++) {
      for (int j = i + 2; j < word.length() && j <= i + MAX_CHAR_DISTANCE; j++) {
        char c1 = word.charAt(i);
        char c2 = word.charAt(j);
        String prefix = word.substring(0, i);
        String suffix = word.substring(j + 1);
        trySuggestion(prefix + c2 + word.substring(i + 1, j) + c1 + suffix);
      }
    }
  }

  private void tryRemovingChar(String word) {
    if (word.length() == 1) return;

    for (int i = 0; i < word.length(); i++) {
      trySuggestion(word.substring(0, i) + word.substring(i + 1));
    }
  }

  private void tryAddingChar(String word) {
    for (int i = 0; i <= word.length(); i++) {
      String prefix = word.substring(0, i);
      String suffix = word.substring(i);
      for (char toInsert : tryChars) {
        tryModifiedSuggestions(prefix.length(), prefix + toInsert + suffix);
      }
    }
  }

  private void tryMovingChar(String word) {
    for (int i = 0; i < word.length(); i++) {
      String prefix = word.substring(0, i);
      for (int j = i + 2; j < word.length() && j <= i + MAX_CHAR_DISTANCE; j++) {
        trySuggestion(prefix + word.substring(i + 1, j) + word.charAt(i) + word.substring(j));
        trySuggestion(prefix + word.charAt(j) + word.substring(i, j) + word.substring(j + 1));
      }
      if (i < word.length() - 1) {
        trySuggestion(prefix + word.substring(i + 1) + word.charAt(i));
      }
    }
  }

  private void tryReplacingChar(String word) {
    for (int i = 0; i < word.length(); i++) {
      String prefix = word.substring(0, i);
      String suffix = word.substring(i + 1);
      for (char toInsert : tryChars) {
        if (toInsert != word.charAt(i)) {
          tryModifiedSuggestions(prefix.length(), prefix + toInsert + suffix);
        }
      }
    }
  }

  // perhaps we doubled two characters
  // (for example vacation -> vacacation)
  private void tryTwoDuplicateChars(String word) {
    int dupLen = 0;
    for (int i = 2; i < word.length(); i++) {
      if (word.charAt(i) == word.charAt(i - 2)) {
        dupLen++;
        if (dupLen == 3 || dupLen == 2 && i >= 4) {
          trySuggestion(word.substring(0, i - 1) + word.substring(i + 1));
          dupLen = 0;
        }
      } else {
        dupLen = 0;
      }
    }
  }

  private List<Suggestion> checkDictionaryForSplitSuggestions(String word) {
    List<Suggestion> result = new ArrayList<>();
    for (int i = 1; i < word.length() - 1; i++) {
      String w1 = word.substring(0, i);
      String w2 = word.substring(i);
      String spaced = w1 + " " + w2;
      if (speller.checkWord(spaced)) {
        result.add(createSuggestion(spaced));
      }
      if (shouldSplitByDash()) {
        String dashed = w1 + "-" + w2;
        if (speller.checkWord(dashed)) {
          result.add(createSuggestion(dashed));
        }
      }
    }
    return result;
  }

  private void trySplitting(String word) {
    for (int i = 1; i < word.length(); i++) {
      String w1 = word.substring(0, i);
      String w2 = word.substring(i);
      if (checkSimpleWord(w1) && checkSimpleWord(w2)) {
        result.add(createSuggestion(w1 + " " + w2));
        if (w1.length() > 1 && w2.length() > 1 && shouldSplitByDash()) {
          result.add(createSuggestion(w1 + "-" + w2));
        }
      }
    }
  }

  private boolean shouldSplitByDash() {
    return speller.dictionary.tryChars.contains("-") || speller.dictionary.tryChars.contains("a");
  }

  private final Set<String> tried = new HashSet<>();

  private boolean trySuggestion(String candidate) {
    return tried.add(candidate)
        && speller.checkWord(candidate)
        && result.add(createSuggestion(candidate));
  }
}<|MERGE_RESOLUTION|>--- conflicted
+++ resolved
@@ -31,10 +31,7 @@
   private final String misspelled;
   private final WordCase wordCase;
   private final FragmentChecker fragmentChecker;
-<<<<<<< HEAD
-=======
   private final boolean proceedPastRep;
->>>>>>> 75ae372b
   private final char[] tryChars;
   private final Hunspell speller;
 
@@ -43,22 +40,15 @@
       LinkedHashSet<Suggestion> result,
       String misspelled,
       WordCase wordCase,
-<<<<<<< HEAD
-      FragmentChecker checker) {
-=======
       FragmentChecker checker,
       boolean proceedPastRep) {
->>>>>>> 75ae372b
     this.speller = speller;
     tryChars = speller.dictionary.tryChars.toCharArray();
     this.result = result;
     this.misspelled = misspelled;
     this.wordCase = wordCase;
     fragmentChecker = checker;
-<<<<<<< HEAD
-=======
     this.proceedPastRep = proceedPastRep;
->>>>>>> 75ae372b
   }
 
   /**
@@ -138,15 +128,9 @@
     boolean hasGoodSuggestions = trySuggestion(word.toUpperCase(Locale.ROOT));
 
     GradedSuggestions repResult = tryRep(word);
-<<<<<<< HEAD
-    if (repResult == GradedSuggestions.Best) return true;
-
-    hasGoodSuggestions |= repResult == GradedSuggestions.Normal;
-=======
     if (repResult == GradedSuggestions.Best && !proceedPastRep) return true;
 
     hasGoodSuggestions |= repResult != GradedSuggestions.None;
->>>>>>> 75ae372b
 
     if (!speller.dictionary.mapTable.isEmpty()) {
       enumerateMapReplacements(word, "", 0);
