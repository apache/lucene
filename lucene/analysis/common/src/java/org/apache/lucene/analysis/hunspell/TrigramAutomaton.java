--- conflicted
+++ resolved
@@ -78,11 +78,7 @@
     return state;
   }
 
-<<<<<<< HEAD
-  int ngramScore(CharsRef s2) {
-=======
   int ngramScore(CharSequence s2) {
->>>>>>> 75ae372b
     countedSubstrings.clear();
 
     int score = 0;
@@ -90,15 +86,9 @@
     // states of running the automaton on substrings [i-1, i) and [i-2, i)
     int state1 = -1, state2 = -1;
 
-<<<<<<< HEAD
-    int limit = s2.length + s2.offset;
-    for (int i = s2.offset; i < limit; i++) {
-      char c = transformChar(s2.chars[i]);
-=======
     int limit = s2.length();
     for (int i = 0; i < limit; i++) {
       char c = s2.charAt(i);
->>>>>>> 75ae372b
       if (c < minChar || c > maxChar) {
         state1 = state2 = -1;
         continue;
