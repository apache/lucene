--- conflicted
+++ resolved
@@ -75,18 +75,10 @@
     static {
       try {
         DEFAULT_STOP_SET =
-<<<<<<< HEAD
-            WordlistLoader.getWordSet(
-                IOUtils.requireResourceNonNull(
-                    IrishAnalyzer.class.getResourceAsStream(DEFAULT_STOPWORD_FILE),
-                    DEFAULT_STOPWORD_FILE),
-                "#");
-=======
             WordlistLoader.getSnowballWordSet(
                 IOUtils.requireResourceNonNull(
                     SnowballFilter.class.getResourceAsStream(DEFAULT_STOPWORD_FILE),
                     DEFAULT_STOPWORD_FILE));
->>>>>>> 75ae372b
       } catch (IOException ex) {
         // default set should always be present as it is part of the
         // distribution (JAR)
