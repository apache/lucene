/*
 * Licensed to the Apache Software Foundation (ASF) under one or more
 * contributor license agreements.  See the NOTICE file distributed with
 * this work for additional information regarding copyright ownership.
 * The ASF licenses this file to You under the Apache License, Version 2.0
 * (the "License"); you may not use this file except in compliance with
 * the License.  You may obtain a copy of the License at
 *
 *     http://www.apache.org/licenses/LICENSE-2.0
 *
 * Unless required by applicable law or agreed to in writing, software
 * distributed under the License is distributed on an "AS IS" BASIS,
 * WITHOUT WARRANTIES OR CONDITIONS OF ANY KIND, either express or implied.
 * See the License for the specific language governing permissions and
 * limitations under the License.
 */

package org.apache.lucene.analysis.es;

/**
 * Minimal plural stemmer for Spanish.
 *
 * <p>This stemmer implements the "plurals" stemmer for spanish lanugage.
 *
 * @deprecated Use {@link SpanishPluralStemmer} instead.
 */
@Deprecated
<<<<<<< HEAD
public class SpanishMinimalStemmer {
=======
class SpanishMinimalStemmer {
>>>>>>> 75ae372b

  int stem(char[] s, int len) {
    if (len < 4 || s[len - 1] != 's') return len;

    for (int i = 0; i < len; i++)
      switch (s[i]) {
        case 'à':
        case 'á':
        case 'â':
        case 'ä':
          s[i] = 'a';
          break;
        case 'ò':
        case 'ó':
        case 'ô':
        case 'ö':
          s[i] = 'o';
          break;
        case 'è':
        case 'é':
        case 'ê':
        case 'ë':
          s[i] = 'e';
          break;
        case 'ù':
        case 'ú':
        case 'û':
        case 'ü':
          s[i] = 'u';
          break;
        case 'ì':
        case 'í':
        case 'î':
        case 'ï':
          s[i] = 'i';
          break;
        case 'ñ':
          s[i] = 'n';
          break;
      }

    switch (s[len - 1]) {
      case 's':
        if (s[len - 2] == 'a' || s[len - 2] == 'o') {
          return len - 1;
        }
        if (s[len - 2] == 'e') {
          if (s[len - 3] == 's' && s[len - 4] == 'e') {
            return len - 2;
          }
          if (s[len - 3] == 'c') {
            s[len - 3] = 'z';
            return len - 2;
          } else {
            return len - 2;
          }
        } else {
          return len - 1;
        }
    }

    return len;
  }
}<|MERGE_RESOLUTION|>--- conflicted
+++ resolved
@@ -25,11 +25,7 @@
  * @deprecated Use {@link SpanishPluralStemmer} instead.
  */
 @Deprecated
-<<<<<<< HEAD
-public class SpanishMinimalStemmer {
-=======
 class SpanishMinimalStemmer {
->>>>>>> 75ae372b
 
   int stem(char[] s, int len) {
     if (len < 4 || s[len - 1] != 's') return len;
