/*
 * Licensed to the Apache Software Foundation (ASF) under one or more
 * contributor license agreements.  See the NOTICE file distributed with
 * this work for additional information regarding copyright ownership.
 * The ASF licenses this file to You under the Apache License, Version 2.0
 * (the "License"); you may not use this file except in compliance with
 * the License.  You may obtain a copy of the License at
 *
 *     http://www.apache.org/licenses/LICENSE-2.0
 *
 * Unless required by applicable law or agreed to in writing, software
 * distributed under the License is distributed on an "AS IS" BASIS,
 * WITHOUT WARRANTIES OR CONDITIONS OF ANY KIND, either express or implied.
 * See the License for the specific language governing permissions and
 * limitations under the License.
 */

apply plugin: 'java-library'

description = 'Analysis integration with ICU (International Components for Unicode)'

dependencies {
  moduleApi project(':lucene:core')
  moduleApi project(':lucene:analysis:common')

<<<<<<< HEAD
  moduleApi 'com.ibm.icu:icu4j'
=======
  moduleApi deps.icu4j
>>>>>>> 75ae372b

  moduleTestImplementation project(':lucene:test-framework')
}<|MERGE_RESOLUTION|>--- conflicted
+++ resolved
@@ -23,11 +23,7 @@
   moduleApi project(':lucene:core')
   moduleApi project(':lucene:analysis:common')
 
-<<<<<<< HEAD
-  moduleApi 'com.ibm.icu:icu4j'
-=======
   moduleApi deps.icu4j
->>>>>>> 75ae372b
 
   moduleTestImplementation project(':lucene:test-framework')
 }