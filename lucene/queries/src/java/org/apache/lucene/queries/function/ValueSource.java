--- conflicted
+++ resolved
@@ -91,14 +91,6 @@
 
     public ScorableView(DoubleValues scores) {
       this.scores = scores == null ? DoubleValues.EMPTY : scores;
-<<<<<<< HEAD
-    }
-
-    @Override
-    public int docID() {
-      return docId;
-=======
->>>>>>> 75ae372b
     }
 
     @Override
