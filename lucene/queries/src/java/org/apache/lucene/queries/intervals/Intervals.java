/*
 * Licensed to the Apache Software Foundation (ASF) under one or more
 * contributor license agreements.  See the NOTICE file distributed with
 * this work for additional information regarding copyright ownership.
 * The ASF licenses this file to You under the Apache License, Version 2.0
 * (the "License"); you may not use this file except in compliance with
 * the License.  You may obtain a copy of the License at
 *
 *     http://www.apache.org/licenses/LICENSE-2.0
 *
 * Unless required by applicable law or agreed to in writing, software
 * distributed under the License is distributed on an "AS IS" BASIS,
 * WITHOUT WARRANTIES OR CONDITIONS OF ANY KIND, either express or implied.
 * See the License for the specific language governing permissions and
 * limitations under the License.
 */

package org.apache.lucene.queries.intervals;

import java.io.IOException;
import java.util.Arrays;
import java.util.List;
import java.util.function.Predicate;
import org.apache.lucene.analysis.Analyzer;
import org.apache.lucene.analysis.CachingTokenFilter;
import org.apache.lucene.analysis.TokenStream;
import org.apache.lucene.index.Term;
import org.apache.lucene.search.FuzzyQuery;
import org.apache.lucene.search.PrefixQuery;
import org.apache.lucene.search.RegexpQuery;
import org.apache.lucene.search.TermRangeQuery;
import org.apache.lucene.search.WildcardQuery;
import org.apache.lucene.util.BytesRef;
import org.apache.lucene.util.automaton.Automaton;
import org.apache.lucene.util.automaton.CompiledAutomaton;
import org.apache.lucene.util.automaton.LevenshteinAutomata;
import org.apache.lucene.util.automaton.Operations;
<<<<<<< HEAD
=======
import org.apache.lucene.util.automaton.RegExp;
>>>>>>> 75ae372b

/**
 * Factory functions for creating {@link IntervalsSource interval sources}.
 *
 * <p>These sources implement minimum-interval algorithms taken from the paper <a
 * href="https://vigna.di.unimi.it/ftp/papers/EfficientLazy.pdf">Efficient Optimally Lazy Algorithms
 * for Minimal-Interval Semantics</a>
 *
 * <p><em>Note:</em> by default, sources that are sensitive to internal gaps (e.g. {@code PHRASE}
 * and {@code MAXGAPS}) will rewrite their sub-sources so that disjunctions of different lengths are
 * pulled up to the top of the interval tree. For example, {@code PHRASE(or(PHRASE("a", "b", "c"),
 * "b"), "c")} will automatically rewrite itself to {@code OR(PHRASE("a", "b", "c", "c"),
 * PHRASE("b", "c"))} to ensure that documents containing {@code "b c"} are matched. This can lead
 * to less efficient queries, as more terms need to be loaded (for example, the {@code "c"} iterator
 * above is loaded twice), so if you care more about speed than about accuracy you can use the
 * {@link #or(boolean, IntervalsSource...)} factory method to prevent rewriting.
 */
public final class Intervals {
  /**
   * The default number of expansions in:
   *
   * <ul>
   *   <li>{@link #multiterm(CompiledAutomaton, String)}
   * </ul>
   */
  public static final int DEFAULT_MAX_EXPANSIONS = 128;

  private Intervals() {}

  /** Return an {@link IntervalsSource} exposing intervals for a term */
  public static IntervalsSource term(BytesRef term) {
    return new TermIntervalsSource(term);
  }

  /** Return an {@link IntervalsSource} exposing intervals for a term */
  public static IntervalsSource term(String term) {
    return new TermIntervalsSource(new BytesRef(term));
  }

  /**
   * Return an {@link IntervalsSource} exposing intervals for a term, filtered by the value of the
   * term's payload at each position
   */
  public static IntervalsSource term(String term, Predicate<BytesRef> payloadFilter) {
    return term(new BytesRef(term), payloadFilter);
  }

  /**
   * Return an {@link IntervalsSource} exposing intervals for a term, filtered by the value of the
   * term's payload at each position
   */
  public static IntervalsSource term(BytesRef term, Predicate<BytesRef> payloadFilter) {
    return new PayloadFilteredTermIntervalsSource(term, payloadFilter);
  }

  /**
   * Return an {@link IntervalsSource} exposing intervals for a phrase consisting of a list of terms
   */
  public static IntervalsSource phrase(String... terms) {
    if (terms.length == 1) {
      return Intervals.term(terms[0]);
    }
    IntervalsSource[] sources = new IntervalsSource[terms.length];
    int i = 0;
    for (String term : terms) {
      sources[i] = term(term);
      i++;
    }
    return phrase(sources);
  }

  /**
   * Return an {@link IntervalsSource} exposing intervals for a phrase consisting of a list of
   * {@link IntervalsSource interval sources}
   */
  public static IntervalsSource phrase(IntervalsSource... subSources) {
    return BlockIntervalsSource.build(Arrays.asList(subSources));
  }

  /**
   * Return an {@link IntervalsSource} over the disjunction of a set of sub-sources
   *
   * <p>Automatically rewrites if wrapped by an interval source that is sensitive to internal gaps
   */
  public static IntervalsSource or(IntervalsSource... subSources) {
    return or(true, Arrays.asList(subSources));
  }

  /**
   * Return an {@link IntervalsSource} over the disjunction of a set of sub-sources
   *
   * @param rewrite if {@code false}, do not rewrite intervals that are sensitive to internal gaps;
   *     this may run more efficiently, but can miss valid hits due to minimization
   * @param subSources the sources to combine
   */
  public static IntervalsSource or(boolean rewrite, IntervalsSource... subSources) {
    return or(rewrite, Arrays.asList(subSources));
  }

  /** Return an {@link IntervalsSource} over the disjunction of a set of sub-sources */
  public static IntervalsSource or(List<IntervalsSource> subSources) {
    return or(true, subSources);
  }

  /**
   * Return an {@link IntervalsSource} over the disjunction of a set of sub-sources
   *
   * @param rewrite if {@code false}, do not rewrite intervals that are sensitive to internal gaps;
   *     this may run more efficiently, but can miss valid hits due to minimization
   * @param subSources the sources to combine
   */
  public static IntervalsSource or(boolean rewrite, List<IntervalsSource> subSources) {
    return DisjunctionIntervalsSource.create(subSources, rewrite);
  }

  /**
   * Return an {@link IntervalsSource} over the disjunction of all terms that begin with a prefix
   *
   * @throws IllegalStateException if the prefix expands to more than {@link
   *     #DEFAULT_MAX_EXPANSIONS} terms
   */
  public static IntervalsSource prefix(BytesRef prefix) {
    return prefix(prefix, DEFAULT_MAX_EXPANSIONS);
  }

  /**
   * Expert: Return an {@link IntervalsSource} over the disjunction of all terms that begin with a
   * prefix
   *
   * <p>WARNING: Setting {@code maxExpansions} to higher than the default value of {@link
   * #DEFAULT_MAX_EXPANSIONS} can be both slow and memory-intensive
   *
   * @param prefix the prefix to expand
   * @param maxExpansions the maximum number of terms to expand to
   * @throws IllegalStateException if the prefix expands to more than {@code maxExpansions} terms
   */
  public static IntervalsSource prefix(BytesRef prefix, int maxExpansions) {
    CompiledAutomaton ca =
<<<<<<< HEAD
        new CompiledAutomaton(
            PrefixQuery.toAutomaton(prefix),
            null,
            true,
            Operations.DEFAULT_DETERMINIZE_WORK_LIMIT,
            true);
=======
        new CompiledAutomaton(PrefixQuery.toAutomaton(prefix), false, true, true);
>>>>>>> 75ae372b
    return new MultiTermIntervalsSource(ca, maxExpansions, prefix.utf8ToString() + "*");
  }

  /**
   * Return an {@link IntervalsSource} over the disjunction of all terms that match a wildcard glob
   *
   * @throws IllegalStateException if the wildcard glob expands to more than {@link
   *     #DEFAULT_MAX_EXPANSIONS} terms
   * @see WildcardQuery for glob format
   */
  public static IntervalsSource wildcard(BytesRef wildcard) {
    return wildcard(wildcard, DEFAULT_MAX_EXPANSIONS);
  }

  /**
   * Expert: Return an {@link IntervalsSource} over the disjunction of all terms that match a
   * wildcard glob
   *
   * <p>WARNING: Setting {@code maxExpansions} to higher than the default value of {@link
   * #DEFAULT_MAX_EXPANSIONS} can be both slow and memory-intensive
   *
   * @param wildcard the glob to expand
   * @param maxExpansions the maximum number of terms to expand to
   * @throws IllegalStateException if the wildcard glob expands to more than {@code maxExpansions}
   *     terms
   * @see WildcardQuery for glob format
   */
  public static IntervalsSource wildcard(BytesRef wildcard, int maxExpansions) {
    CompiledAutomaton ca =
        new CompiledAutomaton(
            WildcardQuery.toAutomaton(
                new Term("", wildcard), Operations.DEFAULT_DETERMINIZE_WORK_LIMIT));
    return new MultiTermIntervalsSource(ca, maxExpansions, wildcard.utf8ToString());
  }

  /**
<<<<<<< HEAD
=======
   * Return an {@link IntervalsSource} over the disjunction of all terms that match a regular
   * expression
   *
   * @param regexp regular expression
   * @throws IllegalStateException if the regex expands to more than {@link #DEFAULT_MAX_EXPANSIONS}
   *     terms
   * @see RegexpQuery for regexp format
   */
  public static IntervalsSource regexp(BytesRef regexp) {
    return regexp(regexp, DEFAULT_MAX_EXPANSIONS);
  }

  /**
   * Expert: Return an {@link IntervalsSource} over the disjunction of all terms that match a
   * regular expression
   *
   * <p>WARNING: Setting {@code maxExpansions} to higher than the default value of {@link
   * #DEFAULT_MAX_EXPANSIONS} can be both slow and memory-intensive
   *
   * @param regexp regular expression
   * @param maxExpansions the maximum number of terms to expand to
   * @throws IllegalStateException if the regex expands to more than {@link #DEFAULT_MAX_EXPANSIONS}
   *     terms
   * @see RegexpQuery for regexp format
   */
  public static IntervalsSource regexp(BytesRef regexp, int maxExpansions) {
    Automaton automaton = new RegExp(new Term("", regexp).text()).toAutomaton();
    automaton = Operations.determinize(automaton, Operations.DEFAULT_DETERMINIZE_WORK_LIMIT);
    CompiledAutomaton ca = new CompiledAutomaton(automaton, false, true, false);
    return new MultiTermIntervalsSource(ca, maxExpansions, regexp.utf8ToString());
  }

  /**
   * Return an {@link IntervalsSource} over the disjunction of all terms that fall within the given
   * range
   *
   * @param lowerTerm The term text at the lower end of the range; can be {@code null} to indicate
   *     an open-ended range at this end
   * @param upperTerm The term text at the upper end of the range; can be {@code null} to indicate
   *     an open-ended range at this end
   * @param includeLower If true, the <code>lowerTerm</code> is included in the range
   * @param includeUpper If true, the <code>upperTerm</code> is included in the range
   * @throws IllegalStateException if the range expands to more than {@link #DEFAULT_MAX_EXPANSIONS}
   *     terms
   */
  public static IntervalsSource range(
      BytesRef lowerTerm, BytesRef upperTerm, boolean includeLower, boolean includeUpper) {
    return range(lowerTerm, upperTerm, includeLower, includeUpper, DEFAULT_MAX_EXPANSIONS);
  }

  /**
   * Expert: Return an {@link IntervalsSource} over the disjunction of all terms that fall within
   * the given range
   *
   * <p>WARNING: Setting {@code maxExpansions} to higher than the default value of {@link
   * #DEFAULT_MAX_EXPANSIONS} can be both slow and memory-intensive
   *
   * @param lowerTerm The term text at the lower end of the range; can be {@code null} to indicate
   *     an open-ended range at this end
   * @param upperTerm The term text at the upper end of the range; can be {@code null} to indicate
   *     an open-ended range at this end
   * @param includeLower If true, the <code>lowerTerm</code> is included in the range
   * @param includeUpper If true, the <code>upperTerm</code> is included in the range
   * @param maxExpansions the maximum number of terms to expand to
   * @throws IllegalStateException if the wildcard glob expands to more than {@code maxExpansions}
   *     terms
   */
  public static IntervalsSource range(
      BytesRef lowerTerm,
      BytesRef upperTerm,
      boolean includeLower,
      boolean includeUpper,
      int maxExpansions) {
    Automaton automaton =
        TermRangeQuery.toAutomaton(lowerTerm, upperTerm, includeLower, includeUpper);
    CompiledAutomaton ca = new CompiledAutomaton(automaton, false, true, true);

    StringBuilder buffer = new StringBuilder();
    buffer.append("{");
    buffer.append(lowerTerm == null ? "* " : lowerTerm.utf8ToString());
    buffer.append(",");
    buffer.append(upperTerm == null ? "*" : upperTerm.utf8ToString());
    buffer.append("}");
    return new MultiTermIntervalsSource(ca, maxExpansions, buffer.toString());
  }

  /**
>>>>>>> 75ae372b
   * A fuzzy term {@link IntervalsSource} matches the disjunction of intervals of terms that are
   * within the specified {@code maxEdits} from the provided term.
   *
   * @see #fuzzyTerm(String, int, int, boolean, int)
   * @param term the term to search for
   * @param maxEdits must be {@code >= 0} and {@code <=} {@link
   *     LevenshteinAutomata#MAXIMUM_SUPPORTED_DISTANCE}, use {@link FuzzyQuery#defaultMaxEdits} for
   *     the default, if needed.
   */
  public static IntervalsSource fuzzyTerm(String term, int maxEdits) {
    return fuzzyTerm(
        term,
        maxEdits,
        FuzzyQuery.defaultPrefixLength,
        FuzzyQuery.defaultTranspositions,
        DEFAULT_MAX_EXPANSIONS);
  }

  /**
   * A fuzzy term {@link IntervalsSource} matches the disjunction of intervals of terms that are
   * within the specified {@code maxEdits} from the provided term.
   *
   * <p>The implementation is delegated to a {@link #multiterm(CompiledAutomaton, int, String)}
   * interval source, with an automaton sourced from {@link org.apache.lucene.search.FuzzyQuery}.
   *
   * @param term the term to search for
   * @param maxEdits must be {@code >= 0} and {@code <=} {@link
   *     LevenshteinAutomata#MAXIMUM_SUPPORTED_DISTANCE}, use {@link FuzzyQuery#defaultMaxEdits} for
   *     the default, if needed.
   * @param prefixLength length of common (non-fuzzy) prefix
   * @param maxExpansions the maximum number of terms to match. Setting {@code maxExpansions} to
   *     higher than the default value of {@link #DEFAULT_MAX_EXPANSIONS} can be both slow and
   *     memory-intensive
   * @param transpositions true if transpositions should be treated as a primitive edit operation.
   *     If this is false, comparisons will implement the classic Levenshtein algorithm.
   */
  public static IntervalsSource fuzzyTerm(
      String term, int maxEdits, int prefixLength, boolean transpositions, int maxExpansions) {
    return Intervals.multiterm(
        FuzzyQuery.getFuzzyAutomaton(term, maxEdits, prefixLength, transpositions),
        maxExpansions,
        term + "~" + maxEdits);
  }

  /**
   * Expert: Return an {@link IntervalsSource} over the disjunction of all terms that are accepted
   * by the given automaton
   *
   * @param ca an automaton accepting matching terms
   * @param pattern string representation of the given automaton, mostly used in exception messages
   * @throws IllegalStateException if the automaton accepts more than {@link
   *     #DEFAULT_MAX_EXPANSIONS} terms
   */
  public static IntervalsSource multiterm(CompiledAutomaton ca, String pattern) {
    return multiterm(ca, DEFAULT_MAX_EXPANSIONS, pattern);
  }

  /**
   * Expert: Return an {@link IntervalsSource} over the disjunction of all terms that are accepted
   * by the given automaton
   *
   * <p>WARNING: Setting {@code maxExpansions} to higher than the default value of {@link
   * #DEFAULT_MAX_EXPANSIONS} can be both slow and memory-intensive
   *
   * @param ca an automaton accepting matching terms
   * @param maxExpansions the maximum number of terms to expand to
   * @param pattern string representation of the given automaton, mostly used in exception messages
   * @throws IllegalStateException if the automaton accepts more than {@code maxExpansions} terms
   */
  public static IntervalsSource multiterm(CompiledAutomaton ca, int maxExpansions, String pattern) {
    return new MultiTermIntervalsSource(ca, maxExpansions, pattern);
  }

  /**
   * Create an {@link IntervalsSource} that filters a sub-source by the width of its intervals
   *
   * @param width the maximum width of intervals in the sub-source to filter
   * @param subSource the sub-source to filter
   */
  public static IntervalsSource maxwidth(int width, IntervalsSource subSource) {
    return FilteredIntervalsSource.maxWidth(subSource, width);
  }

  /**
   * Create an {@link IntervalsSource} that filters a sub-source by its gaps
   *
   * @param gaps the maximum number of gaps in the sub-source to filter
   * @param subSource the sub-source to filter
   */
  public static IntervalsSource maxgaps(int gaps, IntervalsSource subSource) {
    return FilteredIntervalsSource.maxGaps(subSource, gaps);
  }

  /**
   * Create an {@link IntervalsSource} that wraps another source, extending its intervals by a
   * number of positions before and after.
   *
   * <p>This can be useful for adding defined gaps in a block query; for example, to find 'a b [2
   * arbitrary terms] c', you can call:
   *
   * <pre>
   *   Intervals.phrase(Intervals.term("a"), Intervals.extend(Intervals.term("b"), 0, 2), Intervals.term("c"));
   * </pre>
   *
   * Note that calling {@link IntervalIterator#gaps()} on iterators returned by this source
   * delegates directly to the wrapped iterator, and does not include the extensions.
   *
   * @param source the source to extend
   * @param before how many positions to extend before the delegated interval
   * @param after how many positions to extend after the delegated interval
   */
  public static IntervalsSource extend(IntervalsSource source, int before, int after) {
    return new ExtendedIntervalsSource(source, before, after);
  }

  /**
   * Create an ordered {@link IntervalsSource}
   *
   * <p>Returns intervals in which the subsources all appear in the given order
   *
   * @param subSources an ordered set of {@link IntervalsSource} objects
   */
  public static IntervalsSource ordered(IntervalsSource... subSources) {
    return OrderedIntervalsSource.build(Arrays.asList(subSources));
  }

  /**
   * Create an unordered {@link IntervalsSource}. Note that if there are multiple intervals ends at
   * the same position are eligible, only the narrowest one will be returned. For example if asking
   * for <code>unordered(term("apple"), term("banana"))</code> on field of "apple wolf apple orange
   * banana", only the "apple orange banana" will be returned.
   *
   * <p>Returns intervals in which all the subsources appear. The subsources may overlap
   *
   * @param subSources an unordered set of {@link IntervalsSource}s
   */
  public static IntervalsSource unordered(IntervalsSource... subSources) {
    return UnorderedIntervalsSource.build(Arrays.asList(subSources));
  }

  /**
   * Create an unordered {@link IntervalsSource} allowing no overlaps between subsources
   *
   * <p>Returns intervals in which both the subsources appear and do not overlap.
   */
  public static IntervalsSource unorderedNoOverlaps(IntervalsSource a, IntervalsSource b) {
    return Intervals.or(Intervals.ordered(a, b), Intervals.ordered(b, a));
  }

  /**
   * Create an {@link IntervalsSource} that always returns intervals from a specific field
   *
   * <p>This is useful for comparing intervals across multiple fields, for example fields that have
   * been analyzed differently, allowing you to search for stemmed terms near unstemmed terms, etc.
   */
  public static IntervalsSource fixField(String field, IntervalsSource source) {
    return new FixedFieldIntervalsSource(field, source);
  }

  /**
   * Create a non-overlapping IntervalsSource
   *
   * <p>Returns intervals of the minuend that do not overlap with intervals from the subtrahend
   *
   * @param minuend the {@link IntervalsSource} to filter
   * @param subtrahend the {@link IntervalsSource} to filter by
   */
  public static IntervalsSource nonOverlapping(
      IntervalsSource minuend, IntervalsSource subtrahend) {
    return new NonOverlappingIntervalsSource(minuend, subtrahend);
  }

  /**
   * Returns intervals from a source that overlap with intervals from another source
   *
   * @param source the source to filter
   * @param reference the source to filter by
   */
  public static IntervalsSource overlapping(IntervalsSource source, IntervalsSource reference) {
    return new OverlappingIntervalsSource(source, reference);
  }

  /**
   * Create a not-within {@link IntervalsSource}
   *
   * <p>Returns intervals of the minuend that do not appear within a set number of positions of
   * intervals from the subtrahend query
   *
   * @param minuend the {@link IntervalsSource} to filter
   * @param positions the minimum distance that intervals from the minuend may occur from intervals
   *     of the subtrahend
   * @param subtrahend the {@link IntervalsSource} to filter by
   */
  public static IntervalsSource notWithin(
      IntervalsSource minuend, int positions, IntervalsSource subtrahend) {
    return new NonOverlappingIntervalsSource(
        minuend, Intervals.extend(subtrahend, positions, positions));
  }

  /**
   * Returns intervals of the source that appear within a set number of positions of intervals from
   * the reference
   *
   * @param source the {@link IntervalsSource} to filter
   * @param positions the maximum distance that intervals of the source may occur from intervals of
   *     the reference
   * @param reference the {@link IntervalsSource} to filter by
   */
  public static IntervalsSource within(
      IntervalsSource source, int positions, IntervalsSource reference) {
    return containedBy(source, Intervals.extend(reference, positions, positions));
  }

  /**
   * Create a not-containing {@link IntervalsSource}
   *
   * <p>Returns intervals from the minuend that do not contain intervals of the subtrahend
   *
   * @param minuend the {@link IntervalsSource} to filter
   * @param subtrahend the {@link IntervalsSource} to filter by
   */
  public static IntervalsSource notContaining(IntervalsSource minuend, IntervalsSource subtrahend) {
    return NotContainingIntervalsSource.build(minuend, subtrahend);
  }

  /**
   * Create a containing {@link IntervalsSource}
   *
   * <p>Returns intervals from the big source that contain one or more intervals from the small
   * source
   *
   * @param big the {@link IntervalsSource} to filter
   * @param small the {@link IntervalsSource} to filter by
   */
  public static IntervalsSource containing(IntervalsSource big, IntervalsSource small) {
    return ContainingIntervalsSource.build(big, small);
  }

  /**
   * Create a not-contained-by {@link IntervalsSource}
   *
   * <p>Returns intervals from the small {@link IntervalsSource} that do not appear within intervals
   * from the big {@link IntervalsSource}.
   *
   * @param small the {@link IntervalsSource} to filter
   * @param big the {@link IntervalsSource} to filter by
   */
  public static IntervalsSource notContainedBy(IntervalsSource small, IntervalsSource big) {
    return NotContainedByIntervalsSource.build(small, big);
  }

  /**
   * Create a contained-by {@link IntervalsSource}
   *
   * <p>Returns intervals from the small query that appear within intervals of the big query
   *
   * @param small the {@link IntervalsSource} to filter
   * @param big the {@link IntervalsSource} to filter by
   */
  public static IntervalsSource containedBy(IntervalsSource small, IntervalsSource big) {
    return ContainedByIntervalsSource.build(small, big);
  }

  /**
   * Return intervals that span combinations of intervals from {@code minShouldMatch} of the sources
   */
  public static IntervalsSource atLeast(int minShouldMatch, IntervalsSource... sources) {
    if (minShouldMatch == sources.length) {
      return unordered(sources);
    }
    if (minShouldMatch > sources.length) {
      return new NoMatchIntervalsSource(
          "Too few sources to match minimum of ["
              + minShouldMatch
              + "]: "
              + Arrays.toString(sources));
    }
    return new MinimumShouldMatchIntervalsSource(sources, minShouldMatch);
  }

  /** Returns intervals from the source that appear before intervals from the reference */
  public static IntervalsSource before(IntervalsSource source, IntervalsSource reference) {
    return ContainedByIntervalsSource.build(
        source, Intervals.extend(new OffsetIntervalsSource(reference, true), Integer.MAX_VALUE, 0));
  }

  /** Returns intervals from the source that appear after intervals from the reference */
  public static IntervalsSource after(IntervalsSource source, IntervalsSource reference) {
    return ContainedByIntervalsSource.build(
        source,
        Intervals.extend(new OffsetIntervalsSource(reference, false), 0, Integer.MAX_VALUE));
  }

  /**
   * Returns a source that produces no intervals
   *
   * @param reason A reason string that will appear in the toString output of this source
   */
  public static IntervalsSource noIntervals(String reason) {
    return new NoMatchIntervalsSource(reason);
  }

  /**
   * Returns intervals that correspond to tokens from a {@link TokenStream} returned for {@code
   * text} by applying the provided {@link Analyzer} as if {@code text} was the content of the given
   * {@code field}. The intervals can be ordered or unordered and can have optional gaps inside.
   *
   * @param text The text to analyze.
   * @param analyzer The {@link Analyzer} to use to acquire a {@link TokenStream} which is then
   *     converted into intervals.
   * @param field The field {@code text} should be parsed as.
   * @param maxGaps Maximum number of allowed gaps between sub-intervals resulting from tokens.
   * @param ordered Whether sub-intervals should enforce token ordering or not.
   * @return Returns an {@link IntervalsSource} that matches tokens acquired from analysis of {@code
   *     text}. Possibly an empty interval source, never {@code null}.
   * @throws IOException If an I/O exception occurs.
   */
  public static IntervalsSource analyzedText(
      String text, Analyzer analyzer, String field, int maxGaps, boolean ordered)
      throws IOException {
    try (TokenStream ts = analyzer.tokenStream(field, text)) {
      return analyzedText(ts, maxGaps, ordered);
    }
  }

  /**
   * Returns intervals that correspond to tokens from the provided {@link TokenStream}. This is a
   * low-level counterpart to {@link #analyzedText(String, Analyzer, String, int, boolean)}. The
   * intervals can be ordered or unordered and can have optional gaps inside.
   *
   * @param tokenStream The token stream to produce intervals for. The token stream may be fully or
   *     partially consumed after returning from this method.
   * @param maxGaps Maximum number of allowed gaps between sub-intervals resulting from tokens.
   * @param ordered Whether sub-intervals should enforce token ordering or not.
   * @return Returns an {@link IntervalsSource} that matches tokens acquired from analysis of {@code
   *     text}. Possibly an empty interval source, never {@code null}.
   * @throws IOException If an I/O exception occurs.
   */
  public static IntervalsSource analyzedText(TokenStream tokenStream, int maxGaps, boolean ordered)
      throws IOException {
    CachingTokenFilter stream =
        tokenStream instanceof CachingTokenFilter
            ? (CachingTokenFilter) tokenStream
            : new CachingTokenFilter(tokenStream);

    return IntervalBuilder.analyzeText(stream, maxGaps, ordered);
  }
}<|MERGE_RESOLUTION|>--- conflicted
+++ resolved
@@ -35,10 +35,7 @@
 import org.apache.lucene.util.automaton.CompiledAutomaton;
 import org.apache.lucene.util.automaton.LevenshteinAutomata;
 import org.apache.lucene.util.automaton.Operations;
-<<<<<<< HEAD
-=======
 import org.apache.lucene.util.automaton.RegExp;
->>>>>>> 75ae372b
 
 /**
  * Factory functions for creating {@link IntervalsSource interval sources}.
@@ -177,16 +174,7 @@
    */
   public static IntervalsSource prefix(BytesRef prefix, int maxExpansions) {
     CompiledAutomaton ca =
-<<<<<<< HEAD
-        new CompiledAutomaton(
-            PrefixQuery.toAutomaton(prefix),
-            null,
-            true,
-            Operations.DEFAULT_DETERMINIZE_WORK_LIMIT,
-            true);
-=======
         new CompiledAutomaton(PrefixQuery.toAutomaton(prefix), false, true, true);
->>>>>>> 75ae372b
     return new MultiTermIntervalsSource(ca, maxExpansions, prefix.utf8ToString() + "*");
   }
 
@@ -223,8 +211,6 @@
   }
 
   /**
-<<<<<<< HEAD
-=======
    * Return an {@link IntervalsSource} over the disjunction of all terms that match a regular
    * expression
    *
@@ -312,7 +298,6 @@
   }
 
   /**
->>>>>>> 75ae372b
    * A fuzzy term {@link IntervalsSource} matches the disjunction of intervals of terms that are
    * within the specified {@code maxEdits} from the provided term.
    *
