/*
 * Licensed to the Apache Software Foundation (ASF) under one or more
 * contributor license agreements.  See the NOTICE file distributed with
 * this work for additional information regarding copyright ownership.
 * The ASF licenses this file to You under the Apache License, Version 2.0
 * (the "License"); you may not use this file except in compliance with
 * the License.  You may obtain a copy of the License at
 *
 *     http://www.apache.org/licenses/LICENSE-2.0
 *
 * Unless required by applicable law or agreed to in writing, software
 * distributed under the License is distributed on an "AS IS" BASIS,
 * WITHOUT WARRANTIES OR CONDITIONS OF ANY KIND, either express or implied.
 * See the License for the specific language governing permissions and
 * limitations under the License.
 */

package org.apache.lucene.queries.intervals;

import java.io.IOException;
import java.util.Collection;
import java.util.Collections;
import java.util.Objects;
<<<<<<< HEAD
import org.apache.lucene.codecs.lucene99.Lucene99PostingsFormat;
import org.apache.lucene.codecs.lucene99.Lucene99PostingsReader;
=======
import org.apache.lucene.codecs.lucene101.Lucene101PostingsFormat;
import org.apache.lucene.codecs.lucene101.Lucene101PostingsReader;
>>>>>>> 75ae372b
import org.apache.lucene.index.LeafReader;
import org.apache.lucene.index.LeafReaderContext;
import org.apache.lucene.index.PostingsEnum;
import org.apache.lucene.index.Term;
import org.apache.lucene.index.Terms;
import org.apache.lucene.index.TermsEnum;
import org.apache.lucene.search.DocIdSetIterator;
import org.apache.lucene.search.MatchesIterator;
import org.apache.lucene.search.Query;
import org.apache.lucene.search.QueryVisitor;
import org.apache.lucene.search.TermQuery;
import org.apache.lucene.search.TwoPhaseIterator;
import org.apache.lucene.util.BytesRef;

class TermIntervalsSource extends IntervalsSource {

  final BytesRef term;

  TermIntervalsSource(BytesRef term) {
    this.term = term;
  }

  @Override
  public IntervalIterator intervals(String field, LeafReaderContext ctx) throws IOException {
    Terms terms = ctx.reader().terms(field);
    if (terms == null) {
      return null;
    }
    if (terms.hasPositions() == false) {
      throw new IllegalArgumentException(
          "Cannot create an IntervalIterator over field "
              + field
              + " because it has no indexed positions");
    }
    TermsEnum te = terms.iterator();
    if (te.seekExact(term) == false) {
      return null;
    }
    return intervals(term, te);
  }

  static IntervalIterator intervals(BytesRef term, TermsEnum te) throws IOException {
    PostingsEnum pe = te.postings(null, PostingsEnum.POSITIONS);
    float cost = termPositionsCost(te);
    return new IntervalIterator() {

      @Override
      public int docID() {
        return pe.docID();
      }

      @Override
      public int nextDoc() throws IOException {
        int doc = pe.nextDoc();
        reset();
        return doc;
      }

      @Override
      public int advance(int target) throws IOException {
        int doc = pe.advance(target);
        reset();
        return doc;
      }

      @Override
      public long cost() {
        return pe.cost();
      }

      int pos = -1, upto;

      @Override
      public int start() {
        return pos;
      }

      @Override
      public int end() {
        return pos;
      }

      @Override
      public int gaps() {
        return 0;
      }

      @Override
      public int nextInterval() throws IOException {
        if (upto <= 0) {
          return pos = NO_MORE_INTERVALS;
        }
        upto--;
        return pos = pe.nextPosition();
      }

      @Override
      public float matchCost() {
        return cost;
      }

      private void reset() throws IOException {
        if (pe.docID() == NO_MORE_DOCS) {
          upto = -1;
          pos = NO_MORE_INTERVALS;
        } else {
          upto = pe.freq();
          pos = -1;
        }
      }

      @Override
      public String toString() {
        return term.utf8ToString() + ":" + super.toString();
      }
    };
  }

  @Override
  public IntervalMatchesIterator matches(String field, LeafReaderContext ctx, int doc)
      throws IOException {
    Terms terms = ctx.reader().terms(field);
    if (terms == null) {
      return null;
    }
    if (terms.hasPositions() == false) {
      throw new IllegalArgumentException(
          "Cannot create an IntervalIterator over field "
              + field
              + " because it has no indexed positions");
    }
    TermsEnum te = terms.iterator();
    if (te.seekExact(term) == false) {
      return null;
    }
    return matches(te, doc, field);
  }

  static IntervalMatchesIterator matches(TermsEnum te, int doc, String field) throws IOException {
    TermQuery query = new TermQuery(new Term(field, te.term()));
    PostingsEnum pe = te.postings(null, PostingsEnum.OFFSETS);
    if (pe.advance(doc) != doc) {
      return null;
    }
    return new IntervalMatchesIterator() {

      @Override
      public int gaps() {
        return 0;
      }

      @Override
      public int width() {
        return 1;
      }

      int upto = pe.freq();
      int pos = -1;

      @Override
      public boolean next() throws IOException {
        if (upto <= 0) {
          pos = IntervalIterator.NO_MORE_INTERVALS;
          return false;
        }
        upto--;
        pos = pe.nextPosition();
        return true;
      }

      @Override
      public int startPosition() {
        return pos;
      }

      @Override
      public int endPosition() {
        return pos;
      }

      @Override
      public int startOffset() throws IOException {
        return pe.startOffset();
      }

      @Override
      public int endOffset() throws IOException {
        return pe.endOffset();
      }

      @Override
      public MatchesIterator getSubMatches() {
        return null;
      }

      @Override
      public Query getQuery() {
        return query;
      }
    };
  }

  @Override
  public int minExtent() {
    return 1;
  }

  @Override
  public Collection<IntervalsSource> pullUpDisjunctions() {
    return Collections.singleton(this);
  }

  @Override
  public int hashCode() {
    return Objects.hash(term);
  }

  @Override
  public boolean equals(Object o) {
    if (this == o) return true;
    if (o == null || getClass() != o.getClass()) return false;
    TermIntervalsSource that = (TermIntervalsSource) o;
    return Objects.equals(term, that.term);
  }

  @Override
  public String toString() {
    return term.utf8ToString();
  }

  @Override
  public void visit(String field, QueryVisitor visitor) {
    visitor.consumeTerms(new IntervalQuery(field, this), new Term(field, term));
  }

  /**
   * A guess of the average number of simple operations for the initial seek and buffer refill per
   * document for the positions of a term. See also {@link
<<<<<<< HEAD
   * Lucene99PostingsReader.EverythingEnum#nextPosition()}.
   *
   * <p>Aside: Instead of being constant this could depend among others on {@link
   * Lucene99PostingsFormat#BLOCK_SIZE}, {@link TermsEnum#docFreq()}, {@link
=======
   * Lucene101PostingsReader.BlockPostingsEnum#nextPosition()}.
   *
   * <p>Aside: Instead of being constant this could depend among others on {@link
   * Lucene101PostingsFormat#BLOCK_SIZE}, {@link TermsEnum#docFreq()}, {@link
>>>>>>> 75ae372b
   * TermsEnum#totalTermFreq()}, {@link DocIdSetIterator#cost()} (expected number of matching docs),
   * {@link LeafReader#maxDoc()} (total number of docs in the segment), and the seek time and block
   * size of the device storing the index.
   */
  private static final int TERM_POSNS_SEEK_OPS_PER_DOC = 128;

  /**
<<<<<<< HEAD
   * Number of simple operations in {@link Lucene99PostingsReader.EverythingEnum#nextPosition()}
=======
   * Number of simple operations in {@link Lucene101PostingsReader.BlockPostingsEnum#nextPosition()}
>>>>>>> 75ae372b
   * when no seek or buffer refill is done.
   */
  private static final int TERM_OPS_PER_POS = 7;

  /**
   * Returns an expected cost in simple operations of processing the occurrences of a term in a
   * document that contains the term. This is for use by {@link TwoPhaseIterator#matchCost}
   * implementations.
   *
   * @param termsEnum The term is the term at which this TermsEnum is positioned.
   */
  static float termPositionsCost(TermsEnum termsEnum) throws IOException {
    // TODO: When intervals move to core, refactor to use the copy of this in PhraseQuery
    int docFreq = termsEnum.docFreq();
    assert docFreq > 0;
    long totalTermFreq = termsEnum.totalTermFreq();
    float expOccurrencesInMatchingDoc = totalTermFreq / (float) docFreq;
    return TERM_POSNS_SEEK_OPS_PER_DOC + expOccurrencesInMatchingDoc * TERM_OPS_PER_POS;
  }
}<|MERGE_RESOLUTION|>--- conflicted
+++ resolved
@@ -21,13 +21,8 @@
 import java.util.Collection;
 import java.util.Collections;
 import java.util.Objects;
-<<<<<<< HEAD
-import org.apache.lucene.codecs.lucene99.Lucene99PostingsFormat;
-import org.apache.lucene.codecs.lucene99.Lucene99PostingsReader;
-=======
 import org.apache.lucene.codecs.lucene101.Lucene101PostingsFormat;
 import org.apache.lucene.codecs.lucene101.Lucene101PostingsReader;
->>>>>>> 75ae372b
 import org.apache.lucene.index.LeafReader;
 import org.apache.lucene.index.LeafReaderContext;
 import org.apache.lucene.index.PostingsEnum;
@@ -266,17 +261,10 @@
   /**
    * A guess of the average number of simple operations for the initial seek and buffer refill per
    * document for the positions of a term. See also {@link
-<<<<<<< HEAD
-   * Lucene99PostingsReader.EverythingEnum#nextPosition()}.
-   *
-   * <p>Aside: Instead of being constant this could depend among others on {@link
-   * Lucene99PostingsFormat#BLOCK_SIZE}, {@link TermsEnum#docFreq()}, {@link
-=======
    * Lucene101PostingsReader.BlockPostingsEnum#nextPosition()}.
    *
    * <p>Aside: Instead of being constant this could depend among others on {@link
    * Lucene101PostingsFormat#BLOCK_SIZE}, {@link TermsEnum#docFreq()}, {@link
->>>>>>> 75ae372b
    * TermsEnum#totalTermFreq()}, {@link DocIdSetIterator#cost()} (expected number of matching docs),
    * {@link LeafReader#maxDoc()} (total number of docs in the segment), and the seek time and block
    * size of the device storing the index.
@@ -284,11 +272,7 @@
   private static final int TERM_POSNS_SEEK_OPS_PER_DOC = 128;
 
   /**
-<<<<<<< HEAD
-   * Number of simple operations in {@link Lucene99PostingsReader.EverythingEnum#nextPosition()}
-=======
    * Number of simple operations in {@link Lucene101PostingsReader.BlockPostingsEnum#nextPosition()}
->>>>>>> 75ae372b
    * when no seek or buffer refill is done.
    */
   private static final int TERM_OPS_PER_POS = 7;
