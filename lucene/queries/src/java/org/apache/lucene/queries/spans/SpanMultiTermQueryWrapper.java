--- conflicted
+++ resolved
@@ -117,11 +117,7 @@
 
   @Override
   public Query rewrite(IndexSearcher indexSearcher) throws IOException {
-<<<<<<< HEAD
-    return rewriteMethod.rewrite(indexSearcher.getIndexReader(), query);
-=======
     return rewriteMethod.rewrite(indexSearcher, query);
->>>>>>> 75ae372b
   }
 
   @Override
