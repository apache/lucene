/*
 * Licensed to the Apache Software Foundation (ASF) under one or more
 * contributor license agreements.  See the NOTICE file distributed with
 * this work for additional information regarding copyright ownership.
 * The ASF licenses this file to You under the Apache License, Version 2.0
 * (the "License"); you may not use this file except in compliance with
 * the License.  You may obtain a copy of the License at
 *
 *     http://www.apache.org/licenses/LICENSE-2.0
 *
 * Unless required by applicable law or agreed to in writing, software
 * distributed under the License is distributed on an "AS IS" BASIS,
 * WITHOUT WARRANTIES OR CONDITIONS OF ANY KIND, either express or implied.
 * See the License for the specific language governing permissions and
 * limitations under the License.
 */

package org.apache.lucene.queries.intervals;

import static org.apache.lucene.queries.intervals.Intervals.containing;
import static org.apache.lucene.queries.intervals.Intervals.extend;
import static org.apache.lucene.queries.intervals.Intervals.or;
import static org.apache.lucene.queries.intervals.Intervals.term;

import java.io.IOException;
import org.apache.lucene.document.Document;
import org.apache.lucene.document.Field;
import org.apache.lucene.index.IndexReader;
import org.apache.lucene.search.BoostQuery;
import org.apache.lucene.search.Explanation;
import org.apache.lucene.search.IndexSearcher;
import org.apache.lucene.search.Query;
import org.apache.lucene.search.TopDocs;
import org.apache.lucene.store.Directory;
import org.apache.lucene.tests.analysis.MockAnalyzer;
import org.apache.lucene.tests.index.RandomIndexWriter;
import org.apache.lucene.tests.search.CheckHits;
import org.apache.lucene.tests.util.LuceneTestCase;
import org.apache.lucene.util.BytesRef;

public class TestIntervalQuery extends LuceneTestCase {

  private IndexSearcher searcher;
  private IndexReader reader;
  private Directory directory;

  public static final String field = "field";

  @Override
  public void setUp() throws Exception {
    super.setUp();
    directory = newDirectory();
    RandomIndexWriter writer =
        new RandomIndexWriter(
            random(),
            directory,
            newIndexWriterConfig(new MockAnalyzer(random())).setMergePolicy(newLogMergePolicy()));
    for (String docField : docFields) {
      Document doc = new Document();
      doc.add(newTextField(field, docField, Field.Store.YES));
      writer.addDocument(doc);
    }
    reader = writer.getReader();
    writer.close();
    searcher = newSearcher(reader);
  }

  @Override
  public void tearDown() throws Exception {
    reader.close();
    directory.close();
    super.tearDown();
  }

  private final String[] docFields = {
    "w1 w2 w3 w4 w5",
    "w1 w3 w2 w3",
    "w1 xx w2 w4 yy w3",
    "w1 w3 xx w2 yy w3",
    "w2 w1",
    "w2 w1 w3 w2 w4",
    "coordinate genome mapping research",
    "coordinate genome research",
    "greater new york",
    "x x x x x intend x x x message x x x message x x x addressed x x",
    "issue with intervals queries from search engine. So it's a big issue for us as we need to do ordered searches. Thank you to help us concerning that issue",
    "場外好朋友",
    "alice bob alice alice carl alice bob alice carl"
  };

  private void checkHits(Query query, int[] results) throws IOException {
    CheckHits.checkHits(random(), query, field, searcher, results);
  }

  public void testPhraseQuery() throws IOException {
    checkHits(
        new IntervalQuery(field, Intervals.phrase(Intervals.term("w1"), Intervals.term("w2"))),
        new int[] {0});
  }

  public void testOrderedNearQueryWidth3() throws IOException {
    checkHits(
        new IntervalQuery(
            field,
            Intervals.maxwidth(3, Intervals.ordered(Intervals.term("w1"), Intervals.term("w2")))),
        new int[] {0, 1, 2, 5});
  }

  public void testOrderedNearQueryWidth4() throws IOException {
    checkHits(
        new IntervalQuery(
            field,
            Intervals.maxwidth(4, Intervals.ordered(Intervals.term("w1"), Intervals.term("w2")))),
        new int[] {0, 1, 2, 3, 5});
  }

  public void testOrderedNearQueryGaps1() throws IOException {
    checkHits(
        new IntervalQuery(
            field,
            Intervals.maxgaps(1, Intervals.ordered(Intervals.term("w1"), Intervals.term("w2")))),
        new int[] {0, 1, 2, 5});
  }

  public void testOrderedNearQueryGaps2() throws IOException {
    checkHits(
        new IntervalQuery(
            field,
            Intervals.maxgaps(2, Intervals.ordered(Intervals.term("w1"), Intervals.term("w2")))),
        new int[] {0, 1, 2, 3, 5});
  }

  public void testNestedOrderedNearQuery() throws IOException {
    // onear/1(w1, onear/2(w2, w3))
    Query q =
        new IntervalQuery(
            field,
            Intervals.ordered(
                Intervals.term("w1"),
                Intervals.maxwidth(
                    3, Intervals.ordered(Intervals.term("w2"), Intervals.term("w3")))));

    checkHits(q, new int[] {0, 1, 3});
  }

  public void testUnorderedQuery() throws IOException {
    Query q =
        new IntervalQuery(field, Intervals.unordered(Intervals.term("w1"), Intervals.term("w3")));
    checkHits(q, new int[] {0, 1, 2, 3, 5});
  }

  public void testNonOverlappingQuery() throws IOException {
    Query q =
        new IntervalQuery(
            field,
            Intervals.nonOverlapping(
                Intervals.unordered(Intervals.term("w1"), Intervals.term("w3")),
                Intervals.unordered(Intervals.term("w2"), Intervals.term("w4"))));
    checkHits(q, new int[] {1, 3, 5});
  }

  public void testFieldInToString() throws IOException {
    final IntervalQuery fieldW1 = new IntervalQuery(field, Intervals.term("w1"));
    assertTrue(fieldW1.toString().contains(field));
    final String field2 = field + "2";
    final IntervalQuery f2w1 = new IntervalQuery(field2, Intervals.term("w1"));
    assertTrue(f2w1.toString().contains(field2 + ":"));
    assertFalse("suppress default field", f2w1.toString(field2).contains(field2));

    final Explanation explain =
        searcher.explain(
            new IntervalQuery(field, Intervals.ordered(Intervals.term("w1"), Intervals.term("w2"))),
            searcher.search(fieldW1, 1).scoreDocs[0].doc);
    assertTrue(explain.toString().contains(field));
  }

  public void testNullConstructorArgs() {
    expectThrows(NullPointerException.class, () -> new IntervalQuery(null, Intervals.term("z")));
    expectThrows(NullPointerException.class, () -> new IntervalQuery("field", null));
  }

  public void testNotWithinQuery() throws IOException {
    Query q =
        new IntervalQuery(
            field, Intervals.notWithin(Intervals.term("w1"), 1, Intervals.term("w2")));
    checkHits(q, new int[] {1, 2, 3});
  }

  public void testNotContainingQuery() throws IOException {
    Query q =
        new IntervalQuery(
            field,
            Intervals.notContaining(
                Intervals.unordered(Intervals.term("w1"), Intervals.term("w2")),
                Intervals.term("w3")));
    checkHits(q, new int[] {0, 2, 4, 5});
  }

  public void testContainingQuery() throws IOException {
    Query q =
        new IntervalQuery(
            field,
            Intervals.containing(
                Intervals.unordered(Intervals.term("w1"), Intervals.term("w2")),
                Intervals.term("w3")));
    checkHits(q, new int[] {1, 3, 5});
  }

  public void testContainedByQuery() throws IOException {
    Query q =
        new IntervalQuery(
            field,
            Intervals.containedBy(
                Intervals.term("w3"),
                Intervals.unordered(Intervals.term("w1"), Intervals.term("w2"))));
    checkHits(q, new int[] {1, 3, 5});
  }

  public void testNotContainedByQuery() throws IOException {
    Query q =
        new IntervalQuery(
            field,
            Intervals.notContainedBy(
                Intervals.term("w2"),
                Intervals.unordered(Intervals.term("w1"), Intervals.term("w4"))));
    checkHits(q, new int[] {1, 3, 4, 5});
  }

  public void testNonExistentTerms() throws IOException {
    Query q =
        new IntervalQuery(field, Intervals.ordered(Intervals.term("w0"), Intervals.term("w2")));
    checkHits(q, new int[] {});
  }

  public void testNestedOr() throws IOException {
    Query q =
        new IntervalQuery(
            field,
            Intervals.phrase(
                Intervals.term("coordinate"),
                Intervals.or(Intervals.phrase("genome", "mapping"), Intervals.term("genome")),
                Intervals.term("research")));
    checkHits(q, new int[] {6, 7});
  }

  public void testNestedOrWithGaps() throws IOException {
    Query q =
        new IntervalQuery(
            field,
            Intervals.phrase(
                Intervals.term("coordinate"),
                Intervals.or(
                    Intervals.term("genome"), Intervals.extend(Intervals.term("mapping"), 1, 0)),
                Intervals.term("research")));
    checkHits(q, new int[] {6, 7});
  }

  public void testNestedOrWithinDifference() throws IOException {
    Query q =
        new IntervalQuery(
            field,
            Intervals.phrase(
                Intervals.term("coordinate"),
                Intervals.notContaining(
                    Intervals.or(Intervals.phrase("genome", "mapping"), Intervals.term("genome")),
                    Intervals.term("wibble")),
                Intervals.term("research")));
    checkHits(q, new int[] {6, 7});
  }

  public void testNestedOrWithinConjunctionFilter() throws IOException {
    Query q =
        new IntervalQuery(
            field,
            Intervals.phrase(
                Intervals.term("coordinate"),
                Intervals.containing(
                    Intervals.or(Intervals.phrase("genome", "mapping"), Intervals.term("genome")),
                    Intervals.term("genome")),
                Intervals.term("research")));
    checkHits(q, new int[] {6, 7});

    q =
        new IntervalQuery(
            field,
            Intervals.phrase(
                Intervals.term("greater"),
                Intervals.or(Intervals.phrase("new", "york"), Intervals.term("york"))));
    checkHits(q, new int[] {8});
  }

  public void testUnordered() throws IOException {
    Query q =
        new IntervalQuery(
            field,
            Intervals.unordered(
                Intervals.term("w1"),
                Intervals.ordered(Intervals.term("w3"), Intervals.term("yy"))));
    checkHits(q, new int[] {3});
  }

  public void testUnorderedNoOverlaps() throws IOException {
    Query q =
        new IntervalQuery(
            field,
            Intervals.maxgaps(
                3,
                Intervals.unorderedNoOverlaps(
                    Intervals.term("addressed"),
                    Intervals.maxgaps(
                        5,
                        Intervals.unorderedNoOverlaps(
                            Intervals.term("message"),
                            Intervals.maxgaps(
                                3,
                                Intervals.unordered(
                                    Intervals.term("intend"), Intervals.term("message"))))))));
    checkHits(q, new int[] {9});

    q =
        new IntervalQuery(
            field,
            Intervals.unorderedNoOverlaps(
                Intervals.term("w2"), Intervals.or(Intervals.term("w2"), Intervals.term("w3"))));
    checkHits(q, new int[] {0, 1, 2, 3, 5});
  }

  public void testNestedOrInUnorderedMaxGaps() throws IOException {
    Query q =
        new IntervalQuery(
            field,
            Intervals.maxgaps(
                1,
                Intervals.unordered(
                    Intervals.or(
                        Intervals.term("coordinate"), Intervals.phrase("coordinate", "genome")),
                    Intervals.term("research"))));
    checkHits(q, new int[] {6, 7});
  }

  public void testUnorderedWithNoGap() throws IOException {
    Query q =
        new IntervalQuery(
            field,
            Intervals.maxgaps(
                0,
                Intervals.unordered(
                    Intervals.term("w3"),
                    Intervals.unordered(Intervals.term("w1"), Intervals.term("w5")))));
    checkHits(q, new int[] {0});
  }

  public void testOrderedWithGaps() throws IOException {
    Query q =
        new IntervalQuery(
            field,
            Intervals.maxgaps(
                1,
                Intervals.ordered(
                    Intervals.term("issue"), Intervals.term("search"), Intervals.term("ordered"))));
    checkHits(q, new int[] {});
  }

  public void testOrderedWithGaps2() throws IOException {
    Query q =
        new IntervalQuery(
            field,
            Intervals.maxgaps(
                1,
                Intervals.ordered(
                    Intervals.term("alice"), Intervals.term("bob"), Intervals.term("carl"))));
    checkHits(q, new int[] {12});
  }

<<<<<<< HEAD
=======
  public void testOrderedWithNoGap() throws IOException {
    Query q =
        new IntervalQuery(
            field,
            Intervals.maxgaps(
                0,
                Intervals.ordered(
                    Intervals.ordered(Intervals.term("w1"), Intervals.term("w4")),
                    Intervals.term("w5"))));
    checkHits(q, new int[] {0});
  }

>>>>>>> 75ae372b
  public void testNestedOrInContainedBy() throws IOException {
    Query q =
        new IntervalQuery(
            field,
            Intervals.containedBy(
                Intervals.term("genome"),
                Intervals.or(
                    Intervals.term("coordinate"),
                    Intervals.ordered(Intervals.term("coordinate"), Intervals.term("research")))));
    checkHits(q, new int[] {6, 7});
  }

  public void testDefinedGaps() throws IOException {
    Query q =
        new IntervalQuery(
            field,
            Intervals.phrase(Intervals.term("w1"), Intervals.extend(Intervals.term("w2"), 1, 0)));
    checkHits(q, new int[] {1, 2, 5});
  }

  public void testScoring() throws IOException {

    IntervalsSource source =
        Intervals.ordered(
            Intervals.or(Intervals.term("w1"), Intervals.term("w2")), Intervals.term("w3"));

    Query q = new IntervalQuery(field, source);
    TopDocs td = searcher.search(q, 10);
    assertEquals(5, td.totalHits.value());
    assertEquals(1, td.scoreDocs[0].doc);
    assertEquals(3, td.scoreDocs[1].doc);
    assertEquals(0, td.scoreDocs[2].doc);
    assertEquals(5, td.scoreDocs[3].doc);
    assertEquals(2, td.scoreDocs[4].doc);

    Query boostQ = new BoostQuery(q, 2);
    TopDocs boostTD = searcher.search(boostQ, 10);
    assertEquals(5, boostTD.totalHits.value());
    for (int i = 0; i < 5; i++) {
      assertEquals(td.scoreDocs[i].score * 2, boostTD.scoreDocs[i].score, 0);
    }

    // change the pivot - order should remain the same
    Query q1 = new IntervalQuery(field, source, 2);
    TopDocs td1 = searcher.search(q1, 10);
    assertEquals(5, td1.totalHits.value());
    assertEquals(0.5f, td1.scoreDocs[0].score, 0); // freq=pivot
    for (int i = 0; i < 5; i++) {
      assertEquals(td.scoreDocs[i].doc, td1.scoreDocs[i].doc);
    }

    // increase the exp, docs higher than pivot should get a higher score, and vice versa
    Query q2 = new IntervalQuery(field, source, 1.2f, 2f);
    TopDocs td2 = searcher.search(q2, 10);
    assertEquals(5, td2.totalHits.value());
    for (int i = 0; i < 5; i++) {
      assertEquals(td.scoreDocs[i].doc, td2.scoreDocs[i].doc);
      if (i < 2) {
        assertTrue(td.scoreDocs[i].score < td2.scoreDocs[i].score);
      } else {
        assertTrue(td.scoreDocs[i].score > td2.scoreDocs[i].score);
      }
    }

    // check valid bounds
    expectThrows(IllegalArgumentException.class, () -> new IntervalQuery(field, source, -1));
    expectThrows(IllegalArgumentException.class, () -> new IntervalQuery(field, source, 1, -1f));
  }

  public void testAdvanceBehavior() throws IOException {
    Query q =
        new IntervalQuery(
            field, Intervals.containing(Intervals.term("w1"), new OneTimeIntervalSource()));
    checkHits(q, new int[] {0, 1, 2, 3});
  }

  public void testUnicodePrefix() throws IOException {
    Query q = new IntervalQuery(field, Intervals.prefix(new BytesRef("場")));
    checkHits(q, new int[] {11});
  }

  public void testExtendDisjunctions() throws IOException {
    Query q =
        new IntervalQuery(
            field, or(term("XXX"), containing(extend(term("message"), 0, 10), term("intend"))));
    checkHits(q, new int[] {});
  }
<<<<<<< HEAD
=======

  public void testEquality() {
    assertEquals(
        new IntervalQuery("f", Intervals.regexp(new BytesRef(".*foo"))),
        new IntervalQuery("f", Intervals.regexp(new BytesRef(".*foo"))));
    assertEquals(
        new IntervalQuery("f", Intervals.prefix(new BytesRef("p"), 1)),
        new IntervalQuery("f", Intervals.prefix(new BytesRef("p"), 1)));
    assertEquals(
        new IntervalQuery("f", Intervals.fuzzyTerm("kot", 1)),
        new IntervalQuery("f", Intervals.fuzzyTerm("kot", 1)));
    assertEquals(
        new IntervalQuery("f", Intervals.wildcard(new BytesRef("*.txt"))),
        new IntervalQuery("f", Intervals.wildcard(new BytesRef("*.txt"))));
    assertEquals(
        new IntervalQuery(
            "f", Intervals.range(new BytesRef("cold"), new BytesRef("hot"), true, true)),
        new IntervalQuery(
            "f", Intervals.range(new BytesRef("cold"), new BytesRef("hot"), true, true)));
  }
>>>>>>> 75ae372b
}<|MERGE_RESOLUTION|>--- conflicted
+++ resolved
@@ -372,8 +372,6 @@
     checkHits(q, new int[] {12});
   }
 
-<<<<<<< HEAD
-=======
   public void testOrderedWithNoGap() throws IOException {
     Query q =
         new IntervalQuery(
@@ -386,7 +384,6 @@
     checkHits(q, new int[] {0});
   }
 
->>>>>>> 75ae372b
   public void testNestedOrInContainedBy() throws IOException {
     Query q =
         new IntervalQuery(
@@ -474,8 +471,6 @@
             field, or(term("XXX"), containing(extend(term("message"), 0, 10), term("intend"))));
     checkHits(q, new int[] {});
   }
-<<<<<<< HEAD
-=======
 
   public void testEquality() {
     assertEquals(
@@ -496,5 +491,4 @@
         new IntervalQuery(
             "f", Intervals.range(new BytesRef("cold"), new BytesRef("hot"), true, true)));
   }
->>>>>>> 75ae372b
 }