--- conflicted
+++ resolved
@@ -87,11 +87,7 @@
       query.add(new Term("field", "universe"));
       query.add(new Term("field", "right"));
       TopDocs search = s.search(query, 10);
-<<<<<<< HEAD
-      assertEquals(search.totalHits.value, 3);
-=======
       assertEquals(search.totalHits.value(), 3);
->>>>>>> 75ae372b
       assertEquals("0", r.storedFields().document(search.scoreDocs[0].doc).get("id"));
       assertEquals("2", r.storedFields().document(search.scoreDocs[1].doc).get("id"));
       assertEquals("3", r.storedFields().document(search.scoreDocs[2].doc).get("id"));
@@ -104,11 +100,7 @@
       query.add(new Term("field", "this"));
       query.add(new Term("field", "end"));
       TopDocs search = s.search(query, 10);
-<<<<<<< HEAD
-      assertEquals(search.totalHits.value, 2);
-=======
       assertEquals(search.totalHits.value(), 2);
->>>>>>> 75ae372b
       assertEquals("0", r.storedFields().document(search.scoreDocs[0].doc).get("id"));
       assertEquals("2", r.storedFields().document(search.scoreDocs[1].doc).get("id"));
     }
@@ -122,11 +114,7 @@
       query.add(new Term("field", "world"));
 
       TopDocs search = s.search(query, 10);
-<<<<<<< HEAD
-      assertEquals(search.totalHits.value, 1);
-=======
       assertEquals(search.totalHits.value(), 1);
->>>>>>> 75ae372b
       assertEquals("0", r.storedFields().document(search.scoreDocs[0].doc).get("id"));
     }
 
@@ -137,11 +125,7 @@
       query.add(new Term("field", "universe"));
 
       TopDocs search = s.search(query, 10);
-<<<<<<< HEAD
-      assertEquals(search.totalHits.value, 1);
-=======
       assertEquals(search.totalHits.value(), 1);
->>>>>>> 75ae372b
       assertEquals("3", r.storedFields().document(search.scoreDocs[0].doc).get("id"));
     }
     IOUtils.close(r, w, dir, analyzer);
@@ -243,11 +227,7 @@
       query.add(new Term("field", "right"));
       query.setLowFreqMinimumNumberShouldMatch(0.5f);
       TopDocs search = s.search(query, 10);
-<<<<<<< HEAD
-      assertEquals(search.totalHits.value, 1);
-=======
       assertEquals(search.totalHits.value(), 1);
->>>>>>> 75ae372b
       assertEquals("0", r.storedFields().document(search.scoreDocs[0].doc).get("id"));
     }
     {
@@ -261,11 +241,7 @@
       query.add(new Term("field", "right"));
       query.setLowFreqMinimumNumberShouldMatch(2.0f);
       TopDocs search = s.search(query, 10);
-<<<<<<< HEAD
-      assertEquals(search.totalHits.value, 1);
-=======
       assertEquals(search.totalHits.value(), 1);
->>>>>>> 75ae372b
       assertEquals("0", r.storedFields().document(search.scoreDocs[0].doc).get("id"));
     }
 
@@ -280,11 +256,7 @@
       query.add(new Term("field", "right"));
       query.setLowFreqMinimumNumberShouldMatch(0.49f);
       TopDocs search = s.search(query, 10);
-<<<<<<< HEAD
-      assertEquals(search.totalHits.value, 3);
-=======
       assertEquals(search.totalHits.value(), 3);
->>>>>>> 75ae372b
       assertEquals("0", r.storedFields().document(search.scoreDocs[0].doc).get("id"));
       assertEquals("2", r.storedFields().document(search.scoreDocs[1].doc).get("id"));
       assertEquals("3", r.storedFields().document(search.scoreDocs[2].doc).get("id"));
@@ -301,11 +273,7 @@
       query.add(new Term("field", "right"));
       query.setLowFreqMinimumNumberShouldMatch(1.0f);
       TopDocs search = s.search(query, 10);
-<<<<<<< HEAD
-      assertEquals(search.totalHits.value, 3);
-=======
       assertEquals(search.totalHits.value(), 3);
->>>>>>> 75ae372b
       assertEquals("0", r.storedFields().document(search.scoreDocs[0].doc).get("id"));
       assertEquals("2", r.storedFields().document(search.scoreDocs[1].doc).get("id"));
       assertEquals("3", r.storedFields().document(search.scoreDocs[2].doc).get("id"));
@@ -421,11 +389,7 @@
       query.add(new Term("field", "universe"));
       query.add(new Term("field", "right"));
       TopDocs search = s.search(query, 10);
-<<<<<<< HEAD
-      assertEquals(search.totalHits.value, 3);
-=======
       assertEquals(search.totalHits.value(), 3);
->>>>>>> 75ae372b
       assertEquals("0", r.storedFields().document(search.scoreDocs[0].doc).get("id"));
       assertEquals("2", r.storedFields().document(search.scoreDocs[1].doc).get("id"));
       assertEquals("3", r.storedFields().document(search.scoreDocs[2].doc).get("id"));
@@ -443,11 +407,7 @@
       query.add(new Term("field", "universe"));
       query.add(new Term("field", "right"));
       TopDocs search = s.search(query, 10);
-<<<<<<< HEAD
-      assertEquals(search.totalHits.value, 3);
-=======
       assertEquals(search.totalHits.value(), 3);
->>>>>>> 75ae372b
       assertEquals("2", r.storedFields().document(search.scoreDocs[0].doc).get("id"));
       assertEquals("3", r.storedFields().document(search.scoreDocs[1].doc).get("id"));
       assertEquals("0", r.storedFields().document(search.scoreDocs[2].doc).get("id"));
