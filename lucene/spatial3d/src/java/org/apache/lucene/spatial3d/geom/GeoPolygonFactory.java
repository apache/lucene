--- conflicted
+++ resolved
@@ -1717,22 +1717,6 @@
     return index;
   }
 
-<<<<<<< HEAD
-  /** Class representing a single (unused) edge. */
-  private static class Edge {
-    /** Plane */
-    public final SidedPlane plane;
-
-    /** Start point */
-    public final GeoPoint startPoint;
-
-    /** End point */
-    public final GeoPoint endPoint;
-
-    /** Internal edge flag */
-    public final boolean isInternal;
-
-=======
   /**
    * Class representing a single (unused) edge.
    *
@@ -1743,7 +1727,6 @@
    */
   private record Edge(
       GeoPoint startPoint, GeoPoint endPoint, SidedPlane plane, boolean isInternal) {
->>>>>>> 75ae372b
     /**
      * Constructor.
      *
