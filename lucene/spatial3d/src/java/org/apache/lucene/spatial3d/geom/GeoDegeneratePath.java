/*
 * Licensed to the Apache Software Foundation (ASF) under one or more
 * contributor license agreements.  See the NOTICE file distributed with
 * this work for additional information regarding copyright ownership.
 * The ASF licenses this file to You under the Apache License, Version 2.0
 * (the "License"); you may not use this file except in compliance with
 * the License.  You may obtain a copy of the License at
 *
 *     http://www.apache.org/licenses/LICENSE-2.0
 *
 * Unless required by applicable law or agreed to in writing, software
 * distributed under the License is distributed on an "AS IS" BASIS,
 * WITHOUT WARRANTIES OR CONDITIONS OF ANY KIND, either express or implied.
 * See the License for the specific language governing permissions and
 * limitations under the License.
 */
package org.apache.lucene.spatial3d.geom;

import java.io.IOException;
import java.io.InputStream;
import java.io.OutputStream;
import java.util.ArrayList;
import java.util.Collections;
import java.util.List;
import java.util.Map;
import java.util.concurrent.ConcurrentHashMap;

/**
 * GeoShape representing a path across the surface of the globe, with a specified half-width. Path
 * is described by a series of points. Distances are measured from the starting point along the
 * path, and then at right angles to the path.
 *
 * @lucene.internal
 */
class GeoDegeneratePath extends GeoBasePath {

  /** The original list of path points */
  protected final List<GeoPoint> points = new ArrayList<GeoPoint>();

  /** A list of SegmentEndpoints */
  protected List<SegmentEndpoint> endPoints;

  /** A list of PathSegments */
  protected List<PathSegment> segments;

  /** A point on the edge */
  protected GeoPoint[] edgePoints;

  /** Set to true if path has been completely constructed */
  protected boolean isDone = false;

  /**
   * Constructor.
   *
   * @param planetModel is the planet model.
   * @param pathPoints are the points in the path.
   */
  public GeoDegeneratePath(final PlanetModel planetModel, final GeoPoint[] pathPoints) {
    this(planetModel);
    Collections.addAll(points, pathPoints);
    done();
  }

  /**
   * Piece-wise constructor. Use in conjunction with addPoint() and done().
   *
   * @param planetModel is the planet model.
   */
  public GeoDegeneratePath(final PlanetModel planetModel) {
    super(planetModel);
  }

  /**
   * Add a point to the path.
   *
   * @param lat is the latitude of the point.
   * @param lon is the longitude of the point.
   */
  public void addPoint(final double lat, final double lon) {
    if (isDone) {
      throw new IllegalStateException("Can't call addPoint() if done() already called");
    }
    points.add(new GeoPoint(planetModel, lat, lon));
  }

  /** Complete the path. */
  public void done() {
    if (isDone) {
      throw new IllegalStateException("Can't call done() twice");
    }
    if (points.size() == 0) {
      throw new IllegalArgumentException("Path must have at least one point");
    }
    isDone = true;

    endPoints = new ArrayList<>(points.size());
    segments = new ArrayList<>(points.size());

    // First, build all segments.  We'll then go back and build corresponding segment endpoints.
    GeoPoint lastPoint = null;
    for (final GeoPoint end : points) {
      if (lastPoint != null) {
        final Plane normalizedConnectingPlane = new Plane(lastPoint, end);
        segments.add(new PathSegment(planetModel, lastPoint, end, normalizedConnectingPlane));
      }
      lastPoint = end;
    }

    if (segments.size() == 0) {
      // Simple circle
      final GeoPoint point = points.get(0);

      final SegmentEndpoint onlyEndpoint = new SegmentEndpoint(planetModel, point);
      endPoints.add(onlyEndpoint);
      this.edgePoints = new GeoPoint[] {point};
      return;
    }

    // Create segment endpoints.  Use an appropriate constructor for the start and end of the path.
    for (int i = 0; i < segments.size(); i++) {
      final PathSegment currentSegment = segments.get(i);

      if (i == 0) {
        // Starting endpoint
        final SegmentEndpoint startEndpoint =
            new SegmentEndpoint(planetModel, currentSegment.start, currentSegment.startCutoffPlane);
        endPoints.add(startEndpoint);
        this.edgePoints = new GeoPoint[] {currentSegment.start};
        continue;
      }

      endPoints.add(
          new SegmentEndpoint(
              planetModel,
              currentSegment.start,
              segments.get(i - 1).endCutoffPlane,
              currentSegment.startCutoffPlane));
    }
    // Do final endpoint
    final PathSegment lastSegment = segments.get(segments.size() - 1);
    endPoints.add(new SegmentEndpoint(planetModel, lastSegment.end, lastSegment.endCutoffPlane));
  }

  /**
   * Constructor for deserialization.
   *
   * @param planetModel is the planet model.
   * @param inputStream is the input stream.
   */
  public GeoDegeneratePath(final PlanetModel planetModel, final InputStream inputStream)
      throws IOException {
    this(planetModel, SerializableObject.readPointArray(planetModel, inputStream));
  }

  @Override
  public void write(final OutputStream outputStream) throws IOException {
    SerializableObject.writePointArray(outputStream, points);
  }

  @Override
  public double computePathCenterDistance(
      final DistanceStyle distanceStyle, final double x, final double y, final double z) {
    // Walk along path and keep track of the closest distance we find
    double closestDistance = Double.POSITIVE_INFINITY;
    // Segments first
    for (PathSegment segment : segments) {
      final double segmentDistance = segment.pathCenterDistance(distanceStyle, x, y, z);
      if (segmentDistance < closestDistance) {
        closestDistance = segmentDistance;
      }
    }
    // Now, endpoints
    for (SegmentEndpoint endpoint : endPoints) {
      final double endpointDistance = endpoint.pathCenterDistance(distanceStyle, x, y, z);
      if (endpointDistance < closestDistance) {
        closestDistance = endpointDistance;
      }
    }
    return closestDistance;
  }

  @Override
  public double computeNearestDistance(
      final DistanceStyle distanceStyle, final double x, final double y, final double z) {
    double currentDistance = 0.0;
    double minPathCenterDistance = Double.POSITIVE_INFINITY;
    double bestDistance = Double.POSITIVE_INFINITY;
    int segmentIndex = 0;

    // This is the old "legacy" computation: We find the segment endpoint or path
    // segment with the closest pathCenterDistance, and keep track of the one where
    // that's at a minimum. We then compute nearestPathDistance() if it's a segment
    // and add that to fullPathDistance() computed along the entire path up to that
    // point.
    //
    // So what we are minimizing is not what we are returning here.
    for (SegmentEndpoint endpoint : endPoints) {
      final double endpointPathCenterDistance = endpoint.pathCenterDistance(distanceStyle, x, y, z);
      if (endpointPathCenterDistance < minPathCenterDistance) {
        // Use this endpoint
        minPathCenterDistance = endpointPathCenterDistance;
        bestDistance = currentDistance;
      }
      // Look at the following segment, if any
      if (segmentIndex < segments.size()) {
        final PathSegment segment = segments.get(segmentIndex++);
        final double segmentPathCenterDistance = segment.pathCenterDistance(distanceStyle, x, y, z);
        if (segmentPathCenterDistance < minPathCenterDistance) {
          minPathCenterDistance = segmentPathCenterDistance;
          bestDistance =
              distanceStyle.aggregateDistances(
                  currentDistance, segment.nearestPathDistance(distanceStyle, x, y, z));
        }
        currentDistance =
            distanceStyle.aggregateDistances(
                currentDistance, segment.fullPathDistance(distanceStyle));
      }
    }
    return distanceStyle.fromAggregationForm(bestDistance);
  }

  @Override
  protected double distance(
      final DistanceStyle distanceStyle, final double x, final double y, final double z) {
    // Algorithm:
    // (1) If the point is within any of the segments along the path, return that value.
    // (2) If the point is within any of the segment end circles along the path, return that value.
    double currentDistance = 0.0;
    for (PathSegment segment : segments) {
      double distance = segment.pathDistance(distanceStyle, x, y, z);
      if (distance != Double.POSITIVE_INFINITY)
        return distanceStyle.fromAggregationForm(
            distanceStyle.aggregateDistances(currentDistance, distance));
      currentDistance =
          distanceStyle.aggregateDistances(
              currentDistance, segment.fullPathDistance(distanceStyle));
    }

    int segmentIndex = 0;
    currentDistance = 0.0;
    for (SegmentEndpoint endpoint : endPoints) {
      double distance = endpoint.pathDistance(distanceStyle, x, y, z);
      if (distance != Double.POSITIVE_INFINITY)
        return distanceStyle.fromAggregationForm(
            distanceStyle.aggregateDistances(currentDistance, distance));
      if (segmentIndex < segments.size())
        currentDistance =
            distanceStyle.aggregateDistances(
                currentDistance, segments.get(segmentIndex++).fullPathDistance(distanceStyle));
    }

    return Double.POSITIVE_INFINITY;
  }

  @Override
  protected double deltaDistance(
      final DistanceStyle distanceStyle, final double x, final double y, final double z) {
    // Since this is always called when a point is within the degenerate path, delta distance is
    // always zero by definition.
    return 0.0;
  }

  @Override
  protected void distanceBounds(
      final Bounds bounds, final DistanceStyle distanceStyle, final double distanceValue) {
    // TBD: Compute actual bounds based on distance
    getBounds(bounds);
  }

  @Override
  protected double outsideDistance(
      final DistanceStyle distanceStyle, final double x, final double y, final double z) {
    double minDistance = Double.POSITIVE_INFINITY;
    for (final SegmentEndpoint endpoint : endPoints) {
      final double newDistance = endpoint.outsideDistance(distanceStyle, x, y, z);
      if (newDistance < minDistance) {
        minDistance = newDistance;
      }
    }
    for (final PathSegment segment : segments) {
      final double newDistance = segment.outsideDistance(distanceStyle, x, y, z);
      if (newDistance < minDistance) {
        minDistance = newDistance;
      }
    }
    return distanceStyle.fromAggregationForm(minDistance);
  }

  @Override
  public boolean isWithin(final double x, final double y, final double z) {
    for (SegmentEndpoint pathPoint : endPoints) {
      if (pathPoint.isWithin(x, y, z)) {
        return true;
      }
    }
    for (PathSegment pathSegment : segments) {
      if (pathSegment.isWithin(x, y, z)) {
        return true;
      }
    }
    return false;
  }

  @Override
  public GeoPoint[] getEdgePoints() {
    return edgePoints;
  }

  @Override
  public boolean intersects(
      final Plane plane, final GeoPoint[] notablePoints, final Membership... bounds) {
    // We look for an intersection with any of the exterior edges of the path.
    // We also have to look for intersections with the cones described by the endpoints.
    // Return "true" if any such intersections are found.

    // For plane intersections, the basic idea is to come up with an equation of the line that is
    // the intersection (if any).  Then, find the intersections with the unit sphere (if any).  If
    // any of the intersection points are within the bounds, then we've detected an intersection.
    // Well, sort of.  We can detect intersections also due to overlap of segments with each other.
    // But that's an edge case and we won't be optimizing for it.
    // System.err.println(" Looking for intersection of plane " + plane + " with path " + this);

    // Since the endpoints are included in the path segments, we only need to do this if there are
    // no path segments
    if (endPoints.size() == 1) {
      return endPoints.get(0).intersects(plane, notablePoints, bounds);
    }

    for (final PathSegment pathSegment : segments) {
      if (pathSegment.intersects(plane, notablePoints, bounds)) {
        return true;
      }
    }

    return false;
  }

  @Override
  public boolean intersects(GeoShape geoShape) {
    // Since the endpoints are included in the path segments, we only need to do this if there are
    // no path segments
    if (endPoints.size() == 1) {
      return endPoints.get(0).intersects(geoShape);
    }

    for (final PathSegment pathSegment : segments) {
      if (pathSegment.intersects(geoShape)) {
        return true;
      }
    }

    return false;
  }

  @Override
  public void getBounds(Bounds bounds) {
    super.getBounds(bounds);
    // For building bounds, order matters.  We want to traverse
    // never more than 180 degrees longitude at a pop or we risk having the
    // bounds object get itself inverted.  So do the edges first.
    for (PathSegment pathSegment : segments) {
      pathSegment.getBounds(bounds);
    }
    if (endPoints.size() == 1) {
      endPoints.get(0).getBounds(bounds);
    }
  }

  @Override
  public boolean equals(Object o) {
    if (!(o instanceof GeoDegeneratePath)) {
      return false;
    }
    GeoDegeneratePath p = (GeoDegeneratePath) o;
    if (!super.equals(p)) {
      return false;
    }
    return points.equals(p.points);
  }

  @Override
  public int hashCode() {
    int result = super.hashCode();
    result = 31 * result + points.hashCode();
    return result;
  }

  @Override
  public String toString() {
    return "GeoDegeneratePath: {planetmodel=" + planetModel + ", points={" + points + "}}";
  }

  /**
   * This is precalculated data for segment endpoint. Since the path is degenerate, there are
   * several different cases:
   *
   * <ol>
   *   <li>The path consists of a single endpoint. In this case, the degenerate path consists of
   *       this one point.
   *   <li>This is the end of a path. There is a bounding plane passed in which describes the part
   *       of the world that is considered to belong to this endpoint.
   *   <li>Intersection. There are two cutoff planes, one for each end of the intersection.
   * </ol>
   */
  private static class SegmentEndpoint extends GeoBaseBounds {
    /** The center point of the endpoint */
    public final GeoPoint point;

    /** Pertinent cutoff planes from adjoining segments */
    public final Membership[] cutoffPlanes;

    /** Null membership */
    public static final Membership[] NO_MEMBERSHIP = new Membership[0];

    /**
     * Constructor for case (1).
     *
     * @param planetModel is the planet model.
     * @param point is the center point.
     */
    public SegmentEndpoint(final PlanetModel planetModel, final GeoPoint point) {
      super(planetModel);
      this.point = point;
      this.cutoffPlanes = NO_MEMBERSHIP;
    }

    /**
     * Constructor for case (2). Generate an endpoint, given a single cutoff plane plus upper and
     * lower edge points.
     *
     * @param point is the center point.
     * @param cutoffPlane is the plane from the adjoining path segment marking the boundary between
     *     this endpoint and that segment.
     */
    public SegmentEndpoint(
        final PlanetModel planetModel, final GeoPoint point, final SidedPlane cutoffPlane) {
      super(planetModel);
      this.point = point;
      this.cutoffPlanes = new Membership[] {new SidedPlane(cutoffPlane)};
    }

    /**
     * Constructor for case (3). Generate an endpoint, given two cutoff planes.
     *
     * @param planetModel is the planet model.
     * @param point is the center.
     * @param cutoffPlane1 is one adjoining path segment cutoff plane.
     * @param cutoffPlane2 is another adjoining path segment cutoff plane.
     */
    public SegmentEndpoint(
        final PlanetModel planetModel,
        final GeoPoint point,
        final SidedPlane cutoffPlane1,
        final SidedPlane cutoffPlane2) {
      super(planetModel);
      this.point = point;
      this.cutoffPlanes =
          new Membership[] {new SidedPlane(cutoffPlane1), new SidedPlane(cutoffPlane2)};
    }

    /**
     * Check if point is within this endpoint.
     *
     * @param x is the point x.
     * @param y is the point y.
     * @param z is the point z.
     * @return true if within.
     */
    @Override
    public boolean isWithin(final double x, final double y, final double z) {
      return this.point.isIdentical(x, y, z);
    }

    /**
<<<<<<< HEAD
     * Check if point is within this section's purview.
     *
     * @param x is the point x
     * @param y is the point y
     * @param z is the point z
     * @return true if this point "belongs" to this section, falso otherwise.
=======
     * Check if point is within the section handled by this endpoint.
     *
     * @param x is the point x.
     * @param y is the point y.
     * @param z is the point z.
     * @return true if within.
>>>>>>> 75ae372b
     */
    public boolean isWithinSection(final double x, final double y, final double z) {
      for (final Membership m : cutoffPlanes) {
        if (!m.isWithin(x, y, z)) {
          return false;
        }
      }
      return true;
    }

    /**
     * Compute interior path distance.
     *
     * @param distanceStyle is the distance style.
     * @param x is the point x.
     * @param y is the point y.
     * @param z is the point z.
     * @return the distance metric, in aggregation form.
     */
    public double pathDistance(
        final DistanceStyle distanceStyle, final double x, final double y, final double z) {
      if (!isWithin(x, y, z)) {
        return Double.POSITIVE_INFINITY;
      }
      return distanceStyle.toAggregationForm(distanceStyle.computeDistance(this.point, x, y, z));
    }

    /**
     * Compute path center distance.
     *
     * @param distanceStyle is the distance style.
     * @param x is the point x.
     * @param y is the point y.
     * @param z is the point z.
     * @return the distance metric, or POSITIVE_INFINITY if the point is not within the bounds of
     *     the endpoint.
     */
    public double pathCenterDistance(
        final DistanceStyle distanceStyle, final double x, final double y, final double z) {
      if (!isWithinSection(x, y, z)) {
        return Double.POSITIVE_INFINITY;
      }
      return distanceStyle.toAggregationForm(distanceStyle.computeDistance(this.point, x, y, z));
    }

    /**
     * Compute external distance.
     *
     * @param distanceStyle is the distance style.
     * @param x is the point x.
     * @param y is the point y.
     * @param z is the point z.
     * @return the distance metric.
     */
    public double outsideDistance(
        final DistanceStyle distanceStyle, final double x, final double y, final double z) {
      return distanceStyle.toAggregationForm(distanceStyle.computeDistance(this.point, x, y, z));
    }

    /**
     * Determine if this endpoint intersects a specified plane.
     *
     * @param p is the plane.
     * @param notablePoints are the points associated with the plane.
     * @param bounds are any bounds which the intersection must lie within.
     * @return true if there is a matching intersection.
     */
    public boolean intersects(
        final Plane p, final GeoPoint[] notablePoints, final Membership[] bounds) {
      // If not on the plane, no intersection
      if (!p.evaluateIsZero(point)) {
        return false;
      }

      for (Membership m : bounds) {
        if (!m.isWithin(point)) {
          return false;
        }
      }
      return true;
    }

    /**
     * Determine if this endpoint intersects a GeoShape.
     *
     * @param geoShape is the GeoShape.
     * @return true if there is shape intersect this endpoint.
     */
    public boolean intersects(final GeoShape geoShape) {
      return geoShape.isWithin(point);
    }

    /**
     * Get the bounds for a segment endpoint.
     *
     * @param bounds are the bounds to be modified.
     */
    @Override
    public void getBounds(final Bounds bounds) {
      bounds.addPoint(point);
    }

    @Override
    public boolean equals(Object o) {
      if (!(o instanceof SegmentEndpoint)) {
        return false;
      }
      SegmentEndpoint other = (SegmentEndpoint) o;
      return point.equals(other.point);
    }

    @Override
    public int hashCode() {
      return point.hashCode();
    }

    @Override
    public String toString() {
      return "SegmentEndpoint: " + point;
    }
  }

  /** This is the pre-calculated data for a path segment. */
  private static class PathSegment extends GeoBaseBounds {
    /** Starting point of the segment */
    public final GeoPoint start;

    /** End point of the segment */
    public final GeoPoint end;

    /** Place to keep any complete segment distances we've calculated so far */
    public final Map<DistanceStyle, Double> fullDistanceCache = new ConcurrentHashMap<>(1);

    /** Normalized plane connecting the two points and going through world center */
    public final Plane normalizedConnectingPlane;

    /** Plane going through the center and start point, marking the start edge of the segment */
    public final SidedPlane startCutoffPlane;

    /** Plane going through the center and end point, marking the end edge of the segment */
    public final SidedPlane endCutoffPlane;

    /** Notable points for the connecting plane */
    public final GeoPoint[] connectingPlanePoints;

    /**
     * Construct a path segment.
     *
     * @param planetModel is the planet model.
     * @param start is the starting point.
     * @param end is the ending point.
     * @param normalizedConnectingPlane is the connecting plane.
     */
    public PathSegment(
        final PlanetModel planetModel,
        final GeoPoint start,
        final GeoPoint end,
        final Plane normalizedConnectingPlane) {
      super(planetModel);
      this.start = start;
      this.end = end;
      this.normalizedConnectingPlane = normalizedConnectingPlane;

      // Cutoff planes use opposite endpoints as correct side examples
      startCutoffPlane = new SidedPlane(end, normalizedConnectingPlane, start);
      assert startCutoffPlane.isWithin(end);
      assert startCutoffPlane.isWithin(start);
      endCutoffPlane = new SidedPlane(start, normalizedConnectingPlane, end);
      assert endCutoffPlane.isWithin(start);
      assert endCutoffPlane.isWithin(end);
      connectingPlanePoints = new GeoPoint[] {start, end};
    }

    /**
     * Compute the full distance along this path segment.
     *
     * @param distanceStyle is the distance style.
     * @return the distance metric, in aggregation form.
     */
    public double fullPathDistance(final DistanceStyle distanceStyle) {
      Double dist = fullDistanceCache.get(distanceStyle);
      if (dist == null) {
        dist =
            distanceStyle.toAggregationForm(
                distanceStyle.computeDistance(start, end.x, end.y, end.z));
        fullDistanceCache.put(distanceStyle, dist);
      }
      return dist.doubleValue();
    }

    /**
     * Check if point is within this segment.
     *
     * @param x is the point x.
     * @param y is the point y.
     * @param z is the point z.
     * @return true of within.
     */
    @Override
    public boolean isWithin(final double x, final double y, final double z) {
      return startCutoffPlane.isWithin(x, y, z)
          && endCutoffPlane.isWithin(x, y, z)
          && normalizedConnectingPlane.evaluateIsZero(x, y, z);
    }

    public boolean isWithinSection(final double x, final double y, final double z) {
      return startCutoffPlane.isWithin(x, y, z) && endCutoffPlane.isWithin(x, y, z);
    }

    /**
     * Compute path center distance (distance from path to current point).
     *
     * @param distanceStyle is the distance style.
     * @param x is the point x.
     * @param y is the point y.
     * @param z is the point z.
     * @return the distance metric, or Double.POSITIVE_INFINITY if outside this segment
     */
    public double pathCenterDistance(
        final DistanceStyle distanceStyle, final double x, final double y, final double z) {
      // First, if this point is outside the endplanes of the segment, return POSITIVE_INFINITY.
      if (!isWithinSection(x, y, z)) {
        return Double.POSITIVE_INFINITY;
      }
      // (1) Compute normalizedPerpPlane.  If degenerate, then there is no such plane, which means
      // that the point given is insufficient to distinguish between a family of such planes.
      // This can happen only if the point is one of the "poles", imagining the normalized plane
      // to be the "equator".  In that case, the distance returned should be zero.
      // Want no allocations or expensive operations!  so we do this the hard way
      final double perpX = normalizedConnectingPlane.y * z - normalizedConnectingPlane.z * y;
      final double perpY = normalizedConnectingPlane.z * x - normalizedConnectingPlane.x * z;
      final double perpZ = normalizedConnectingPlane.x * y - normalizedConnectingPlane.y * x;
      final double magnitude = Math.sqrt(perpX * perpX + perpY * perpY + perpZ * perpZ);
      if (Math.abs(magnitude) < Vector.MINIMUM_RESOLUTION) {
        return distanceStyle.computeDistance(start, x, y, z);
      }
      final double normFactor = 1.0 / magnitude;
      final Plane normalizedPerpPlane =
          new Plane(perpX * normFactor, perpY * normFactor, perpZ * normFactor, 0.0);

      final GeoPoint[] intersectionPoints =
          normalizedConnectingPlane.findIntersections(planetModel, normalizedPerpPlane);
      GeoPoint thePoint;
      if (intersectionPoints.length == 0) {
        throw new RuntimeException(
            "Can't find world intersection for point x=" + x + " y=" + y + " z=" + z);
      } else if (intersectionPoints.length == 1) {
        thePoint = intersectionPoints[0];
      } else {
        if (startCutoffPlane.isWithin(intersectionPoints[0])
            && endCutoffPlane.isWithin(intersectionPoints[0])) {
          thePoint = intersectionPoints[0];
        } else if (startCutoffPlane.isWithin(intersectionPoints[1])
            && endCutoffPlane.isWithin(intersectionPoints[1])) {
          thePoint = intersectionPoints[1];
        } else {
          throw new RuntimeException(
              "Can't find world intersection for point x=" + x + " y=" + y + " z=" + z);
        }
      }
      return distanceStyle.toAggregationForm(distanceStyle.computeDistance(thePoint, x, y, z));
    }

    /**
     * Compute nearest path distance (distance from start of segment to center line point adjacent).
     *
     * @param distanceStyle is the distance style.
     * @param x is the point x.
     * @param y is the point y.
     * @param z is the point z.
     * @return the distance metric, in aggregation form, or Double.POSITIVE_INFINITY if outside this
     *     segment
     */
    public double nearestPathDistance(
        final DistanceStyle distanceStyle, final double x, final double y, final double z) {
      // First, if this point is outside the endplanes of the segment, return POSITIVE_INFINITY.
      if (!isWithinSection(x, y, z)) {
        return Double.POSITIVE_INFINITY;
      }
      // (1) Compute normalizedPerpPlane.  If degenerate, then there is no such plane, which means
      // that the point given is insufficient to distinguish between a family of such planes.
      // This can happen only if the point is one of the "poles", imagining the normalized plane
      // to be the "equator".  In that case, the distance returned should be zero.
      // Want no allocations or expensive operations!  so we do this the hard way
      final double perpX = normalizedConnectingPlane.y * z - normalizedConnectingPlane.z * y;
      final double perpY = normalizedConnectingPlane.z * x - normalizedConnectingPlane.x * z;
      final double perpZ = normalizedConnectingPlane.x * y - normalizedConnectingPlane.y * x;
      final double magnitude = Math.sqrt(perpX * perpX + perpY * perpY + perpZ * perpZ);
      if (Math.abs(magnitude) < Vector.MINIMUM_RESOLUTION) {
        return distanceStyle.toAggregationForm(0.0);
      }
      final double normFactor = 1.0 / magnitude;
      final Plane normalizedPerpPlane =
          new Plane(perpX * normFactor, perpY * normFactor, perpZ * normFactor, 0.0);

      final GeoPoint[] intersectionPoints =
          normalizedConnectingPlane.findIntersections(planetModel, normalizedPerpPlane);
      GeoPoint thePoint;
      if (intersectionPoints.length == 0) {
        throw new RuntimeException(
            "Can't find world intersection for point x=" + x + " y=" + y + " z=" + z);
      } else if (intersectionPoints.length == 1) {
        thePoint = intersectionPoints[0];
      } else {
        if (startCutoffPlane.isWithin(intersectionPoints[0])
            && endCutoffPlane.isWithin(intersectionPoints[0])) {
          thePoint = intersectionPoints[0];
        } else if (startCutoffPlane.isWithin(intersectionPoints[1])
            && endCutoffPlane.isWithin(intersectionPoints[1])) {
          thePoint = intersectionPoints[1];
        } else {
          throw new RuntimeException(
              "Can't find world intersection for point x=" + x + " y=" + y + " z=" + z);
        }
      }
      return distanceStyle.toAggregationForm(
          distanceStyle.computeDistance(start, thePoint.x, thePoint.y, thePoint.z));
    }

    /**
     * Compute interior path distance.
     *
     * @param distanceStyle is the distance style.
     * @param x is the point x.
     * @param y is the point y.
     * @param z is the point z.
     * @return the distance metric, in aggregation form.
     */
    public double pathDistance(
        final DistanceStyle distanceStyle, final double x, final double y, final double z) {
      if (!isWithin(x, y, z)) return Double.POSITIVE_INFINITY;

      // (1) Compute normalizedPerpPlane.  If degenerate, then return point distance from start to
      // point.
      // Want no allocations or expensive operations!  so we do this the hard way
      final double perpX = normalizedConnectingPlane.y * z - normalizedConnectingPlane.z * y;
      final double perpY = normalizedConnectingPlane.z * x - normalizedConnectingPlane.x * z;
      final double perpZ = normalizedConnectingPlane.x * y - normalizedConnectingPlane.y * x;
      final double magnitude = Math.sqrt(perpX * perpX + perpY * perpY + perpZ * perpZ);
      if (Math.abs(magnitude) < Vector.MINIMUM_RESOLUTION) {
        return distanceStyle.toAggregationForm(distanceStyle.computeDistance(start, x, y, z));
      }
      final double normFactor = 1.0 / magnitude;
      final Plane normalizedPerpPlane =
          new Plane(perpX * normFactor, perpY * normFactor, perpZ * normFactor, 0.0);

      // Old computation: too expensive, because it calculates the intersection point twice.
      // return distanceStyle.computeDistance(planetModel, normalizedConnectingPlane, x, y, z,
      // startCutoffPlane, endCutoffPlane) +
      //  distanceStyle.computeDistance(planetModel, normalizedPerpPlane, start.x, start.y, start.z,
      // upperConnectingPlane, lowerConnectingPlane);

      final GeoPoint[] intersectionPoints =
          normalizedConnectingPlane.findIntersections(planetModel, normalizedPerpPlane);
      GeoPoint thePoint;
      if (intersectionPoints.length == 0) {
        throw new RuntimeException(
            "Can't find world intersection for point x=" + x + " y=" + y + " z=" + z);
      } else if (intersectionPoints.length == 1) {
        thePoint = intersectionPoints[0];
      } else {
        if (startCutoffPlane.isWithin(intersectionPoints[0])
            && endCutoffPlane.isWithin(intersectionPoints[0])) {
          thePoint = intersectionPoints[0];
        } else if (startCutoffPlane.isWithin(intersectionPoints[1])
            && endCutoffPlane.isWithin(intersectionPoints[1])) {
          thePoint = intersectionPoints[1];
        } else {
          throw new RuntimeException(
              "Can't find world intersection for point x=" + x + " y=" + y + " z=" + z);
        }
      }
      return distanceStyle.aggregateDistances(
          distanceStyle.toAggregationForm(distanceStyle.computeDistance(thePoint, x, y, z)),
          distanceStyle.toAggregationForm(
              distanceStyle.computeDistance(start, thePoint.x, thePoint.y, thePoint.z)));
    }

    /**
     * Compute external distance.
     *
     * @param distanceStyle is the distance style.
     * @param x is the point x.
     * @param y is the point y.
     * @param z is the point z.
     * @return the distance metric.
     */
    public double outsideDistance(
        final DistanceStyle distanceStyle, final double x, final double y, final double z) {
      final double distance =
          distanceStyle.computeDistance(
              planetModel, normalizedConnectingPlane, x, y, z, startCutoffPlane, endCutoffPlane);
      final double startDistance = distanceStyle.computeDistance(start, x, y, z);
      final double endDistance = distanceStyle.computeDistance(end, x, y, z);
      return Math.min(Math.min(startDistance, endDistance), distance);
    }

    /**
     * Determine if this endpoint intersects a specified plane.
     *
     * @param p is the plane.
     * @param notablePoints are the points associated with the plane.
     * @param bounds are any bounds which the intersection must lie within.
     * @return true if there is a matching intersection.
     */
    public boolean intersects(
        final Plane p, final GeoPoint[] notablePoints, final Membership[] bounds) {
      return normalizedConnectingPlane.intersects(
          planetModel,
          p,
          connectingPlanePoints,
          notablePoints,
          bounds,
          startCutoffPlane,
          endCutoffPlane);
    }

    /**
     * Determine if this endpoint intersects a specified GeoShape.
     *
     * @param geoShape is the GeoShape.
     * @return true if there GeoShape intersects this endpoint.
     */
    public boolean intersects(final GeoShape geoShape) {
      return geoShape.intersects(
          normalizedConnectingPlane, connectingPlanePoints, startCutoffPlane, endCutoffPlane);
    }

    /**
     * Get the bounds for a segment endpoint.
     *
     * @param bounds are the bounds to be modified.
     */
    @Override
    public void getBounds(final Bounds bounds) {
      super.getBounds(bounds);
      // We need to do all bounding planes as well as corner points
      bounds
          .addPoint(start)
          .addPoint(end)
          .addPlane(planetModel, normalizedConnectingPlane, startCutoffPlane, endCutoffPlane);
    }

    @Override
    public String toString() {
      return "PathSegment: " + start + " to " + end;
    }
  }
}<|MERGE_RESOLUTION|>--- conflicted
+++ resolved
@@ -472,21 +472,12 @@
     }
 
     /**
-<<<<<<< HEAD
-     * Check if point is within this section's purview.
-     *
-     * @param x is the point x
-     * @param y is the point y
-     * @param z is the point z
-     * @return true if this point "belongs" to this section, falso otherwise.
-=======
      * Check if point is within the section handled by this endpoint.
      *
      * @param x is the point x.
      * @param y is the point y.
      * @param z is the point z.
      * @return true if within.
->>>>>>> 75ae372b
      */
     public boolean isWithinSection(final double x, final double y, final double z) {
       for (final Membership m : cutoffPlanes) {
