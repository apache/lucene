/*
 * Licensed to the Apache Software Foundation (ASF) under one or more
 * contributor license agreements.  See the NOTICE file distributed with
 * this work for additional information regarding copyright ownership.
 * The ASF licenses this file to You under the Apache License, Version 2.0
 * (the "License"); you may not use this file except in compliance with
 * the License.  You may obtain a copy of the License at
 *
 *     http://www.apache.org/licenses/LICENSE-2.0
 *
 * Unless required by applicable law or agreed to in writing, software
 * distributed under the License is distributed on an "AS IS" BASIS,
 * WITHOUT WARRANTIES OR CONDITIONS OF ANY KIND, either express or implied.
 * See the License for the specific language governing permissions and
 * limitations under the License.
 */
package org.apache.lucene.spatial3d.geom;

import java.io.IOException;
import java.io.InputStream;
import java.io.OutputStream;
import java.util.ArrayList;
import java.util.Collections;
import java.util.List;
import java.util.Map;
import java.util.concurrent.ConcurrentHashMap;
import org.apache.lucene.internal.hppc.IntArrayList;

/**
 * GeoShape representing a path across the surface of the globe, with a specified half-width. Path
 * is described by a series of points. Distances are measured from the starting point along the
 * path, and then at right angles to the path.
 *
 * @lucene.internal
 */
class GeoStandardPath extends GeoBasePath {
  /** The cutoff angle (width) */
  protected final double cutoffAngle;

  /** Sine of cutoff angle */
  protected final double sinAngle;

  /** Cosine of cutoff angle */
  protected final double cosAngle;

  /** The original list of path points */
  protected final List<GeoPoint> points = new ArrayList<GeoPoint>();

  /** The b-tree of PathComponents */
  protected PathComponent rootComponent;

  /** A point on the edge */
  protected GeoPoint[] edgePoints;

  /** Set to true if path has been completely constructed */
  protected boolean isDone = false;

  /**
   * Constructor.
   *
   * @param planetModel is the planet model.
   * @param maxCutoffAngle is the width of the path, measured as an angle.
   * @param pathPoints are the points in the path.
   */
  public GeoStandardPath(
      final PlanetModel planetModel, final double maxCutoffAngle, final GeoPoint[] pathPoints) {
    this(planetModel, maxCutoffAngle);
    Collections.addAll(points, pathPoints);
    done();
  }

  /**
   * Piece-wise constructor. Use in conjunction with addPoint() and done().
   *
   * @param planetModel is the planet model.
   * @param maxCutoffAngle is the width of the path, measured as an angle.
   */
  public GeoStandardPath(final PlanetModel planetModel, final double maxCutoffAngle) {
    super(planetModel);
    if (maxCutoffAngle <= 0.0 || maxCutoffAngle > Math.PI * 0.5) {
      throw new IllegalArgumentException("Cutoff angle out of bounds");
    }
    this.cutoffAngle = maxCutoffAngle;
    this.cosAngle = Math.cos(maxCutoffAngle);
    this.sinAngle = Math.sin(maxCutoffAngle);
  }

  /**
   * Add a point to the path.
   *
   * @param lat is the latitude of the point.
   * @param lon is the longitude of the point.
   */
  public void addPoint(final double lat, final double lon) {
    if (isDone) {
      throw new IllegalStateException("Can't call addPoint() if done() already called");
    }
    points.add(new GeoPoint(planetModel, lat, lon));
  }

  /** Complete the path. */
  public void done() {
    if (isDone) {
      throw new IllegalStateException("Can't call done() twice");
    }
    if (points.size() == 0) {
      throw new IllegalArgumentException("Path must have at least one point");
    }
    isDone = true;

    final List<SegmentEndpoint> endPoints = new ArrayList<>(points.size());
    final List<PathSegment> segments = new ArrayList<>(points.size());

    // Compute an offset to use for all segments.  This will be based on the minimum magnitude of
    // the entire ellipsoid.
    final double cutoffOffset = this.sinAngle * planetModel.getMinimumMagnitude();

    // The major output we want to produce here is a balanced binary tree of PathComponents.
    // This code first produces a list of path segments and segment endpoints, and then we do
    // the following:
    // (0) Initialize a "stack", which contains ordered path components
    // (1) Walk through the path components in order
    // (2) Add the next path component to the stack
    // (3) If there are two path components of the same depth, remove them and add a PathNode
    //     with them as children
    // (4) At the end, if there are more than one thing on the stack, build a final PathNode
    //     with those two
    // (5) Use the top element as the root.
    // I've structured this as its own class that just receives path components in order,
    // and returns the final one at the end.

    // First, build all segments.  We'll then go back and build corresponding segment endpoints.
    GeoPoint lastPoint = null;
    PathComponent lastComponent = null;
    for (final GeoPoint end : points) {
      if (lastPoint != null) {
        final Plane normalizedConnectingPlane = new Plane(lastPoint, end);
        final PathSegment newComponent =
            new PathSegment(
                planetModel,
                lastComponent,
                lastPoint,
                end,
                normalizedConnectingPlane,
                cutoffOffset);
        segments.add(newComponent);
        lastComponent = newComponent;
      }
      lastPoint = end;
    }

    if (segments.size() == 0) {
      // Simple circle
      double lat = points.get(0).getLatitude();
      double lon = points.get(0).getLongitude();
      // Compute two points on the circle, with the right angle from the center.  We'll use these
      // to obtain the perpendicular plane to the circle.
      double upperLat = lat + cutoffAngle;
      double upperLon = lon;
      if (upperLat > Math.PI * 0.5) {
        upperLon += Math.PI;
        if (upperLon > Math.PI) {
          upperLon -= 2.0 * Math.PI;
        }
        upperLat = Math.PI - upperLat;
      }
      double lowerLat = lat - cutoffAngle;
      double lowerLon = lon;
      if (lowerLat < -Math.PI * 0.5) {
        lowerLon += Math.PI;
        if (lowerLon > Math.PI) {
          lowerLon -= 2.0 * Math.PI;
        }
        lowerLat = -Math.PI - lowerLat;
      }
      final GeoPoint upperPoint = new GeoPoint(planetModel, upperLat, upperLon);
      final GeoPoint lowerPoint = new GeoPoint(planetModel, lowerLat, lowerLon);
      final GeoPoint point = points.get(0);

      // Construct normal plane
      // TBD - what does this actually do?  Why Z??
      final Plane normalPlane = Plane.constructNormalizedZPlane(upperPoint, lowerPoint, point);

      final CircleSegmentEndpoint onlyEndpoint =
          new CircleSegmentEndpoint(planetModel, null, point, normalPlane, upperPoint, lowerPoint);
      endPoints.add(onlyEndpoint);
      this.edgePoints =
          new GeoPoint[] {
            onlyEndpoint.circlePlane.getSampleIntersectionPoint(planetModel, normalPlane)
          };
    } else {
      // Create segment endpoints.  Use an appropriate constructor for the start and end of the
      // path.
      for (int i = 0; i < segments.size(); i++) {
        final PathSegment currentSegment = segments.get(i);

        if (i == 0) {
          // Starting endpoint. The cutoff plane we use is the start cutoff plane from the first
          // segment, and the point involved is the start point.
          final SegmentEndpoint startEndpoint =
              new CutoffSingleCircleSegmentEndpoint(
                  planetModel,
                  null,
                  currentSegment.start,
                  currentSegment.startCutoffPlane,
                  currentSegment.ULHC,
                  currentSegment.LLHC);
          endPoints.add(startEndpoint);
          this.edgePoints = new GeoPoint[] {currentSegment.ULHC};
          continue;
        }

        // General intersection case.
        // The CutoffDualCircleSegmentEndpoint is advanced enough now to handle
        // joinings that are perfectly in a line, I believe, so I am disabling
        // the special code for that situation.
        final PathSegment prevSegment = segments.get(i - 1);
        endPoints.add(
            new CutoffDualCircleSegmentEndpoint(
                planetModel,
                prevSegment,
                currentSegment.start,
                prevSegment.endCutoffPlane,
                currentSegment.startCutoffPlane,
                prevSegment.URHC,
                prevSegment.LRHC,
                currentSegment.ULHC,
                currentSegment.LLHC));
        // }
      }
      // Do final endpoint. Cutoff plane is the end cutoff plane from the last path segment.
      // The final endpoint is the last segment's endpoint.
      final PathSegment lastSegment = segments.get(segments.size() - 1);
      endPoints.add(
          new CutoffSingleCircleSegmentEndpoint(
              planetModel,
              lastSegment,
              lastSegment.end,
              lastSegment.endCutoffPlane,
              lastSegment.URHC,
              lastSegment.LRHC));
    }

    final TreeBuilder treeBuilder = new TreeBuilder(segments.size() + endPoints.size());
    // Segments will have one less than the number of endpoints.
    // So, we add the first endpoint, and then do it pairwise.
    treeBuilder.addComponent(endPoints.get(0));
    for (int i = 0; i < segments.size(); i++) {
      treeBuilder.addComponent(segments.get(i));
      treeBuilder.addComponent(endPoints.get(i + 1));
    }

    rootComponent = treeBuilder.getRoot();

    // System.out.println("Root component: "+rootComponent);
  }

  /**
   * Constructor for deserialization.
   *
   * @param planetModel is the planet model.
   * @param inputStream is the input stream.
   */
  public GeoStandardPath(final PlanetModel planetModel, final InputStream inputStream)
      throws IOException {
    this(
        planetModel,
        SerializableObject.readDouble(inputStream),
        SerializableObject.readPointArray(planetModel, inputStream));
  }

  @Override
  public void write(final OutputStream outputStream) throws IOException {
    SerializableObject.writeDouble(outputStream, cutoffAngle);
    SerializableObject.writePointArray(outputStream, points);
  }

  @Override
  public double computePathCenterDistance(
      final DistanceStyle distanceStyle, final double x, final double y, final double z) {
    if (rootComponent == null) {
      return Double.POSITIVE_INFINITY;
    }
    return distanceStyle.fromAggregationForm(
        rootComponent.pathCenterDistance(distanceStyle, x, y, z));
  }

  @Override
  public double computeNearestDistance(
      final DistanceStyle distanceStyle, final double x, final double y, final double z) {
    if (rootComponent == null) {
      return Double.POSITIVE_INFINITY;
<<<<<<< HEAD
    }
    final DistancePair distancePair = rootComponent.nearestDistance(distanceStyle, x, y, z);
    if (distancePair == null) {
      return Double.POSITIVE_INFINITY;
    }
=======
    }
    final DistancePair distancePair = rootComponent.nearestDistance(distanceStyle, x, y, z);
    if (distancePair == null) {
      return Double.POSITIVE_INFINITY;
    }
>>>>>>> 75ae372b
    return distanceStyle.fromAggregationForm(distancePair.distanceAlongPath);
  }

  @Override
  protected double distance(
      final DistanceStyle distanceStyle, final double x, final double y, final double z) {
    if (rootComponent == null) {
      return Double.POSITIVE_INFINITY;
    }
    return distanceStyle.fromAggregationForm(rootComponent.distance(distanceStyle, x, y, z));
  }

  @Override
  protected double deltaDistance(
      final DistanceStyle distanceStyle, final double x, final double y, final double z) {
    if (rootComponent == null) {
      return Double.POSITIVE_INFINITY;
    }
    return distanceStyle.fromAggregationForm(
        rootComponent.pathDeltaDistance(distanceStyle, x, y, z));
  }

  @Override
  protected void distanceBounds(
      final Bounds bounds, final DistanceStyle distanceStyle, final double distanceValue) {
    // TBD: Compute actual bounds based on distance
    getBounds(bounds);
  }

  @Override
  protected double outsideDistance(
      final DistanceStyle distanceStyle, final double x, final double y, final double z) {
    if (rootComponent == null) {
      return Double.POSITIVE_INFINITY;
    }
    return distanceStyle.fromAggregationForm(rootComponent.outsideDistance(distanceStyle, x, y, z));
  }

  @Override
  public boolean isWithin(final double x, final double y, final double z) {
    if (rootComponent == null) {
      return false;
    }
    return rootComponent.isWithin(x, y, z);
  }

  @Override
  public GeoPoint[] getEdgePoints() {
    return edgePoints;
  }

  @Override
  public boolean intersects(
      final Plane plane, final GeoPoint[] notablePoints, final Membership... bounds) {
    // We look for an intersection with any of the exterior edges of the path.
    // We also have to look for intersections with the cones described by the endpoints.
    // Return "true" if any such intersections are found.

    // For plane intersections, the basic idea is to come up with an equation of the line that is
    // the intersection (if any).  Then, find the intersections with the unit sphere (if any).  If
    // any of the intersection points are within the bounds, then we've detected an intersection.
    // Well, sort of.  We can detect intersections also due to overlap of segments with each other.
    // But that's an edge case and we won't be optimizing for it.
    // System.err.println(" Looking for intersection of plane " + plane + " with path " + this);
    if (rootComponent == null) {
      return false;
    }
    // Optimization: compute plane bounds and use that in the b-tree to check if we need to do
    // an actual intersection check.  This is disabled for the moment because there are randomized
    // test failures that need research to figure out.
    final XYZBounds planeBounds = null;
    /*
    final XYZBounds planeBounds = new XYZBounds();
    if (notablePoints != null) {
      for (final GeoPoint notablePoint : notablePoints) {
        planeBounds.addPoint(notablePoint);
      }
    }
    planeBounds.addPlane(planetModel, plane, bounds);
    */
    return rootComponent.intersects(plane, planeBounds, notablePoints, bounds);
  }

  @Override
  public boolean intersects(GeoShape geoShape) {
    if (rootComponent == null) {
      return false;
    }
    return rootComponent.intersects(geoShape);
  }

  @Override
  public void getBounds(Bounds bounds) {
    super.getBounds(bounds);
    if (rootComponent != null) {
      rootComponent.getBounds(bounds);
    }
  }

  @Override
  public boolean equals(Object o) {
    if (!(o instanceof GeoStandardPath)) {
      return false;
    }
    GeoStandardPath p = (GeoStandardPath) o;
    if (!super.equals(p)) {
      return false;
    }
    if (cutoffAngle != p.cutoffAngle) {
      return false;
    }
    return points.equals(p.points);
  }

  @Override
  public int hashCode() {
    int result = super.hashCode();
    long temp = Double.doubleToLongBits(cutoffAngle);
    result = 31 * result + (int) (temp ^ (temp >>> 32));
    result = 31 * result + points.hashCode();
    return result;
  }

  @Override
  public String toString() {
    return "GeoStandardPath: {planetmodel="
        + planetModel
        + ", width="
        + cutoffAngle
        + "("
        + cutoffAngle * 180.0 / Math.PI
        + "), points={"
        + points
        + "}}";
  }

<<<<<<< HEAD
  private static class DistancePair {
    public final double pathCenterDistance;
    public final double distanceAlongPath;

    public DistancePair(final double pathCenterDistance, final double distanceAlongPath) {
      this.pathCenterDistance = pathCenterDistance;
      this.distanceAlongPath = distanceAlongPath;
    }
=======
  private record DistancePair(double pathCenterDistance, double distanceAlongPath) {
>>>>>>> 75ae372b

    @Override
    public String toString() {
      return "DistancePair: pathCenterDistance="
          + pathCenterDistance
          + ",distanceAlongPath="
          + distanceAlongPath;
    }
  }

  /**
   * Path components consist of both path segments and segment endpoints. This interface links their
   * behavior without having to know anything else about them.
   */
  private interface PathComponent {
    /**
     * Check if point is within this endpoint.
     *
     * @param point is the point.
     * @return true of within.
     */
    boolean isWithin(final Vector point);

    /**
     * Check if point is within this endpoint.
     *
     * @param x is the point x.
     * @param y is the point y.
     * @param z is the point z.
     * @return true of within.
     */
    boolean isWithin(final double x, final double y, final double z);

    /** Check if point is within this section (within cutoff planes). */
    boolean isWithinSection(final Vector point);

    /** Check if point is within this section (within cutoff planes). */
    boolean isWithinSection(final double x, final double y, final double z);

    /**
     * Retrieve the starting distance along the path for this path element.
     *
     * @param distanceStyle is the distance style
     * @return the starting path distance in aggregation form
     */
    double getStartingDistance(final DistanceStyle distanceStyle);

    /**
     * Compute the total distance this path component adds to the path.
     *
     * @param distanceStyle is the distance style.
     * @return the full path distance.
     */
    double fullPathDistance(final DistanceStyle distanceStyle);

    /**
     * Compute distance measure starting from beginning of the path and including perpendicular
     * dog-leg to a point within the corridor.
     *
     * @param distanceStyle is the distance style
     * @param x is the x coordinate of the point we want to get the distance to
     * @param y is the y coordinate of the point we want to get the distance to
     * @param z is the z coordinate of the point we want to get the distance to
     * @return the distance from start of path
     */
    double distance(
        final DistanceStyle distanceStyle, final double x, final double y, final double z);

    /**
     * Get the nearest distance for a point. This is the old "legacy" computation: We find the
     * segment endpoint or path segment with the closest pathCenterDistance(), and keep track of the
     * one where that's at a minimum. We then compute nearestPathDistance() if it's a segment and
     * add that to fullPathDistance() computed along the entire path up to that point.
     *
     * <p>So what we are minimizing is not what we are returning here. That is why this is tricky to
     * modularize; we need to return two values: the best pathCenterDistance, and the corresponding
     * nearestPathDistance + startingDistance.
     *
     * @param distanceStyle is the distance style
     * @param x is the x coordinate of the point we want to get the distance to
     * @param y is the y coordinate of the point we want to get the distance to
     * @param z is the z coordinate of the point we want to get the distance to
     * @return the DistancePair containing both distances described above
     */
    DistancePair nearestDistance(
        final DistanceStyle distanceStyle, final double x, final double y, final double z);

    /**
     * Compute path distance.
     *
     * @param distanceStyle is the distance style.
     * @param x is the point x.
     * @param y is the point y.
     * @param z is the point z.
     * @return the distance
     */
    double pathDistance(
        final DistanceStyle distanceStyle, final double x, final double y, final double z);

    /**
     * Compute delta path distance.
     *
     * @param distanceStyle is the distance style.
     * @param x is the point x.
     * @param y is the point y.
     * @param z is the point z.
     * @return the distance metric, in aggregation form.
     */
    double pathDeltaDistance(
        final DistanceStyle distanceStyle, final double x, final double y, final double z);

    /**
     * Compute nearest path distance (distance from start of segment to point adjacent the one
     * specitied, if reachable by this segment).
     *
     * @param distanceStyle is the distance style.
     * @param x is the point x.
     * @param y is the point y.
     * @param z is the point z.
     * @return the distance metric, in aggregation form.
     */
    double nearestPathDistance(
        final DistanceStyle distanceStyle, final double x, final double y, final double z);

    /**
     * Compute path center distance (distance from the point to center of the path, if reachable by
     * this segment).
     *
     * @param distanceStyle is the distance style.
     * @param x is the point x.
     * @param y is the point y.
     * @param z is the point z.
     * @return the distance metric, or POSITIVE_INFINITY if the point is not within the bounds of
     *     the path segment.
     */
    double pathCenterDistance(
        final DistanceStyle distanceStyle, final double x, final double y, final double z);

    /**
     * Compute external distance.
     *
     * @param distanceStyle is the distance style.
     * @param x is the point x.
     * @param y is the point y.
     * @param z is the point z.
     * @return the distance metric.
     */
    double outsideDistance(
        final DistanceStyle distanceStyle, final double x, final double y, final double z);

    /**
     * Determine if this endpoint intersects a specified plane.
     *
     * @param p is the plane.
     * @param planeBounds are the XYZBounds of the plane we're looking for an intersection with.
     * @param notablePoints are the points associated with the plane.
     * @param bounds are any bounds which the intersection must lie within.
     * @return true if there is a matching intersection.
     */
    boolean intersects(
        final Plane p,
        final XYZBounds planeBounds,
        final GeoPoint[] notablePoints,
        final Membership[] bounds);

    /**
     * Determine if this endpoint intersects a GeoShape.
     *
     * @param geoShape is the GeoShape.
     * @return true if there is shape intersect this endpoint.
     */
    boolean intersects(final GeoShape geoShape);

    /**
     * Get the bounds for a segment endpoint.
     *
     * @param bounds are the bounds to be modified.
     */
    void getBounds(final Bounds bounds);
  }

  private static class PathNode implements PathComponent {
    protected final PathComponent child1;
    protected final PathComponent child2;

    protected final XYZBounds bounds;

    public PathNode(final PathComponent child1, final PathComponent child2) {
      this.child1 = child1;
      this.child2 = child2;
      bounds = new XYZBounds();
      child1.getBounds(bounds);
      child2.getBounds(bounds);
      // System.out.println("Constructed PathNode with child1="+child1+" and child2="+child2+" with
      // computed bounds "+bounds);
    }

    @Override
    public boolean isWithin(final Vector point) {
      return isWithin(point.x, point.y, point.z);
    }

    @Override
    public boolean isWithin(final double x, final double y, final double z) {
      // We computed the bounds for the node already, so use that as an "early-out".
      // If we don't leave early, we need to check both children.
      if (x < bounds.getMinimumX()
          || x > bounds.getMaximumX()
          || y < bounds.getMinimumY()
          || y > bounds.getMaximumY()
          || z < bounds.getMinimumZ()
          || z > bounds.getMaximumZ()) {
        // Debugging: check that this really is true.
        /*
        if (child1.isWithin(x, y, z) || child2.isWithin(x, y, z)) {
          System.out.println("XYZBounds of PathNode inconsistent with isWithin of children! XYZBounds="+bounds+" child1="+child1+" child2="+child2+" Point=["+x+", "+y+", "+z+"]");
          XYZBounds ch1Bounds = new XYZBounds();
          child1.getBounds(ch1Bounds);
          XYZBounds ch2Bounds = new XYZBounds();
          child2.getBounds(ch2Bounds);
          System.out.println("Child1: Bounds="+ch1Bounds+" isWithin="+child1.isWithin(x,y,z));
          System.out.println("Child2: Bounds="+ch2Bounds+" isWithin="+child2.isWithin(x,y,z));
        }
        */
        return false;
      }

      return child1.isWithin(x, y, z) || child2.isWithin(x, y, z);
    }

    @Override
    public boolean isWithinSection(final Vector point) {
      return child1.isWithinSection(point) || child2.isWithinSection(point);
    }

    @Override
    public boolean isWithinSection(final double x, final double y, final double z) {
      return child1.isWithinSection(x, y, z) || child2.isWithinSection(x, y, z);
    }

    @Override
    public double getStartingDistance(final DistanceStyle distanceStyle) {
      return child1.getStartingDistance(distanceStyle);
    }

    @Override
    public double distance(
        final DistanceStyle distanceStyle, final double x, final double y, final double z) {
      if (!isWithin(x, y, z)) {
        return Double.POSITIVE_INFINITY;
      }
      final double child1Distance = child1.distance(distanceStyle, x, y, z);
      final double child2Distance = child2.distance(distanceStyle, x, y, z);
      return Math.min(child1Distance, child2Distance);
    }

    @Override
    public DistancePair nearestDistance(
        final DistanceStyle distanceStyle, final double x, final double y, final double z) {
      // Since there's no early-out for sections, this has no benefit and is actually a drawback
      // if (!isWithinSection(x, y, z)) {
      //   return null;
      // }
      final DistancePair firstChildDistance = child1.nearestDistance(distanceStyle, x, y, z);
      final DistancePair secondChildDistance = child2.nearestDistance(distanceStyle, x, y, z);

      if (firstChildDistance == null) {
        return secondChildDistance;
      } else if (secondChildDistance == null) {
        return firstChildDistance;
      }

      // Optimize for lowest pathCenterDistance, but if those are equal, optimize for distance along
      // path.
      if (firstChildDistance.pathCenterDistance < secondChildDistance.pathCenterDistance) {
        return firstChildDistance;
      } else if (secondChildDistance.pathCenterDistance < firstChildDistance.pathCenterDistance) {
        return secondChildDistance;
      } else if (firstChildDistance.distanceAlongPath < secondChildDistance.distanceAlongPath) {
        return firstChildDistance;
      } else {
        return secondChildDistance;
      }
    }

    @Override
    public double fullPathDistance(final DistanceStyle distanceStyle) {
      return distanceStyle.aggregateDistances(
          child1.fullPathDistance(distanceStyle), child2.fullPathDistance(distanceStyle));
    }

    @Override
    public double pathDistance(
        final DistanceStyle distanceStyle, final double x, final double y, final double z) {
      if (!isWithin(x, y, z)) {
        return Double.POSITIVE_INFINITY;
      }
      return Math.min(
          child1.pathDistance(distanceStyle, x, y, z),
          distanceStyle.aggregateDistances(
              child1.fullPathDistance(distanceStyle), child2.pathDistance(distanceStyle, x, y, z)));
    }

    @Override
    public double pathDeltaDistance(
        final DistanceStyle distanceStyle, final double x, final double y, final double z) {
      if (!isWithin(x, y, z)) {
        return Double.POSITIVE_INFINITY;
      }
      return Math.min(
          child1.pathDeltaDistance(distanceStyle, x, y, z),
          child2.pathDeltaDistance(distanceStyle, x, y, z));
    }

    @Override
    public double nearestPathDistance(
        final DistanceStyle distanceStyle, final double x, final double y, final double z) {
      // No benefit, actually a drawback
      // if (!isWithinSection(x, y, z)) {
      //  return Double.POSITIVE_INFINITY;
      // }
      return Math.min(
          child1.nearestPathDistance(distanceStyle, x, y, z),
          child2.nearestPathDistance(distanceStyle, x, y, z));
    }

    @Override
    public double pathCenterDistance(
        final DistanceStyle distanceStyle, final double x, final double y, final double z) {
      // No benefit, actually a drawback
      // if (!isWithinSection(x, y, z)) {
      //   return Double.POSITIVE_INFINITY;
      // }
      return Math.min(
          child1.pathCenterDistance(distanceStyle, x, y, z),
          child2.pathCenterDistance(distanceStyle, x, y, z));
    }

    @Override
    public double outsideDistance(
        final DistanceStyle distanceStyle, final double x, final double y, final double z) {
      // No early-out for this one; all sections must be considered
      return Math.min(
          child1.outsideDistance(distanceStyle, x, y, z),
          child2.outsideDistance(distanceStyle, x, y, z));
    }

    @Override
    public boolean intersects(
        final Plane p,
        final XYZBounds planeBounds,
        final GeoPoint[] notablePoints,
        final Membership[] bounds) {
      // If this node bounding box does not overlap the plane's bounding box, exit early
      if (planeBounds != null && !planeBounds.overlaps(this.bounds)) {
        return false;
      }
      return child1.intersects(p, planeBounds, notablePoints, bounds)
          || child2.intersects(p, planeBounds, notablePoints, bounds);
    }

    @Override
    public boolean intersects(final GeoShape geoShape) {
      return child1.intersects(geoShape) || child2.intersects(geoShape);
    }

    @Override
    public void getBounds(final Bounds bounds) {
      if (bounds instanceof XYZBounds) {
        this.bounds.addBounds((XYZBounds) bounds);
      } else {
        child1.getBounds(bounds);
        child2.getBounds(bounds);
      }
    }

    @Override
    public String toString() {
      return "PathNode (" + child1 + ") (" + child2 + ")";
    }
  }

  /**
   * Internal interface describing segment endpoint implementations. There are several different
   * such implementations, each corresponding to a different geometric conformation. Note well: This
   * is not necessarily a circle. There are four cases: (1) The path consists of a single endpoint.
   * In this case, we build a simple circle with the proper cutoff offset. (2) This is the end of a
   * path. The circle plane must be constructed to go through two supplied points and be
   * perpendicular to a connecting plane. (2.5) Intersection, but the path on both sides is linear.
   * We generate a circle, but we use the cutoff planes to limit its influence in the straight line
   * case. (3) This is an intersection in a path. We are supplied FOUR planes. If there are
   * intersections within bounds for both upper and lower, then we generate no circle at all. If
   * there is one intersection only, then we generate a plane that includes that intersection, as
   * well as the remaining cutoff plane/edge plane points.
   */
  private interface SegmentEndpoint extends PathComponent {}

  /** Base implementation of SegmentEndpoint */
  private static class BaseSegmentEndpoint extends GeoBaseBounds implements SegmentEndpoint {
    /** The previous path element */
    protected final PathComponent previous;

    /** The center point of the endpoint */
    protected final GeoPoint point;

    /** Null membership */
    protected static final Membership[] NO_MEMBERSHIP = new Membership[0];

    public BaseSegmentEndpoint(
        final PlanetModel planetModel, final PathComponent previous, final GeoPoint point) {
      super(planetModel);
      this.previous = previous;
      this.point = point;
    }

    @Override
    public boolean isWithin(final Vector point) {
      return false;
    }

    @Override
    public boolean isWithin(final double x, final double y, final double z) {
      return false;
    }

    @Override
    public boolean isWithinSection(final double x, final double y, final double z) {
      return true;
    }

    @Override
    public boolean isWithinSection(final Vector point) {
      return true;
    }

    @Override
    public double getStartingDistance(DistanceStyle distanceStyle) {
      if (previous == null) {
        return distanceStyle.toAggregationForm(0.0);
      }
      return distanceStyle.aggregateDistances(
          previous.getStartingDistance(distanceStyle), previous.fullPathDistance(distanceStyle));
    }

    @Override
    public double distance(
        final DistanceStyle distanceStyle, final double x, final double y, final double z) {
      if (!isWithin(x, y, z)) {
        return Double.POSITIVE_INFINITY;
      }
      final double startingDistance = getStartingDistance(distanceStyle);
      final double pathDistance = pathDistance(distanceStyle, x, y, z);
      return distanceStyle.aggregateDistances(startingDistance, pathDistance);
    }

    @Override
    public DistancePair nearestDistance(
        final DistanceStyle distanceStyle, final double x, final double y, final double z) {
      if (!isWithinSection(x, y, z)) {
        return null;
      }
      final DistancePair rval =
          new DistancePair(
              pathCenterDistance(distanceStyle, x, y, z),
              distanceStyle.aggregateDistances(
                  getStartingDistance(distanceStyle), nearestPathDistance(distanceStyle, x, y, z)));
      return rval;
    }

    @Override
    public double fullPathDistance(final DistanceStyle distanceStyle) {
      return distanceStyle.toAggregationForm(0.0);
    }

    @Override
    public double pathDeltaDistance(
        final DistanceStyle distanceStyle, final double x, final double y, final double z) {
      if (!isWithin(x, y, z)) {
        return Double.POSITIVE_INFINITY;
      }
      final double theDistance =
          distanceStyle.toAggregationForm(distanceStyle.computeDistance(this.point, x, y, z));
      return distanceStyle.aggregateDistances(theDistance, theDistance);
    }

    @Override
    public double pathDistance(
        final DistanceStyle distanceStyle, final double x, final double y, final double z) {
      if (!isWithin(x, y, z)) {
        return Double.POSITIVE_INFINITY;
      }
      return distanceStyle.toAggregationForm(distanceStyle.computeDistance(this.point, x, y, z));
    }

    @Override
    public double nearestPathDistance(
        final DistanceStyle distanceStyle, final double x, final double y, final double z) {
      if (!isWithinSection(x, y, z)) {
        return Double.POSITIVE_INFINITY;
      }
      return distanceStyle.toAggregationForm(0.0);
    }

    @Override
    public double pathCenterDistance(
        final DistanceStyle distanceStyle, final double x, final double y, final double z) {
      if (!isWithinSection(x, y, z)) {
        return Double.POSITIVE_INFINITY;
      }
      return distanceStyle.toAggregationForm(distanceStyle.computeDistance(this.point, x, y, z));
    }

    @Override
    public double outsideDistance(
        final DistanceStyle distanceStyle, final double x, final double y, final double z) {
      return distanceStyle.toAggregationForm(distanceStyle.computeDistance(this.point, x, y, z));
    }

    @Override
    public boolean intersects(
        final Plane p,
        final XYZBounds planeBounds,
        final GeoPoint[] notablePoints,
        final Membership[] bounds) {
      return false;
    }

    @Override
    public boolean intersects(final GeoShape geoShape) {
      return false;
    }

    @Override
    public void getBounds(final Bounds bounds) {
      super.getBounds(bounds);
      bounds.addPoint(point);
    }

    @Override
    public boolean equals(final Object o) {
      if (!(o instanceof BaseSegmentEndpoint)) {
        return false;
      }
      final BaseSegmentEndpoint other = (BaseSegmentEndpoint) o;
      return point.equals(other.point) && planetModel.equals(other.planetModel);
    }

    @Override
    public int hashCode() {
      return point.hashCode() + planetModel.hashCode();
    }

    @Override
    public String toString() {
      return "SegmentEndpoint (" + point + ")";
    }
  }

  /** Endpoint that's a simple circle. */
  private static class CircleSegmentEndpoint extends BaseSegmentEndpoint {
    /** A plane describing the circle */
    protected final SidedPlane circlePlane;

    /** No notable points from the circle itself */
    protected static final GeoPoint[] circlePoints = new GeoPoint[0];

    public CircleSegmentEndpoint(
        final PlanetModel planetModel,
        final PathComponent previous,
        final GeoPoint point,
        final GeoPoint upperPoint,
        final GeoPoint lowerPoint) {
      super(planetModel, previous, point);
      circlePlane = SidedPlane.constructSidedPlaneFromTwoPoints(point, upperPoint, lowerPoint);
      assert circlePlane.isWithin(point);
    }

    /**
     * Constructor for case (1). Generate a simple circle cutoff plane.
     *
     * @param planetModel is the planet model.
     * @param point is the center point.
     * @param upperPoint is a point that must be on the circle plane.
     * @param lowerPoint is another point that must be on the circle plane.
     */
    public CircleSegmentEndpoint(
        final PlanetModel planetModel,
        final PathComponent previous,
        final GeoPoint point,
        final Plane normalPlane,
        final GeoPoint upperPoint,
        final GeoPoint lowerPoint) {
      super(planetModel, previous, point);
      // Construct a sided plane that goes through the two points and whose normal is in the
      // normalPlane.
      this.circlePlane =
          SidedPlane.constructNormalizedPerpendicularSidedPlane(
              point, normalPlane, upperPoint, lowerPoint);
      assert circlePlane.isWithin(point);
    }

    /**
     * Constructor for case (3). Called by superclass only.
     *
     * @param point is the center point.
     * @param circlePlane is the circle plane.
     */
    protected CircleSegmentEndpoint(
        final PlanetModel planetModel,
        final PathComponent previous,
        final GeoPoint point,
        final SidedPlane circlePlane) {
      super(planetModel, previous, point);
      this.circlePlane = circlePlane;
    }

    @Override
    public boolean isWithin(final Vector point) {
      return circlePlane.isWithin(point);
    }

    @Override
    public boolean isWithin(final double x, final double y, final double z) {
      return circlePlane.isWithin(x, y, z);
    }

    @Override
    public boolean intersects(
        final Plane p,
        final XYZBounds planeBounds,
        final GeoPoint[] notablePoints,
        final Membership[] bounds) {
      return circlePlane.intersects(planetModel, p, notablePoints, circlePoints, bounds);
    }

    @Override
    public boolean intersects(final GeoShape geoShape) {
      return geoShape.intersects(circlePlane, circlePoints, NO_MEMBERSHIP);
    }

    @Override
    public void getBounds(final Bounds bounds) {
      super.getBounds(bounds);
      bounds.addPlane(planetModel, circlePlane);
    }

    @Override
    public String toString() {
      return "CircleSegmentEndpoint: " + super.toString();
    }
  }

  /** Endpoint that's a single circle with cutoff(s). */
  private static class CutoffSingleCircleSegmentEndpoint extends CircleSegmentEndpoint {

    /** Pertinent cutoff plane from adjoining segments */
    protected final Membership[] cutoffPlanes;

    /** Notable points for this segment endpoint */
    private final GeoPoint[] notablePoints;

    private final SidedPlane cutoffPlane;

    /**
     * Constructor for case (2). Generate an endpoint, given a single cutoff plane plus upper and
     * lower edge points.
     *
     * @param planetModel is the planet model.
     * @param point is the center point.
     * @param cutoffPlane is the plane from the adjoining path segment marking the boundary between
     *     this endpoint and that segment.
     * @param topEdgePoint is a point on the cutoffPlane that should be also on the circle plane.
     * @param bottomEdgePoint is another point on the cutoffPlane that should be also on the circle
     *     plane.
     */
    public CutoffSingleCircleSegmentEndpoint(
        final PlanetModel planetModel,
        final PathComponent previous,
        final GeoPoint point,
        final SidedPlane cutoffPlane,
        final GeoPoint topEdgePoint,
        final GeoPoint bottomEdgePoint) {
      super(planetModel, previous, point, topEdgePoint, bottomEdgePoint);
      // Flip sign of cutoff plane
      this.cutoffPlane = new SidedPlane(cutoffPlane);
      this.cutoffPlanes = new Membership[] {this.cutoffPlane};
      this.notablePoints = new GeoPoint[] {topEdgePoint, bottomEdgePoint};
    }

    @Override
    public boolean isWithin(final Vector point) {
      return cutoffPlane.isWithin(point) && super.isWithin(point);
    }

    @Override
    public boolean isWithin(final double x, final double y, final double z) {
      return cutoffPlane.isWithin(x, y, z) && super.isWithin(x, y, z);
    }

    @Override
    public boolean isWithinSection(final Vector point) {
      return cutoffPlane.isWithin(point);
    }

    @Override
    public boolean isWithinSection(final double x, final double y, final double z) {
      return cutoffPlane.isWithin(x, y, z);
    }

    @Override
    public boolean intersects(
        final Plane p,
        final XYZBounds planeBounds,
        final GeoPoint[] notablePoints,
        final Membership[] bounds) {
      return circlePlane.intersects(
          planetModel, p, notablePoints, this.notablePoints, bounds, this.cutoffPlanes);
    }

    @Override
    public boolean intersects(final GeoShape geoShape) {
      return geoShape.intersects(circlePlane, this.notablePoints, this.cutoffPlanes);
    }

    @Override
    public double nearestPathDistance(
        final DistanceStyle distanceStyle, final double x, final double y, final double z) {
      if (!isWithinSection(x, y, z)) {
        return Double.POSITIVE_INFINITY;
      }
      return super.nearestPathDistance(distanceStyle, x, y, z);
    }

    @Override
    public double pathCenterDistance(
        final DistanceStyle distanceStyle, final double x, final double y, final double z) {
      if (!isWithinSection(x, y, z)) {
        return Double.POSITIVE_INFINITY;
      }
      return super.pathCenterDistance(distanceStyle, x, y, z);
    }

    @Override
    public void getBounds(final Bounds bounds) {
      super.getBounds(bounds);
      bounds.addPlane(planetModel, circlePlane, cutoffPlane);
      bounds.addPlane(planetModel, cutoffPlane, circlePlane);
      bounds.addIntersection(planetModel, circlePlane, cutoffPlane);
      bounds.addIntersection(planetModel, cutoffPlane, circlePlane);
    }

    @Override
    public String toString() {
      return "CutoffSingleCircleSegmentEndpoint: " + super.toString();
    }
  }

  /**
   * Endpoint that's a dual circle with cutoff(s). This SegmentEndpoint is used when we have two
   * adjoining segments. (1) We construct two circles. Each circle uses the two segment endpoints
   * for one of the two segments, plus the one segment endpoint that is on the other side of the
   * segment's cutoff plane. (2) isWithin() is computed using both circles, using just the portion
   * that is within both segments' cutoff planes. If either matches, the point is included. (3)
   * intersects() is computed using both circles, with similar cutoffs. (4) bounds() uses both
   * circles too.
   */
  private static class CutoffDualCircleSegmentEndpoint extends BaseSegmentEndpoint {

    /** First circle */
    protected final SidedPlane circlePlane1;

    /** Second circle */
    protected final SidedPlane circlePlane2;

    /** Notable points for first circle */
    protected final GeoPoint[] notablePoints1;

    /** Notable points for second circle */
    protected final GeoPoint[] notablePoints2;

    /** Both cutoff planes are included here */
    protected final Membership[] cutoffPlanes;

    protected final SidedPlane boundaryPlane1;
    protected final SidedPlane boundaryPlane2;

    public CutoffDualCircleSegmentEndpoint(
        final PlanetModel planetModel,
        final PathComponent previous,
        final GeoPoint point,
        final SidedPlane prevCutoffPlane,
        final SidedPlane nextCutoffPlane,
        final GeoPoint prevURHC,
        final GeoPoint prevLRHC,
        final GeoPoint currentULHC,
        final GeoPoint currentLLHC) {
      // Initialize superclass
      super(planetModel, previous, point);
      // First plane consists of prev endpoints plus one of the current endpoints (the one past the
      // end of the prev segment)
      if (!prevCutoffPlane.isWithin(currentULHC)) {
        circlePlane1 =
            SidedPlane.constructNormalizedThreePointSidedPlane(
                point, prevURHC, prevLRHC, currentULHC);
        notablePoints1 = new GeoPoint[] {prevURHC, prevLRHC, currentULHC};
      } else if (!prevCutoffPlane.isWithin(currentLLHC)) {
        circlePlane1 =
            SidedPlane.constructNormalizedThreePointSidedPlane(
                point, prevURHC, prevLRHC, currentLLHC);
        notablePoints1 = new GeoPoint[] {prevURHC, prevLRHC, currentLLHC};
      } else {
        circlePlane1 = SidedPlane.constructSidedPlaneFromTwoPoints(point, prevURHC, prevLRHC);
        notablePoints1 = new GeoPoint[] {prevURHC, prevLRHC};
      }
      // Second plane consists of current endpoints plus one of the prev endpoints (the one past the
      // end of the current segment)
      if (!nextCutoffPlane.isWithin(prevURHC)) {
        circlePlane2 =
            SidedPlane.constructNormalizedThreePointSidedPlane(
                point, currentULHC, currentLLHC, prevURHC);
        notablePoints2 = new GeoPoint[] {currentULHC, currentLLHC, prevURHC};
      } else if (!nextCutoffPlane.isWithin(prevLRHC)) {
        circlePlane2 =
            SidedPlane.constructNormalizedThreePointSidedPlane(
                point, currentULHC, currentLLHC, prevLRHC);
        notablePoints2 = new GeoPoint[] {currentULHC, currentLLHC, prevLRHC};
      } else {
        circlePlane2 = SidedPlane.constructSidedPlaneFromTwoPoints(point, currentULHC, currentLLHC);
        notablePoints2 = new GeoPoint[] {currentULHC, currentLLHC};
      }
      this.boundaryPlane1 = new SidedPlane(prevCutoffPlane);
      this.boundaryPlane2 = new SidedPlane(nextCutoffPlane);
      this.cutoffPlanes = new Membership[] {boundaryPlane1, boundaryPlane2};
    }

    @Override
    public boolean isWithin(final Vector point) {
      for (final Membership m : cutoffPlanes) {
        if (!m.isWithin(point)) {
          return false;
        }
      }
      return circlePlane1.isWithin(point) || circlePlane2.isWithin(point);
    }

    @Override
    public boolean isWithin(final double x, final double y, final double z) {
      for (final Membership m : cutoffPlanes) {
        if (!m.isWithin(x, y, z)) {
          return false;
        }
      }
      return circlePlane1.isWithin(x, y, z) || circlePlane2.isWithin(x, y, z);
    }

    @Override
    public boolean isWithinSection(final Vector point) {
      for (final Membership m : cutoffPlanes) {
        if (!m.isWithin(point)) {
          return false;
        }
      }
      return true;
    }

    @Override
    public boolean isWithinSection(final double x, final double y, final double z) {
      for (final Membership m : cutoffPlanes) {
        if (!m.isWithin(x, y, z)) {
          return false;
        }
      }
      return true;
    }

    @Override
    public boolean intersects(
        final Plane p,
        final XYZBounds planeBounds,
        final GeoPoint[] notablePoints,
        final Membership[] bounds) {
      return circlePlane1.intersects(
              planetModel, p, notablePoints, this.notablePoints1, bounds, this.cutoffPlanes)
          || circlePlane2.intersects(
              planetModel, p, notablePoints, this.notablePoints2, bounds, this.cutoffPlanes);
    }

    @Override
    public boolean intersects(final GeoShape geoShape) {
      return geoShape.intersects(circlePlane1, this.notablePoints1, this.cutoffPlanes)
          || geoShape.intersects(circlePlane2, this.notablePoints2, this.cutoffPlanes);
    }

    @Override
    public double nearestPathDistance(
        final DistanceStyle distanceStyle, final double x, final double y, final double z) {
      if (!isWithinSection(x, y, z)) {
        return Double.POSITIVE_INFINITY;
      }
      return super.nearestPathDistance(distanceStyle, x, y, z);
    }

    @Override
    public double pathCenterDistance(
        final DistanceStyle distanceStyle, final double x, final double y, final double z) {
      if (!isWithinSection(x, y, z)) {
        return Double.POSITIVE_INFINITY;
      }
      return super.pathCenterDistance(distanceStyle, x, y, z);
    }

    @Override
    public void getBounds(final Bounds bounds) {
      super.getBounds(bounds);
      // System.out.println("Computing bounds for circlePlane1="+circlePlane1);
      bounds.addPlane(planetModel, circlePlane1, boundaryPlane1, boundaryPlane2);
      // System.out.println("Computing bounds for circlePlane2="+circlePlane2);
      bounds.addPlane(planetModel, circlePlane2, boundaryPlane1, boundaryPlane2);
      bounds.addPlane(planetModel, boundaryPlane1, circlePlane1, boundaryPlane2);
      bounds.addPlane(planetModel, boundaryPlane1, circlePlane2, boundaryPlane2);
      bounds.addPlane(planetModel, boundaryPlane2, circlePlane1, boundaryPlane1);
      bounds.addPlane(planetModel, boundaryPlane2, circlePlane2, boundaryPlane1);
      bounds.addIntersection(planetModel, circlePlane1, boundaryPlane1, boundaryPlane2);
      bounds.addIntersection(planetModel, circlePlane1, boundaryPlane2, boundaryPlane1);
      bounds.addIntersection(planetModel, circlePlane2, boundaryPlane1, boundaryPlane2);
      bounds.addIntersection(planetModel, circlePlane2, boundaryPlane2, boundaryPlane1);
    }

    @Override
    public String toString() {
      return "CutoffDualCircleSegmentEndpoint: " + super.toString();
    }
  }

  /** This is the pre-calculated data for a path segment. */
  private static class PathSegment extends GeoBaseBounds implements PathComponent {
    /** Previous path component */
    public final PathComponent previous;

    /** Starting point of the segment */
    public final GeoPoint start;

    /** End point of the segment */
    public final GeoPoint end;

    /** Place to keep any complete segment distances we've calculated so far */
    public final Map<DistanceStyle, Double> startDistanceCache = new ConcurrentHashMap<>(1);

    /** Normalized plane connecting the two points and going through world center */
    public final Plane normalizedConnectingPlane;

    /** Cutoff plane parallel to connecting plane representing one side of the path segment */
    public final SidedPlane upperConnectingPlane;

    /** Cutoff plane parallel to connecting plane representing the other side of the path segment */
    public final SidedPlane lowerConnectingPlane;

    /** Plane going through the center and start point, marking the start edge of the segment */
    public final SidedPlane startCutoffPlane;

    /** Plane going through the center and end point, marking the end edge of the segment */
    public final SidedPlane endCutoffPlane;

    /** Upper right hand corner of segment */
    public final GeoPoint URHC;

    /** Lower right hand corner of segment */
    public final GeoPoint LRHC;

    /** Upper left hand corner of segment */
    public final GeoPoint ULHC;

    /** Lower left hand corner of segment */
    public final GeoPoint LLHC;

    /** Notable points for the upper connecting plane */
    public final GeoPoint[] upperConnectingPlanePoints;

    /** Notable points for the lower connecting plane */
    public final GeoPoint[] lowerConnectingPlanePoints;

    /**
     * Construct a path segment.
     *
     * @param planetModel is the planet model.
     * @param start is the starting point.
     * @param end is the ending point.
     * @param normalizedConnectingPlane is the connecting plane.
     * @param planeBoundingOffset is the linear offset from the connecting plane to either side.
     */
    public PathSegment(
        final PlanetModel planetModel,
        final PathComponent previous,
        final GeoPoint start,
        final GeoPoint end,
        final Plane normalizedConnectingPlane,
        final double planeBoundingOffset) {
      super(planetModel);
      this.previous = previous;
      this.start = start;
      this.end = end;
      this.normalizedConnectingPlane = normalizedConnectingPlane;

      // Either start or end should be on the correct side
      upperConnectingPlane = new SidedPlane(start, normalizedConnectingPlane, -planeBoundingOffset);
      lowerConnectingPlane = new SidedPlane(start, normalizedConnectingPlane, planeBoundingOffset);
      assert upperConnectingPlane.isWithin(start);
      assert upperConnectingPlane.isWithin(end);
      assert lowerConnectingPlane.isWithin(start);
      assert lowerConnectingPlane.isWithin(end);
      // Cutoff planes use opposite endpoints as correct side examples
      startCutoffPlane = new SidedPlane(end, normalizedConnectingPlane, start);
      assert startCutoffPlane.isWithin(end);
      assert startCutoffPlane.isWithin(start);
      endCutoffPlane = new SidedPlane(start, normalizedConnectingPlane, end);
      assert endCutoffPlane.isWithin(start);
      assert endCutoffPlane.isWithin(end);
      final Membership[] upperSide = new Membership[] {upperConnectingPlane};
      final Membership[] lowerSide = new Membership[] {lowerConnectingPlane};
      final Membership[] startSide = new Membership[] {startCutoffPlane};
      final Membership[] endSide = new Membership[] {endCutoffPlane};
      GeoPoint[] points;
      points =
          upperConnectingPlane.findIntersections(planetModel, startCutoffPlane, lowerSide, endSide);
      if (points.length == 0) {
        throw new IllegalArgumentException(
            "Some segment boundary points are off the ellipsoid; path too wide");
      }
      if (points.length > 1) {
        throw new IllegalArgumentException("Ambiguous boundary points; path too short");
      }
      this.ULHC = points[0];
      points =
          upperConnectingPlane.findIntersections(planetModel, endCutoffPlane, lowerSide, startSide);
      if (points.length == 0) {
        throw new IllegalArgumentException(
            "Some segment boundary points are off the ellipsoid; path too wide");
      }
      if (points.length > 1) {
        throw new IllegalArgumentException("Ambiguous boundary points; path too short");
      }
      this.URHC = points[0];
      points =
          lowerConnectingPlane.findIntersections(planetModel, startCutoffPlane, upperSide, endSide);
      if (points.length == 0) {
        throw new IllegalArgumentException(
            "Some segment boundary points are off the ellipsoid; path too wide");
      }
      if (points.length > 1) {
        throw new IllegalArgumentException("Ambiguous boundary points; path too short");
      }
      this.LLHC = points[0];
      points =
          lowerConnectingPlane.findIntersections(planetModel, endCutoffPlane, upperSide, startSide);
      if (points.length == 0) {
        throw new IllegalArgumentException(
            "Some segment boundary points are off the ellipsoid; path too wide");
      }
      if (points.length > 1) {
        throw new IllegalArgumentException("Ambiguous boundary points; path too short");
      }
      this.LRHC = points[0];
      upperConnectingPlanePoints = new GeoPoint[] {ULHC, URHC};
      lowerConnectingPlanePoints = new GeoPoint[] {LLHC, LRHC};
    }

    @Override
    public double fullPathDistance(final DistanceStyle distanceStyle) {
      return distanceStyle.toAggregationForm(
          distanceStyle.computeDistance(start, end.x, end.y, end.z));
    }

    @Override
    public boolean isWithin(final double x, final double y, final double z) {
      return startCutoffPlane.isWithin(x, y, z)
          && endCutoffPlane.isWithin(x, y, z)
          && upperConnectingPlane.isWithin(x, y, z)
          && lowerConnectingPlane.isWithin(x, y, z);
    }

    @Override
    public boolean isWithin(final Vector v) {
      return isWithin(v.x, v.y, v.z);
    }

    @Override
    public boolean isWithinSection(final Vector point) {
      return startCutoffPlane.isWithin(point) && endCutoffPlane.isWithin(point);
    }

    @Override
    public boolean isWithinSection(final double x, final double y, final double z) {
      return startCutoffPlane.isWithin(x, y, z) && endCutoffPlane.isWithin(x, y, z);
    }

    @Override
    public double getStartingDistance(final DistanceStyle distanceStyle) {
      Double dist = startDistanceCache.get(distanceStyle);
      if (dist == null) {
        dist = computeStartingDistance(distanceStyle);
        startDistanceCache.put(distanceStyle, dist);
      }
      return dist.doubleValue();
    }

    @Override
    public double distance(
        final DistanceStyle distanceStyle, final double x, final double y, final double z) {
      if (!isWithin(x, y, z)) {
        return Double.POSITIVE_INFINITY;
      }
      final double startingDistance = getStartingDistance(distanceStyle);
      final double pathDistance = pathDistance(distanceStyle, x, y, z);
      // System.out.println("In PathSegment distance(), startingDistance = "+startingDistance+"
      // pathDistance = "+pathDistance);
      return distanceStyle.fromAggregationForm(
          distanceStyle.aggregateDistances(startingDistance, pathDistance));
    }

    @Override
    public DistancePair nearestDistance(
        final DistanceStyle distanceStyle, final double x, final double y, final double z) {
      if (!isWithinSection(x, y, z)) {
        return null;
      }
      final DistancePair rval =
          new DistancePair(
              pathCenterDistance(distanceStyle, x, y, z),
              distanceStyle.aggregateDistances(
                  getStartingDistance(distanceStyle), nearestPathDistance(distanceStyle, x, y, z)));
      return rval;
    }

    private double computeStartingDistance(final DistanceStyle distanceStyle) {
      if (previous == null) {
        return 0.0;
      }
      return distanceStyle.aggregateDistances(
          previous.getStartingDistance(distanceStyle), previous.fullPathDistance(distanceStyle));
    }

    @Override
    public double pathCenterDistance(
        final DistanceStyle distanceStyle, final double x, final double y, final double z) {
      // Computes the distance to the path center from the specified point, or returns
      // POSITIVE_INFINITY if the point is outside the path section.

      // First, if this point is outside the endplanes of the segment, return POSITIVE_INFINITY.
      if (!isWithinSection(x, y, z)) {
        return Double.POSITIVE_INFINITY;
      }
      // (1) Compute normalizedPerpPlane.  If degenerate, then there is no such plane, which means
      // that the point given is insufficient to distinguish between a family of such planes.
      // This can happen only if the point is one of the "poles", imagining the normalized plane
      // to be the "equator".  In that case, the distance returned should be zero.
      // Want no allocations or expensive operations!  so we do this the hard way
      final double perpX = normalizedConnectingPlane.y * z - normalizedConnectingPlane.z * y;
      final double perpY = normalizedConnectingPlane.z * x - normalizedConnectingPlane.x * z;
      final double perpZ = normalizedConnectingPlane.x * y - normalizedConnectingPlane.y * x;
      final double magnitude = Math.sqrt(perpX * perpX + perpY * perpY + perpZ * perpZ);
      if (Math.abs(magnitude) < Vector.MINIMUM_RESOLUTION) {
        return distanceStyle.computeDistance(start, x, y, z);
      }
      final double normFactor = 1.0 / magnitude;
      final Plane normalizedPerpPlane =
          new Plane(perpX * normFactor, perpY * normFactor, perpZ * normFactor, 0.0);

      final GeoPoint[] intersectionPoints =
          normalizedConnectingPlane.findIntersections(planetModel, normalizedPerpPlane);
      GeoPoint thePoint;
      if (intersectionPoints.length == 0) {
        throw new RuntimeException(
            "Can't find world intersection for point x=" + x + " y=" + y + " z=" + z);
      } else if (intersectionPoints.length == 1) {
        thePoint = intersectionPoints[0];
      } else {
        if (startCutoffPlane.isWithin(intersectionPoints[0])
            && endCutoffPlane.isWithin(intersectionPoints[0])) {
          thePoint = intersectionPoints[0];
        } else if (startCutoffPlane.isWithin(intersectionPoints[1])
            && endCutoffPlane.isWithin(intersectionPoints[1])) {
          thePoint = intersectionPoints[1];
        } else {
          throw new RuntimeException(
              "Can't find world intersection for point x=" + x + " y=" + y + " z=" + z);
        }
      }
      return distanceStyle.toAggregationForm(distanceStyle.computeDistance(thePoint, x, y, z));
    }

    @Override
    public double nearestPathDistance(
        final DistanceStyle distanceStyle, final double x, final double y, final double z) {
      // Computes the distance along the path to a point on the path where a perpendicular plane
      // goes through the specified point.
      // First, if this point is outside the endplanes of the segment, return POSITIVE_INFINITY.
      if (!isWithinSection(x, y, z)) {
        return Double.POSITIVE_INFINITY;
      }
      // (1) Compute normalizedPerpPlane.  If degenerate, then there is no such plane, which means
      // that the point given is insufficient to distinguish between a family of such planes.
      // This can happen only if the point is one of the "poles", imagining the normalized plane
      // to be the "equator".  In that case, the distance returned should be zero.
      // Want no allocations or expensive operations!  so we do this the hard way
      final double perpX = normalizedConnectingPlane.y * z - normalizedConnectingPlane.z * y;
      final double perpY = normalizedConnectingPlane.z * x - normalizedConnectingPlane.x * z;
      final double perpZ = normalizedConnectingPlane.x * y - normalizedConnectingPlane.y * x;
      final double magnitude = Math.sqrt(perpX * perpX + perpY * perpY + perpZ * perpZ);
      if (Math.abs(magnitude) < Vector.MINIMUM_RESOLUTION) {
        return distanceStyle.toAggregationForm(0.0);
      }
      final double normFactor = 1.0 / magnitude;
      final Plane normalizedPerpPlane =
          new Plane(perpX * normFactor, perpY * normFactor, perpZ * normFactor, 0.0);

      final GeoPoint[] intersectionPoints =
          normalizedConnectingPlane.findIntersections(planetModel, normalizedPerpPlane);
      GeoPoint thePoint;
      if (intersectionPoints.length == 0) {
        throw new RuntimeException(
            "Can't find world intersection for point x=" + x + " y=" + y + " z=" + z);
      } else if (intersectionPoints.length == 1) {
        thePoint = intersectionPoints[0];
      } else {
        if (startCutoffPlane.isWithin(intersectionPoints[0])
            && endCutoffPlane.isWithin(intersectionPoints[0])) {
          thePoint = intersectionPoints[0];
        } else if (startCutoffPlane.isWithin(intersectionPoints[1])
            && endCutoffPlane.isWithin(intersectionPoints[1])) {
          thePoint = intersectionPoints[1];
        } else {
          throw new RuntimeException(
              "Can't find world intersection for point x=" + x + " y=" + y + " z=" + z);
        }
      }
      return distanceStyle.toAggregationForm(
          distanceStyle.computeDistance(start, thePoint.x, thePoint.y, thePoint.z));
    }

    @Override
    public double pathDeltaDistance(
        final DistanceStyle distanceStyle, final double x, final double y, final double z) {
      // Represents the cost of an "excursion" to and
      // from the path.

      if (!isWithin(x, y, z)) {
        return Double.POSITIVE_INFINITY;
      }
      // (1) Compute normalizedPerpPlane.  If degenerate, then return point distance from start to
      // point.
      // Want no allocations or expensive operations!  so we do this the hard way
      final double perpX = normalizedConnectingPlane.y * z - normalizedConnectingPlane.z * y;
      final double perpY = normalizedConnectingPlane.z * x - normalizedConnectingPlane.x * z;
      final double perpZ = normalizedConnectingPlane.x * y - normalizedConnectingPlane.y * x;
      final double magnitude = Math.sqrt(perpX * perpX + perpY * perpY + perpZ * perpZ);
      if (Math.abs(magnitude) < Vector.MINIMUM_RESOLUTION) {
        final double theDistance = distanceStyle.computeDistance(start, x, y, z);
        return distanceStyle.aggregateDistances(theDistance, theDistance);
      }
      final double normFactor = 1.0 / magnitude;
      final Plane normalizedPerpPlane =
          new Plane(perpX * normFactor, perpY * normFactor, perpZ * normFactor, 0.0);

      // Old computation: too expensive, because it calculates the intersection point twice.
      // return distanceStyle.computeDistance(planetModel, normalizedConnectingPlane, x, y, z,
      // startCutoffPlane, endCutoffPlane) +
      //  distanceStyle.computeDistance(planetModel, normalizedPerpPlane, start.x, start.y, start.z,
      // upperConnectingPlane, lowerConnectingPlane);

      final GeoPoint[] intersectionPoints =
          normalizedConnectingPlane.findIntersections(planetModel, normalizedPerpPlane);
      GeoPoint thePoint;
      if (intersectionPoints.length == 0) {
        throw new RuntimeException(
            "Can't find world intersection for point x=" + x + " y=" + y + " z=" + z);
      } else if (intersectionPoints.length == 1) {
        thePoint = intersectionPoints[0];
      } else {
        if (startCutoffPlane.isWithin(intersectionPoints[0])
            && endCutoffPlane.isWithin(intersectionPoints[0])) {
          thePoint = intersectionPoints[0];
        } else if (startCutoffPlane.isWithin(intersectionPoints[1])
            && endCutoffPlane.isWithin(intersectionPoints[1])) {
          thePoint = intersectionPoints[1];
        } else {
          throw new RuntimeException(
              "Can't find world intersection for point x=" + x + " y=" + y + " z=" + z);
        }
      }
      final double theDistance =
          distanceStyle.toAggregationForm(distanceStyle.computeDistance(thePoint, x, y, z));
      return distanceStyle.aggregateDistances(theDistance, theDistance);
    }

    @Override
    public double pathDistance(
        final DistanceStyle distanceStyle, final double x, final double y, final double z) {

      // Computes the distance along the path to a perpendicular point to the desired point,
      // and adds the distance from the path to the desired point.

      if (!isWithin(x, y, z)) {
        return Double.POSITIVE_INFINITY;
      }

      // (1) Compute normalizedPerpPlane.  If degenerate, then return point distance from start to
      // point.
      // Want no allocations or expensive operations!  so we do this the hard way
      final double perpX = normalizedConnectingPlane.y * z - normalizedConnectingPlane.z * y;
      final double perpY = normalizedConnectingPlane.z * x - normalizedConnectingPlane.x * z;
      final double perpZ = normalizedConnectingPlane.x * y - normalizedConnectingPlane.y * x;
      final double magnitude = Math.sqrt(perpX * perpX + perpY * perpY + perpZ * perpZ);
      if (Math.abs(magnitude) < Vector.MINIMUM_RESOLUTION) {
        return distanceStyle.toAggregationForm(distanceStyle.computeDistance(start, x, y, z));
      }
      final double normFactor = 1.0 / magnitude;
      final Plane normalizedPerpPlane =
          new Plane(perpX * normFactor, perpY * normFactor, perpZ * normFactor, 0.0);

      // Old computation: too expensive, because it calculates the intersection point twice.
      // return distanceStyle.computeDistance(planetModel, normalizedConnectingPlane, x, y, z,
      // startCutoffPlane, endCutoffPlane) +
      //  distanceStyle.computeDistance(planetModel, normalizedPerpPlane, start.x, start.y, start.z,
      // upperConnectingPlane, lowerConnectingPlane);

      final GeoPoint[] intersectionPoints =
          normalizedConnectingPlane.findIntersections(planetModel, normalizedPerpPlane);
      GeoPoint thePoint;
      if (intersectionPoints.length == 0) {
        throw new RuntimeException(
            "Can't find world intersection for point x=" + x + " y=" + y + " z=" + z);
      } else if (intersectionPoints.length == 1) {
        thePoint = intersectionPoints[0];
      } else {
        if (startCutoffPlane.isWithin(intersectionPoints[0])
            && endCutoffPlane.isWithin(intersectionPoints[0])) {
          thePoint = intersectionPoints[0];
        } else if (startCutoffPlane.isWithin(intersectionPoints[1])
            && endCutoffPlane.isWithin(intersectionPoints[1])) {
          thePoint = intersectionPoints[1];
        } else {
          throw new RuntimeException(
              "Can't find world intersection for point x=" + x + " y=" + y + " z=" + z);
        }
      }
      return distanceStyle.aggregateDistances(
          distanceStyle.toAggregationForm(distanceStyle.computeDistance(thePoint, x, y, z)),
          distanceStyle.toAggregationForm(
              distanceStyle.computeDistance(start, thePoint.x, thePoint.y, thePoint.z)));
    }

    @Override
    public double outsideDistance(
        final DistanceStyle distanceStyle, final double x, final double y, final double z) {

      // Computes the minimum distance from the point to any of the segment's bounding planes.
      // Only computes distances outside of the shape; inside, a value of 0.0 is returned.
      final double upperDistance =
          distanceStyle.computeDistance(
              planetModel,
              upperConnectingPlane,
              x,
              y,
              z,
              lowerConnectingPlane,
              startCutoffPlane,
              endCutoffPlane);
      final double lowerDistance =
          distanceStyle.computeDistance(
              planetModel,
              lowerConnectingPlane,
              x,
              y,
              z,
              upperConnectingPlane,
              startCutoffPlane,
              endCutoffPlane);
      final double startDistance =
          distanceStyle.computeDistance(
              planetModel,
              startCutoffPlane,
              x,
              y,
              z,
              endCutoffPlane,
              lowerConnectingPlane,
              upperConnectingPlane);
      final double endDistance =
          distanceStyle.computeDistance(
              planetModel,
              endCutoffPlane,
              x,
              y,
              z,
              startCutoffPlane,
              lowerConnectingPlane,
              upperConnectingPlane);
      final double ULHCDistance = distanceStyle.computeDistance(ULHC, x, y, z);
      final double URHCDistance = distanceStyle.computeDistance(URHC, x, y, z);
      final double LLHCDistance = distanceStyle.computeDistance(LLHC, x, y, z);
      final double LRHCDistance = distanceStyle.computeDistance(LRHC, x, y, z);
      return distanceStyle.toAggregationForm(
          Math.min(
              Math.min(
                  Math.min(upperDistance, lowerDistance), Math.min(startDistance, endDistance)),
              Math.min(
                  Math.min(ULHCDistance, URHCDistance), Math.min(LLHCDistance, LRHCDistance))));
    }

    @Override
    public boolean intersects(
        final Plane p,
        final XYZBounds planeBounds,
        final GeoPoint[] notablePoints,
        final Membership[] bounds) {
      return upperConnectingPlane.intersects(
              planetModel,
              p,
              notablePoints,
              upperConnectingPlanePoints,
              bounds,
              lowerConnectingPlane,
              startCutoffPlane,
              endCutoffPlane)
          || lowerConnectingPlane.intersects(
              planetModel,
              p,
              notablePoints,
              lowerConnectingPlanePoints,
              bounds,
              upperConnectingPlane,
              startCutoffPlane,
              endCutoffPlane);
    }

    @Override
    public boolean intersects(final GeoShape geoShape) {
      return geoShape.intersects(
              upperConnectingPlane,
              upperConnectingPlanePoints,
              lowerConnectingPlane,
              startCutoffPlane,
              endCutoffPlane)
          || geoShape.intersects(
              lowerConnectingPlane,
              lowerConnectingPlanePoints,
              upperConnectingPlane,
              startCutoffPlane,
              endCutoffPlane);
    }

    @Override
    public void getBounds(final Bounds bounds) {
      super.getBounds(bounds);
      // We need to do all bounding planes as well as corner points
      bounds
          .addPoint(start)
          .addPoint(end)
          .addPoint(ULHC)
          .addPoint(URHC)
          .addPoint(LRHC)
          .addPoint(LLHC)
          .addPlane(
              planetModel,
              upperConnectingPlane,
              lowerConnectingPlane,
              startCutoffPlane,
              endCutoffPlane)
          .addPlane(
              planetModel,
              lowerConnectingPlane,
              upperConnectingPlane,
              startCutoffPlane,
              endCutoffPlane)
          .addPlane(
              planetModel,
              startCutoffPlane,
              endCutoffPlane,
              upperConnectingPlane,
              lowerConnectingPlane)
          .addPlane(
              planetModel,
              endCutoffPlane,
              startCutoffPlane,
              upperConnectingPlane,
              lowerConnectingPlane)
          .addIntersection(
              planetModel,
              upperConnectingPlane,
              startCutoffPlane,
              lowerConnectingPlane,
              endCutoffPlane)
          .addIntersection(
              planetModel,
              startCutoffPlane,
              lowerConnectingPlane,
              endCutoffPlane,
              upperConnectingPlane)
          .addIntersection(
              planetModel,
              lowerConnectingPlane,
              endCutoffPlane,
              upperConnectingPlane,
              startCutoffPlane)
          .addIntersection(
              planetModel,
              endCutoffPlane,
              upperConnectingPlane,
              startCutoffPlane,
              lowerConnectingPlane);
    }

    @Override
    public String toString() {
      return "PathSegment (" + ULHC + ", " + URHC + ", " + LRHC + ", " + LLHC + ")";
    }
  }

  private static class TreeBuilder {
    private final List<PathComponent> componentStack;
    private final IntArrayList depthStack;

    public TreeBuilder(final int max) {
      componentStack = new ArrayList<>(max);
      depthStack = new IntArrayList(max);
    }

    public void addComponent(final PathComponent component) {
      componentStack.add(component);
      depthStack.add(0);
      while (depthStack.size() >= 2) {
        if (depthStack.get(depthStack.size() - 1) == depthStack.get(depthStack.size() - 2)) {
          mergeTop();
        } else {
          break;
        }
      }
    }

    public PathComponent getRoot() {
      if (componentStack.size() == 0) {
        return null;
      }
      while (componentStack.size() > 1) {
        mergeTop();
      }
      return componentStack.get(0);
    }

    private void mergeTop() {
      depthStack.removeAt(depthStack.size() - 1);
      PathComponent secondComponent = componentStack.remove(componentStack.size() - 1);
      int newDepth = depthStack.removeAt(depthStack.size() - 1) + 1;
      PathComponent firstComponent = componentStack.remove(componentStack.size() - 1);
      depthStack.add(newDepth);
      componentStack.add(new PathNode(firstComponent, secondComponent));
    }
  }
}<|MERGE_RESOLUTION|>--- conflicted
+++ resolved
@@ -226,7 +226,6 @@
                 prevSegment.LRHC,
                 currentSegment.ULHC,
                 currentSegment.LLHC));
-        // }
       }
       // Do final endpoint. Cutoff plane is the end cutoff plane from the last path segment.
       // The final endpoint is the last segment's endpoint.
@@ -290,19 +289,11 @@
       final DistanceStyle distanceStyle, final double x, final double y, final double z) {
     if (rootComponent == null) {
       return Double.POSITIVE_INFINITY;
-<<<<<<< HEAD
     }
     final DistancePair distancePair = rootComponent.nearestDistance(distanceStyle, x, y, z);
     if (distancePair == null) {
       return Double.POSITIVE_INFINITY;
     }
-=======
-    }
-    final DistancePair distancePair = rootComponent.nearestDistance(distanceStyle, x, y, z);
-    if (distancePair == null) {
-      return Double.POSITIVE_INFINITY;
-    }
->>>>>>> 75ae372b
     return distanceStyle.fromAggregationForm(distancePair.distanceAlongPath);
   }
 
@@ -439,18 +430,7 @@
         + "}}";
   }
 
-<<<<<<< HEAD
-  private static class DistancePair {
-    public final double pathCenterDistance;
-    public final double distanceAlongPath;
-
-    public DistancePair(final double pathCenterDistance, final double distanceAlongPath) {
-      this.pathCenterDistance = pathCenterDistance;
-      this.distanceAlongPath = distanceAlongPath;
-    }
-=======
   private record DistancePair(double pathCenterDistance, double distanceAlongPath) {
->>>>>>> 75ae372b
 
     @Override
     public String toString() {
