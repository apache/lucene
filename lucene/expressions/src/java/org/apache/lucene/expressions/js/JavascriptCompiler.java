/*
 * Licensed to the Apache Software Foundation (ASF) under one or more
 * contributor license agreements.  See the NOTICE file distributed with
 * this work for additional information regarding copyright ownership.
 * The ASF licenses this file to You under the Apache License, Version 2.0
 * (the "License"); you may not use this file except in compliance with
 * the License.  You may obtain a copy of the License at
 *
 *     http://www.apache.org/licenses/LICENSE-2.0
 *
 * Unless required by applicable law or agreed to in writing, software
 * distributed under the License is distributed on an "AS IS" BASIS,
 * WITHOUT WARRANTIES OR CONDITIONS OF ANY KIND, either express or implied.
 * See the License for the specific language governing permissions and
 * limitations under the License.
 */
package org.apache.lucene.expressions.js;

import java.io.IOException;
import java.io.Reader;
import java.lang.constant.ConstantDescs;
import java.lang.invoke.MethodHandle;
import java.lang.invoke.MethodHandleInfo;
import java.lang.invoke.MethodHandles;
import java.lang.invoke.MethodHandles.Lookup;
import java.lang.invoke.MethodType;
import java.nio.charset.StandardCharsets;
import java.text.ParseException;
import java.util.ArrayDeque;
import java.util.Arrays;
import java.util.Collections;
import java.util.Deque;
import java.util.HashMap;
import java.util.LinkedHashMap;
import java.util.Map;
import java.util.Objects;
import java.util.Properties;
import java.util.function.Function;
import java.util.function.Supplier;
import java.util.stream.Stream;
import org.antlr.v4.runtime.ANTLRInputStream;
import org.antlr.v4.runtime.BaseErrorListener;
import org.antlr.v4.runtime.CommonTokenStream;
import org.antlr.v4.runtime.DiagnosticErrorListener;
import org.antlr.v4.runtime.RecognitionException;
import org.antlr.v4.runtime.Recognizer;
import org.antlr.v4.runtime.atn.PredictionMode;
import org.antlr.v4.runtime.tree.ParseTree;
import org.apache.lucene.expressions.Expression;
import org.apache.lucene.expressions.js.JavascriptParser.ExpressionContext;
import org.apache.lucene.search.DoubleValues;
import org.apache.lucene.util.IOUtils;
import org.objectweb.asm.ClassWriter;
import org.objectweb.asm.ConstantDynamic;
import org.objectweb.asm.Handle;
import org.objectweb.asm.Label;
import org.objectweb.asm.Opcodes;
import org.objectweb.asm.Type;
import org.objectweb.asm.commons.GeneratorAdapter;
import org.objectweb.asm.commons.Method;

/**
 * An expression compiler for javascript expressions.
 *
 * <p>Example:
 *
 * <pre class="prettyprint">
 *   Expression foo = JavascriptCompiler.compile("((0.3*popularity)/10.0)+(0.7*score)");
 * </pre>
 *
 * <p>See the {@link org.apache.lucene.expressions.js package documentation} for the supported
 * syntax and default functions.
 *
 * <p>You can compile with an alternate set of functions via {@link #compile(String, Map)}. For
 * example:
 *
 * <pre class="prettyprint">
 *   Map&lt;String,MethodHandle&gt; functions = new HashMap&lt;&gt;();
 *   // add all the default functions
 *   functions.putAll(JavascriptCompiler.DEFAULT_FUNCTIONS);
 *   // add cbrt()
 *   functions.put("cbrt", MethodHandles.publicLookup().findStatic(Math.class, "cbrt",
 *                 MethodType.methodType(double.class, double.class)));
 *   // call compile with customized function map
 *   Expression foo = JavascriptCompiler.compile("cbrt(score)+ln(popularity)",
 *                                               functions);
 * </pre>
 *
 * <p>It is possible to pass any {@link MethodHandle} as function that only takes {@code double}
 * parameters and returns a {@code double}. The method does not need to be public, it just needs to
 * be resolved correctly using a private {@link Lookup} instance. Ideally the methods should be
 * {@code static}, but you can use {@link MethodHandle#bindTo(Object)} to bind it to a receiver.
 *
 * @lucene.experimental
 */
public final class JavascriptCompiler {

  private static final Lookup LOOKUP = MethodHandles.lookup();

  private static final int CLASSFILE_VERSION = Opcodes.V21;

  private static final MethodType MT_EXPRESSION_CTOR_LOOKUP =
      MethodType.methodType(void.class, String.class, String[].class);

  // We use the same class name for all generated classes (they are hidden anyways).
  // The source code is displayed as "source file name" in stack trace.
  private static final String COMPILED_EXPRESSION_CLASS =
      JavascriptCompiler.class.getName() + "$CompiledExpression";
  private static final String COMPILED_EXPRESSION_INTERNAL =
      COMPILED_EXPRESSION_CLASS.replace('.', '/');

  private static final Type EXPRESSION_TYPE = Type.getType(Expression.class),
      FUNCTION_VALUES_TYPE = Type.getType(DoubleValues.class),
      METHOD_HANDLE_TYPE = Type.getType(MethodHandle.class),
      JAVASCRIPT_COMPILER_TYPE = Type.getType(JavascriptCompiler.class),
      THROWABLE_TYPE = Type.getType(Throwable.class);
  private static final Method
      EXPRESSION_CTOR = getAsmMethod(void.class, "<init>", String.class, String[].class),
      EVALUATE_METHOD = getAsmMethod(double.class, "evaluate", DoubleValues[].class),
      DOUBLE_VAL_METHOD = getAsmMethod(double.class, "doubleValue"),
      PATCH_STACK_METHOD =
          getAsmMethod(Throwable.class, "patchStackTrace", Throwable.class, Expression.class);
  private static final Type[] EVALUATE_EXCEPTIONS = new Type[] {Type.getType(IOException.class)};
  private static final Handle DYNAMIC_CONSTANT_BOOTSTRAP_HANDLE =
      new Handle(
          Opcodes.H_INVOKESTATIC,
          JAVASCRIPT_COMPILER_TYPE.getInternalName(),
          "dynamicConstantBootstrap",
          MethodType.methodType(
                  MethodHandle.class, Lookup.class, String.class, Class.class, String.class)
              .toMethodDescriptorString(),
          false);

  /** create an ASM Method object from return type, method name, and parameters. */
  private static Method getAsmMethod(Class<?> rtype, String name, Class<?>... ptypes) {
    return new Method(name, MethodType.methodType(rtype, ptypes).toMethodDescriptorString());
  }

  final String sourceText;
<<<<<<< HEAD
  final Map<String, Method> functions;
=======
  final Map<String, MethodHandle> functions;
>>>>>>> 75ae372b
  final boolean picky;

  /**
   * Compiles the given expression using default compiler settings.
   *
   * @param sourceText The expression to compile
   * @return A new compiled expression
   * @throws ParseException on failure to compile
   */
  public static Expression compile(String sourceText) throws ParseException {
<<<<<<< HEAD
    return compile(sourceText, DEFAULT_FUNCTIONS, JavascriptCompiler.class.getClassLoader());
=======
    return compile(sourceText, DEFAULT_FUNCTIONS);
>>>>>>> 75ae372b
  }

  /**
   * Compiles the given expression with the supplied custom functions using default compiler
   * settings.
   *
   * <p>Functions must be {@code public static}, return {@code double} and can take from zero to 256
   * {@code double} parameters.
   *
   * @param sourceText The expression to compile
   * @param functions map of String names to {@link MethodHandle}s
   * @return A new compiled expression
   * @throws ParseException on failure to compile
   */
<<<<<<< HEAD
  public static Expression compile(
      String sourceText, Map<String, Method> functions, ClassLoader parent) throws ParseException {
    return compile(sourceText, functions, parent, false);
  }

  /**
   * Compiles the given expression with the supplied custom functions.
   *
   * <p>Functions must be {@code public static}, return {@code double} and can take from zero to 256
   * {@code double} parameters.
   *
   * @param sourceText The expression to compile
   * @param functions map of String names to functions
   * @param parent a {@code ClassLoader} that should be used as the parent of the loaded class. It
   *     must contain all classes referred to by the given {@code functions}.
   * @param picky whether to throw exception on ambiguity or other internal parsing issues (this
   *     option makes things slower too, it is only for debugging).
   * @return A new compiled expression
   * @throws ParseException on failure to compile
   */
  static Expression compile(
      String sourceText, Map<String, Method> functions, ClassLoader parent, boolean picky)
      throws ParseException {
    if (parent == null) {
      throw new NullPointerException("A parent ClassLoader must be given.");
    }
    for (Method m : functions.values()) {
      checkFunctionClassLoader(m, parent);
      checkFunction(m);
    }
    return new JavascriptCompiler(sourceText, functions, picky).compileExpression(parent);
=======
  public static Expression compile(String sourceText, Map<String, MethodHandle> functions)
      throws ParseException {
    return compile(sourceText, functions, false);
>>>>>>> 75ae372b
  }

  /**
   * Converts a legacy map with reflective {@link java.lang.reflect.Method} functions to {@code
   * Map<String,MethodHandle} for use with {@link #compile(String, Map)}.
   *
   * @param functions a map with only public and accessible reflective methods
   * @return a new (modifiable) map with the same function declarations, but converted to {@link
   *     MethodHandle}
   * @throws IllegalAccessException if any of the methods in {@code functions} are not accessible by
   *     the public {@link Lookup}.
   * @deprecated Only use this to convert Lucene 9.x or earlier legacy code. For new code use {@link
   *     MethodHandle}.
   */
  @Deprecated
  public static Map<String, MethodHandle> convertLegacyFunctions(
      Map<String, java.lang.reflect.Method> functions) throws IllegalAccessException {
    final var lookup = MethodHandles.publicLookup();
    final Map<String, MethodHandle> newMap = new HashMap<>();
    for (var e : functions.entrySet()) {
      newMap.put(e.getKey(), lookup.unreflect(e.getValue()));
    }
    return newMap;
  }

  /**
<<<<<<< HEAD
=======
   * Compiles the given expression with the supplied custom functions.
   *
   * <p>Functions must be {@code public static}, return {@code double} and can take from zero to 256
   * {@code double} parameters.
   *
   * @param sourceText The expression to compile
   * @param functions map of String names to {@link MethodHandle}s
   * @param picky whether to throw exception on ambiguity or other internal parsing issues (this
   *     option makes things slower too, it is only for debugging).
   * @return A new compiled expression
   * @throws ParseException on failure to compile
   */
  static Expression compile(String sourceText, Map<String, MethodHandle> functions, boolean picky)
      throws ParseException {
    for (MethodHandle m : functions.values()) {
      checkFunction(m);
    }
    return new JavascriptCompiler(sourceText, functions, picky).compileExpression();
  }

  /**
>>>>>>> 75ae372b
   * Constructs a compiler for expressions with specific set of functions
   *
   * @param sourceText The expression to compile
   */
<<<<<<< HEAD
  private JavascriptCompiler(String sourceText, Map<String, Method> functions, boolean picky) {
    if (sourceText == null) {
      throw new NullPointerException();
    }
    this.sourceText = sourceText;
    this.functions = functions;
=======
  private JavascriptCompiler(
      String sourceText, Map<String, MethodHandle> functions, boolean picky) {
    this.sourceText = Objects.requireNonNull(sourceText, "sourceText");
    this.functions = Map.copyOf(functions);
>>>>>>> 75ae372b
    this.picky = picky;
  }

  /**
   * Compiles the given expression as hidden class.
   *
   * @return A new compiled expression
   * @throws ParseException on failure to compile
   */
  private Expression compileExpression() throws ParseException {
    final Map<String, Integer> externalsMap = new LinkedHashMap<>();
    final ClassWriter classWriter =
        new ClassWriter(ClassWriter.COMPUTE_FRAMES | ClassWriter.COMPUTE_MAXS);

    try {
      generateClass(getAntlrParseTree(), classWriter, externalsMap);
    } catch (RuntimeException re) {
      if (re.getCause() instanceof ParseException) {
        throw (ParseException) re.getCause();
      }
      throw re;
    }

    try {
      final Lookup lookup =
          LOOKUP.defineHiddenClassWithClassData(classWriter.toByteArray(), functions, true);
      return invokeConstructor(lookup, lookup.lookupClass(), externalsMap);
    } catch (ReflectiveOperationException exception) {
      throw new IllegalStateException(
          "An internal error occurred attempting to compile the expression (" + sourceText + ").",
          exception);
    }
  }

  private Expression invokeConstructor(
      Lookup lookup, Class<?> expressionClass, Map<String, Integer> externalsMap)
      throws ReflectiveOperationException {
    final MethodHandle ctor = lookup.findConstructor(expressionClass, MT_EXPRESSION_CTOR_LOOKUP);
    try {
      return (Expression) ctor.invoke(sourceText, externalsMap.keySet().toArray(String[]::new));
    } catch (RuntimeException | Error e) {
      throw e;
    } catch (Throwable t) {
      throw new AssertionError(t);
    }
  }

  /**
   * Parses the sourceText into an ANTLR 4 parse tree
   *
   * @return The ANTLR parse tree
   * @throws ParseException on failure to parse
   */
  private ParseTree getAntlrParseTree() throws ParseException {
    final ANTLRInputStream antlrInputStream = new ANTLRInputStream(sourceText);
    final JavascriptErrorHandlingLexer javascriptLexer =
        new JavascriptErrorHandlingLexer(antlrInputStream);
    javascriptLexer.removeErrorListeners();
    final JavascriptParser javascriptParser =
        new JavascriptParser(new CommonTokenStream(javascriptLexer));
    javascriptParser.removeErrorListeners();
    if (picky) {
      setupPicky(javascriptParser);
    }
    javascriptParser.setErrorHandler(new JavascriptParserErrorStrategy());
    return javascriptParser.compile();
  }

  private void setupPicky(JavascriptParser parser) {
    // Diagnostic listener invokes syntaxError on other listeners for ambiguity issues
    parser.addErrorListener(new DiagnosticErrorListener(true));
    // a second listener to fail the test when the above happens.
    parser.addErrorListener(
        new BaseErrorListener() {
          @Override
          public void syntaxError(
              final Recognizer<?, ?> recognizer,
              final Object offendingSymbol,
              final int line,
              final int charPositionInLine,
              final String msg,
              final RecognitionException e) {
            throw new RuntimeException(
                new ParseException(
                    "line ("
                        + line
                        + "), offset ("
                        + charPositionInLine
                        + "), symbol ("
                        + offendingSymbol
                        + ") "
                        + msg,
                    charPositionInLine));
          }
        });

    // Enable exact ambiguity detection (costly). we enable exact since its the default for
    // DiagnosticErrorListener, life is too short to think about what 'inexact ambiguity' might
    // mean.
    parser.getInterpreter().setPredictionMode(PredictionMode.LL_EXACT_AMBIG_DETECTION);
  }

  /** Sends the bytecode of class file to {@link ClassWriter}. */
  private void generateClass(
      final ParseTree parseTree,
      final ClassWriter classWriter,
      final Map<String, Integer> externalsMap)
      throws ParseException {
    classWriter.visit(
        CLASSFILE_VERSION,
        Opcodes.ACC_PUBLIC | Opcodes.ACC_SUPER | Opcodes.ACC_FINAL,
        COMPILED_EXPRESSION_INTERNAL,
        null,
        EXPRESSION_TYPE.getInternalName(),
        null);

    final GeneratorAdapter constructor =
        new GeneratorAdapter(Opcodes.ACC_PUBLIC, EXPRESSION_CTOR, null, null, classWriter);
    constructor.loadThis();
    constructor.loadArgs();
    constructor.invokeConstructor(EXPRESSION_TYPE, EXPRESSION_CTOR);
    constructor.returnValue();
    constructor.endMethod();

    final GeneratorAdapter gen =
        new GeneratorAdapter(
            Opcodes.ACC_PUBLIC, EVALUATE_METHOD, null, EVALUATE_EXCEPTIONS, classWriter);

    // add a try/catch block to rewrite stack trace of any Throwable
    final Label beginTry = gen.newLabel(), endTry = gen.newLabel(), catchHandler = gen.newLabel();
    gen.visitTryCatchBlock(beginTry, endTry, catchHandler, THROWABLE_TYPE.getInternalName());
    gen.mark(beginTry);

    // to completely hide the ANTLR visitor we use an anonymous impl:
    new JavascriptBaseVisitor<Void>() {
      private final Deque<Type> typeStack = new ArrayDeque<>();
      private final Map<String, Integer> constantsMap = new HashMap<>();

      @Override
      public Void visitCompile(JavascriptParser.CompileContext ctx) {
        typeStack.push(Type.DOUBLE_TYPE);
        visit(ctx.expression());
        typeStack.pop();

        return null;
      }

      @Override
      public Void visitPrecedence(JavascriptParser.PrecedenceContext ctx) {
        visit(ctx.expression());

        return null;
      }

      @Override
      public Void visitNumeric(JavascriptParser.NumericContext ctx) {
        if (ctx.HEX() != null) {
          pushLong(Long.parseLong(ctx.HEX().getText().substring(2), 16));
        } else if (ctx.OCTAL() != null) {
          pushLong(Long.parseLong(ctx.OCTAL().getText().substring(1), 8));
        } else if (ctx.DECIMAL() != null) {
          gen.push(Double.parseDouble(ctx.DECIMAL().getText()));
          gen.cast(Type.DOUBLE_TYPE, typeStack.peek());
        } else {
          throw new IllegalStateException("Unknown operation specified: " + ctx.getText());
        }

        return null;
      }

      @Override
      public Void visitExternal(JavascriptParser.ExternalContext ctx) {
        String text = ctx.VARIABLE().getText();
        int arguments = ctx.expression().size();
        boolean parens = ctx.LP() != null && ctx.RP() != null;
        MethodHandle mh = parens ? functions.get(text) : null;

        try {
          if (mh != null) {
            final int arity = mh.type().parameterCount();

            if (arguments != arity) {
              throw new ParseException(
                  "Invalid expression '"
                      + sourceText
                      + "': Expected ("
                      + arity
                      + ") arguments for function call ("
                      + text
                      + "), but found ("
                      + arguments
                      + ").",
                  ctx.start.getStartIndex());
            }

            // place dynamic constant with MethodHandle on top of stack
            gen.visitLdcInsn(
                new ConstantDynamic(
                    "func" + constantsMap.computeIfAbsent(text, k -> constantsMap.size()),
                    METHOD_HANDLE_TYPE.getDescriptor(),
                    DYNAMIC_CONSTANT_BOOTSTRAP_HANDLE,
                    text));

            // add arguments:
            typeStack.push(Type.DOUBLE_TYPE);
            for (int argument = 0; argument < arguments; ++argument) {
              visit(ctx.expression(argument));
            }
            typeStack.pop();

            // invoke MethodHandle of function:
            gen.visitMethodInsn(
                Opcodes.INVOKEVIRTUAL,
                METHOD_HANDLE_TYPE.getInternalName(),
                "invokeExact",
                mh.type().descriptorString(),
                false);

            gen.cast(Type.DOUBLE_TYPE, typeStack.peek());
          } else if (!parens || arguments == 0 && text.contains(".")) {
            int index;

            text = normalizeQuotes(ctx.getText());
            index = externalsMap.computeIfAbsent(text, k -> externalsMap.size());

            gen.loadArg(0);
            gen.push(index);
            gen.arrayLoad(FUNCTION_VALUES_TYPE);
            gen.invokeVirtual(FUNCTION_VALUES_TYPE, DOUBLE_VAL_METHOD);
            gen.cast(Type.DOUBLE_TYPE, typeStack.peek());
          } else {
            throw new ParseException(
                "Invalid expression '"
                    + sourceText
                    + "': Unrecognized function call ("
                    + text
                    + ").",
                ctx.start.getStartIndex());
          }
          return null;
        } catch (ParseException e) {
          // The API doesn't allow checked exceptions here, so propagate up the stack. This is
          // unwrapped
          // in getAntlrParseTree.
          throw new RuntimeException(e);
        }
      }

      @Override
      public Void visitUnary(JavascriptParser.UnaryContext ctx) {
        if (ctx.BOOLNOT() != null) {
          Label labelNotTrue = new Label();
          Label labelNotReturn = new Label();

          typeStack.push(Type.INT_TYPE);
          visit(ctx.expression());
          typeStack.pop();
          gen.visitJumpInsn(Opcodes.IFEQ, labelNotTrue);
          pushBoolean(false);
          gen.goTo(labelNotReturn);
          gen.visitLabel(labelNotTrue);
          pushBoolean(true);
          gen.visitLabel(labelNotReturn);

        } else if (ctx.BWNOT() != null) {
          typeStack.push(Type.LONG_TYPE);
          visit(ctx.expression());
          typeStack.pop();
          gen.push(-1L);
          gen.visitInsn(Opcodes.LXOR);
          gen.cast(Type.LONG_TYPE, typeStack.peek());

        } else if (ctx.ADD() != null) {
          visit(ctx.expression());

        } else if (ctx.SUB() != null) {
          typeStack.push(Type.DOUBLE_TYPE);
          visit(ctx.expression());
          typeStack.pop();
          gen.visitInsn(Opcodes.DNEG);
          gen.cast(Type.DOUBLE_TYPE, typeStack.peek());

        } else {
          throw new IllegalStateException("Unknown operation specified: " + ctx.getText());
        }

        return null;
      }

      @Override
      public Void visitMuldiv(JavascriptParser.MuldivContext ctx) {
        int opcode;

        if (ctx.MUL() != null) {
          opcode = Opcodes.DMUL;
        } else if (ctx.DIV() != null) {
          opcode = Opcodes.DDIV;
        } else if (ctx.REM() != null) {
          opcode = Opcodes.DREM;
        } else {
          throw new IllegalStateException("Unknown operation specified: " + ctx.getText());
        }

        pushArith(opcode, ctx.expression(0), ctx.expression(1));

        return null;
      }

      @Override
      public Void visitAddsub(JavascriptParser.AddsubContext ctx) {
        int opcode;

        if (ctx.ADD() != null) {
          opcode = Opcodes.DADD;
        } else if (ctx.SUB() != null) {
          opcode = Opcodes.DSUB;
        } else {
          throw new IllegalStateException("Unknown operation specified: " + ctx.getText());
        }

        pushArith(opcode, ctx.expression(0), ctx.expression(1));

        return null;
      }

      @Override
      public Void visitBwshift(JavascriptParser.BwshiftContext ctx) {
        int opcode;

        if (ctx.LSH() != null) {
          opcode = Opcodes.LSHL;
        } else if (ctx.RSH() != null) {
          opcode = Opcodes.LSHR;
        } else if (ctx.USH() != null) {
          opcode = Opcodes.LUSHR;
        } else {
          throw new IllegalStateException("Unknown operation specified: " + ctx.getText());
        }

        pushShift(opcode, ctx.expression(0), ctx.expression(1));

        return null;
      }

      @Override
      public Void visitBoolcomp(JavascriptParser.BoolcompContext ctx) {
        int opcode;

        if (ctx.LT() != null) {
          opcode = GeneratorAdapter.LT;
        } else if (ctx.LTE() != null) {
          opcode = GeneratorAdapter.LE;
        } else if (ctx.GT() != null) {
          opcode = GeneratorAdapter.GT;
        } else if (ctx.GTE() != null) {
          opcode = GeneratorAdapter.GE;
        } else {
          throw new IllegalStateException("Unknown operation specified: " + ctx.getText());
        }

        pushCond(opcode, ctx.expression(0), ctx.expression(1));

        return null;
      }

      @Override
      public Void visitBooleqne(JavascriptParser.BooleqneContext ctx) {
        int opcode;

        if (ctx.EQ() != null) {
          opcode = GeneratorAdapter.EQ;
        } else if (ctx.NE() != null) {
          opcode = GeneratorAdapter.NE;
        } else {
          throw new IllegalStateException("Unknown operation specified: " + ctx.getText());
        }

        pushCond(opcode, ctx.expression(0), ctx.expression(1));

        return null;
      }

      @Override
      public Void visitBwand(JavascriptParser.BwandContext ctx) {
        pushBitwise(Opcodes.LAND, ctx.expression(0), ctx.expression(1));

        return null;
      }

      @Override
      public Void visitBwxor(JavascriptParser.BwxorContext ctx) {
        pushBitwise(Opcodes.LXOR, ctx.expression(0), ctx.expression(1));

        return null;
      }

      @Override
      public Void visitBwor(JavascriptParser.BworContext ctx) {
        pushBitwise(Opcodes.LOR, ctx.expression(0), ctx.expression(1));

        return null;
      }

      @Override
      public Void visitBooland(JavascriptParser.BoolandContext ctx) {
        Label andFalse = new Label();
        Label andEnd = new Label();

        typeStack.push(Type.INT_TYPE);
        visit(ctx.expression(0));
        gen.visitJumpInsn(Opcodes.IFEQ, andFalse);
        visit(ctx.expression(1));
        gen.visitJumpInsn(Opcodes.IFEQ, andFalse);
        typeStack.pop();
        pushBoolean(true);
        gen.goTo(andEnd);
        gen.visitLabel(andFalse);
        pushBoolean(false);
        gen.visitLabel(andEnd);

        return null;
      }

      @Override
      public Void visitBoolor(JavascriptParser.BoolorContext ctx) {
        Label orTrue = new Label();
        Label orEnd = new Label();

        typeStack.push(Type.INT_TYPE);
        visit(ctx.expression(0));
        gen.visitJumpInsn(Opcodes.IFNE, orTrue);
        visit(ctx.expression(1));
        gen.visitJumpInsn(Opcodes.IFNE, orTrue);
        typeStack.pop();
        pushBoolean(false);
        gen.goTo(orEnd);
        gen.visitLabel(orTrue);
        pushBoolean(true);
        gen.visitLabel(orEnd);

        return null;
      }

      @Override
      public Void visitConditional(JavascriptParser.ConditionalContext ctx) {
        Label condFalse = new Label();
        Label condEnd = new Label();

        typeStack.push(Type.INT_TYPE);
        visit(ctx.expression(0));
        typeStack.pop();
        gen.visitJumpInsn(Opcodes.IFEQ, condFalse);
        visit(ctx.expression(1));
        gen.goTo(condEnd);
        gen.visitLabel(condFalse);
        visit(ctx.expression(2));
        gen.visitLabel(condEnd);

        return null;
      }

      private void pushArith(int operator, ExpressionContext left, ExpressionContext right) {
        pushBinaryOp(operator, left, right, Type.DOUBLE_TYPE, Type.DOUBLE_TYPE, Type.DOUBLE_TYPE);
      }

      private void pushShift(int operator, ExpressionContext left, ExpressionContext right) {
        pushBinaryOp(operator, left, right, Type.LONG_TYPE, Type.INT_TYPE, Type.LONG_TYPE);
      }

      private void pushBitwise(int operator, ExpressionContext left, ExpressionContext right) {
        pushBinaryOp(operator, left, right, Type.LONG_TYPE, Type.LONG_TYPE, Type.LONG_TYPE);
      }

      private void pushBinaryOp(
          int operator,
          ExpressionContext left,
          ExpressionContext right,
          Type leftType,
          Type rightType,
          Type returnType) {
        typeStack.push(leftType);
        visit(left);
        typeStack.pop();
        typeStack.push(rightType);
        visit(right);
        typeStack.pop();
        gen.visitInsn(operator);
        gen.cast(returnType, typeStack.peek());
      }

      private void pushCond(int operator, ExpressionContext left, ExpressionContext right) {
        Label labelTrue = new Label();
        Label labelReturn = new Label();

        typeStack.push(Type.DOUBLE_TYPE);
        visit(left);
        visit(right);
        typeStack.pop();

        gen.ifCmp(Type.DOUBLE_TYPE, operator, labelTrue);
        pushBoolean(false);
        gen.goTo(labelReturn);
        gen.visitLabel(labelTrue);
        pushBoolean(true);
        gen.visitLabel(labelReturn);
      }

      private void pushBoolean(boolean truth) {
        switch (typeStack.peek().getSort()) {
          case Type.INT:
            gen.push(truth);
            break;
          case Type.LONG:
            gen.push(truth ? 1L : 0L);
            break;
          case Type.DOUBLE:
            gen.push(truth ? 1. : 0.);
            break;
          default:
            throw new IllegalStateException("Invalid expected type: " + typeStack.peek());
        }
      }

      private void pushLong(long i) {
        switch (typeStack.peek().getSort()) {
          case Type.INT:
            gen.push((int) i);
            break;
          case Type.LONG:
            gen.push(i);
            break;
          case Type.DOUBLE:
            gen.push((double) i);
            break;
          default:
            throw new IllegalStateException("Invalid expected type: " + typeStack.peek());
        }
      }
    }.visit(parseTree);

    gen.mark(endTry);
    gen.returnValue();

    gen.mark(catchHandler);
    gen.loadThis();
    gen.invokeStatic(JAVASCRIPT_COMPILER_TYPE, PATCH_STACK_METHOD);
    gen.throwException();
    gen.endMethod();

    classWriter.visitEnd();
  }

  static String normalizeQuotes(String text) {
    StringBuilder out = new StringBuilder(text.length());
    boolean inDoubleQuotes = false;
    for (int i = 0; i < text.length(); ++i) {
      char c = text.charAt(i);
      if (c == '\\') {
        c = text.charAt(++i);
        if (c == '\\') {
          out.append('\\'); // re-escape the backslash
        }
        // no escape for double quote
      } else if (c == '\'') {
        if (inDoubleQuotes) {
          // escape in output
          out.append('\\');
        } else {
          int j = findSingleQuoteStringEnd(text, i);
          out.append(text, i, j); // copy up to end quote (leave end for append below)
          i = j;
        }
      } else if (c == '"') {
        c = '\''; // change beginning/ending doubles to singles
        inDoubleQuotes = !inDoubleQuotes;
      }
      out.append(c);
    }
    return out.toString();
  }

  static int findSingleQuoteStringEnd(String text, int start) {
    ++start; // skip beginning
    while (text.charAt(start) != '\'') {
      if (text.charAt(start) == '\\') {
        ++start; // blindly consume escape value
      }
      ++start;
    }
    return start;
  }

  /**
   * The default set of functions available to expressions.
   *
   * <p>See the {@link org.apache.lucene.expressions.js package documentation} for a list.
   */
  public static final Map<String, MethodHandle> DEFAULT_FUNCTIONS = loadDefaultFunctions();

  private static Map<String, MethodHandle> loadDefaultFunctions() {
    final Map<String, MethodHandle> map = new HashMap<>();
    final Lookup publicLookup = MethodHandles.publicLookup();
    try {
      final Properties props = new Properties();
      var name = JavascriptCompiler.class.getSimpleName() + ".properties";
      try (Reader in =
          IOUtils.getDecodingReader(
              IOUtils.requireResourceNonNull(
                  JavascriptCompiler.class.getResourceAsStream(name), name),
              StandardCharsets.UTF_8)) {
        props.load(in);
      }
      for (final String call : props.stringPropertyNames()) {
        final String[] vals = props.getProperty(call).split(",");
        if (vals.length != 3) {
          throw new Error("Syntax error while reading Javascript functions from resource");
        }
        final Class<?> clazz = Class.forName(vals[0].trim());
        final String methodName = vals[1].trim();
        final int arity = Integer.parseInt(vals[2].trim());
        final MethodHandle mh =
            publicLookup.findStatic(
                clazz,
                methodName,
                MethodType.methodType(double.class, Collections.nCopies(arity, double.class)));
        checkFunction(mh);
        map.put(call, mh);
      }
    } catch (ReflectiveOperationException | IOException e) {
      throw new Error("Cannot resolve function", e);
    }
    return Collections.unmodifiableMap(map);
  }

  /** Check Method signature for compatibility. */
  private static void checkFunction(MethodHandle method) {
    Supplier<String> methodNameSupplier = method::toString;

    // try to crack the handle and check if it is a static call:
    int refKind;
    try {
      MethodHandleInfo cracked = LOOKUP.revealDirect(method);
      refKind = cracked.getReferenceKind();
      // we have a much better name for the method so display it instead:
      methodNameSupplier =
          () ->
              cracked.getDeclaringClass().getName()
                  + "#"
                  + cracked.getName()
                  + cracked.getMethodType();
    } catch (@SuppressWarnings("unused") IllegalArgumentException | SecurityException iae) {
      // can't check for static, we assume it is static
      // (it does not matter as we call the MethodHandle directly if it is compatible):
      refKind = MethodHandleInfo.REF_invokeStatic;
    }
    if (refKind != MethodHandleInfo.REF_invokeStatic && refKind != MethodHandleInfo.REF_getStatic) {
      throw new IllegalArgumentException(methodNameSupplier.get() + " is not static.");
    }

    // do some checks if the signature is "compatible":
    final MethodType type = method.type();
    for (int arg = 0, arity = type.parameterCount(); arg < arity; arg++) {
      if (type.parameterType(arg) != double.class) {
        throw new IllegalArgumentException(
            methodNameSupplier.get() + " must take only double parameters.");
      }
    }
    if (type.returnType() != double.class) {
      throw new IllegalArgumentException(methodNameSupplier.get() + " does not return a double.");
    }
  }

  /**
   * Bootstrap method for dynamic constants. This returns a {@link MethodHandle} for the {@code
   * functionName} from the class data passed via {@link Lookup#defineHiddenClassWithClassData}. The
   * {@code constantName} is ignored.
   */
  static MethodHandle dynamicConstantBootstrap(
      Lookup lookup, String constantName, Class<?> type, String functionName)
      throws IllegalAccessException {
    if (type != MethodHandle.class) {
      throw new IllegalArgumentException("Invalid type of constant: " + type.getName());
    }
    final var classData =
        Objects.requireNonNull(
            MethodHandles.classData(lookup, ConstantDescs.DEFAULT_NAME, Map.class),
            "Missing class data for " + lookup);
    return (MethodHandle)
        Objects.requireNonNull(
            classData.get(functionName), "Function does not exist: " + functionName);
  }

  /**
   * Method called from try/catch handler in compiled expression. This patches the stack trace and
   * adds back a hidden frame (including the source code of script as filename).
   */
  static Throwable patchStackTrace(Throwable t, Expression impl) {
    var extra = new StackTraceElement(impl.getClass().getName(), "evaluate", impl.sourceText, -1);
    var origStack = t.getStackTrace();
    var myStack = new Throwable().getStackTrace();
    var top = Arrays.stream(origStack).limit(Math.max(0, origStack.length - myStack.length + 1));
    var tail = Arrays.stream(myStack).skip(1);
    t.setStackTrace(
        Stream.of(top, Stream.of(extra), tail)
            .flatMap(Function.identity())
            .toArray(StackTraceElement[]::new));
    return t;
  }
}<|MERGE_RESOLUTION|>--- conflicted
+++ resolved
@@ -137,11 +137,7 @@
   }
 
   final String sourceText;
-<<<<<<< HEAD
-  final Map<String, Method> functions;
-=======
   final Map<String, MethodHandle> functions;
->>>>>>> 75ae372b
   final boolean picky;
 
   /**
@@ -152,11 +148,7 @@
    * @throws ParseException on failure to compile
    */
   public static Expression compile(String sourceText) throws ParseException {
-<<<<<<< HEAD
-    return compile(sourceText, DEFAULT_FUNCTIONS, JavascriptCompiler.class.getClassLoader());
-=======
     return compile(sourceText, DEFAULT_FUNCTIONS);
->>>>>>> 75ae372b
   }
 
   /**
@@ -171,43 +163,9 @@
    * @return A new compiled expression
    * @throws ParseException on failure to compile
    */
-<<<<<<< HEAD
-  public static Expression compile(
-      String sourceText, Map<String, Method> functions, ClassLoader parent) throws ParseException {
-    return compile(sourceText, functions, parent, false);
-  }
-
-  /**
-   * Compiles the given expression with the supplied custom functions.
-   *
-   * <p>Functions must be {@code public static}, return {@code double} and can take from zero to 256
-   * {@code double} parameters.
-   *
-   * @param sourceText The expression to compile
-   * @param functions map of String names to functions
-   * @param parent a {@code ClassLoader} that should be used as the parent of the loaded class. It
-   *     must contain all classes referred to by the given {@code functions}.
-   * @param picky whether to throw exception on ambiguity or other internal parsing issues (this
-   *     option makes things slower too, it is only for debugging).
-   * @return A new compiled expression
-   * @throws ParseException on failure to compile
-   */
-  static Expression compile(
-      String sourceText, Map<String, Method> functions, ClassLoader parent, boolean picky)
-      throws ParseException {
-    if (parent == null) {
-      throw new NullPointerException("A parent ClassLoader must be given.");
-    }
-    for (Method m : functions.values()) {
-      checkFunctionClassLoader(m, parent);
-      checkFunction(m);
-    }
-    return new JavascriptCompiler(sourceText, functions, picky).compileExpression(parent);
-=======
   public static Expression compile(String sourceText, Map<String, MethodHandle> functions)
       throws ParseException {
     return compile(sourceText, functions, false);
->>>>>>> 75ae372b
   }
 
   /**
@@ -234,8 +192,6 @@
   }
 
   /**
-<<<<<<< HEAD
-=======
    * Compiles the given expression with the supplied custom functions.
    *
    * <p>Functions must be {@code public static}, return {@code double} and can take from zero to 256
@@ -257,24 +213,14 @@
   }
 
   /**
->>>>>>> 75ae372b
    * Constructs a compiler for expressions with specific set of functions
    *
    * @param sourceText The expression to compile
    */
-<<<<<<< HEAD
-  private JavascriptCompiler(String sourceText, Map<String, Method> functions, boolean picky) {
-    if (sourceText == null) {
-      throw new NullPointerException();
-    }
-    this.sourceText = sourceText;
-    this.functions = functions;
-=======
   private JavascriptCompiler(
       String sourceText, Map<String, MethodHandle> functions, boolean picky) {
     this.sourceText = Objects.requireNonNull(sourceText, "sourceText");
     this.functions = Map.copyOf(functions);
->>>>>>> 75ae372b
     this.picky = picky;
   }
 
