/*
 * Licensed to the Apache Software Foundation (ASF) under one or more
 * contributor license agreements.  See the NOTICE file distributed with
 * this work for additional information regarding copyright ownership.
 * The ASF licenses this file to You under the Apache License, Version 2.0
 * (the "License"); you may not use this file except in compliance with
 * the License.  You may obtain a copy of the License at
 *
 *     http://www.apache.org/licenses/LICENSE-2.0
 *
 * Unless required by applicable law or agreed to in writing, software
 * distributed under the License is distributed on an "AS IS" BASIS,
 * WITHOUT WARRANTIES OR CONDITIONS OF ANY KIND, either express or implied.
 * See the License for the specific language governing permissions and
 * limitations under the License.
 */
package org.apache.lucene.expressions.js;

import java.io.PrintWriter;
import java.io.StringWriter;
import java.lang.invoke.MethodHandle;
import java.lang.invoke.MethodHandles;
import java.lang.invoke.MethodHandles.Lookup;
import java.lang.invoke.MethodType;
import java.text.ParseException;
import java.util.Collections;
import java.util.Map;
import org.apache.lucene.expressions.Expression;
<<<<<<< HEAD
import org.objectweb.asm.ClassWriter;
import org.objectweb.asm.Opcodes;
import org.objectweb.asm.Type;
import org.objectweb.asm.commons.GeneratorAdapter;
=======
import org.apache.lucene.tests.util.LuceneTestCase;
>>>>>>> 75ae372b

/** Tests customing the function map */
public class TestCustomFunctions extends CompilerTestCase {
  private static double DELTA = 0.0000001;
  private static final Lookup LOOKUP = MethodHandles.lookup();

  /** empty list of methods */
  public void testEmpty() throws Exception {
    Map<String, MethodHandle> functions = Map.of();
    ParseException expected =
        expectThrows(
            ParseException.class,
            () -> {
              compile("sqrt(20)", functions);
            });
    assertEquals(
        "Invalid expression 'sqrt(20)': Unrecognized function call (sqrt).", expected.getMessage());
    assertEquals(expected.getErrorOffset(), 0);
  }

  /** using the default map explicitly */
  public void testDefaultList() throws Exception {
<<<<<<< HEAD
    Map<String, Method> functions = JavascriptCompiler.DEFAULT_FUNCTIONS;
=======
    Map<String, MethodHandle> functions = JavascriptCompiler.DEFAULT_FUNCTIONS;
>>>>>>> 75ae372b
    Expression expr = compile("sqrt(20)", functions);
    assertEquals(Math.sqrt(20), expr.evaluate(null), DELTA);
  }

  public static double zeroArgMethod() {
    return 5;
  }

  private static MethodHandle localMethod(String name, MethodType type)
      throws NoSuchMethodException, IllegalAccessException {
    return LOOKUP.findStatic(LOOKUP.lookupClass(), name, type);
  }

  private static MethodHandle localMethod(String name, int arity)
      throws NoSuchMethodException, IllegalAccessException {
    return localMethod(
        name, MethodType.methodType(double.class, Collections.nCopies(arity, double.class)));
  }

  /** tests a method with no arguments */
  public void testNoArgMethod() throws Exception {
<<<<<<< HEAD
    Map<String, Method> functions = new HashMap<>();
    functions.put("foo", getClass().getMethod("zeroArgMethod"));
=======
    Map<String, MethodHandle> functions = Map.of("foo", localMethod("zeroArgMethod", 0));
>>>>>>> 75ae372b
    Expression expr = compile("foo()", functions);
    assertEquals(5, expr.evaluate(null), DELTA);
  }

  public static double oneArgMethod(double arg1) {
    return 3 + arg1;
  }

  /** tests a method with one arguments */
  public void testOneArgMethod() throws Exception {
<<<<<<< HEAD
    Map<String, Method> functions = new HashMap<>();
    functions.put("foo", getClass().getMethod("oneArgMethod", double.class));
=======
    Map<String, MethodHandle> functions = Map.of("foo", localMethod("oneArgMethod", 1));
>>>>>>> 75ae372b
    Expression expr = compile("foo(3)", functions);
    assertEquals(6, expr.evaluate(null), DELTA);
  }

  public static double threeArgMethod(double arg1, double arg2, double arg3) {
    return arg1 + arg2 + arg3;
  }

  /** tests a method with three arguments */
  public void testThreeArgMethod() throws Exception {
<<<<<<< HEAD
    Map<String, Method> functions = new HashMap<>();
    functions.put(
        "foo", getClass().getMethod("threeArgMethod", double.class, double.class, double.class));
=======
    Map<String, MethodHandle> functions = Map.of("foo", localMethod("threeArgMethod", 3));
>>>>>>> 75ae372b
    Expression expr = compile("foo(3, 4, 5)", functions);
    assertEquals(12, expr.evaluate(null), DELTA);
  }

  /** tests a map with 2 functions */
  public void testTwoMethods() throws Exception {
<<<<<<< HEAD
    Map<String, Method> functions = new HashMap<>();
    functions.put("foo", getClass().getMethod("zeroArgMethod"));
    functions.put("bar", getClass().getMethod("oneArgMethod", double.class));
=======
    Map<String, MethodHandle> functions =
        Map.of("foo", localMethod("zeroArgMethod", 0), "bar", localMethod("oneArgMethod", 1));
>>>>>>> 75ae372b
    Expression expr = compile("foo() + bar(3)", functions);
    assertEquals(11, expr.evaluate(null), DELTA);
  }

  /** tests invalid methods that are not allowed to become variables to be mapped */
  public void testInvalidVariableMethods() {
    ParseException expected =
        expectThrows(
            ParseException.class,
            () -> {
              compile("method()");
            });
    assertEquals(
        "Invalid expression 'method()': Unrecognized function call (method).",
        expected.getMessage());
    assertEquals(0, expected.getErrorOffset());

    expected =
        expectThrows(
            ParseException.class,
            () -> {
              compile("method.method(1)");
            });
    assertEquals(
        "Invalid expression 'method.method(1)': Unrecognized function call (method.method).",
        expected.getMessage());
    assertEquals(0, expected.getErrorOffset());

    expected =
        expectThrows(
            ParseException.class,
            () -> {
              compile("1 + method()");
            });
    assertEquals(
        "Invalid expression '1 + method()': Unrecognized function call (method).",
        expected.getMessage());
    assertEquals(4, expected.getErrorOffset());
  }

  public static String bogusReturnType() {
    return "bogus!";
  }

  /** wrong return type: must be double */
  public void testWrongReturnType() throws Exception {
    Map<String, MethodHandle> functions =
        Map.of("foo", localMethod("bogusReturnType", MethodType.methodType(String.class)));
    IllegalArgumentException expected =
        expectThrows(
            IllegalArgumentException.class,
            () -> {
              compile("foo()", functions);
            });
    assertTrue(expected.getMessage().contains("does not return a double"));
  }

  public static double bogusParameterType(String s) {
    return 0;
  }

  /** wrong param type: must be doubles */
  public void testWrongParameterType() throws Exception {
    Map<String, MethodHandle> functions =
        Map.of(
            "foo",
            localMethod("bogusParameterType", MethodType.methodType(double.class, String.class)));
    IllegalArgumentException expected =
        expectThrows(
            IllegalArgumentException.class,
            () -> {
              compile("foo(2)", functions);
            });
    assertTrue(expected.getMessage().contains("must take only double parameters"));
  }

  public double nonStaticMethod() {
    return 0;
  }

  /** wrong modifiers: must be static */
  public void testWrongNotStatic() throws Exception {
    Map<String, MethodHandle> functions =
        Map.of(
            "foo",
            LOOKUP.findVirtual(
                LOOKUP.lookupClass(), "nonStaticMethod", MethodType.methodType(double.class)));
    IllegalArgumentException expected =
        expectThrows(
            IllegalArgumentException.class,
            () -> {
              compile("foo()", functions);
            });
    assertTrue(expected.getMessage().contains("is not static"));
  }

  static double nonPublicMethod() {
    return 7;
  }

<<<<<<< HEAD
  /** wrong modifiers: must be public */
  public void testWrongNotPublic() throws Exception {
    Map<String, Method> functions = new HashMap<>();
    functions.put("foo", getClass().getDeclaredMethod("nonPublicMethod"));
    IllegalArgumentException expected =
        expectThrows(
            IllegalArgumentException.class,
            () -> {
              compile("foo()", functions);
            });
    assertTrue(expected.getMessage().contains("not public"));
=======
  /** non public methods work as the lookup allows access */
  public void testNotPublic() throws Exception {
    Map<String, MethodHandle> functions = Map.of("foo", localMethod("nonPublicMethod", 0));
    Expression expr = compile("foo()", functions);
    assertEquals(7, expr.evaluate(null), DELTA);
>>>>>>> 75ae372b
  }

  static class NestedNotPublic {
    public static double method() {
      return 41;
    }
  }

<<<<<<< HEAD
  /** wrong class modifiers: class containing method is not public */
  public void testWrongNestedNotPublic() throws Exception {
    Map<String, Method> functions = new HashMap<>();
    functions.put("foo", NestedNotPublic.class.getMethod("method"));
    IllegalArgumentException expected =
        expectThrows(
            IllegalArgumentException.class,
            () -> {
              compile("foo()", functions);
            });
    assertTrue(expected.getMessage().contains("not public"));
  }

  /**
   * Classloader that can be used to create a fake static class that has one method returning a
   * static var
   */
  static final class Loader extends ClassLoader implements Opcodes {
    Loader(ClassLoader parent) {
      super(parent);
    }

    public Class<?> createFakeClass() {
      String className = TestCustomFunctions.class.getName() + "$Foo";
      ClassWriter classWriter =
          new ClassWriter(ClassWriter.COMPUTE_FRAMES | ClassWriter.COMPUTE_MAXS);
      classWriter.visit(
          Opcodes.V1_5,
          ACC_PUBLIC | ACC_SUPER | ACC_FINAL | ACC_SYNTHETIC,
          className.replace('.', '/'),
          null,
          Type.getInternalName(Object.class),
          null);

      org.objectweb.asm.commons.Method m =
          org.objectweb.asm.commons.Method.getMethod("void <init>()");
      GeneratorAdapter constructor =
          new GeneratorAdapter(ACC_PRIVATE | ACC_SYNTHETIC, m, null, null, classWriter);
      constructor.loadThis();
      constructor.loadArgs();
      constructor.invokeConstructor(Type.getType(Object.class), m);
      constructor.returnValue();
      constructor.endMethod();

      GeneratorAdapter gen =
          new GeneratorAdapter(
              ACC_STATIC | ACC_PUBLIC | ACC_SYNTHETIC,
              org.objectweb.asm.commons.Method.getMethod("double bar()"),
              null,
              null,
              classWriter);
      gen.push(2.0);
      gen.returnValue();
      gen.endMethod();

      byte[] bc = classWriter.toByteArray();
      return defineClass(className, bc, 0, bc.length);
    }
  }

  /**
   * uses this test with a different classloader and tries to register it using the default
   * classloader, which should fail
   */
  public void testClassLoader() throws Exception {
    ClassLoader thisLoader = getClass().getClassLoader();
    Loader childLoader = new Loader(thisLoader);
    Class<?> fooClass = childLoader.createFakeClass();

    Method barMethod = fooClass.getMethod("bar");
    Map<String, Method> functions = Collections.singletonMap("bar", barMethod);
    assertNotSame(thisLoader, fooClass.getClassLoader());
    assertNotSame(thisLoader, barMethod.getDeclaringClass().getClassLoader());

    // this should pass:
    Expression expr = compile("bar()", functions, childLoader);
    assertEquals(2.0, expr.evaluate(null), DELTA);

    // use our classloader, not the foreign one, which should fail!
    IllegalArgumentException expected =
        expectThrows(
            IllegalArgumentException.class,
            () -> {
              compile("bar()", functions, thisLoader);
            });
    assertTrue(
        expected
            .getMessage()
            .contains(
                "is not declared by a class which is accessible by the given parent ClassLoader"));

    // mix foreign and default functions
    Map<String, Method> mixedFunctions = new HashMap<>(JavascriptCompiler.DEFAULT_FUNCTIONS);
    mixedFunctions.putAll(functions);
    expr = compile("bar()", mixedFunctions, childLoader);
    assertEquals(2.0, expr.evaluate(null), DELTA);
    expr = compile("sqrt(20)", mixedFunctions, childLoader);
    assertEquals(Math.sqrt(20), expr.evaluate(null), DELTA);

    // use our classloader, not the foreign one, which should fail!
    expected =
        expectThrows(
            IllegalArgumentException.class,
            () -> {
              compile("bar()", mixedFunctions, thisLoader);
            });
    assertTrue(
        expected
            .getMessage()
            .contains(
                "is not declared by a class which is accessible by the given parent ClassLoader"));
=======
  /** class containing method is not public */
  public void testNestedNotPublic() throws Exception {
    Map<String, MethodHandle> functions =
        Map.of(
            "foo",
            LOOKUP.findStatic(
                NestedNotPublic.class, "method", MethodType.methodType(double.class)));
    Expression expr = compile("foo()", functions);
    assertEquals(41, expr.evaluate(null), DELTA);
  }

  /** class containing method is not public */
  public void testNonDirectMethodHandle() throws Exception {
    Map<String, MethodHandle> functions =
        Map.of(
            "foo",
            MethodHandles.constant(double.class, 9),
            "bar",
            MethodHandles.identity(double.class));
    Expression expr = compile("foo() + bar(7)", functions);
    assertEquals(16, expr.evaluate(null), DELTA);
>>>>>>> 75ae372b
  }

  static String MESSAGE = "This should not happen but it happens";

  public static double staticThrowingException() {
    throw new ArithmeticException(MESSAGE);
  }

  /**
   * the method throws an exception. We should check the stack trace that it contains the source
   * code of the expression as file name.
   */
  public void testThrowingException() throws Exception {
    Map<String, MethodHandle> functions = Map.of("foo", localMethod("staticThrowingException", 0));
    String source = "3 * foo() / 5";
    Expression expr = compile(source, functions);
    ArithmeticException expected =
        expectThrows(
            ArithmeticException.class,
            () -> {
              expr.evaluate(null);
            });
    assertEquals(MESSAGE, expected.getMessage());
    StringWriter sw = new StringWriter();
    PrintWriter pw = new PrintWriter(sw);
    expected.printStackTrace(pw);
    pw.flush();
    String exceptionText = sw.toString();
    if (LuceneTestCase.VERBOSE) {
      System.err.println("Exception thrown with full stacktrace:");
      System.err.println(exceptionText);
    }
    assertTrue(exceptionText.contains(expr.getClass().getName() + ".evaluate(" + source + ")"));
  }

  /** test that namespaces work with custom expressions as direct method handle. */
  public void testNamespacesWithDirectMH() throws Exception {
    Map<String, MethodHandle> functions = Map.of("foo.bar", localMethod("zeroArgMethod", 0));
    String source = "foo.bar()";
    Expression expr = compile(source, functions);
    assertEquals(5, expr.evaluate(null), DELTA);
  }

  /**
   * test that namespaces work with general method handles (ensure field name of handle is correct).
   */
  public void testNamespacesWithoutDirectMH() throws Exception {
    Map<String, MethodHandle> functions =
        Map.of(
            "foo.bar",
            MethodHandles.constant(double.class, 9),
            "bar.foo",
            MethodHandles.identity(double.class));
    Expression expr = compile("foo.bar() + bar.foo(7)", functions);
    assertEquals(16, expr.evaluate(null), DELTA);
  }

  public void testLegacyFunctions() throws Exception {
    var functions =
        Map.of("foo", TestCustomFunctions.class.getMethod("oneArgMethod", double.class));
    var newFunctions = JavascriptCompiler.convertLegacyFunctions(functions);
    newFunctions.putAll(JavascriptCompiler.DEFAULT_FUNCTIONS);
    Expression expr = compile("foo(3) + abs(-7)", newFunctions);
    assertEquals(13, expr.evaluate(null), DELTA);
  }

  public void testInvalidLegacyFunctions() throws Exception {
    var functions = Map.of("foo", TestCustomFunctions.class.getMethod("nonStaticMethod"));
    var newFunctions = JavascriptCompiler.convertLegacyFunctions(functions);
    newFunctions.putAll(JavascriptCompiler.DEFAULT_FUNCTIONS);
    expectThrows(IllegalArgumentException.class, () -> compile("foo(3) + abs(-7)", newFunctions));
  }
}<|MERGE_RESOLUTION|>--- conflicted
+++ resolved
@@ -26,14 +26,7 @@
 import java.util.Collections;
 import java.util.Map;
 import org.apache.lucene.expressions.Expression;
-<<<<<<< HEAD
-import org.objectweb.asm.ClassWriter;
-import org.objectweb.asm.Opcodes;
-import org.objectweb.asm.Type;
-import org.objectweb.asm.commons.GeneratorAdapter;
-=======
 import org.apache.lucene.tests.util.LuceneTestCase;
->>>>>>> 75ae372b
 
 /** Tests customing the function map */
 public class TestCustomFunctions extends CompilerTestCase {
@@ -56,11 +49,7 @@
 
   /** using the default map explicitly */
   public void testDefaultList() throws Exception {
-<<<<<<< HEAD
-    Map<String, Method> functions = JavascriptCompiler.DEFAULT_FUNCTIONS;
-=======
     Map<String, MethodHandle> functions = JavascriptCompiler.DEFAULT_FUNCTIONS;
->>>>>>> 75ae372b
     Expression expr = compile("sqrt(20)", functions);
     assertEquals(Math.sqrt(20), expr.evaluate(null), DELTA);
   }
@@ -82,12 +71,7 @@
 
   /** tests a method with no arguments */
   public void testNoArgMethod() throws Exception {
-<<<<<<< HEAD
-    Map<String, Method> functions = new HashMap<>();
-    functions.put("foo", getClass().getMethod("zeroArgMethod"));
-=======
     Map<String, MethodHandle> functions = Map.of("foo", localMethod("zeroArgMethod", 0));
->>>>>>> 75ae372b
     Expression expr = compile("foo()", functions);
     assertEquals(5, expr.evaluate(null), DELTA);
   }
@@ -98,12 +82,7 @@
 
   /** tests a method with one arguments */
   public void testOneArgMethod() throws Exception {
-<<<<<<< HEAD
-    Map<String, Method> functions = new HashMap<>();
-    functions.put("foo", getClass().getMethod("oneArgMethod", double.class));
-=======
     Map<String, MethodHandle> functions = Map.of("foo", localMethod("oneArgMethod", 1));
->>>>>>> 75ae372b
     Expression expr = compile("foo(3)", functions);
     assertEquals(6, expr.evaluate(null), DELTA);
   }
@@ -114,27 +93,15 @@
 
   /** tests a method with three arguments */
   public void testThreeArgMethod() throws Exception {
-<<<<<<< HEAD
-    Map<String, Method> functions = new HashMap<>();
-    functions.put(
-        "foo", getClass().getMethod("threeArgMethod", double.class, double.class, double.class));
-=======
     Map<String, MethodHandle> functions = Map.of("foo", localMethod("threeArgMethod", 3));
->>>>>>> 75ae372b
     Expression expr = compile("foo(3, 4, 5)", functions);
     assertEquals(12, expr.evaluate(null), DELTA);
   }
 
   /** tests a map with 2 functions */
   public void testTwoMethods() throws Exception {
-<<<<<<< HEAD
-    Map<String, Method> functions = new HashMap<>();
-    functions.put("foo", getClass().getMethod("zeroArgMethod"));
-    functions.put("bar", getClass().getMethod("oneArgMethod", double.class));
-=======
     Map<String, MethodHandle> functions =
         Map.of("foo", localMethod("zeroArgMethod", 0), "bar", localMethod("oneArgMethod", 1));
->>>>>>> 75ae372b
     Expression expr = compile("foo() + bar(3)", functions);
     assertEquals(11, expr.evaluate(null), DELTA);
   }
@@ -235,25 +202,11 @@
     return 7;
   }
 
-<<<<<<< HEAD
-  /** wrong modifiers: must be public */
-  public void testWrongNotPublic() throws Exception {
-    Map<String, Method> functions = new HashMap<>();
-    functions.put("foo", getClass().getDeclaredMethod("nonPublicMethod"));
-    IllegalArgumentException expected =
-        expectThrows(
-            IllegalArgumentException.class,
-            () -> {
-              compile("foo()", functions);
-            });
-    assertTrue(expected.getMessage().contains("not public"));
-=======
   /** non public methods work as the lookup allows access */
   public void testNotPublic() throws Exception {
     Map<String, MethodHandle> functions = Map.of("foo", localMethod("nonPublicMethod", 0));
     Expression expr = compile("foo()", functions);
     assertEquals(7, expr.evaluate(null), DELTA);
->>>>>>> 75ae372b
   }
 
   static class NestedNotPublic {
@@ -262,119 +215,6 @@
     }
   }
 
-<<<<<<< HEAD
-  /** wrong class modifiers: class containing method is not public */
-  public void testWrongNestedNotPublic() throws Exception {
-    Map<String, Method> functions = new HashMap<>();
-    functions.put("foo", NestedNotPublic.class.getMethod("method"));
-    IllegalArgumentException expected =
-        expectThrows(
-            IllegalArgumentException.class,
-            () -> {
-              compile("foo()", functions);
-            });
-    assertTrue(expected.getMessage().contains("not public"));
-  }
-
-  /**
-   * Classloader that can be used to create a fake static class that has one method returning a
-   * static var
-   */
-  static final class Loader extends ClassLoader implements Opcodes {
-    Loader(ClassLoader parent) {
-      super(parent);
-    }
-
-    public Class<?> createFakeClass() {
-      String className = TestCustomFunctions.class.getName() + "$Foo";
-      ClassWriter classWriter =
-          new ClassWriter(ClassWriter.COMPUTE_FRAMES | ClassWriter.COMPUTE_MAXS);
-      classWriter.visit(
-          Opcodes.V1_5,
-          ACC_PUBLIC | ACC_SUPER | ACC_FINAL | ACC_SYNTHETIC,
-          className.replace('.', '/'),
-          null,
-          Type.getInternalName(Object.class),
-          null);
-
-      org.objectweb.asm.commons.Method m =
-          org.objectweb.asm.commons.Method.getMethod("void <init>()");
-      GeneratorAdapter constructor =
-          new GeneratorAdapter(ACC_PRIVATE | ACC_SYNTHETIC, m, null, null, classWriter);
-      constructor.loadThis();
-      constructor.loadArgs();
-      constructor.invokeConstructor(Type.getType(Object.class), m);
-      constructor.returnValue();
-      constructor.endMethod();
-
-      GeneratorAdapter gen =
-          new GeneratorAdapter(
-              ACC_STATIC | ACC_PUBLIC | ACC_SYNTHETIC,
-              org.objectweb.asm.commons.Method.getMethod("double bar()"),
-              null,
-              null,
-              classWriter);
-      gen.push(2.0);
-      gen.returnValue();
-      gen.endMethod();
-
-      byte[] bc = classWriter.toByteArray();
-      return defineClass(className, bc, 0, bc.length);
-    }
-  }
-
-  /**
-   * uses this test with a different classloader and tries to register it using the default
-   * classloader, which should fail
-   */
-  public void testClassLoader() throws Exception {
-    ClassLoader thisLoader = getClass().getClassLoader();
-    Loader childLoader = new Loader(thisLoader);
-    Class<?> fooClass = childLoader.createFakeClass();
-
-    Method barMethod = fooClass.getMethod("bar");
-    Map<String, Method> functions = Collections.singletonMap("bar", barMethod);
-    assertNotSame(thisLoader, fooClass.getClassLoader());
-    assertNotSame(thisLoader, barMethod.getDeclaringClass().getClassLoader());
-
-    // this should pass:
-    Expression expr = compile("bar()", functions, childLoader);
-    assertEquals(2.0, expr.evaluate(null), DELTA);
-
-    // use our classloader, not the foreign one, which should fail!
-    IllegalArgumentException expected =
-        expectThrows(
-            IllegalArgumentException.class,
-            () -> {
-              compile("bar()", functions, thisLoader);
-            });
-    assertTrue(
-        expected
-            .getMessage()
-            .contains(
-                "is not declared by a class which is accessible by the given parent ClassLoader"));
-
-    // mix foreign and default functions
-    Map<String, Method> mixedFunctions = new HashMap<>(JavascriptCompiler.DEFAULT_FUNCTIONS);
-    mixedFunctions.putAll(functions);
-    expr = compile("bar()", mixedFunctions, childLoader);
-    assertEquals(2.0, expr.evaluate(null), DELTA);
-    expr = compile("sqrt(20)", mixedFunctions, childLoader);
-    assertEquals(Math.sqrt(20), expr.evaluate(null), DELTA);
-
-    // use our classloader, not the foreign one, which should fail!
-    expected =
-        expectThrows(
-            IllegalArgumentException.class,
-            () -> {
-              compile("bar()", mixedFunctions, thisLoader);
-            });
-    assertTrue(
-        expected
-            .getMessage()
-            .contains(
-                "is not declared by a class which is accessible by the given parent ClassLoader"));
-=======
   /** class containing method is not public */
   public void testNestedNotPublic() throws Exception {
     Map<String, MethodHandle> functions =
@@ -396,7 +236,6 @@
             MethodHandles.identity(double.class));
     Expression expr = compile("foo() + bar(7)", functions);
     assertEquals(16, expr.evaluate(null), DELTA);
->>>>>>> 75ae372b
   }
 
   static String MESSAGE = "This should not happen but it happens";
