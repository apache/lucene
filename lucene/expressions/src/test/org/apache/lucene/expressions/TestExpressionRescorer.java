/*
 * Licensed to the Apache Software Foundation (ASF) under one or more
 * contributor license agreements.  See the NOTICE file distributed with
 * this work for additional information regarding copyright ownership.
 * The ASF licenses this file to You under the Apache License, Version 2.0
 * (the "License"); you may not use this file except in compliance with
 * the License.  You may obtain a copy of the License at
 *
 *     http://www.apache.org/licenses/LICENSE-2.0
 *
 * Unless required by applicable law or agreed to in writing, software
 * distributed under the License is distributed on an "AS IS" BASIS,
 * WITHOUT WARRANTIES OR CONDITIONS OF ANY KIND, either express or implied.
 * See the License for the specific language governing permissions and
 * limitations under the License.
 */
package org.apache.lucene.expressions;

import org.apache.lucene.document.Document;
import org.apache.lucene.document.Field;
import org.apache.lucene.document.NumericDocValuesField;
import org.apache.lucene.expressions.js.JavascriptCompiler;
import org.apache.lucene.index.DirectoryReader;
import org.apache.lucene.index.IndexReader;
import org.apache.lucene.index.Term;
import org.apache.lucene.search.DoubleValuesSource;
import org.apache.lucene.search.IndexSearcher;
import org.apache.lucene.search.Query;
import org.apache.lucene.search.Rescorer;
import org.apache.lucene.search.TermQuery;
import org.apache.lucene.search.TopDocs;
import org.apache.lucene.search.similarities.ClassicSimilarity;
import org.apache.lucene.store.Directory;
import org.apache.lucene.tests.index.RandomIndexWriter;
import org.apache.lucene.tests.util.LuceneTestCase;

public class TestExpressionRescorer extends LuceneTestCase {
  IndexSearcher searcher;
  DirectoryReader reader;
  Directory dir;

  @Override
  public void setUp() throws Exception {
    super.setUp();
    dir = newDirectory();
    RandomIndexWriter iw =
        new RandomIndexWriter(
            random(), dir, newIndexWriterConfig().setSimilarity(new ClassicSimilarity()));

    Document doc = new Document();
    doc.add(newStringField("id", "1", Field.Store.YES));
    doc.add(newTextField("body", "some contents and more contents", Field.Store.NO));
    doc.add(new NumericDocValuesField("popularity", 5));
    iw.addDocument(doc);

    doc = new Document();
    doc.add(newStringField("id", "2", Field.Store.YES));
    doc.add(newTextField("body", "another document with different contents", Field.Store.NO));
    doc.add(new NumericDocValuesField("popularity", 20));
    iw.addDocument(doc);

    doc = new Document();
    doc.add(newStringField("id", "3", Field.Store.YES));
    doc.add(newTextField("body", "crappy contents", Field.Store.NO));
    doc.add(new NumericDocValuesField("popularity", 2));
    iw.addDocument(doc);

    reader = iw.getReader();
    searcher = new IndexSearcher(reader);
    // TODO: fix this test to not be so flaky and use newSearcher
    searcher.setSimilarity(new ClassicSimilarity());
    iw.close();
  }

  @Override
  public void tearDown() throws Exception {
    reader.close();
    dir.close();
    super.tearDown();
  }

  public void testBasic() throws Exception {

    // create a sort field and sort by it (reverse order)
    Query query = new TermQuery(new Term("body", "contents"));
    IndexReader r = searcher.getIndexReader();

    // Just first pass query
    TopDocs hits = searcher.search(query, 10);
<<<<<<< HEAD
    assertEquals(3, hits.totalHits.value);
=======
    assertEquals(3, hits.totalHits.value());
>>>>>>> 75ae372b
    assertEquals("3", r.storedFields().document(hits.scoreDocs[0].doc).get("id"));
    assertEquals("1", r.storedFields().document(hits.scoreDocs[1].doc).get("id"));
    assertEquals("2", r.storedFields().document(hits.scoreDocs[2].doc).get("id"));

    // Now, rescore:

    Expression e = JavascriptCompiler.compile("sqrt(_score) + ln(popularity)");
    SimpleBindings bindings = new SimpleBindings();
    bindings.add("popularity", DoubleValuesSource.fromIntField("popularity"));
    bindings.add("_score", DoubleValuesSource.SCORES);
    Rescorer rescorer = e.getRescorer(bindings);

    hits = rescorer.rescore(searcher, hits, 10);
<<<<<<< HEAD
    assertEquals(3, hits.totalHits.value);
=======
    assertEquals(3, hits.totalHits.value());
>>>>>>> 75ae372b
    assertEquals("2", r.storedFields().document(hits.scoreDocs[0].doc).get("id"));
    assertEquals("1", r.storedFields().document(hits.scoreDocs[1].doc).get("id"));
    assertEquals("3", r.storedFields().document(hits.scoreDocs[2].doc).get("id"));

    String expl =
        rescorer
            .explain(
                searcher, searcher.explain(query, hits.scoreDocs[0].doc), hits.scoreDocs[0].doc)
            .toString();

    // Confirm the explanation breaks out the individual
    // variables:
    assertTrue(expl.contains("= double(popularity)"));

    // Confirm the explanation includes first pass details:
    assertTrue(expl.contains("= first pass score"));
    assertTrue(expl.contains("body:contents in"));
  }
}<|MERGE_RESOLUTION|>--- conflicted
+++ resolved
@@ -87,11 +87,7 @@
 
     // Just first pass query
     TopDocs hits = searcher.search(query, 10);
-<<<<<<< HEAD
-    assertEquals(3, hits.totalHits.value);
-=======
     assertEquals(3, hits.totalHits.value());
->>>>>>> 75ae372b
     assertEquals("3", r.storedFields().document(hits.scoreDocs[0].doc).get("id"));
     assertEquals("1", r.storedFields().document(hits.scoreDocs[1].doc).get("id"));
     assertEquals("2", r.storedFields().document(hits.scoreDocs[2].doc).get("id"));
@@ -105,11 +101,7 @@
     Rescorer rescorer = e.getRescorer(bindings);
 
     hits = rescorer.rescore(searcher, hits, 10);
-<<<<<<< HEAD
-    assertEquals(3, hits.totalHits.value);
-=======
     assertEquals(3, hits.totalHits.value());
->>>>>>> 75ae372b
     assertEquals("2", r.storedFields().document(hits.scoreDocs[0].doc).get("id"));
     assertEquals("1", r.storedFields().document(hits.scoreDocs[1].doc).get("id"));
     assertEquals("3", r.storedFields().document(hits.scoreDocs[2].doc).get("id"));
