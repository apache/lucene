/*
 * Licensed to the Apache Software Foundation (ASF) under one or more
 * contributor license agreements.  See the NOTICE file distributed with
 * this work for additional information regarding copyright ownership.
 * The ASF licenses this file to You under the Apache License, Version 2.0
 * (the "License"); you may not use this file except in compliance with
 * the License.  You may obtain a copy of the License at
 *
 *     http://www.apache.org/licenses/LICENSE-2.0
 *
 * Unless required by applicable law or agreed to in writing, software
 * distributed under the License is distributed on an "AS IS" BASIS,
 * WITHOUT WARRANTIES OR CONDITIONS OF ANY KIND, either express or implied.
 * See the License for the specific language governing permissions and
 * limitations under the License.
 */

package org.apache.lucene.replicator.nrt;

import java.io.Closeable;
import java.io.EOFException;
import java.io.FileNotFoundException;
import java.io.IOException;
import java.io.PrintStream;
import java.nio.file.NoSuchFileException;
import java.util.Locale;
import java.util.Map;
import java.util.concurrent.TimeUnit;
import org.apache.lucene.codecs.CodecUtil;
import org.apache.lucene.index.CorruptIndexException;
import org.apache.lucene.index.DirectoryReader;
import org.apache.lucene.search.IndexSearcher;
import org.apache.lucene.search.ReferenceManager;
import org.apache.lucene.search.SearcherFactory;
import org.apache.lucene.store.Directory;
import org.apache.lucene.store.IOContext;
import org.apache.lucene.store.IndexInput;

/**
 * Common base class for {@link PrimaryNode} and {@link ReplicaNode}.
 *
 * @lucene.experimental
 */
public abstract class Node implements Closeable {

  public static boolean VERBOSE_FILES = true;
  public static boolean VERBOSE_CONNECTIONS = false;

  // Keys we store into IndexWriter's commit user data:

  /**
   * Key to store the primary gen in the commit data, which increments every time we promote a new
   * primary, so replicas can detect when the primary they were talking to is changed
   */
  public static String PRIMARY_GEN_KEY = "__primaryGen";

  /**
   * Key to store the version in the commit data, which increments every time we open a new NRT
   * reader
   */
  public static String VERSION_KEY = "__version";

  /** Compact ordinal for this node */
  protected final int id;

  protected final Directory dir;

  protected final SearcherFactory searcherFactory;

  // Tracks NRT readers, opened from IW (primary) or opened from replicated SegmentInfos pulled
  // across the wire (replica):
  protected ReferenceManager<IndexSearcher> mgr;

  /**
   * Startup time of original test, carefully propagated to all nodes to produce consistent "seconds
   * since start time" in messages
   */
  public static long globalStartNS;

  /** When this node was started */
  public static final long localStartNS = System.nanoTime();

  /** For debug logging */
  protected final PrintStream printStream;

  // public static final long globalStartNS;

  // For debugging:
  volatile String state = "idle";

  /** File metadata for last sync that succeeded; we use this as a cache */
  protected volatile Map<String, FileMetaData> lastFileMetaData;

  public Node(int id, Directory dir, SearcherFactory searcherFactory, PrintStream printStream) {
    this.id = id;
    this.dir = dir;
    this.searcherFactory = searcherFactory;
    this.printStream = printStream;
  }

  /** Returns the {@link ReferenceManager} to use for acquiring and releasing searchers */
  public ReferenceManager<IndexSearcher> getSearcherManager() {
    return mgr;
  }

  /** Returns the {@link Directory} this node is writing to */
  public Directory getDirectory() {
    return dir;
  }

  @Override
  public String toString() {
    return getClass().getSimpleName() + "(id=" + id + ")";
  }

  public abstract void commit() throws IOException;

  public static void nodeMessage(PrintStream printStream, String message) {
    if (printStream != null) {
      long now = System.nanoTime();
<<<<<<< HEAD
      printStream.println(
          String.format(
              Locale.ROOT,
              "%5.3fs %5.1fs:           [%11s] %s",
              (now - globalStartNS) / (double) TimeUnit.SECONDS.toNanos(1),
              (now - localStartNS) / (double) TimeUnit.SECONDS.toNanos(1),
              Thread.currentThread().getName(),
              message));
=======
      printStream.printf(
          Locale.ROOT,
          "%5.3fs %5.1fs:           [%11s] %s%n",
          (now - globalStartNS) / (double) TimeUnit.SECONDS.toNanos(1),
          (now - localStartNS) / (double) TimeUnit.SECONDS.toNanos(1),
          Thread.currentThread().getName(),
          message);
>>>>>>> 75ae372b
    }
  }

  public static void nodeMessage(PrintStream printStream, int id, String message) {
    if (printStream != null) {
      long now = System.nanoTime();
<<<<<<< HEAD
      printStream.println(
          String.format(
              Locale.ROOT,
              "%5.3fs %5.1fs:         N%d [%11s] %s",
              (now - globalStartNS) / (double) TimeUnit.SECONDS.toNanos(1),
              (now - localStartNS) / (double) TimeUnit.SECONDS.toNanos(1),
              id,
              Thread.currentThread().getName(),
              message));
=======
      printStream.printf(
          Locale.ROOT,
          "%5.3fs %5.1fs:         N%d [%11s] %s%n",
          (now - globalStartNS) / (double) TimeUnit.SECONDS.toNanos(1),
          (now - localStartNS) / (double) TimeUnit.SECONDS.toNanos(1),
          id,
          Thread.currentThread().getName(),
          message);
>>>>>>> 75ae372b
    }
  }

  public void message(String message) {
    if (printStream != null) {
      long now = System.nanoTime();
<<<<<<< HEAD
      printStream.println(
          String.format(
              Locale.ROOT,
              "%5.3fs %5.1fs: %7s %2s [%11s] %s",
              (now - globalStartNS) / (double) TimeUnit.SECONDS.toNanos(1),
              (now - localStartNS) / (double) TimeUnit.SECONDS.toNanos(1),
              state,
              name(),
              Thread.currentThread().getName(),
              message));
=======
      printStream.printf(
          Locale.ROOT,
          "%5.3fs %5.1fs: %7s %2s [%11s] %s%n",
          (now - globalStartNS) / (double) TimeUnit.SECONDS.toNanos(1),
          (now - localStartNS) / (double) TimeUnit.SECONDS.toNanos(1),
          state,
          name(),
          Thread.currentThread().getName(),
          message);
>>>>>>> 75ae372b
    }
  }

  public String name() {
    char mode = this instanceof PrimaryNode ? 'P' : 'R';
    return mode + Integer.toString(id);
  }

  public abstract boolean isClosed();

  public long getCurrentSearchingVersion() throws IOException {
    IndexSearcher searcher = mgr.acquire();
    try {
      return ((DirectoryReader) searcher.getIndexReader()).getVersion();
    } finally {
      mgr.release(searcher);
    }
  }

  public static String bytesToString(long bytes) {
    if (bytes < 1024) {
      return bytes + " b";
    } else if (bytes < 1024 * 1024) {
      return String.format(Locale.ROOT, "%.1f KB", bytes / 1024.);
    } else if (bytes < 1024 * 1024 * 1024) {
      return String.format(Locale.ROOT, "%.1f MB", bytes / 1024. / 1024.);
    } else {
      return String.format(Locale.ROOT, "%.1f GB", bytes / 1024. / 1024. / 1024.);
    }
  }

  /**
   * Opens the specified file, reads its identifying information, including file length, full index
   * header (includes the unique segment ID) and the full footer (includes checksum), and returns
   * the resulting {@link FileMetaData}.
   *
   * <p>This returns null, logging a message, if there are any problems (the file does not exist, is
   * corrupt, truncated, etc.).
   */
  public FileMetaData readLocalFileMetaData(String fileName) throws IOException {

    Map<String, FileMetaData> cache = lastFileMetaData;
    FileMetaData result;
    if (cache != null) {
      // We may already have this file cached from the last NRT point:
      result = cache.get(fileName);
    } else {
      result = null;
    }

    if (result == null) {
      // Pull from the filesystem
      long checksum;
      long length;
      byte[] header;
      byte[] footer;
      try (IndexInput in = dir.openInput(fileName, IOContext.DEFAULT)) {
        try {
          length = in.length();
          header = CodecUtil.readIndexHeader(in);
          footer = CodecUtil.readFooter(in);
          checksum = CodecUtil.retrieveChecksum(in);
        } catch (@SuppressWarnings("unused") EOFException | CorruptIndexException cie) {
          // File exists but is busted: we must copy it.  This happens when node had crashed,
          // corrupting an un-fsync'd file.  On init we try
          // to delete such unreferenced files, but virus checker can block that, leaving this bad
          // file.
          if (VERBOSE_FILES) {
            message("file " + fileName + ": will copy [existing file is corrupt]");
          }
          return null;
        }
        if (VERBOSE_FILES) {
          message("file " + fileName + " has length=" + bytesToString(length));
        }
      } catch (@SuppressWarnings("unused") FileNotFoundException | NoSuchFileException e) {
        if (VERBOSE_FILES) {
          message("file " + fileName + ": will copy [file does not exist]");
        }
        return null;
      }

      // NOTE: checksum is redundant w/ footer, but we break it out separately because when the bits
      // cross the wire we need direct access to
      // checksum when copying to catch bit flips:
      result = new FileMetaData(header, footer, length, checksum);
    }

    return result;
  }
}<|MERGE_RESOLUTION|>--- conflicted
+++ resolved
@@ -118,16 +118,6 @@
   public static void nodeMessage(PrintStream printStream, String message) {
     if (printStream != null) {
       long now = System.nanoTime();
-<<<<<<< HEAD
-      printStream.println(
-          String.format(
-              Locale.ROOT,
-              "%5.3fs %5.1fs:           [%11s] %s",
-              (now - globalStartNS) / (double) TimeUnit.SECONDS.toNanos(1),
-              (now - localStartNS) / (double) TimeUnit.SECONDS.toNanos(1),
-              Thread.currentThread().getName(),
-              message));
-=======
       printStream.printf(
           Locale.ROOT,
           "%5.3fs %5.1fs:           [%11s] %s%n",
@@ -135,24 +125,12 @@
           (now - localStartNS) / (double) TimeUnit.SECONDS.toNanos(1),
           Thread.currentThread().getName(),
           message);
->>>>>>> 75ae372b
     }
   }
 
   public static void nodeMessage(PrintStream printStream, int id, String message) {
     if (printStream != null) {
       long now = System.nanoTime();
-<<<<<<< HEAD
-      printStream.println(
-          String.format(
-              Locale.ROOT,
-              "%5.3fs %5.1fs:         N%d [%11s] %s",
-              (now - globalStartNS) / (double) TimeUnit.SECONDS.toNanos(1),
-              (now - localStartNS) / (double) TimeUnit.SECONDS.toNanos(1),
-              id,
-              Thread.currentThread().getName(),
-              message));
-=======
       printStream.printf(
           Locale.ROOT,
           "%5.3fs %5.1fs:         N%d [%11s] %s%n",
@@ -161,25 +139,12 @@
           id,
           Thread.currentThread().getName(),
           message);
->>>>>>> 75ae372b
     }
   }
 
   public void message(String message) {
     if (printStream != null) {
       long now = System.nanoTime();
-<<<<<<< HEAD
-      printStream.println(
-          String.format(
-              Locale.ROOT,
-              "%5.3fs %5.1fs: %7s %2s [%11s] %s",
-              (now - globalStartNS) / (double) TimeUnit.SECONDS.toNanos(1),
-              (now - localStartNS) / (double) TimeUnit.SECONDS.toNanos(1),
-              state,
-              name(),
-              Thread.currentThread().getName(),
-              message));
-=======
       printStream.printf(
           Locale.ROOT,
           "%5.3fs %5.1fs: %7s %2s [%11s] %s%n",
@@ -189,7 +154,6 @@
           name(),
           Thread.currentThread().getName(),
           message);
->>>>>>> 75ae372b
     }
   }
 
