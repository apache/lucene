--- conflicted
+++ resolved
@@ -134,11 +134,7 @@
                   Locale.ROOT,
                   "file %s: done copying [%s, %.3fms]",
                   name,
-<<<<<<< HEAD
-                  Node.bytesToString(metaData.length),
-=======
                   Node.bytesToString(metaData.length()),
->>>>>>> 75ae372b
                   (System.nanoTime() - copyStartNS) / (double) TimeUnit.MILLISECONDS.toNanos(1)));
         }
 
