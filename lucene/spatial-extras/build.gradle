--- conflicted
+++ resolved
@@ -27,32 +27,18 @@
   moduleApi project(':lucene:core')
   moduleApi project(':lucene:spatial3d')
 
-<<<<<<< HEAD
-  moduleApi 'org.locationtech.spatial4j:spatial4j'
-  moduleApi 'io.sgr:s2-geometry-library-java'
-
-  moduleTestImplementation project(':lucene:test-framework')
-  moduleTestImplementation project(':lucene:spatial-test-fixtures')
-  moduleTestImplementation 'org.locationtech.jts:jts-core'
-=======
   moduleApi deps.spatial4j
   moduleApi deps.s2.geometry
 
   moduleTestImplementation project(':lucene:test-framework')
   moduleTestImplementation project(':lucene:spatial-test-fixtures')
   moduleTestImplementation deps.jts
->>>>>>> 75ae372b
 
   // We add patched modules to this configuration because otherwise IDEs would not see the
   // dependency at all, even in classpath mode (they don't see --patch-module commands we
   // add to the compiler and test tasks).
-<<<<<<< HEAD
-  moduleTestPatchOnly 'org.locationtech.spatial4j:spatial4j::tests'
-  spatial4jTestPatch 'org.locationtech.spatial4j:spatial4j::tests'
-=======
   moduleTestPatchOnly(variantOf(deps.spatial4j) { classifier("tests") })
   spatial4jTestPatch(variantOf(deps.spatial4j) { classifier("tests") })
->>>>>>> 75ae372b
 }
 
 sourceSets.test.extensions.configure("modularPaths", {
