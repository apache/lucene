--- conflicted
+++ resolved
@@ -124,17 +124,10 @@
       if (slop != mpq.getSlop()) {
         q = new MultiPhraseQuery.Builder(mpq).setSlop(slop).build();
       }
-<<<<<<< HEAD
-    } else if (q instanceof BoostQuery) {
-      Query subQuery = ((BoostQuery) q).getQuery();
-      subQuery = applySlop(subQuery, slop);
-      q = new BoostQuery(subQuery, ((BoostQuery) q).getBoost());
-=======
     } else if (q instanceof BoostQuery boostQuery) {
       Query subQuery = boostQuery.getQuery();
       subQuery = applySlop(subQuery, slop);
       q = new BoostQuery(subQuery, boostQuery.getBoost());
->>>>>>> 75ae372b
     }
     return q;
   }
