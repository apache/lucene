/*
 * Licensed to the Apache Software Foundation (ASF) under one or more
 * contributor license agreements.  See the NOTICE file distributed with
 * this work for additional information regarding copyright ownership.
 * The ASF licenses this file to You under the Apache License, Version 2.0
 * (the "License"); you may not use this file except in compliance with
 * the License.  You may obtain a copy of the License at
 *
 *     http://www.apache.org/licenses/LICENSE-2.0
 *
 * Unless required by applicable law or agreed to in writing, software
 * distributed under the License is distributed on an "AS IS" BASIS,
 * WITHOUT WARRANTIES OR CONDITIONS OF ANY KIND, either express or implied.
 * See the License for the specific language governing permissions and
 * limitations under the License.
 */
package org.apache.lucene.queryparser.xml;

import java.io.ByteArrayInputStream;
import java.io.IOException;
import java.io.InputStream;
import java.nio.charset.StandardCharsets;
import java.util.Arrays;
import org.apache.lucene.analysis.Analyzer;
import org.apache.lucene.document.Document;
import org.apache.lucene.index.IndexReader;
import org.apache.lucene.index.StoredFields;
import org.apache.lucene.index.Term;
import org.apache.lucene.queries.spans.SpanNearQuery;
import org.apache.lucene.queries.spans.SpanQuery;
import org.apache.lucene.queries.spans.SpanTermQuery;
import org.apache.lucene.search.BoostQuery;
import org.apache.lucene.search.DisjunctionMaxQuery;
import org.apache.lucene.search.IndexSearcher;
import org.apache.lucene.search.Query;
import org.apache.lucene.search.ScoreDoc;
import org.apache.lucene.search.TermQuery;
import org.apache.lucene.search.TopDocs;
import org.apache.lucene.tests.analysis.MockAnalyzer;
import org.apache.lucene.tests.analysis.MockTokenFilter;
import org.apache.lucene.tests.analysis.MockTokenizer;
import org.apache.lucene.tests.util.LuceneTestCase;
import org.junit.AfterClass;
import org.xml.sax.SAXException;

public class TestCoreParser extends LuceneTestCase {

  private static final String defaultField = "contents";

  private static Analyzer analyzer;
  private static CoreParser coreParser;

  private static CoreParserTestIndexData indexData;

  protected Analyzer newAnalyzer() {
    // TODO: rewrite test (this needs to set QueryParser.enablePositionIncrements, too, for work
    // with CURRENT):
    return new MockAnalyzer(
        random(), MockTokenizer.WHITESPACE, true, MockTokenFilter.ENGLISH_STOPSET);
  }

  protected CoreParser newCoreParser(String defaultField, Analyzer analyzer) {
    return new CoreParser(defaultField, analyzer);
  }

  @AfterClass
  public static void afterClass() throws Exception {
    if (indexData != null) {
      indexData.close();
      indexData = null;
    }
    coreParser = null;
    analyzer = null;
  }

  public void testTermQueryXML() throws ParserException, IOException {
    Query q = parse("TermQuery.xml");
    dumpResults("TermQuery", q, 5);
  }

  public void test_DOCTYPE_TermQueryXML() throws ParserException, IOException {
    SAXException saxe =
        LuceneTestCase.expectThrows(
            ParserException.class, SAXException.class, () -> parse("DOCTYPE_TermQuery.xml"));
    assertTrue(saxe.getMessage().startsWith("External Entity resolving unsupported:"));
  }

  public void test_ENTITY_TermQueryXML() throws ParserException, IOException {
    SAXException saxe =
        LuceneTestCase.expectThrows(
            ParserException.class, SAXException.class, () -> parse("ENTITY_TermQuery.xml"));
    assertTrue(saxe.getMessage().startsWith("External Entity resolving unsupported:"));
  }

  public void testTermQueryEmptyXML() throws ParserException, IOException {
    parseShouldFail("TermQueryEmpty.xml", "TermQuery has no text");
  }

  public void testTermsQueryXML() throws ParserException, IOException {
    Query q = parse("TermsQuery.xml");
    dumpResults("TermsQuery", q, 5);
  }

  public void testBooleanQueryXML() throws ParserException, IOException {
    Query q = parse("BooleanQuery.xml");
    dumpResults("BooleanQuery", q, 5);
  }

  public void testDisjunctionMaxQueryXML() throws ParserException, IOException {
    Query q = parse("DisjunctionMaxQuery.xml");
    Query expected =
        new DisjunctionMaxQuery(
            Arrays.asList(
                new TermQuery(new Term("a", "merger")),
                new DisjunctionMaxQuery(
                    Arrays.asList(new TermQuery(new Term("b", "verger"))), 0.3f)),
            0.0f);
    assertEquals(expected, q);
  }

  public void testRangeQueryXML() throws ParserException, IOException {
    Query q = parse("RangeQuery.xml");
    dumpResults("RangeQuery", q, 5);
  }

  public void testUserQueryXML() throws ParserException, IOException {
    Query q = parse("UserInputQuery.xml");
    dumpResults("UserInput with Filter", q, 5);
  }

  public void testCustomFieldUserQueryXML() throws ParserException, IOException {
    Query q = parse("UserInputQueryCustomField.xml");
    long h = searcher().search(q, 1000).totalHits.value();
    assertEquals("UserInputQueryCustomField should produce 0 result ", 0, h);
  }

  public void testBoostingTermQueryXML() throws Exception {
    Query q = parse("BoostingTermQuery.xml");
    dumpResults("BoostingTermQuery", q, 5);
  }

  public void testSpanTermXML() throws Exception {
    Query q = parse("SpanQuery.xml");
    dumpResults("Span Query", q, 5);
    SpanQuery sq = parseAsSpan("SpanQuery.xml");
    dumpResults("Span Query", sq, 5);
    assertEquals(q, sq);
  }

  public void testSpanPositionRangeQueryXML() throws Exception {
    Query q = parse("SpanPositionRangeQuery.xml");
    long h = searcher().search(q, 10).totalHits.value();
    assertEquals("SpanPositionRangeQuery should produce 2 result ", 2, h);
    SpanQuery sq = parseAsSpan("SpanPositionRangeQuery.xml");
    dumpResults("SpanPositionRangeQuery", sq, 5);
    assertEquals(q, sq);
  }

  public void testSpanNearQueryWithoutSlopXML() throws Exception {
    // expected NumberFormatException from empty "slop" string
    assertThrows(NumberFormatException.class, () -> parse("SpanNearQueryWithoutSlop.xml"));
    assertThrows(NumberFormatException.class, () -> parseAsSpan("SpanNearQueryWithoutSlop.xml"));
  }

  public void testConstantScoreQueryXML() throws Exception {
    Query q = parse("ConstantScoreQuery.xml");
    dumpResults("ConstantScoreQuery", q, 5);
  }

  public void testMatchAllDocsPlusFilterXML() throws ParserException, IOException {
    Query q = parse("MatchAllDocsQuery.xml");
    dumpResults("MatchAllDocsQuery with range filter", q, 5);
  }

  public void testNestedBooleanQuery() throws ParserException, IOException {
    Query q = parse("NestedBooleanQuery.xml");
    dumpResults("Nested Boolean query", q, 5);
  }

  public void testPointRangeQuery() throws ParserException, IOException {
    Query q = parse("PointRangeQuery.xml");
    dumpResults("PointRangeQuery", q, 5);
  }

  public void testPointRangeQueryWithoutLowerTerm() throws ParserException, IOException {
    Query q = parse("PointRangeQueryWithoutLowerTerm.xml");
    dumpResults("PointRangeQueryWithoutLowerTerm", q, 5);
  }

  public void testPointRangeQueryWithoutUpperTerm() throws ParserException, IOException {
    Query q = parse("PointRangeQueryWithoutUpperTerm.xml");
    dumpResults("PointRangeQueryWithoutUpperTerm", q, 5);
  }

  public void testPointRangeQueryWithoutRange() throws ParserException, IOException {
    Query q = parse("PointRangeQueryWithoutRange.xml");
    dumpResults("PointRangeQueryWithoutRange", q, 5);
  }

  public void testSpanBoosts() throws Exception {
    String topLevel = "<SpanTerm fieldName=\"field\" boost=\"2\">value</SpanTerm>";
    try (ByteArrayInputStream is =
        new ByteArrayInputStream(topLevel.getBytes(StandardCharsets.UTF_8))) {
      Query actual = coreParser().parse(is);
      Query expected = new BoostQuery(new SpanTermQuery(new Term("field", "value")), 2);
      assertEquals(expected, actual);
    }

    String nested =
        "<SpanNear fieldName=\"field\" boost=\"2\" slop=\"8\" inOrder=\"false\">"
            + // top level boost is preserved
            " <SpanTerm boost=\"4\">value1</SpanTerm>"
            + // interior boost is ignored
            " <SpanTerm>value2</SpanTerm>"
            + "</SpanNear>";
    try (ByteArrayInputStream is =
        new ByteArrayInputStream(nested.getBytes(StandardCharsets.UTF_8))) {
      Query actual = coreParser().parse(is);
      Query expected =
          new BoostQuery(
              new SpanNearQuery(
                  new SpanQuery[] {
                    new SpanTermQuery(new Term("field", "value1")),
                    new SpanTermQuery(new Term("field", "value2"))
                  },
                  8,
                  false),
              2);
      assertEquals(expected, actual);
    }
  }

  // ================= Helper methods ===================================

  protected String defaultField() {
    return defaultField;
  }

  protected Analyzer analyzer() {
    if (analyzer == null) {
      analyzer = newAnalyzer();
    }
    return analyzer;
  }

  protected CoreParser coreParser() {
    if (coreParser == null) {
      coreParser = newCoreParser(defaultField, analyzer());
    }
    return coreParser;
  }

  private CoreParserTestIndexData indexData() {
    if (indexData == null) {
      try {
        indexData = new CoreParserTestIndexData(analyzer());
      } catch (Exception e) {
        fail("caught Exception " + e);
      }
    }
    return indexData;
  }

  protected IndexReader reader() {
    return indexData().reader;
  }

  protected IndexSearcher searcher() {
    return indexData().searcher;
  }

  protected void parseShouldFail(String xmlFileName, String expectedParserExceptionMessage)
      throws IOException {
    Query q = null;
    ParserException pe = null;
    try {
      q = parse(xmlFileName);
    } catch (ParserException e) {
      pe = e;
    }
    assertNull("for " + xmlFileName + " unexpectedly got " + q, q);
    assertNotNull("expected a ParserException for " + xmlFileName, pe);
    assertEquals(
        "expected different ParserException for " + xmlFileName,
        expectedParserExceptionMessage,
        pe.getMessage());
  }

  protected Query parse(String xmlFileName) throws ParserException, IOException {
    return implParse(xmlFileName, false);
  }

  protected SpanQuery parseAsSpan(String xmlFileName) throws ParserException, IOException {
    return (SpanQuery) implParse(xmlFileName, true);
  }

  private Query implParse(String xmlFileName, boolean span) throws ParserException, IOException {
    try (InputStream xmlStream = TestCoreParser.class.getResourceAsStream(xmlFileName)) {
      assertNotNull("Test XML file " + xmlFileName + " cannot be found", xmlStream);
      if (span) {
        return coreParser().parseAsSpanQuery(xmlStream);
      } else {
        return coreParser().parse(xmlStream);
      }
    }
  }

  protected Query rewrite(Query q) throws IOException {
    return q.rewrite(searcher());
  }

  protected void dumpResults(String qType, Query q, int numDocs) throws IOException {
    if (VERBOSE) {
      System.out.println(
          "TEST: qType="
              + qType
              + " numDocs="
              + numDocs
              + " "
              + q.getClass().getCanonicalName()
              + " query="
              + q);
    }
    final IndexSearcher searcher = searcher();
    TopDocs hits = searcher.search(q, numDocs);
    final boolean producedResults = (hits.totalHits.value() > 0);
    if (!producedResults) {
      System.out.println(
          "TEST: qType="
              + qType
              + " numDocs="
              + numDocs
              + " "
              + q.getClass().getCanonicalName()
              + " query="
              + q);
    }
    if (VERBOSE) {
      ScoreDoc[] scoreDocs = hits.scoreDocs;
      StoredFields storedFields = searcher.storedFields();
<<<<<<< HEAD
      for (int i = 0; i < Math.min(numDocs, hits.totalHits.value); i++) {
=======
      for (int i = 0; i < Math.min(numDocs, hits.totalHits.value()); i++) {
>>>>>>> 75ae372b
        Document ldoc = storedFields.document(scoreDocs[i].doc);
        System.out.println("[" + ldoc.get("date") + "]" + ldoc.get("contents"));
      }
      System.out.println();
    }
    assertTrue(qType + " produced no results", producedResults);
  }
}<|MERGE_RESOLUTION|>--- conflicted
+++ resolved
@@ -338,11 +338,7 @@
     if (VERBOSE) {
       ScoreDoc[] scoreDocs = hits.scoreDocs;
       StoredFields storedFields = searcher.storedFields();
-<<<<<<< HEAD
-      for (int i = 0; i < Math.min(numDocs, hits.totalHits.value); i++) {
-=======
       for (int i = 0; i < Math.min(numDocs, hits.totalHits.value()); i++) {
->>>>>>> 75ae372b
         Document ldoc = storedFields.document(scoreDocs[i].doc);
         System.out.println("[" + ldoc.get("date") + "]" + ldoc.get("contents"));
       }
