--- conflicted
+++ resolved
@@ -289,11 +289,7 @@
 of producing a Query parse error given any user input</p><p><span class='inTextTitle'>Example:</span> <em>Match on text from a database description (which may contain characters that
 are illegal characters in the standard Lucene Query syntax used in the UserQuery tag</em>
 </p><pre>
-<<<<<<< HEAD
-               &lt;TermsQuery fieldName="description"&gt;Smith &gt; Sons (Ltd) : incorporated 1982&lt;/TermsQuery&gt;
-=======
-               &lt;TermsQuery fieldName="description"&gt;Smith & Sons (Ltd) : incorporated 1982&lt;/TermsQuery&gt;
->>>>>>> fc148413
+               &lt;TermsQuery fieldName="description"&gt;Smith &amp; Sons (Ltd) : incorporated 1982&lt;/TermsQuery&gt;
          </pre><p></p><blockquote><table summary='element info'><tr>
 <td class='construct'><table  summary="&lt;TermsQuery&gt;'s attributes"><tr>
 <th class='title' colspan='3'>&lt;TermsQuery&gt;'s attributes</th>
