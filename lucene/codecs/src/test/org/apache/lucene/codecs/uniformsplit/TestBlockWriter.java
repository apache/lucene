--- conflicted
+++ resolved
@@ -23,11 +23,7 @@
 import org.apache.lucene.index.DocValuesType;
 import org.apache.lucene.index.FieldInfo;
 import org.apache.lucene.index.IndexOptions;
-<<<<<<< HEAD
-import org.apache.lucene.index.TensorSimilarityFunction;
-=======
 import org.apache.lucene.index.MultiVectorSimilarityFunction;
->>>>>>> 51ca4dc6
 import org.apache.lucene.index.VectorEncoding;
 import org.apache.lucene.index.VectorSimilarityFunction;
 import org.apache.lucene.store.ByteBuffersDataOutput;
@@ -126,11 +122,7 @@
         VectorEncoding.FLOAT32,
         VectorSimilarityFunction.EUCLIDEAN,
         false,
-<<<<<<< HEAD
-        TensorSimilarityFunction.Aggregation.SUM_MAX,
-=======
         MultiVectorSimilarityFunction.DEFAULT_AGGREGATION,
->>>>>>> 51ca4dc6
         true,
         false);
   }
