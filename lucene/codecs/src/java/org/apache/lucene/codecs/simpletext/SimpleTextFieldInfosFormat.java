--- conflicted
+++ resolved
@@ -202,11 +202,7 @@
                 vectorEncoding,
                 vectorDistFunc,
                 false,
-<<<<<<< HEAD
-                TensorSimilarityFunction.Aggregation.SUM_MAX,
-=======
                 MultiVectorSimilarityFunction.DEFAULT_AGGREGATION,
->>>>>>> 51ca4dc6
                 isSoftDeletesField,
                 isParentField);
       }
