--- conflicted
+++ resolved
@@ -281,33 +281,12 @@
     dataIn.close();
   }
 
-<<<<<<< HEAD
-  private static class FieldEntry {
-
-    final int dimension;
-
-    final long vectorDataOffset;
-    final long vectorDataLength;
-    final int[] ordToDoc;
-    final VectorSimilarityFunction similarityFunction;
-
-    FieldEntry(
-        int dimension,
-        long vectorDataOffset,
-        long vectorDataLength,
-        int[] ordToDoc,
-        VectorSimilarityFunction vectorSimilarityFunction) {
-      this.dimension = dimension;
-      this.vectorDataOffset = vectorDataOffset;
-      this.vectorDataLength = vectorDataLength;
-      this.ordToDoc = ordToDoc;
-      this.similarityFunction = vectorSimilarityFunction;
-    }
-
-=======
   private record FieldEntry(
-      int dimension, long vectorDataOffset, long vectorDataLength, int[] ordToDoc) {
->>>>>>> 9af3ef89
+      int dimension,
+      long vectorDataOffset,
+      long vectorDataLength,
+      int[] ordToDoc,
+      VectorSimilarityFunction similarityFunction) {
     int size() {
       return ordToDoc.length;
     }
@@ -374,7 +353,7 @@
 
     @Override
     public VectorScorer scorer(float[] target) {
-      return new VectorScorer.FloatVectorScorer(this, target, entry.similarityFunction);
+      return new VectorScorer.FloatVectorScorer(this, target, entry.similarityFunction());
     }
 
     private void readAllVectors() throws IOException {
