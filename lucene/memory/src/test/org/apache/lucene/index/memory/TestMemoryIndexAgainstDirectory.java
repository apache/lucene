--- conflicted
+++ resolved
@@ -537,11 +537,6 @@
           controlSortedSetDocValues.lookupOrd(controlOrd),
           sortedSetDocValues.lookupOrd(controlOrd));
     }
-<<<<<<< HEAD
-    assertEquals(SortedSetDocValues.NO_MORE_ORDS, controlSortedSetDocValues.nextOrd());
-    assertEquals(SortedSetDocValues.NO_MORE_ORDS, sortedSetDocValues.nextOrd());
-=======
->>>>>>> 75ae372b
 
     indexReader.close();
     controlIndexReader.close();
