--- conflicted
+++ resolved
@@ -41,20 +41,14 @@
 import org.apache.lucene.index.*;
 import org.apache.lucene.search.Collector;
 import org.apache.lucene.search.CollectorManager;
-<<<<<<< HEAD
-=======
 import org.apache.lucene.search.DocIdSetIterator;
->>>>>>> 75ae372b
 import org.apache.lucene.search.IndexSearcher;
 import org.apache.lucene.search.KnnCollector;
 import org.apache.lucene.search.Query;
 import org.apache.lucene.search.Scorable;
 import org.apache.lucene.search.ScoreMode;
 import org.apache.lucene.search.SimpleCollector;
-<<<<<<< HEAD
-=======
 import org.apache.lucene.search.VectorScorer;
->>>>>>> 75ae372b
 import org.apache.lucene.search.similarities.Similarity;
 import org.apache.lucene.store.Directory;
 import org.apache.lucene.util.ArrayUtil;
@@ -291,11 +285,7 @@
       /**
        * Returns the offset of the currently written slice. The returned value should be used as the
        * end offset to initialize a {@link SliceReader} once this slice is fully written or to reset
-<<<<<<< HEAD
-       * the this writer if another slice needs to be written.
-=======
        * the writer if another slice needs to be written.
->>>>>>> 75ae372b
        */
       public int getCurrentOffset() {
         return offset;
@@ -650,13 +640,10 @@
     if (field.fieldType().stored()) {
       storeValues(info, field);
     }
-<<<<<<< HEAD
-=======
 
     if (field.fieldType().vectorDimension() > 0) {
       storeVectorValues(info, field);
     }
->>>>>>> 75ae372b
   }
 
   /**
@@ -770,8 +757,6 @@
     info.pointValues[info.pointValuesCount++] = BytesRef.deepCopyOf(pointValue);
   }
 
-<<<<<<< HEAD
-=======
   private void storeVectorValues(Info info, IndexableField vectorField) {
     assert vectorField instanceof KnnFloatVectorField || vectorField instanceof KnnByteVectorField;
     switch (info.fieldInfo.getVectorEncoding()) {
@@ -822,7 +807,6 @@
     }
   }
 
->>>>>>> 75ae372b
   private void storeValues(Info info, IndexableField field) {
     if (info.storedValues == null) {
       info.storedValues = new ArrayList<>();
@@ -1727,28 +1711,20 @@
 
     @Override
     public FloatVectorValues getFloatVectorValues(String fieldName) {
-<<<<<<< HEAD
-      return null;
-=======
       Info info = fields.get(fieldName);
       if (info == null || info.floatVectorValues == null) {
         return null;
       }
       return new MemoryFloatVectorValues(info);
->>>>>>> 75ae372b
     }
 
     @Override
     public ByteVectorValues getByteVectorValues(String fieldName) {
-<<<<<<< HEAD
-      return null;
-=======
       Info info = fields.get(fieldName);
       if (info == null || info.byteVectorValues == null) {
         return null;
       }
       return new MemoryByteVectorValues(info);
->>>>>>> 75ae372b
     }
 
     @Override
@@ -2176,20 +2152,6 @@
     }
 
     @Override
-    public TermVectors termVectors() {
-      return new TermVectors() {
-        @Override
-        public Fields get(int docID) {
-          if (docID == 0) {
-            return memoryFields;
-          } else {
-            return null;
-          }
-        }
-      };
-    }
-
-    @Override
     public int numDocs() {
       if (DEBUG) System.err.println("MemoryIndexReader.numDocs");
       return 1;
@@ -2202,15 +2164,6 @@
     }
 
     @Override
-<<<<<<< HEAD
-    public void document(int docID, StoredFieldVisitor visitor) throws IOException {
-      if (DEBUG) System.err.println("MemoryIndexReader.document");
-      storedFields().document(docID, visitor);
-    }
-
-    @Override
-=======
->>>>>>> 75ae372b
     public StoredFields storedFields() {
       return new StoredFields() {
         @Override
@@ -2226,20 +2179,6 @@
             }
             if (info.storedValues != null) {
               for (Object value : info.storedValues) {
-<<<<<<< HEAD
-                if (value instanceof BytesRef) {
-                  visitor.binaryField(info.fieldInfo, BytesRef.deepCopyOf((BytesRef) value).bytes);
-                } else if (value instanceof Double) {
-                  visitor.doubleField(info.fieldInfo, (double) value);
-                } else if (value instanceof Float) {
-                  visitor.floatField(info.fieldInfo, (float) value);
-                } else if (value instanceof Long) {
-                  visitor.longField(info.fieldInfo, (long) value);
-                } else if (value instanceof Integer) {
-                  visitor.intField(info.fieldInfo, (int) value);
-                } else if (value instanceof String) {
-                  visitor.stringField(info.fieldInfo, (String) value);
-=======
                 if (value instanceof BytesRef bytes) {
                   visitor.binaryField(info.fieldInfo, BytesRef.deepCopyOf(bytes).bytes);
                 } else if (value instanceof Double d) {
@@ -2252,7 +2191,6 @@
                   visitor.intField(info.fieldInfo, i);
                 } else if (value instanceof String s) {
                   visitor.stringField(info.fieldInfo, s);
->>>>>>> 75ae372b
                 }
               }
             }
