/*
 * Licensed to the Apache Software Foundation (ASF) under one or more
 * contributor license agreements.  See the NOTICE file distributed with
 * this work for additional information regarding copyright ownership.
 * The ASF licenses this file to You under the Apache License, Version 2.0
 * (the "License"); you may not use this file except in compliance with
 * the License.  You may obtain a copy of the License at
 *
 *     http://www.apache.org/licenses/LICENSE-2.0
 *
 * Unless required by applicable law or agreed to in writing, software
 * distributed under the License is distributed on an "AS IS" BASIS,
 * WITHOUT WARRANTIES OR CONDITIONS OF ANY KIND, either express or implied.
 * See the License for the specific language governing permissions and
 * limitations under the License.
 */
package org.apache.lucene.distribution;

import java.io.IOException;
import java.io.InputStream;
import java.lang.module.ModuleDescriptor;
import java.lang.module.ModuleFinder;
import java.lang.module.ModuleReader;
import java.lang.module.ModuleReference;
import java.nio.charset.StandardCharsets;
import java.nio.file.Files;
import java.nio.file.Path;
import java.util.Arrays;
import java.util.HashSet;
import java.util.List;
import java.util.Set;
import java.util.TreeMap;
import java.util.TreeSet;
import java.util.regex.Matcher;
import java.util.regex.Pattern;
import java.util.stream.Collectors;
import java.util.stream.Stream;
import org.assertj.core.api.Assertions;
import org.assertj.core.api.Assumptions;
import org.junit.AfterClass;
import org.junit.BeforeClass;
import org.junit.Test;

/**
 * Sanity checks concerning the distribution's binary artifacts (modules).
 *
 * <p>We do <em>not</em> want this module to depend on any Lucene classes (including the test
 * framework) so that there is no risk of accidental classpath space pollution. This also means the
 * default {@code LuceneTestCase} configuration setup is not used (you have to annotate test for
 * JUnit, for example).
 */
public class TestModularLayer extends AbstractLuceneDistributionTest {
  /** Only core Lucene modules, no third party modules. */
  private static Set<ModuleReference> allCoreModules;

  /** {@link ModuleFinder} resolving only the Lucene modules. */
  private static ModuleFinder coreModulesFinder;

  /**
   * We accept external properties that point to the assembled set of distribution modules and to
   * their expected version. These properties are collected and passed by gradle but can be provided
   * manually (for IDE launches).
   */
  @BeforeClass
  public static void checkModulePathProvided() {
    Path modulesPath = getDistributionPath().resolve("modules");
    if (!Files.isDirectory(modulesPath)) {
      throw new AssertionError(
          DISTRIBUTION_PROPERTY
              + " property does not point to a directory where this path is present: "
              + modulesPath.toAbsolutePath());
    }

<<<<<<< HEAD
    Path thirdPartyModulesPath = getDistributionPath().resolve("modules-thirdparty");
=======
    Path testModulesPath = Paths.get(modulesPropertyValue).resolve("modules-test-framework");
    if (!Files.isDirectory(testModulesPath)) {
      throw new AssertionError(
          DISTRIBUTION_PROPERTY
              + " property does not point to a directory where this path is present: "
              + modulesPath.toAbsolutePath());
    }

    Path thirdPartyModulesPath = Paths.get(modulesPropertyValue).resolve("modules-thirdparty");
>>>>>>> 54ebf3c7
    if (!Files.isDirectory(thirdPartyModulesPath)) {
      throw new AssertionError(
          DISTRIBUTION_PROPERTY
              + " property does not point to a directory where this path is present: "
              + thirdPartyModulesPath.toAbsolutePath());
    }

    coreModulesFinder = ModuleFinder.of(modulesPath, testModulesPath);
    allCoreModules = coreModulesFinder.findAll();
  }

  @AfterClass
  public static void cleanup() {
    allCoreModules = null;
    coreModulesFinder = null;
  }

  /** Make sure all published module names remain constant, even if we reorganize the build. */
  @Test
  public void testExpectedDistributionModuleNames() {
    Assertions.assertThat(
            allCoreModules.stream().map(module -> module.descriptor().name()).sorted())
        .containsExactly(
            "org.apache.lucene.analysis.common",
            "org.apache.lucene.analysis.icu",
            "org.apache.lucene.analysis.kuromoji",
            "org.apache.lucene.analysis.morfologik",
            "org.apache.lucene.analysis.nori",
            "org.apache.lucene.analysis.opennlp",
            "org.apache.lucene.analysis.phonetic",
            "org.apache.lucene.analysis.smartcn",
            "org.apache.lucene.analysis.stempel",
            "org.apache.lucene.backward_codecs",
            "org.apache.lucene.benchmark",
            "org.apache.lucene.classification",
            "org.apache.lucene.codecs",
            "org.apache.lucene.core",
            "org.apache.lucene.demo",
            "org.apache.lucene.expressions",
            "org.apache.lucene.facet",
            "org.apache.lucene.grouping",
            "org.apache.lucene.highlighter",
            "org.apache.lucene.join",
            "org.apache.lucene.luke",
            "org.apache.lucene.memory",
            "org.apache.lucene.misc",
            "org.apache.lucene.monitor",
            "org.apache.lucene.queries",
            "org.apache.lucene.queryparser",
            "org.apache.lucene.replicator",
            "org.apache.lucene.sandbox",
            "org.apache.lucene.spatial3d",
            "org.apache.lucene.spatial_extras",
            "org.apache.lucene.suggest",
            "org.apache.lucene.test_framework");
  }

  /** Make sure we don't publish automatic modules. */
  @Test
  public void testAllCoreModulesAreNamedModules() {
    Assertions.assertThat(allCoreModules)
        .allSatisfy(
            module -> {
              Assertions.assertThat(module.descriptor().isAutomatic())
                  .as(module.descriptor().name())
                  .isFalse();
            });
  }

  /** Ensure all modules have the same (expected) version. */
  @Test
  public void testAllModulesHaveExpectedVersion() {
    String luceneBuildVersion = System.getProperty(VERSION_PROPERTY);
    Assumptions.assumeThat(luceneBuildVersion).isNotNull();
    for (var module : allCoreModules) {
      Assertions.assertThat(module.descriptor().rawVersion().orElse(null))
          .as("Version of module: " + module.descriptor().name())
          .isEqualTo(luceneBuildVersion);
    }
  }

  /** Ensure SPIs are equal for the module and classpath layer. */
  @Test
  public void testModularAndClasspathProvidersAreConsistent() throws IOException {
    for (var module : allCoreModules) {
      TreeMap<String, TreeSet<String>> modularProviders = getModularServiceProviders(module);
      TreeMap<String, TreeSet<String>> classpathProviders = getClasspathServiceProviders(module);

      // Compare services first so that the exception is shorter.
      Assertions.assertThat(modularProviders.keySet())
          .as("Modular services in module: " + module.descriptor().name())
          .containsExactlyInAnyOrderElementsOf(classpathProviders.keySet());

      // We're sure the services correspond to each other. Now, for each service, compare the
      // providers.
      for (var service : modularProviders.keySet()) {
        Assertions.assertThat(modularProviders.get(service))
            .as(
                "Modular providers of service "
                    + service
                    + " in module: "
                    + module.descriptor().name())
            .containsExactlyInAnyOrderElementsOf(classpathProviders.get(service));
      }
    }
  }

  private TreeMap<String, TreeSet<String>> getClasspathServiceProviders(ModuleReference module)
      throws IOException {
    TreeMap<String, TreeSet<String>> services = new TreeMap<>();
    Pattern serviceEntryPattern = Pattern.compile("META-INF/services/(?<serviceName>.+)");
    try (ModuleReader reader = module.open();
        Stream<String> entryStream = reader.list()) {
      List<String> serviceProviderEntryList =
          entryStream
              .filter(entry -> serviceEntryPattern.matcher(entry).find())
              .collect(Collectors.toList());

      for (String entry : serviceProviderEntryList) {
        List<String> implementations;
        try (InputStream is = reader.open(entry).get()) {
          implementations =
              Arrays.stream(new String(is.readAllBytes(), StandardCharsets.UTF_8).split("\n"))
                  .map(String::trim)
                  .filter(line -> !line.isBlank() && !line.startsWith("#"))
                  .collect(Collectors.toList());
        }

        Matcher matcher = serviceEntryPattern.matcher(entry);
        if (!matcher.find()) {
          throw new AssertionError("Impossible.");
        }
        String service = matcher.group("serviceName");
        services.computeIfAbsent(service, k -> new TreeSet<>()).addAll(implementations);
      }
    }

    return services;
  }

  private static TreeMap<String, TreeSet<String>> getModularServiceProviders(
      ModuleReference module) {
    return module.descriptor().provides().stream()
        .collect(
            Collectors.toMap(
                ModuleDescriptor.Provides::service,
                provides -> new TreeSet<>(provides.providers()),
                (k, v) -> {
                  throw new RuntimeException();
                },
                TreeMap::new));
  }

  /**
   * Ensure all exported packages in the descriptor are in sync with the module's Java classes.
   *
   * <p>This test should be progressively tuned so that certain internal packages are hidden in the
   * module layer.
   */
  @Test
  public void testAllOpenPackagesInSync() throws IOException {
    for (var module : allCoreModules) {
      Set<String> jarPackages = getJarPackages(module);
      Set<ModuleDescriptor.Exports> moduleExports = new HashSet<>(module.descriptor().exports());

      if (module.descriptor().name().equals("org.apache.lucene.luke")) {
        jarPackages.removeIf(
            entry -> {
              // Luke's packages are not exported.
              return entry.startsWith("org.apache.lucene.luke");
            });
      }

      if (module.descriptor().name().equals("org.apache.lucene.core")) {
        // Internal packages should not be exported to unqualified targets.
        jarPackages.removeIf(
            entry -> {
              return entry.startsWith("org.apache.lucene.internal");
            });

        // Internal packages should use qualified exports.
        moduleExports.removeIf(
            export -> {
              boolean isInternal = export.source().startsWith("org.apache.lucene.internal");
              if (isInternal) {
                Assertions.assertThat(export.targets())
                    .containsExactlyInAnyOrder("org.apache.lucene.test_framework");
              }
              return isInternal;
            });
      }

      Assertions.assertThat(moduleExports)
          .as("Exported packages in module: " + module.descriptor().name())
          .allSatisfy(
              export -> {
                Assertions.assertThat(export.targets())
                    .as("We only support unqualified exports for now?")
                    .isEmpty();
              })
          .map(ModuleDescriptor.Exports::source)
          .containsExactlyInAnyOrderElementsOf(jarPackages);
    }
  }

  private Set<String> getJarPackages(ModuleReference module) throws IOException {
    try (ModuleReader reader = module.open()) {
      return reader
          .list()
          .filter(
              entry ->
                  !entry.startsWith("META-INF/")
                      && !entry.equals("module-info.class")
                      && !entry.endsWith("/"))
          .map(entry -> entry.replaceAll("/[^/]+$", ""))
          .map(entry -> entry.replace('/', '.'))
          .collect(Collectors.toCollection(TreeSet::new));
    }
  }
}<|MERGE_RESOLUTION|>--- conflicted
+++ resolved
@@ -25,6 +25,7 @@
 import java.nio.charset.StandardCharsets;
 import java.nio.file.Files;
 import java.nio.file.Path;
+import java.nio.file.Paths;
 import java.util.Arrays;
 import java.util.HashSet;
 import java.util.List;
@@ -63,6 +64,11 @@
    */
   @BeforeClass
   public static void checkModulePathProvided() {
+    String modulesPropertyValue = System.getProperty(DISTRIBUTION_PROPERTY);
+    if (modulesPropertyValue == null) {
+      throw new AssertionError(DISTRIBUTION_PROPERTY + " property is required for this test.");
+    }
+
     Path modulesPath = getDistributionPath().resolve("modules");
     if (!Files.isDirectory(modulesPath)) {
       throw new AssertionError(
@@ -71,9 +77,6 @@
               + modulesPath.toAbsolutePath());
     }
 
-<<<<<<< HEAD
-    Path thirdPartyModulesPath = getDistributionPath().resolve("modules-thirdparty");
-=======
     Path testModulesPath = Paths.get(modulesPropertyValue).resolve("modules-test-framework");
     if (!Files.isDirectory(testModulesPath)) {
       throw new AssertionError(
@@ -83,7 +86,6 @@
     }
 
     Path thirdPartyModulesPath = Paths.get(modulesPropertyValue).resolve("modules-thirdparty");
->>>>>>> 54ebf3c7
     if (!Files.isDirectory(thirdPartyModulesPath)) {
       throw new AssertionError(
           DISTRIBUTION_PROPERTY
