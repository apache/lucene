--- conflicted
+++ resolved
@@ -869,7 +869,12 @@
 is provided to its constructor. Depending on whether segment partitions are present among slices, the manager can 
 optimize the type of collectors it creates and exposes via `newCollector`.
 
-<<<<<<< HEAD
+### `IndexSearcher#search(List<LeafReaderContext>, Weight, Collector)` removed
+
+The protected `IndexSearcher#search(List<LeafReaderContext> leaves, Weight weight, Collector collector)` method has been 
+removed in favour of the newly introduced `search(LeafReaderContextPartition[] partitions, Weight weight, Collector collector)`.
+`IndexSearcher` subclasses that override this method need to instead override the new method.
+
 ### Indexing vectors with 8 bit scalar quantization is no longer supported but 7 and 4 bit quantization still work (GITHUB#13519)
 
 8 bit scalar vector quantization is no longer supported: it was buggy
@@ -882,11 +887,4 @@
 additional vectors into the same field with either 4 or 7 bit
 quantization (or no quantization), and ensure all older (9.x written)
 segments are rewritten either via `IndexWriter.forceMerge` or
-`IndexWriter.addIndexes(CodecReader...)`, or reindexing entirely.
-=======
-### `IndexSearcher#search(List<LeafReaderContext>, Weight, Collector)` removed
-
-The protected `IndexSearcher#search(List<LeafReaderContext> leaves, Weight weight, Collector collector)` method has been 
-removed in favour of the newly introduced `search(LeafReaderContextPartition[] partitions, Weight weight, Collector collector)`.
-`IndexSearcher` subclasses that override this method need to instead override the new method.
->>>>>>> 568d1f3f
+`IndexWriter.addIndexes(CodecReader...)`, or reindexing entirely.