--- conflicted
+++ resolved
@@ -793,12 +793,16 @@
 Callers must now keep track of the Weight instance that created the Scorer if they need it, instead of relying on 
 Scorer.
 
-<<<<<<< HEAD
 ### BulkScorer#score(LeafCollector collector, Bits acceptDocs) removed
 
 Use `BulkScorer#score(LeafCollector collector, Bits acceptDocs, int min, int max)` instead. In order to score the 
 entire leaf, provide `0` as min and `DocIdSetIterator.NO_MORE_DOCS` as max. `BulkScorer` subclasses that override 
 such method need to instead override the method variant that takes the range of doc ids as well as arguments.
+
+### `SearchWithCollectorTask` no longer supports the `collector.class` config parameter
+
+`collector.class` used to allow users to load a custom collector implementation. `collector.manager.class`
+replaces it by allowing users to load a custom collector manager instead. (Luca Cavanna)
 
 ### CollectorManager#newCollector and Collector#getLeafCollector contract
 
@@ -827,10 +831,4 @@
 
 `TotalHitCountCollectorManager` requires now a `boolean` flag upon creation, to indicate whether leaf partitions 
 are being searched or not. This is to remove needless overhead for the default case where slices don't target 
-segment partitions, which is a scenario that requires additional synchronization at the `Collector` level
-=======
-### `SearchWithCollectorTask` no longer supports the `collector.class` config parameter 
-
-`collector.class` used to allow users to load a custom collector implementation. `collector.manager.class` 
-replaces it by allowing users to load a custom collector manager instead. (Luca Cavanna)
->>>>>>> 10420c6c
+segment partitions, which is a scenario that requires additional synchronization at the `Collector` level