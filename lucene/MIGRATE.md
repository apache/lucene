--- conflicted
+++ resolved
@@ -197,13 +197,6 @@
 
 `TimeLimitingCollector` has been removed, use `IndexSearcher#setTimeout(QueryTimeout)` to time out queries instead.
 
-<<<<<<< HEAD
-### Accountable interface removed from KnnVectorsReader (GITHUB#13255)
-
-`KnnVectorsReader` objects use small heap memory, so it's not worth maintaining heap usage for them hence removed
-`Accountable` interface from `KnnVectorsReader`.
-
-=======
 ### IndexSearch#search(Query, Collector) being deprecated in favor of IndexSearcher#search(Query, CollectorManager) (LUCENE-10002)
 
 `IndexSearch#search(Query, Collector)` is now being deprecated in favor of `IndexSearcher#search(Query, CollectorManager)`,
@@ -232,7 +225,12 @@
 
 List<Object> results = searcher.search(query, new CustomCollectorManager());
 ```
->>>>>>> 02bc51a7
+
+### Accountable interface removed from KnnVectorsReader (GITHUB#13255)
+
+`KnnVectorsReader` objects use small heap memory, so it's not worth maintaining heap usage for them hence removed
+`Accountable` interface from `KnnVectorsReader`.
+
 ## Migration from Lucene 9.0 to Lucene 9.1
 
 ### Test framework package migration and module (LUCENE-10301)
