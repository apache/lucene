--- conflicted
+++ resolved
@@ -793,9 +793,6 @@
 Callers must now keep track of the Weight instance that created the Scorer if they need it, instead of relying on 
 Scorer.
 
-<<<<<<< HEAD
-### `SearchWithCollectorTask` no longer supports the `collector.class` config parameter
-=======
 ### `FacetsCollector#search` utility methods moved and updated
 
 The static `search` methods exposed by `FacetsCollector` have been moved to `FacetsCollectorManager`. 
@@ -804,7 +801,6 @@
 both `TopDocs` as well as facets results included in a reduced `FacetsCollector` instance.
 
 ### `SearchWithCollectorTask` no longer supports the `collector.class` config parameter 
->>>>>>> 47c0a6ed
 
 `collector.class` used to allow users to load a custom collector implementation. `collector.manager.class`
 replaces it by allowing users to load a custom collector manager instead. (Luca Cavanna)
