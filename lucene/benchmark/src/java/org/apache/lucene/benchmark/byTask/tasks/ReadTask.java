/*
 * Licensed to the Apache Software Foundation (ASF) under one or more
 * contributor license agreements.  See the NOTICE file distributed with
 * this work for additional information regarding copyright ownership.
 * The ASF licenses this file to You under the Apache License, Version 2.0
 * (the "License"); you may not use this file except in compliance with
 * the License.  You may obtain a copy of the License at
 *
 *     http://www.apache.org/licenses/LICENSE-2.0
 *
 * Unless required by applicable law or agreed to in writing, software
 * distributed under the License is distributed on an "AS IS" BASIS,
 * WITHOUT WARRANTIES OR CONDITIONS OF ANY KIND, either express or implied.
 * See the License for the specific language governing permissions and
 * limitations under the License.
 */
package org.apache.lucene.benchmark.byTask.tasks;

import java.io.IOException;
import org.apache.lucene.benchmark.byTask.PerfRunData;
import org.apache.lucene.benchmark.byTask.feeds.QueryMaker;
import org.apache.lucene.document.Document;
import org.apache.lucene.index.DirectoryReader;
import org.apache.lucene.index.IndexReader;
import org.apache.lucene.index.MultiBits;
<<<<<<< HEAD
=======
import org.apache.lucene.index.StoredFields;
import org.apache.lucene.search.Collector;
>>>>>>> 382aa549
import org.apache.lucene.search.IndexSearcher;
import org.apache.lucene.search.Query;
import org.apache.lucene.search.ScoreDoc;
import org.apache.lucene.search.Sort;
import org.apache.lucene.search.TopDocs;
import org.apache.lucene.search.TopFieldCollectorManager;
import org.apache.lucene.search.TopScoreDocCollectorManager;
import org.apache.lucene.store.Directory;
import org.apache.lucene.util.Bits;

/**
 * Read index (abstract) task. Sub classes implement withSearch(), withWarm(), withTraverse() and
 * withRetrieve() methods to configure the actual action.
 *
 * <p>Note: All ReadTasks reuse the reader if it is already open. Otherwise a reader is opened at
 * start and closed at the end.
 *
 * <p>The <code>search.num.hits</code> config parameter sets the top number of hits to collect
 * during searching. If <code>print.hits.field</code> is set, then each hit is printed along with
 * the value of that field.
 *
 * <p>Other side effects: none.
 */
public abstract class ReadTask extends PerfTask {

  private final QueryMaker queryMaker;

  public ReadTask(PerfRunData runData) {
    super(runData);
    if (withSearch()) {
      queryMaker = getQueryMaker();
    } else {
      queryMaker = null;
    }
  }

  @Override
  public int doLogic() throws Exception {
    int res = 0;

    // open reader or use existing one
    IndexSearcher searcher = getRunData().getIndexSearcher(); // (will incRef the reader)

    IndexReader reader;

    final boolean closeSearcher;
    if (searcher == null) {
      // open our own reader
      Directory dir = getRunData().getDirectory();
      reader = DirectoryReader.open(dir);
      searcher = new IndexSearcher(reader);
      closeSearcher = true;
    } else {
      // use existing one; this passes +1 ref to us
      reader = searcher.getIndexReader();
      closeSearcher = false;
    }

    StoredFields storedFields = reader.storedFields();
    // optionally warm and add num docs traversed to count
    if (withWarm()) {
      Document doc = null;
      Bits liveDocs = MultiBits.getLiveDocs(reader);
      for (int m = 0; m < reader.maxDoc(); m++) {
        if (null == liveDocs || liveDocs.get(m)) {
          doc = storedFields.document(m);
          res += (doc == null ? 0 : 1);
        }
      }
    }

    if (withSearch()) {
      res++;
      Query q = queryMaker.makeQuery();
      Sort sort = getSort();
      TopDocs hits = null;
      final int numHits = numHits();
      if (numHits > 0) {
        if (withCollector() == false) {
          if (sort != null) {
            // TODO: instead of always passing false we
            // should detect based on the query; if we make
            // the IndexSearcher search methods that take
            // Weight public again, we can go back to
            // pulling the Weight ourselves:
            int totalHitsThreshold = withTotalHits() ? Integer.MAX_VALUE : 1;
            TopFieldCollectorManager collectorManager =
                new TopFieldCollectorManager(
                    sort, numHits, null, totalHitsThreshold, searcher.getExecutor() != null);
            hits = searcher.search(q, collectorManager);
          } else {
            hits = searcher.search(q, numHits);
          }
        } else {
          int totalHitsThreshold = withTotalHits() ? Integer.MAX_VALUE : 1;
          TopScoreDocCollectorManager collectorManager =
              new TopScoreDocCollectorManager(
                  numHits(), null, totalHitsThreshold, searcher.getExecutor() != null);
          hits = searcher.search(q, collectorManager);
        }

        if (hits != null) {
          final String printHitsField = getRunData().getConfig().get("print.hits.field", null);
          if (printHitsField != null && printHitsField.length() > 0) {
            System.out.println("totalHits = " + hits.totalHits);
            System.out.println("maxDoc()  = " + reader.maxDoc());
            System.out.println("numDocs() = " + reader.numDocs());
            for (int i = 0; i < hits.scoreDocs.length; i++) {
              final int docID = hits.scoreDocs[i].doc;
              final Document doc = storedFields.document(docID);
              System.out.println(
                  "  "
                      + i
                      + ": doc="
                      + docID
                      + " score="
                      + hits.scoreDocs[i].score
                      + " "
                      + printHitsField
                      + " ="
                      + doc.get(printHitsField));
            }
          }

          res += withTopDocs(searcher, q, hits);
        }
      }
    }

    if (closeSearcher) {
      reader.close();
    } else {
      // Release our +1 ref from above
      reader.decRef();
    }
    return res;
  }

  protected int withTopDocs(IndexSearcher searcher, Query q, TopDocs hits) throws Exception {
    int res = 0;
    if (withTraverse()) {
      final ScoreDoc[] scoreDocs = hits.scoreDocs;
      int traversalSize = Math.min(scoreDocs.length, traversalSize());

      StoredFields storedFields = searcher.storedFields();
      if (traversalSize > 0) {
        boolean retrieve = withRetrieve();
        for (int m = 0; m < traversalSize; m++) {
          int id = scoreDocs[m].doc;
          res++;
          if (retrieve) {
            Document document = retrieveDoc(storedFields, id);
            res += document != null ? 1 : 0;
          }
        }
      }
    }
    return res;
  }

<<<<<<< HEAD
  protected Document retrieveDoc(IndexReader ir, int id) throws IOException {
    return ir.document(id);
=======
  protected Collector createCollector() throws Exception {
    return TopScoreDocCollector.create(numHits(), withTotalHits() ? Integer.MAX_VALUE : 1);
  }

  protected Document retrieveDoc(StoredFields storedFields, int id) throws IOException {
    return storedFields.document(id);
>>>>>>> 382aa549
  }

  /** Return query maker used for this task. */
  public abstract QueryMaker getQueryMaker();

  /** Return true if search should be performed. */
  public abstract boolean withSearch();

  public boolean withCollector() {
    return false;
  }

  /** Return true if warming should be performed. */
  public abstract boolean withWarm();

  /** Return true if, with search, results should be traversed. */
  public abstract boolean withTraverse();

  /** Whether totalHits should be computed (only useful with field sort) */
  public boolean withTotalHits() {
    return false;
  }

  /**
   * Specify the number of hits to traverse. Tasks should override this if they want to restrict the
   * number of hits that are traversed when {@link #withTraverse()} is true. Must be greater than 0.
   *
   * <p>Read task calculates the traversal as: Math.min(hits.length(), traversalSize())
   *
   * @return Integer.MAX_VALUE
   */
  public int traversalSize() {
    return Integer.MAX_VALUE;
  }

  static final int DEFAULT_SEARCH_NUM_HITS = 10;
  private int numHits;

  @Override
  public void setup() throws Exception {
    super.setup();
    numHits = getRunData().getConfig().get("search.num.hits", DEFAULT_SEARCH_NUM_HITS);
  }

  /**
   * Specify the number of hits to retrieve. Tasks should override this if they want to restrict the
   * number of hits that are collected during searching. Must be greater than 0.
   *
   * @return 10 by default, or search.num.hits config if set.
   */
  public int numHits() {
    return numHits;
  }

  /** Return true if, with search and results traversing, docs should be retrieved. */
  public abstract boolean withRetrieve();

  protected Sort getSort() {
    return null;
  }
}<|MERGE_RESOLUTION|>--- conflicted
+++ resolved
@@ -23,11 +23,7 @@
 import org.apache.lucene.index.DirectoryReader;
 import org.apache.lucene.index.IndexReader;
 import org.apache.lucene.index.MultiBits;
-<<<<<<< HEAD
-=======
 import org.apache.lucene.index.StoredFields;
-import org.apache.lucene.search.Collector;
->>>>>>> 382aa549
 import org.apache.lucene.search.IndexSearcher;
 import org.apache.lucene.search.Query;
 import org.apache.lucene.search.ScoreDoc;
@@ -116,7 +112,7 @@
             int totalHitsThreshold = withTotalHits() ? Integer.MAX_VALUE : 1;
             TopFieldCollectorManager collectorManager =
                 new TopFieldCollectorManager(
-                    sort, numHits, null, totalHitsThreshold, searcher.getExecutor() != null);
+                    sort, numHits, null, totalHitsThreshold, searcher.getSlices().length > 1);
             hits = searcher.search(q, collectorManager);
           } else {
             hits = searcher.search(q, numHits);
@@ -125,7 +121,7 @@
           int totalHitsThreshold = withTotalHits() ? Integer.MAX_VALUE : 1;
           TopScoreDocCollectorManager collectorManager =
               new TopScoreDocCollectorManager(
-                  numHits(), null, totalHitsThreshold, searcher.getExecutor() != null);
+                  numHits(), null, totalHitsThreshold, searcher.getSlices().length > 1);
           hits = searcher.search(q, collectorManager);
         }
 
@@ -188,17 +184,8 @@
     return res;
   }
 
-<<<<<<< HEAD
-  protected Document retrieveDoc(IndexReader ir, int id) throws IOException {
-    return ir.document(id);
-=======
-  protected Collector createCollector() throws Exception {
-    return TopScoreDocCollector.create(numHits(), withTotalHits() ? Integer.MAX_VALUE : 1);
-  }
-
   protected Document retrieveDoc(StoredFields storedFields, int id) throws IOException {
     return storedFields.document(id);
->>>>>>> 382aa549
   }
 
   /** Return query maker used for this task. */
