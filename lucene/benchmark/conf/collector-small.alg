--- conflicted
+++ resolved
@@ -17,18 +17,10 @@
 # -------------------------------------------------------------------------------------
 # multi val params are iterated by NewRound's, added to reports, start with column name.
 
-<<<<<<< HEAD
-# collector.class can be:
-#    Fully Qualified Class Name of a Collector with a empty constructor
-#    topScoreDocOrdered - Creates a TopScoreDocCollector that requires in order docs
-#    topScoreDocUnordered - Like above, but allows out of order
-collector.class=coll:topScoreDoc
-=======
 # collector.manager.class can be:
 #    Fully Qualified Class Name of a CollectorManager with a empty constructor
 #    topScoreDoc - Creates a TopScoreDocCollectorManager
 collector.manager.class=coll:topScoreDoc
->>>>>>> 75ae372b
 
 analyzer=org.apache.lucene.analysis.core.WhitespaceAnalyzer
 directory=FSDirectory
