--- conflicted
+++ resolved
@@ -47,13 +47,8 @@
 
       assertNotNull(matches.match("2", 0));
       String pm = matches.match("2", 0).presearcherMatches;
-<<<<<<< HEAD
-      assertThat(pm, containsString("field:(foo test)"));
-      assertThat(pm, containsString("f2:(quuz)"));
-=======
       MatcherAssert.assertThat(pm, containsString("field:(foo test)"));
       MatcherAssert.assertThat(pm, containsString("f2:(quuz)"));
->>>>>>> 75ae372b
 
       assertNotNull(matches.match("3", 0));
       assertEquals(" field:(foo test)", matches.match("3", 0).presearcherMatches);
