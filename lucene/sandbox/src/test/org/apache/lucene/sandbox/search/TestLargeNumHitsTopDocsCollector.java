--- conflicted
+++ resolved
@@ -89,11 +89,7 @@
     searcher.search(testQuery, largeCollector);
     TopDocs topDocs = searcher.search(testQuery, regularCollectorManager);
 
-<<<<<<< HEAD
-    assertEquals(largeCollector.totalHits, topDocs.totalHits.value);
-=======
     assertEquals(largeCollector.totalHits, topDocs.totalHits.value());
->>>>>>> 75ae372b
 
     IllegalArgumentException expected =
         expectThrows(
@@ -109,20 +105,12 @@
     IndexSearcher searcher = newSearcher(reader);
     LargeNumHitsTopDocsCollector largeCollector = new LargeNumHitsTopDocsCollector(250_000);
     TopScoreDocCollectorManager regularCollectorManager =
-<<<<<<< HEAD
-        new TopScoreDocCollectorManager(250_000, Integer.MAX_VALUE);
-=======
         new TopScoreDocCollectorManager(reader.numDocs(), Integer.MAX_VALUE);
->>>>>>> 75ae372b
 
     searcher.search(testQuery, largeCollector);
     TopDocs topDocs = searcher.search(testQuery, regularCollectorManager);
 
-<<<<<<< HEAD
-    assertEquals(largeCollector.totalHits, topDocs.totalHits.value);
-=======
     assertEquals(largeCollector.totalHits, topDocs.totalHits.value());
->>>>>>> 75ae372b
 
     assertNull(largeCollector.pq);
     assertNull(largeCollector.pqTop);
@@ -137,11 +125,7 @@
     searcher.search(testQuery, largeCollector);
     TopDocs topDocs = searcher.search(testQuery, regularCollectorManager);
 
-<<<<<<< HEAD
-    assertEquals(largeCollector.totalHits, topDocs.totalHits.value);
-=======
     assertEquals(largeCollector.totalHits, topDocs.totalHits.value());
->>>>>>> 75ae372b
 
     assertNotNull(largeCollector.pq);
     assertNotNull(largeCollector.pqTop);
@@ -151,20 +135,12 @@
     IndexSearcher searcher = newSearcher(reader);
     LargeNumHitsTopDocsCollector largeCollector = new LargeNumHitsTopDocsCollector(250_000);
     TopScoreDocCollectorManager regularCollectorManager =
-<<<<<<< HEAD
-        new TopScoreDocCollectorManager(250_000, Integer.MAX_VALUE);
-=======
         new TopScoreDocCollectorManager(reader.numDocs(), Integer.MAX_VALUE);
->>>>>>> 75ae372b
 
     searcher.search(testQuery, largeCollector);
     TopDocs topDocs = searcher.search(testQuery, regularCollectorManager);
 
-<<<<<<< HEAD
-    assertEquals(largeCollector.totalHits, topDocs.totalHits.value);
-=======
     assertEquals(largeCollector.totalHits, topDocs.totalHits.value());
->>>>>>> 75ae372b
 
     assertNull(largeCollector.pq);
     assertNull(largeCollector.pqTop);
@@ -191,11 +167,7 @@
     TopDocs firstTopDocs = largeCollector.topDocs();
     TopDocs secondTopDocs = searcher.search(testQuery, regularCollectorManager);
 
-<<<<<<< HEAD
-    assertEquals(largeCollector.totalHits, secondTopDocs.totalHits.value);
-=======
     assertEquals(largeCollector.totalHits, secondTopDocs.totalHits.value());
->>>>>>> 75ae372b
     assertEquals(firstTopDocs.scoreDocs.length, secondTopDocs.scoreDocs.length);
     CheckHits.checkEqual(testQuery, firstTopDocs.scoreDocs, secondTopDocs.scoreDocs);
   }
