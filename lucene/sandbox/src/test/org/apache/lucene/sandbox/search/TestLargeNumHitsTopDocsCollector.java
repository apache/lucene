--- conflicted
+++ resolved
@@ -24,7 +24,6 @@
 import org.apache.lucene.index.Term;
 import org.apache.lucene.search.BooleanClause;
 import org.apache.lucene.search.BooleanQuery;
-import org.apache.lucene.search.CollectorManager;
 import org.apache.lucene.search.IndexSearcher;
 import org.apache.lucene.search.MatchAllDocsQuery;
 import org.apache.lucene.search.Query;
@@ -84,7 +83,6 @@
   public void testIllegalArguments() throws IOException {
     IndexSearcher searcher = newSearcher(reader);
     LargeNumHitsTopDocsCollector largeCollector = new LargeNumHitsTopDocsCollector(15);
-<<<<<<< HEAD
     TopScoreDocCollectorManager regularCollectorManager =
         new TopScoreDocCollectorManager(15, Integer.MAX_VALUE);
 
@@ -92,15 +90,6 @@
     TopDocs topDocs = searcher.search(testQuery, regularCollectorManager);
 
     assertEquals(largeCollector.totalHits, topDocs.totalHits.value);
-=======
-    CollectorManager<TopScoreDocCollector, TopDocs> regularManager =
-        TopScoreDocCollector.createSharedManager(15, null, Integer.MAX_VALUE);
-
-    searcher.search(testQuery, largeCollector);
-    TopDocs regular = searcher.search(testQuery, regularManager);
-
-    assertEquals(largeCollector.totalHits, regular.totalHits.value);
->>>>>>> 382aa549
 
     IllegalArgumentException expected =
         expectThrows(
@@ -115,7 +104,6 @@
   public void testNoPQBuild() throws IOException {
     IndexSearcher searcher = newSearcher(reader);
     LargeNumHitsTopDocsCollector largeCollector = new LargeNumHitsTopDocsCollector(250_000);
-<<<<<<< HEAD
     TopScoreDocCollectorManager regularCollectorManager =
         new TopScoreDocCollectorManager(250_000, Integer.MAX_VALUE);
 
@@ -123,15 +111,6 @@
     TopDocs topDocs = searcher.search(testQuery, regularCollectorManager);
 
     assertEquals(largeCollector.totalHits, topDocs.totalHits.value);
-=======
-    CollectorManager<TopScoreDocCollector, TopDocs> regularManager =
-        TopScoreDocCollector.createSharedManager(250_000, null, Integer.MAX_VALUE);
-
-    searcher.search(testQuery, largeCollector);
-    TopDocs regular = searcher.search(testQuery, regularManager);
-
-    assertEquals(largeCollector.totalHits, regular.totalHits.value);
->>>>>>> 382aa549
 
     assertNull(largeCollector.pq);
     assertNull(largeCollector.pqTop);
@@ -140,7 +119,6 @@
   public void testPQBuild() throws IOException {
     IndexSearcher searcher = newSearcher(reader);
     LargeNumHitsTopDocsCollector largeCollector = new LargeNumHitsTopDocsCollector(50);
-<<<<<<< HEAD
     TopScoreDocCollectorManager regularCollectorManager =
         new TopScoreDocCollectorManager(50, Integer.MAX_VALUE);
 
@@ -148,15 +126,6 @@
     TopDocs topDocs = searcher.search(testQuery, regularCollectorManager);
 
     assertEquals(largeCollector.totalHits, topDocs.totalHits.value);
-=======
-    CollectorManager<TopScoreDocCollector, TopDocs> regularManager =
-        TopScoreDocCollector.createSharedManager(50, null, Integer.MAX_VALUE);
-
-    searcher.search(testQuery, largeCollector);
-    TopDocs regular = searcher.search(testQuery, regularManager);
-
-    assertEquals(largeCollector.totalHits, regular.totalHits.value);
->>>>>>> 382aa549
 
     assertNotNull(largeCollector.pq);
     assertNotNull(largeCollector.pqTop);
@@ -165,7 +134,6 @@
   public void testNoPQHitsOrder() throws IOException {
     IndexSearcher searcher = newSearcher(reader);
     LargeNumHitsTopDocsCollector largeCollector = new LargeNumHitsTopDocsCollector(250_000);
-<<<<<<< HEAD
     TopScoreDocCollectorManager regularCollectorManager =
         new TopScoreDocCollectorManager(250_000, Integer.MAX_VALUE);
 
@@ -173,15 +141,6 @@
     TopDocs topDocs = searcher.search(testQuery, regularCollectorManager);
 
     assertEquals(largeCollector.totalHits, topDocs.totalHits.value);
-=======
-    CollectorManager<TopScoreDocCollector, TopDocs> regularManager =
-        TopScoreDocCollector.createSharedManager(250_000, null, Integer.MAX_VALUE);
-
-    searcher.search(testQuery, largeCollector);
-    TopDocs regular = searcher.search(testQuery, regularManager);
-
-    assertEquals(largeCollector.totalHits, regular.totalHits.value);
->>>>>>> 382aa549
 
     assertNull(largeCollector.pq);
     assertNull(largeCollector.pqTop);
@@ -200,24 +159,13 @@
   private void runNumHits(int numHits) throws IOException {
     IndexSearcher searcher = newSearcher(reader);
     LargeNumHitsTopDocsCollector largeCollector = new LargeNumHitsTopDocsCollector(numHits);
-<<<<<<< HEAD
-    TopScoreDocCollectorManager regularCollector =
+    TopScoreDocCollectorManager regularCollectorManager =
         new TopScoreDocCollectorManager(numHits, Integer.MAX_VALUE);
 
     searcher.search(testQuery, largeCollector);
-=======
-    CollectorManager<TopScoreDocCollector, TopDocs> regularManager =
-        TopScoreDocCollector.createSharedManager(numHits, null, Integer.MAX_VALUE);
 
-    searcher.search(testQuery, largeCollector);
-    TopDocs secondTopDocs = searcher.search(testQuery, regularManager);
-
-    assertEquals(largeCollector.totalHits, secondTopDocs.totalHits.value);
-
->>>>>>> 382aa549
     TopDocs firstTopDocs = largeCollector.topDocs();
-
-    TopDocs secondTopDocs = searcher.search(testQuery, regularCollector);
+    TopDocs secondTopDocs = searcher.search(testQuery, regularCollectorManager);
 
     assertEquals(largeCollector.totalHits, secondTopDocs.totalHits.value);
     assertEquals(firstTopDocs.scoreDocs.length, secondTopDocs.scoreDocs.length);
