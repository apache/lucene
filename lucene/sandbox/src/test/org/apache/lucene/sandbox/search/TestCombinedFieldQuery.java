--- conflicted
+++ resolved
@@ -39,6 +39,7 @@
 import org.apache.lucene.search.TermQuery;
 import org.apache.lucene.search.TermStatistics;
 import org.apache.lucene.search.TopDocs;
+import org.apache.lucene.search.TopScoreDocCollector;
 import org.apache.lucene.search.TopScoreDocCollectorManager;
 import org.apache.lucene.search.TotalHits;
 import org.apache.lucene.search.similarities.BM25Similarity;
@@ -153,17 +154,10 @@
             .addField("g", 1f)
             .addTerm(new BytesRef("a"))
             .build();
-<<<<<<< HEAD
     TopScoreDocCollectorManager collectorManager =
         new TopScoreDocCollectorManager(
             Math.min(reader.numDocs(), Integer.MAX_VALUE), Integer.MAX_VALUE);
     TopDocs topDocs = searcher.search(query, collectorManager);
-=======
-    CollectorManager<TopScoreDocCollector, TopDocs> manager =
-        TopScoreDocCollector.createSharedManager(
-            Math.min(reader.numDocs(), Integer.MAX_VALUE), null, Integer.MAX_VALUE);
-    TopDocs topDocs = searcher.search(query, manager);
->>>>>>> 382aa549
     assertEquals(new TotalHits(11, TotalHits.Relation.EQUAL_TO), topDocs.totalHits);
     // All docs must have the same score
     for (int i = 0; i < topDocs.scoreDocs.length; ++i) {
@@ -241,7 +235,8 @@
             .build();
 
     CollectorManager<TopScoreDocCollector, TopDocs> completeManager =
-        TopScoreDocCollector.createSharedManager(numHits, null, Integer.MAX_VALUE);
+        new TopScoreDocCollectorManager(numHits, Integer.MAX_VALUE);
+
     searcher.search(query, completeManager);
 
     reader.close();
@@ -274,12 +269,7 @@
 
     Similarity searchSimilarity = randomCompatibleSimilarity();
     searcher.setSimilarity(searchSimilarity);
-<<<<<<< HEAD
     TopScoreDocCollectorManager collectorManager = new TopScoreDocCollectorManager(10, 10);
-=======
-    CollectorManager<TopScoreDocCollector, TopDocs> manager =
-        TopScoreDocCollector.createSharedManager(10, null, 10);
->>>>>>> 382aa549
 
     CombinedFieldQuery query =
         new CombinedFieldQuery.Builder()
@@ -287,11 +277,7 @@
             .addField("b", 1.0f)
             .addTerm(new BytesRef("value"))
             .build();
-<<<<<<< HEAD
     TopDocs topDocs = searcher.search(query, collectorManager);
-=======
-    TopDocs topDocs = searcher.search(query, manager);
->>>>>>> 382aa549
     assertEquals(new TotalHits(2, TotalHits.Relation.EQUAL_TO), topDocs.totalHits);
 
     CombinedFieldQuery invalidQuery =
@@ -301,12 +287,8 @@
             .addTerm(new BytesRef("value"))
             .build();
     IllegalArgumentException e =
-<<<<<<< HEAD
         expectThrows(
             IllegalArgumentException.class, () -> searcher.search(invalidQuery, collectorManager));
-=======
-        expectThrows(IllegalArgumentException.class, () -> searcher.search(invalidQuery, manager));
->>>>>>> 382aa549
     assertTrue(e.getMessage().contains("requires norms to be consistent across fields"));
 
     reader.close();
@@ -518,7 +500,6 @@
 
   private void checkExpectedHits(
       IndexSearcher searcher, int numHits, Query firstQuery, Query secondQuery) throws IOException {
-<<<<<<< HEAD
     TopScoreDocCollectorManager collectorManager =
         new TopScoreDocCollectorManager(numHits, Integer.MAX_VALUE);
 
@@ -527,16 +508,6 @@
 
     collectorManager = new TopScoreDocCollectorManager(numHits, Integer.MAX_VALUE);
     TopDocs secondTopDocs = searcher.search(secondQuery, collectorManager);
-=======
-    CollectorManager<TopScoreDocCollector, TopDocs> firstManager =
-        TopScoreDocCollector.createSharedManager(numHits, null, Integer.MAX_VALUE);
-    TopDocs firstTopDocs = searcher.search(firstQuery, firstManager);
-    assertEquals(numHits, firstTopDocs.totalHits.value);
-
-    CollectorManager<TopScoreDocCollector, TopDocs> secondManager =
-        TopScoreDocCollector.createSharedManager(numHits, null, Integer.MAX_VALUE);
-    TopDocs secondTopDocs = searcher.search(secondQuery, secondManager);
->>>>>>> 382aa549
     CheckHits.checkEqual(firstQuery, secondTopDocs.scoreDocs, firstTopDocs.scoreDocs);
   }
 
