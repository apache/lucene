--- conflicted
+++ resolved
@@ -66,11 +66,7 @@
     // can't wrap because we require Lucene60PointsFormat directly but e.g. ParallelReader wraps
     // with its own points impl:
     s = newSearcher(r, false);
-<<<<<<< HEAD
-    hit = (FieldDoc) LatLonPointPrototypeQueries.nearest(s, "point", 40.0, 50.0, 1).scoreDocs[0];
-=======
     hit = (FieldDoc) LatLonPoint.nearest(s, "point", 40.0, 50.0, 1).scoreDocs[0];
->>>>>>> 75ae372b
     assertEquals("1", r.storedFields().document(hit.doc).getField("id").stringValue());
     r.close();
     w.close();
