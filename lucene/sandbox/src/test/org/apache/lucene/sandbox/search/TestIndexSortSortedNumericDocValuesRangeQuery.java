--- conflicted
+++ resolved
@@ -495,120 +495,6 @@
     dir.close();
   }
 
-<<<<<<< HEAD
-  public void testCountWithBkd() throws IOException {
-    String filedName = "field";
-    Directory dir = newDirectory();
-    IndexWriterConfig iwc = new IndexWriterConfig(new MockAnalyzer(random()));
-    Sort indexSort = new Sort(new SortedNumericSortField(filedName, SortField.Type.LONG, false));
-    iwc.setIndexSort(indexSort);
-    RandomIndexWriter writer = new RandomIndexWriter(random(), dir, iwc);
-    addDocWithBkd(writer, filedName, 6, 500);
-    addDocWithBkd(writer, filedName, 5, 500);
-    addDocWithBkd(writer, filedName, 8, 500);
-    addDocWithBkd(writer, filedName, 9, 500);
-    addDocWithBkd(writer, filedName, 7, 500);
-    writer.flush();
-    writer.forceMerge(1);
-    IndexReader reader = writer.getReader();
-    IndexSearcher searcher = newSearcher(reader);
-
-    Query fallbackQuery = LongPoint.newRangeQuery(filedName, 6, 8);
-    Query query = new IndexSortSortedNumericDocValuesRangeQuery(filedName, 6, 8, fallbackQuery);
-    Weight weight = query.createWeight(searcher, ScoreMode.COMPLETE, 1.0f);
-    for (LeafReaderContext context : searcher.getLeafContexts()) {
-      assertEquals(1500, weight.count(context));
-    }
-
-    fallbackQuery = LongPoint.newRangeQuery(filedName, 6, 10);
-    query = new IndexSortSortedNumericDocValuesRangeQuery(filedName, 6, 10, fallbackQuery);
-    weight = query.createWeight(searcher, ScoreMode.COMPLETE, 1.0f);
-    for (LeafReaderContext context : searcher.getLeafContexts()) {
-      assertEquals(2000, weight.count(context));
-    }
-
-    fallbackQuery = LongPoint.newRangeQuery(filedName, 4, 6);
-    query = new IndexSortSortedNumericDocValuesRangeQuery(filedName, 4, 6, fallbackQuery);
-    weight = query.createWeight(searcher, ScoreMode.COMPLETE, 1.0f);
-    for (LeafReaderContext context : searcher.getLeafContexts()) {
-      assertEquals(1000, weight.count(context));
-    }
-
-    fallbackQuery = LongPoint.newRangeQuery(filedName, 2, 10);
-    query = new IndexSortSortedNumericDocValuesRangeQuery(filedName, 2, 10, fallbackQuery);
-    weight = query.createWeight(searcher, ScoreMode.COMPLETE, 1.0f);
-    for (LeafReaderContext context : searcher.getLeafContexts()) {
-      assertEquals(2500, weight.count(context));
-    }
-
-    fallbackQuery = LongPoint.newRangeQuery(filedName, 2, 3);
-    query = new IndexSortSortedNumericDocValuesRangeQuery(filedName, 2, 3, fallbackQuery);
-    weight = query.createWeight(searcher, ScoreMode.COMPLETE, 1.0f);
-    for (LeafReaderContext context : searcher.getLeafContexts()) {
-      assertEquals(0, weight.count(context));
-    }
-
-    fallbackQuery = LongPoint.newRangeQuery(filedName, 10, 11);
-    query = new IndexSortSortedNumericDocValuesRangeQuery(filedName, 10, 11, fallbackQuery);
-    weight = query.createWeight(searcher, ScoreMode.COMPLETE, 1.0f);
-    for (LeafReaderContext context : searcher.getLeafContexts()) {
-      assertEquals(0, weight.count(context));
-    }
-
-    writer.close();
-    reader.close();
-    dir.close();
-  }
-
-  public void testRandomCountWithBkd() throws IOException {
-    String filedName = "field";
-    Directory dir = newDirectory();
-    IndexWriterConfig iwc = new IndexWriterConfig(new MockAnalyzer(random()));
-    Sort indexSort = new Sort(new SortedNumericSortField(filedName, SortField.Type.LONG, false));
-    iwc.setIndexSort(indexSort);
-    RandomIndexWriter writer = new RandomIndexWriter(random(), dir, iwc);
-    Random random = random();
-    for (int i = 0; i < 100; i++) {
-      addDocWithBkd(writer, filedName, random.nextInt(1000), random.nextInt(1000));
-    }
-    writer.flush();
-    writer.forceMerge(1);
-    IndexReader reader = writer.getReader();
-    IndexSearcher searcher = newSearcher(reader);
-
-    for (int i = 0; i < 100; i++) {
-      int random1 = random.nextInt(1100);
-      int random2 = random.nextInt(1100);
-      int low = Math.min(random1, random2);
-      int upper = Math.max(random1, random2);
-      Query rangeQuery = LongPoint.newRangeQuery(filedName, low, upper);
-      Query indexSortRangeQuery =
-          new IndexSortSortedNumericDocValuesRangeQuery(filedName, low, upper, rangeQuery);
-      Weight indexSortRangeQueryWeight =
-          indexSortRangeQuery.createWeight(searcher, ScoreMode.COMPLETE, 1.0f);
-      Weight rangeQueryWeight = rangeQuery.createWeight(searcher, ScoreMode.COMPLETE, 1.0f);
-      for (LeafReaderContext context : searcher.getLeafContexts()) {
-        assertEquals(rangeQueryWeight.count(context), indexSortRangeQueryWeight.count(context));
-      }
-    }
-
-    writer.close();
-    reader.close();
-    dir.close();
-  }
-
-  private void addDocWithBkd(RandomIndexWriter indexWriter, String field, long value, int repeat)
-      throws IOException {
-    for (int i = 0; i < repeat; i++) {
-      Document doc = new Document();
-      doc.add(new SortedNumericDocValuesField(field, value));
-      doc.add(new LongPoint(field, value));
-      indexWriter.addDocument(doc);
-    }
-  }
-
-  public void testFallbackCount() throws IOException {
-=======
   public void testCompareCount() throws IOException {
     final int iters = atLeast(10);
     for (int iter = 0; iter < iters; ++iter) {
@@ -674,7 +560,6 @@
   }
 
   public void testCountBoundary() throws IOException {
->>>>>>> 0f93130d
     Directory dir = newDirectory();
     IndexWriterConfig iwc = new IndexWriterConfig(new MockAnalyzer(random()));
     SortField sortField = new SortedNumericSortField("field", SortField.Type.LONG);
@@ -735,4 +620,115 @@
     return new IndexSortSortedNumericDocValuesRangeQuery(
         field, lowerValue, upperValue, fallbackQuery);
   }
+
+  public void testCountWithBkd() throws IOException {
+    String filedName = "field";
+    Directory dir = newDirectory();
+    IndexWriterConfig iwc = new IndexWriterConfig(new MockAnalyzer(random()));
+    Sort indexSort = new Sort(new SortedNumericSortField(filedName, SortField.Type.LONG, false));
+    iwc.setIndexSort(indexSort);
+    RandomIndexWriter writer = new RandomIndexWriter(random(), dir, iwc);
+    addDocWithBkd(writer, filedName, 6, 500);
+    addDocWithBkd(writer, filedName, 5, 500);
+    addDocWithBkd(writer, filedName, 8, 500);
+    addDocWithBkd(writer, filedName, 9, 500);
+    addDocWithBkd(writer, filedName, 7, 500);
+    writer.flush();
+    writer.forceMerge(1);
+    IndexReader reader = writer.getReader();
+    IndexSearcher searcher = newSearcher(reader);
+
+    Query fallbackQuery = LongPoint.newRangeQuery(filedName, 6, 8);
+    Query query = new IndexSortSortedNumericDocValuesRangeQuery(filedName, 6, 8, fallbackQuery);
+    Weight weight = query.createWeight(searcher, ScoreMode.COMPLETE, 1.0f);
+    for (LeafReaderContext context : searcher.getLeafContexts()) {
+      assertEquals(1500, weight.count(context));
+    }
+
+    fallbackQuery = LongPoint.newRangeQuery(filedName, 6, 10);
+    query = new IndexSortSortedNumericDocValuesRangeQuery(filedName, 6, 10, fallbackQuery);
+    weight = query.createWeight(searcher, ScoreMode.COMPLETE, 1.0f);
+    for (LeafReaderContext context : searcher.getLeafContexts()) {
+      assertEquals(2000, weight.count(context));
+    }
+
+    fallbackQuery = LongPoint.newRangeQuery(filedName, 4, 6);
+    query = new IndexSortSortedNumericDocValuesRangeQuery(filedName, 4, 6, fallbackQuery);
+    weight = query.createWeight(searcher, ScoreMode.COMPLETE, 1.0f);
+    for (LeafReaderContext context : searcher.getLeafContexts()) {
+      assertEquals(1000, weight.count(context));
+    }
+
+    fallbackQuery = LongPoint.newRangeQuery(filedName, 2, 10);
+    query = new IndexSortSortedNumericDocValuesRangeQuery(filedName, 2, 10, fallbackQuery);
+    weight = query.createWeight(searcher, ScoreMode.COMPLETE, 1.0f);
+    for (LeafReaderContext context : searcher.getLeafContexts()) {
+      assertEquals(2500, weight.count(context));
+    }
+
+    fallbackQuery = LongPoint.newRangeQuery(filedName, 2, 3);
+    query = new IndexSortSortedNumericDocValuesRangeQuery(filedName, 2, 3, fallbackQuery);
+    weight = query.createWeight(searcher, ScoreMode.COMPLETE, 1.0f);
+    for (LeafReaderContext context : searcher.getLeafContexts()) {
+      assertEquals(0, weight.count(context));
+    }
+
+    fallbackQuery = LongPoint.newRangeQuery(filedName, 10, 11);
+    query = new IndexSortSortedNumericDocValuesRangeQuery(filedName, 10, 11, fallbackQuery);
+    weight = query.createWeight(searcher, ScoreMode.COMPLETE, 1.0f);
+    for (LeafReaderContext context : searcher.getLeafContexts()) {
+      assertEquals(0, weight.count(context));
+    }
+
+    writer.close();
+    reader.close();
+    dir.close();
+  }
+
+  public void testRandomCountWithBkd() throws IOException {
+    String filedName = "field";
+    Directory dir = newDirectory();
+    IndexWriterConfig iwc = new IndexWriterConfig(new MockAnalyzer(random()));
+    Sort indexSort = new Sort(new SortedNumericSortField(filedName, SortField.Type.LONG, false));
+    iwc.setIndexSort(indexSort);
+    RandomIndexWriter writer = new RandomIndexWriter(random(), dir, iwc);
+    Random random = random();
+    for (int i = 0; i < 100; i++) {
+      addDocWithBkd(writer, filedName, random.nextInt(1000), random.nextInt(1000));
+    }
+    writer.flush();
+    writer.forceMerge(1);
+    IndexReader reader = writer.getReader();
+    IndexSearcher searcher = newSearcher(reader);
+
+    for (int i = 0; i < 100; i++) {
+      int random1 = random.nextInt(1100);
+      int random2 = random.nextInt(1100);
+      int low = Math.min(random1, random2);
+      int upper = Math.max(random1, random2);
+      Query rangeQuery = LongPoint.newRangeQuery(filedName, low, upper);
+      Query indexSortRangeQuery =
+        new IndexSortSortedNumericDocValuesRangeQuery(filedName, low, upper, rangeQuery);
+      Weight indexSortRangeQueryWeight =
+        indexSortRangeQuery.createWeight(searcher, ScoreMode.COMPLETE, 1.0f);
+      Weight rangeQueryWeight = rangeQuery.createWeight(searcher, ScoreMode.COMPLETE, 1.0f);
+      for (LeafReaderContext context : searcher.getLeafContexts()) {
+        assertEquals(rangeQueryWeight.count(context), indexSortRangeQueryWeight.count(context));
+      }
+    }
+
+    writer.close();
+    reader.close();
+    dir.close();
+  }
+
+  private void addDocWithBkd(RandomIndexWriter indexWriter, String field, long value, int repeat)
+    throws IOException {
+    for (int i = 0; i < repeat; i++) {
+      Document doc = new Document();
+      doc.add(new SortedNumericDocValuesField(field, value));
+      doc.add(new LongPoint(field, value));
+      indexWriter.addDocument(doc);
+    }
+  }
 }