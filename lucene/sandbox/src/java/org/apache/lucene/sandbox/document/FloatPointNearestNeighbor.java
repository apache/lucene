/*
 * Licensed to the Apache Software Foundation (ASF) under one or more
 * contributor license agreements.  See the NOTICE file distributed with
 * this work for additional information regarding copyright ownership.
 * The ASF licenses this file to You under the Apache License, Version 2.0
 * (the "License"); you may not use this file except in compliance with
 * the License.  You may obtain a copy of the License at
 *
 *     http://www.apache.org/licenses/LICENSE-2.0
 *
 * Unless required by applicable law or agreed to in writing, software
 * distributed under the License is distributed on an "AS IS" BASIS,
 * WITHOUT WARRANTIES OR CONDITIONS OF ANY KIND, either express or implied.
 * See the License for the specific language governing permissions and
 * limitations under the License.
 */

package org.apache.lucene.sandbox.document;

import java.io.IOException;
import java.util.ArrayList;
import java.util.List;
import java.util.PriorityQueue;
import org.apache.lucene.document.FloatPoint;
import org.apache.lucene.index.LeafReaderContext;
import org.apache.lucene.index.PointValues;
import org.apache.lucene.index.PointValues.PointTree;
import org.apache.lucene.internal.hppc.IntArrayList;
import org.apache.lucene.search.FieldDoc;
import org.apache.lucene.search.IndexSearcher;
import org.apache.lucene.search.ScoreDoc;
import org.apache.lucene.search.TopFieldDocs;
import org.apache.lucene.search.TotalHits;
import org.apache.lucene.util.Bits;

/**
 * KNN search on top of N dimensional indexed float points.
 *
 * @lucene.experimental
 */
public class FloatPointNearestNeighbor {

<<<<<<< HEAD
  static class Cell implements Comparable<Cell> {
    final int readerIndex;
    final byte[] minPacked;
    final byte[] maxPacked;
    final PointTree index;

    /** The closest possible distance^2 of all points in this cell */
    final double distanceSquared;

=======
  /**
   * @param distanceSquared The closest possible distance^2 of all points in this cell
   */
  record Cell(
      PointTree index, int readerIndex, byte[] minPacked, byte[] maxPacked, double distanceSquared)
      implements Comparable<Cell> {
>>>>>>> 75ae372b
    Cell(
        PointTree index,
        int readerIndex,
        byte[] minPacked,
        byte[] maxPacked,
        double distanceSquared) {
      this.index = index;
      this.readerIndex = readerIndex;
      this.minPacked = minPacked.clone();
      this.maxPacked = maxPacked.clone();
      this.distanceSquared = distanceSquared;
    }

    @Override
    public int compareTo(Cell other) {
      return Double.compare(distanceSquared, other.distanceSquared);
    }

    @Override
    public String toString() {
      return "Cell(readerIndex="
          + readerIndex
          + " "
          + index.toString()
          + " distanceSquared="
          + distanceSquared
          + ")";
    }
  }

  private static class NearestVisitor implements PointValues.IntersectVisitor {
    int curDocBase;
    Bits curLiveDocs;
    final int topN;
    final PriorityQueue<NearestHit> hitQueue;
    final float[] origin;
    private final int dims;
    double bottomNearestDistanceSquared = Double.POSITIVE_INFINITY;
    int bottomNearestDistanceDoc = Integer.MAX_VALUE;

    public NearestVisitor(PriorityQueue<NearestHit> hitQueue, int topN, float[] origin) {
      this.hitQueue = hitQueue;
      this.topN = topN;
      this.origin = origin;
      this.dims = origin.length;
    }

    @Override
    public void visit(int docID) {
      throw new AssertionError();
    }

    @Override
    public void visit(int docID, byte[] packedValue) {
      // System.out.println("visit docID=" + docID + " liveDocs=" + curLiveDocs);;
      if (curLiveDocs != null && curLiveDocs.get(docID) == false) {
        return;
      }

      double distanceSquared = 0.0d;
      for (int d = 0, offset = 0; d < dims; ++d, offset += Float.BYTES) {
        double diff = (double) FloatPoint.decodeDimension(packedValue, offset) - (double) origin[d];
        distanceSquared += diff * diff;
        if (distanceSquared > bottomNearestDistanceSquared) {
          return;
        }
      }

      // System.out.println("    visit docID=" + docID + " distanceSquared=" + distanceSquared + "
      // value: " + Arrays.toString(docPoint));

      int fullDocID = curDocBase + docID;

      if (hitQueue.size() == topN) { // queue already full
        if (distanceSquared == bottomNearestDistanceSquared
            && fullDocID > bottomNearestDistanceDoc) {
          return;
        }
        NearestHit bottom = hitQueue.poll();
        // System.out.println("      bottom distanceSquared=" + bottom.distanceSquared);
        bottom.docID = fullDocID;
        bottom.distanceSquared = distanceSquared;
        hitQueue.offer(bottom);
        updateBottomNearestDistance();
        // System.out.println("      ** keep1, now bottom=" + bottom);
      } else {
        NearestHit hit = new NearestHit();
        hit.docID = fullDocID;
        hit.distanceSquared = distanceSquared;
        hitQueue.offer(hit);
        if (hitQueue.size() == topN) {
          updateBottomNearestDistance();
        }
        // System.out.println("      ** keep2, new addition=" + hit);
      }
    }

    private void updateBottomNearestDistance() {
      NearestHit newBottom = hitQueue.peek();
      bottomNearestDistanceSquared = newBottom.distanceSquared;
      bottomNearestDistanceDoc = newBottom.docID;
    }

    @Override
    public PointValues.Relation compare(byte[] minPackedValue, byte[] maxPackedValue) {
      if (hitQueue.size() == topN
          && pointToRectangleDistanceSquared(minPackedValue, maxPackedValue, origin)
              > bottomNearestDistanceSquared) {
        return PointValues.Relation.CELL_OUTSIDE_QUERY;
      }
      return PointValues.Relation.CELL_CROSSES_QUERY;
    }
  }

  /** Holds one hit from {@link FloatPointNearestNeighbor#nearest} */
  static class NearestHit {
    public int docID;
    public double distanceSquared;

    @Override
    public String toString() {
      return "NearestHit(docID=" + docID + " distanceSquared=" + distanceSquared + ")";
    }
  }

  private static NearestHit[] nearest(
      List<PointValues> readers,
      List<Bits> liveDocs,
      IntArrayList docBases,
      final int topN,
      float[] origin)
      throws IOException {

    // System.out.println("NEAREST: readers=" + readers + " liveDocs=" + liveDocs + " origin: " +
    // Arrays.toString(origin));

    // Holds closest collected points seen so far:
    // TODO: if we used lucene's PQ we could just updateTop instead of poll/offer:
    final PriorityQueue<NearestHit> hitQueue =
        new PriorityQueue<>(
            topN,
            (a, b) -> {
              // sort by opposite distance natural order
              int cmp = Double.compare(a.distanceSquared, b.distanceSquared);
              return cmp != 0 ? -cmp : b.docID - a.docID; // tie-break by higher docID
            });

    // Holds all cells, sorted by closest to the point:
    PriorityQueue<Cell> cellQueue = new PriorityQueue<>();

    NearestVisitor visitor = new NearestVisitor(hitQueue, topN, origin);

    // Add root cell for each reader into the queue:
    for (int i = 0; i < readers.size(); ++i) {
      PointValues reader = readers.get(i);
      byte[] minPackedValue = reader.getMinPackedValue();
      byte[] maxPackedValue = reader.getMaxPackedValue();
      PointTree indexTree = reader.getPointTree();

      cellQueue.offer(
          new Cell(
              indexTree,
              i,
              reader.getMinPackedValue(),
              reader.getMaxPackedValue(),
              pointToRectangleDistanceSquared(minPackedValue, maxPackedValue, origin)));
    }

    while (cellQueue.size() > 0) {
      Cell cell = cellQueue.poll();
      // System.out.println("  visit " + cell);

      if (cell.distanceSquared > visitor.bottomNearestDistanceSquared) {
        break;
      }

      if (cell.index.moveToChild() == false) {
        // System.out.println("    leaf");
        // Leaf block: visit all points and possibly collect them:
        visitor.curDocBase = docBases.get(cell.readerIndex);
        visitor.curLiveDocs = liveDocs.get(cell.readerIndex);
        cell.index.visitDocValues(visitor);
        // reader.visitLeafBlockValues(cell.index, states.get(cell.readerIndex));

        // assert hitQueue.peek().distanceSquared >= cell.distanceSquared;
        // System.out.println("    now " + hitQueue.size() + " hits");
      } else {

        // we must clone the index so that we we can recurse left and right "concurrently":
        PointTree newIndex = cell.index.clone();

        double distanceLeft =
            pointToRectangleDistanceSquared(
                newIndex.getMinPackedValue(), newIndex.getMaxPackedValue(), origin);
        if (distanceLeft <= visitor.bottomNearestDistanceSquared) {
          cellQueue.offer(
              new Cell(
                  newIndex,
                  cell.readerIndex,
                  newIndex.getMinPackedValue(),
                  newIndex.getMaxPackedValue(),
                  distanceLeft));
        }

        if (cell.index.moveToSibling()) {
          double distanceRight =
              pointToRectangleDistanceSquared(
                  cell.index.getMinPackedValue(), cell.index.getMaxPackedValue(), origin);
          if (distanceRight <= visitor.bottomNearestDistanceSquared) {
            cellQueue.offer(
                new Cell(
                    cell.index,
                    cell.readerIndex,
                    cell.index.getMinPackedValue(),
                    cell.index.getMaxPackedValue(),
                    distanceRight));
          }
        }
      }
    }

    NearestHit[] hits = new NearestHit[hitQueue.size()];
    int downTo = hitQueue.size() - 1;
    while (hitQueue.size() != 0) {
      hits[downTo] = hitQueue.poll();
      downTo--;
    }
    // System.out.println(visitor.comp);
    return hits;
  }

  private static double pointToRectangleDistanceSquared(
      byte[] minPackedValue, byte[] maxPackedValue, float[] value) {
    double sumOfSquaredDiffs = 0.0d;
    for (int i = 0, offset = 0; i < value.length; ++i, offset += Float.BYTES) {
      double min = FloatPoint.decodeDimension(minPackedValue, offset);
      if (value[i] < min) {
        double diff = min - (double) value[i];
        sumOfSquaredDiffs += diff * diff;
        continue;
      }
      double max = FloatPoint.decodeDimension(maxPackedValue, offset);
      if (value[i] > max) {
        double diff = max - (double) value[i];
        sumOfSquaredDiffs += diff * diff;
      }
    }
    return sumOfSquaredDiffs;
  }

  public static TopFieldDocs nearest(
      IndexSearcher searcher, String field, int topN, float... origin) throws IOException {
    if (topN < 1) {
      throw new IllegalArgumentException("topN must be at least 1; got " + topN);
    }
    if (field == null) {
      throw new IllegalArgumentException("field must not be null");
    }
    if (searcher == null) {
      throw new IllegalArgumentException("searcher must not be null");
    }
    List<PointValues> readers = new ArrayList<>();
    IntArrayList docBases = new IntArrayList();
    List<Bits> liveDocs = new ArrayList<>();
    int totalHits = 0;
    for (LeafReaderContext leaf : searcher.getIndexReader().leaves()) {
      PointValues points = leaf.reader().getPointValues(field);
      if (points != null) {
        totalHits += points.getDocCount();
        readers.add(points);
        docBases.add(leaf.docBase);
        liveDocs.add(leaf.reader().getLiveDocs());
      }
    }

    NearestHit[] hits = nearest(readers, liveDocs, docBases, topN, origin);

    // Convert to TopFieldDocs:
    ScoreDoc[] scoreDocs = new ScoreDoc[hits.length];
    for (int i = 0; i < hits.length; i++) {
      NearestHit hit = hits[i];
      scoreDocs[i] =
          new FieldDoc(hit.docID, 0.0f, new Object[] {(float) Math.sqrt(hit.distanceSquared)});
    }
    return new TopFieldDocs(new TotalHits(totalHits, TotalHits.Relation.EQUAL_TO), scoreDocs, null);
  }
}<|MERGE_RESOLUTION|>--- conflicted
+++ resolved
@@ -40,24 +40,12 @@
  */
 public class FloatPointNearestNeighbor {
 
-<<<<<<< HEAD
-  static class Cell implements Comparable<Cell> {
-    final int readerIndex;
-    final byte[] minPacked;
-    final byte[] maxPacked;
-    final PointTree index;
-
-    /** The closest possible distance^2 of all points in this cell */
-    final double distanceSquared;
-
-=======
   /**
    * @param distanceSquared The closest possible distance^2 of all points in this cell
    */
   record Cell(
       PointTree index, int readerIndex, byte[] minPacked, byte[] maxPacked, double distanceSquared)
       implements Comparable<Cell> {
->>>>>>> 75ae372b
     Cell(
         PointTree index,
         int readerIndex,
