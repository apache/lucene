--- conflicted
+++ resolved
@@ -95,7 +95,6 @@
           timer.stop();
         }
       }
-<<<<<<< HEAD
 
       @Override
       public void setTopLevelScoringClause() throws IOException {
@@ -105,28 +104,6 @@
   }
 
   @Override
-  public BulkScorer bulkScorer(LeafReaderContext context) throws IOException {
-    // We use the default bulk scorer instead of the specialized one. The reason
-    // is that BulkScorers do everything at once: finding matches,
-    // scoring them and calling the collector, so they make it impossible to
-    // see where time is spent, which is the purpose of query profiling.
-    // The default bulk scorer will pull a scorer and iterate over matches,
-    // this might be a significantly different execution path for some queries
-    // like disjunctions, but in general this is what is done anyway
-    return super.bulkScorer(context);
-  }
-
-=======
-
-      @Override
-      public void setTopLevelScoringClause() throws IOException {
-        subQueryScorerSupplier.setTopLevelScoringClause();
-      }
-    };
-  }
-
->>>>>>> 75ae372b
-  @Override
   public boolean isCacheable(LeafReaderContext ctx) {
     return false;
   }
