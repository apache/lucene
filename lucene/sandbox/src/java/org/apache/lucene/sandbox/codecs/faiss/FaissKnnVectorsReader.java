/*
 * Licensed to the Apache Software Foundation (ASF) under one or more
 * contributor license agreements.  See the NOTICE file distributed with
 * this work for additional information regarding copyright ownership.
 * The ASF licenses this file to You under the Apache License, Version 2.0
 * (the "License"); you may not use this file except in compliance with
 * the License.  You may obtain a copy of the License at
 *
 *     http://www.apache.org/licenses/LICENSE-2.0
 *
 * Unless required by applicable law or agreed to in writing, software
 * distributed under the License is distributed on an "AS IS" BASIS,
 * WITHOUT WARRANTIES OR CONDITIONS OF ANY KIND, either express or implied.
 * See the License for the specific language governing permissions and
 * limitations under the License.
 */
package org.apache.lucene.sandbox.codecs.faiss;

import static org.apache.lucene.sandbox.codecs.faiss.FaissKnnVectorsFormat.DATA_CODEC_NAME;
import static org.apache.lucene.sandbox.codecs.faiss.FaissKnnVectorsFormat.DATA_EXTENSION;
import static org.apache.lucene.sandbox.codecs.faiss.FaissKnnVectorsFormat.META_CODEC_NAME;
import static org.apache.lucene.sandbox.codecs.faiss.FaissKnnVectorsFormat.META_EXTENSION;
import static org.apache.lucene.sandbox.codecs.faiss.FaissKnnVectorsFormat.VERSION_CURRENT;
import static org.apache.lucene.sandbox.codecs.faiss.FaissKnnVectorsFormat.VERSION_START;

import java.io.IOException;
import java.util.ArrayList;
import java.util.HashMap;
import java.util.List;
import java.util.Locale;
import java.util.Map;
import org.apache.lucene.codecs.CodecUtil;
import org.apache.lucene.codecs.KnnVectorsReader;
import org.apache.lucene.codecs.hnsw.FlatVectorsReader;
import org.apache.lucene.index.ByteVectorValues;
import org.apache.lucene.index.CorruptIndexException;
import org.apache.lucene.index.FieldInfo;
import org.apache.lucene.index.FloatVectorValues;
import org.apache.lucene.index.IndexFileNames;
import org.apache.lucene.index.SegmentReadState;
<<<<<<< HEAD
import org.apache.lucene.index.VectorSimilarityFunction;
import org.apache.lucene.search.AcceptDocs;
=======
>>>>>>> fa6c87c4
import org.apache.lucene.search.KnnCollector;
import org.apache.lucene.store.ChecksumIndexInput;
import org.apache.lucene.store.DataAccessHint;
import org.apache.lucene.store.FileTypeHint;
import org.apache.lucene.store.IndexInput;
import org.apache.lucene.util.IOUtils;

/**
 * Read per-segment Faiss indexes and associated metadata.
 *
 * @lucene.experimental
 */
final class FaissKnnVectorsReader extends KnnVectorsReader {
  private final FlatVectorsReader rawVectorsReader;
  private final IndexInput data;
  private final Map<String, FaissLibrary.Index> indexMap;
  private boolean closed;

  public FaissKnnVectorsReader(SegmentReadState state, FlatVectorsReader rawVectorsReader)
      throws IOException {
    this.rawVectorsReader = rawVectorsReader;
    this.indexMap = new HashMap<>();

    List<FieldMeta> fieldMetaList = new ArrayList<>();
    String metaFileName =
        IndexFileNames.segmentFileName(state.segmentInfo.name, state.segmentSuffix, META_EXTENSION);
    try (ChecksumIndexInput meta = state.directory.openChecksumInput(metaFileName)) {
      Throwable priorE = null;
      int versionMeta = -1;
      try {
        versionMeta =
            CodecUtil.checkIndexHeader(
                meta,
                META_CODEC_NAME,
                VERSION_START,
                VERSION_CURRENT,
                state.segmentInfo.getId(),
                state.segmentSuffix);

        FieldMeta fieldMeta;
        while ((fieldMeta = parseNextField(meta, state)) != null) {
          fieldMetaList.add(fieldMeta);
        }
      } catch (Throwable t) {
        priorE = t;
      } finally {
        CodecUtil.checkFooter(meta, priorE);
      }

      String dataFileName =
          IndexFileNames.segmentFileName(
              state.segmentInfo.name, state.segmentSuffix, DATA_EXTENSION);
      this.data =
          state.directory.openInput(
              dataFileName, state.context.withHints(FileTypeHint.DATA, DataAccessHint.RANDOM));

      int versionData =
          CodecUtil.checkIndexHeader(
              this.data,
              DATA_CODEC_NAME,
              VERSION_START,
              VERSION_CURRENT,
              state.segmentInfo.getId(),
              state.segmentSuffix);
      if (versionMeta != versionData) {
        throw new CorruptIndexException(
            String.format(
                Locale.ROOT,
                "Format versions mismatch (meta=%d, data=%d)",
                versionMeta,
                versionData),
            data);
      }
      CodecUtil.retrieveChecksum(data);

      for (FieldMeta fieldMeta : fieldMetaList) {
        if (indexMap.containsKey(fieldMeta.name)) {
          throw new CorruptIndexException("Duplicate field: " + fieldMeta.name, meta);
        }
        IndexInput indexInput = data.slice(fieldMeta.name, fieldMeta.offset, fieldMeta.length);
        indexMap.put(fieldMeta.name, FaissLibrary.INSTANCE.readIndex(indexInput));
      }
    } catch (Throwable t) {
      IOUtils.closeWhileSuppressingExceptions(t, this);
      throw t;
    }
  }

  private static FieldMeta parseNextField(IndexInput meta, SegmentReadState state)
      throws IOException {
    int fieldNumber = meta.readInt();
    if (fieldNumber == -1) {
      return null;
    }

    FieldInfo fieldInfo = state.fieldInfos.fieldInfo(fieldNumber);
    if (fieldInfo == null) {
      throw new CorruptIndexException("Invalid field number: " + fieldNumber, meta);
    }

    long dataOffset = meta.readLong();
    long dataLength = meta.readLong();

    return new FieldMeta(fieldInfo.name, dataOffset, dataLength);
  }

  @Override
  public void checkIntegrity() throws IOException {
    rawVectorsReader.checkIntegrity();
    // TODO: Evaluate if we need an explicit check for validity of Faiss indexes
    CodecUtil.checksumEntireFile(data);
  }

  @Override
  public FloatVectorValues getFloatVectorValues(String field) throws IOException {
    return rawVectorsReader.getFloatVectorValues(field);
  }

  @Override
  public ByteVectorValues getByteVectorValues(String field) {
    // TODO: Support using SQ8 quantization, see:
    //  - https://github.com/opensearch-project/k-NN/pull/2425
    throw new UnsupportedOperationException("Byte vectors not supported");
  }

  @Override
<<<<<<< HEAD
  public void search(
      String field, float[] vector, KnnCollector knnCollector, AcceptDocs acceptDocs) {
    IndexEntry entry = indexMap.get(field);
    if (entry != null) {
      indexSearch(entry.indexPointer, entry.function, vector, knnCollector, acceptDocs);
=======
  public void search(String field, float[] vector, KnnCollector knnCollector, Bits acceptDocs) {
    FaissLibrary.Index index = indexMap.get(field);
    if (index != null) {
      index.search(vector, knnCollector, acceptDocs);
>>>>>>> fa6c87c4
    }
  }

  @Override
  public void search(
      String field, byte[] vector, KnnCollector knnCollector, AcceptDocs acceptDocs) {
    // TODO: Support using SQ8 quantization, see:
    //  - https://github.com/opensearch-project/k-NN/pull/2425
    throw new UnsupportedOperationException("Byte vectors not supported");
  }

  @Override
  public Map<String, Long> getOffHeapByteSize(FieldInfo fieldInfo) {
    // TODO: How to estimate Faiss usage?
    return rawVectorsReader.getOffHeapByteSize(fieldInfo);
  }

  @Override
  public void close() throws IOException {
    if (closed == false) {
      // Close all indexes
      for (FaissLibrary.Index index : indexMap.values()) {
        index.close();
      }
      indexMap.clear();

      IOUtils.close(rawVectorsReader, data);
      closed = true;
    }
  }

  private record FieldMeta(String name, long offset, long length) {}
}<|MERGE_RESOLUTION|>--- conflicted
+++ resolved
@@ -38,11 +38,7 @@
 import org.apache.lucene.index.FloatVectorValues;
 import org.apache.lucene.index.IndexFileNames;
 import org.apache.lucene.index.SegmentReadState;
-<<<<<<< HEAD
-import org.apache.lucene.index.VectorSimilarityFunction;
 import org.apache.lucene.search.AcceptDocs;
-=======
->>>>>>> fa6c87c4
 import org.apache.lucene.search.KnnCollector;
 import org.apache.lucene.store.ChecksumIndexInput;
 import org.apache.lucene.store.DataAccessHint;
@@ -169,18 +165,11 @@
   }
 
   @Override
-<<<<<<< HEAD
   public void search(
       String field, float[] vector, KnnCollector knnCollector, AcceptDocs acceptDocs) {
-    IndexEntry entry = indexMap.get(field);
-    if (entry != null) {
-      indexSearch(entry.indexPointer, entry.function, vector, knnCollector, acceptDocs);
-=======
-  public void search(String field, float[] vector, KnnCollector knnCollector, Bits acceptDocs) {
     FaissLibrary.Index index = indexMap.get(field);
     if (index != null) {
       index.search(vector, knnCollector, acceptDocs);
->>>>>>> fa6c87c4
     }
   }
 
