/*
 * Licensed to the Apache Software Foundation (ASF) under one or more
 * contributor license agreements.  See the NOTICE file distributed with
 * this work for additional information regarding copyright ownership.
 * The ASF licenses this file to You under the Apache License, Version 2.0
 * (the "License"); you may not use this file except in compliance with
 * the License.  You may obtain a copy of the License at
 *
 *     http://www.apache.org/licenses/LICENSE-2.0
 *
 * Unless required by applicable law or agreed to in writing, software
 * distributed under the License is distributed on an "AS IS" BASIS,
 * WITHOUT WARRANTIES OR CONDITIONS OF ANY KIND, either express or implied.
 * See the License for the specific language governing permissions and
 * limitations under the License.
 */
package org.apache.lucene.sandbox.search;

import java.io.IOException;
import java.util.Objects;
import java.util.function.Predicate;
import org.apache.lucene.document.LongPoint;
import org.apache.lucene.index.DocValues;
import org.apache.lucene.index.IndexReader;
import org.apache.lucene.index.LeafReader;
import org.apache.lucene.index.LeafReaderContext;
import org.apache.lucene.index.NumericDocValues;
import org.apache.lucene.index.PointValues;
<<<<<<< HEAD
import org.apache.lucene.index.PointValues.IntersectVisitor;
import org.apache.lucene.index.PointValues.Relation;
=======
>>>>>>> 0f93130d
import org.apache.lucene.index.SortedNumericDocValues;
import org.apache.lucene.search.ConstantScoreScorer;
import org.apache.lucene.search.ConstantScoreWeight;
import org.apache.lucene.search.DocIdSetIterator;
import org.apache.lucene.search.DocValuesFieldExistsQuery;
import org.apache.lucene.search.FieldComparator;
import org.apache.lucene.search.IndexSearcher;
import org.apache.lucene.search.LeafFieldComparator;
import org.apache.lucene.search.MatchAllDocsQuery;
import org.apache.lucene.search.Query;
import org.apache.lucene.search.QueryVisitor;
import org.apache.lucene.search.ScoreMode;
import org.apache.lucene.search.Scorer;
import org.apache.lucene.search.ScorerSupplier;
import org.apache.lucene.search.Sort;
import org.apache.lucene.search.SortField;
import org.apache.lucene.search.Weight;
import org.apache.lucene.util.ArrayUtil;
import org.apache.lucene.util.ArrayUtil.ByteArrayComparator;

/**
 * A range query that can take advantage of the fact that the index is sorted to speed up execution.
 * If the index is sorted on the same field as the query, it performs binary search on the field's
 * numeric doc values to find the documents at the lower and upper ends of the range.
 *
 * <p>This optimized execution strategy is only used if the following conditions hold:
 *
 * <ul>
 *   <li>The index is sorted, and its primary sort is on the same field as the query.
 *   <li>The query field has either {@link SortedNumericDocValues} or {@link NumericDocValues}.
 *   <li>The segments must have at most one field value per document (otherwise we cannot easily
 *       determine the matching document IDs through a binary search).
 * </ul>
 *
 * If any of these conditions isn't met, the search is delegated to {@code fallbackQuery}.
 *
 * <p>This fallback must be an equivalent range query -- it should produce the same documents and
 * give constant scores. As an example, an {@link IndexSortSortedNumericDocValuesRangeQuery} might
 * be constructed as follows:
 *
 * <pre class="prettyprint">
 *   String field = "field";
 *   long lowerValue = 0, long upperValue = 10;
 *   Query fallbackQuery = LongPoint.newRangeQuery(field, lowerValue, upperValue);
 *   Query rangeQuery = new IndexSortSortedNumericDocValuesRangeQuery(
 *       field, lowerValue, upperValue, fallbackQuery);
 * </pre>
 *
 * @lucene.experimental
 */
public class IndexSortSortedNumericDocValuesRangeQuery extends Query {

  private final String field;
  private final long lowerValue;
  private final long upperValue;
  private final Query fallbackQuery;

  /**
   * Creates a new {@link IndexSortSortedNumericDocValuesRangeQuery}.
   *
   * @param field The field name.
   * @param lowerValue The lower end of the range (inclusive).
   * @param upperValue The upper end of the range (exclusive).
   * @param fallbackQuery A query to fall back to if the optimization cannot be applied.
   */
  public IndexSortSortedNumericDocValuesRangeQuery(
      String field, long lowerValue, long upperValue, Query fallbackQuery) {
    this.field = Objects.requireNonNull(field);
    this.lowerValue = lowerValue;
    this.upperValue = upperValue;
    this.fallbackQuery = fallbackQuery;
  }

  public Query getFallbackQuery() {
    return fallbackQuery;
  }

  @Override
  public boolean equals(Object o) {
    if (this == o) return true;
    if (o == null || getClass() != o.getClass()) return false;
    IndexSortSortedNumericDocValuesRangeQuery that = (IndexSortSortedNumericDocValuesRangeQuery) o;
    return lowerValue == that.lowerValue
        && upperValue == that.upperValue
        && Objects.equals(field, that.field)
        && Objects.equals(fallbackQuery, that.fallbackQuery);
  }

  @Override
  public int hashCode() {
    return Objects.hash(field, lowerValue, upperValue, fallbackQuery);
  }

  @Override
  public void visit(QueryVisitor visitor) {
    if (visitor.acceptField(field)) {
      visitor.visitLeaf(this);
      fallbackQuery.visit(visitor);
    }
  }

  @Override
  public String toString(String field) {
    StringBuilder b = new StringBuilder();
    if (this.field.equals(field) == false) {
      b.append(this.field).append(":");
    }
    return b.append("[")
        .append(lowerValue)
        .append(" TO ")
        .append(upperValue)
        .append("]")
        .toString();
  }

  @Override
  public Query rewrite(IndexReader reader) throws IOException {
    if (lowerValue == Long.MIN_VALUE && upperValue == Long.MAX_VALUE) {
      return new DocValuesFieldExistsQuery(field);
    }

    Query rewrittenFallback = fallbackQuery.rewrite(reader);
    if (rewrittenFallback.getClass() == MatchAllDocsQuery.class) {
      return new MatchAllDocsQuery();
    }
    if (rewrittenFallback == fallbackQuery) {
      return this;
    } else {
      return new IndexSortSortedNumericDocValuesRangeQuery(
          field, lowerValue, upperValue, rewrittenFallback);
    }
  }

  @Override
  public Weight createWeight(IndexSearcher searcher, ScoreMode scoreMode, float boost)
      throws IOException {
    Weight fallbackWeight = fallbackQuery.createWeight(searcher, scoreMode, boost);

    return new ConstantScoreWeight(this, boost) {

      @Override
      public ScorerSupplier scorerSupplier(LeafReaderContext context) throws IOException {
        final Weight weight = this;
        DocIdSetIterator disi = getDocIdSetIteratorOrNull(context);
        if (disi != null) {
          return new ScorerSupplier() {
            @Override
            public Scorer get(long leadCost) throws IOException {
              return new ConstantScoreScorer(weight, score(), scoreMode, disi);
            }

            @Override
            public long cost() {
              return disi.cost();
            }
          };
        }
        return fallbackWeight.scorerSupplier(context);
      }

      @Override
      public Scorer scorer(LeafReaderContext context) throws IOException {
        ScorerSupplier scorerSupplier = scorerSupplier(context);
        if (scorerSupplier == null) {
          return null;
        }
        return scorerSupplier.get(Long.MAX_VALUE);
      }

      @Override
      public boolean isCacheable(LeafReaderContext ctx) {
        // Both queries should always return the same values, so we can just check
        // if the fallback query is cacheable.
        return fallbackWeight.isCacheable(ctx);
      }

      @Override
      public int count(LeafReaderContext context) throws IOException {
        if (context.reader().hasDeletions() == false) {
          BoundedDocIdSetIterator disi = getDocIdSetIteratorOrNull(context);
          if (disi != null && disi.delegate == null) {
            return disi.lastDoc - disi.firstDoc;
          }
        }
        return fallbackWeight.count(context);
      }
    };
  }

<<<<<<< HEAD
  /**
   * Returns the first document whose packed value is greater than or equal (if allowEqual is true)
   * to the provided packed value or -1 if all packed values are smaller than the provided one,
   */
  public final int nextDoc(PointValues values, byte[] packedValue, boolean allowEqual)
      throws IOException {
    assert values.getNumDimensions() == 1;
    final int bytesPerDim = values.getBytesPerDimension();
    final ByteArrayComparator comparator = ArrayUtil.getUnsignedComparator(bytesPerDim);
    final Predicate<byte[]> biggerThan =
        testPackedValue -> {
          if (allowEqual) {
            if (comparator.compare(testPackedValue, 0, packedValue, 0) < 0) {
              return false;
            }
          } else {
            if (comparator.compare(testPackedValue, 0, packedValue, 0) <= 0) {
              return false;
            }
          }
          return true;
        };
    return nextDoc(values.getPointTree(), biggerThan);
  }

  private int nextDoc(PointValues.PointTree pointTree, Predicate<byte[]> biggerThan)
      throws IOException {
    if (biggerThan.test(pointTree.getMaxPackedValue()) == false) {
      // doc is before us
      return -1;
    } else if (pointTree.moveToChild()) {
      // navigate down
      do {
        final int doc = nextDoc(pointTree, biggerThan);
        if (doc != -1) {
          return doc;
        }
      } while (pointTree.moveToSibling());
      pointTree.moveToParent();
      return -1;
    } else {
      // doc is in this leaf
      final int[] doc = {-1};
      pointTree.visitDocValues(
          new IntersectVisitor() {
            @Override
            public void visit(int docID) {
              throw new AssertionError("Invalid call to visit(docID)");
            }

            @Override
            public void visit(int docID, byte[] packedValue) {
              if (doc[0] == -1 && biggerThan.test(packedValue)) {
                doc[0] = docID;
              }
            }

            @Override
            public Relation compare(byte[] minPackedValue, byte[] maxPackedValue) {
              return Relation.CELL_CROSSES_QUERY;
            }
          });
      return doc[0];
    }
  }

  private boolean matchNone(PointValues points, byte[] queryLowerPoint, byte[] queryUpperPoint)
      throws IOException {
    final ByteArrayComparator comparator =
        ArrayUtil.getUnsignedComparator(points.getBytesPerDimension());
    for (int dim = 0; dim < points.getNumDimensions(); dim++) {
      int offset = dim * points.getBytesPerDimension();
      if (comparator.compare(points.getMinPackedValue(), offset, queryUpperPoint, offset) > 0
          || comparator.compare(points.getMaxPackedValue(), offset, queryLowerPoint, offset) < 0) {
        return true;
      }
    }
    return false;
  }

  private boolean matchAll(PointValues points, byte[] queryLowerPoint, byte[] queryUpperPoint)
      throws IOException {
    final ByteArrayComparator comparator =
        ArrayUtil.getUnsignedComparator(points.getBytesPerDimension());
    for (int dim = 0; dim < points.getNumDimensions(); dim++) {
      int offset = dim * points.getBytesPerDimension();
      if (comparator.compare(points.getMinPackedValue(), offset, queryUpperPoint, offset) > 0) {
        return false;
      }
      if (comparator.compare(points.getMaxPackedValue(), offset, queryLowerPoint, offset) < 0) {
        return false;
      }
      if (comparator.compare(points.getMinPackedValue(), offset, queryLowerPoint, offset) < 0
          || comparator.compare(points.getMaxPackedValue(), offset, queryUpperPoint, offset) > 0) {
        return false;
      }
    }
    return true;
  }

  private BoundedDocSetIdIterator getDocIdSetIteratorOrNullFromBkd(
      LeafReaderContext context, DocIdSetIterator delegate) throws IOException {
    Sort indexSort = context.reader().getMetaData().getSort();
    if (indexSort != null
        && indexSort.getSort().length > 0
        && indexSort.getSort()[0].getField().equals(field)
        && indexSort.getSort()[0].getReverse() == false) {
      PointValues points = context.reader().getPointValues(field);
      if (points == null) {
        return null;
      }

      // Each doc that has points has exactly one point.
      if (points.size() == points.getDocCount()) {
        boolean allDocExist = false;
        if (points.getDocCount() == context.reader().maxDoc()) {
          allDocExist = true;
        }

        byte[] queryLowerPoint = LongPoint.pack(lowerValue).bytes;
        byte[] queryUpperPoint = LongPoint.pack(upperValue).bytes;
        if (matchNone(points, queryLowerPoint, queryUpperPoint)) {
          return new BoundedDocSetIdIterator(-1, -1, delegate, allDocExist);
        }
        if (matchAll(points, queryLowerPoint, queryUpperPoint)) {
          return new BoundedDocSetIdIterator(0, points.getDocCount(), delegate, allDocExist);
        }
        if (points.getNumDimensions() != 1) {
          return null;
        }
        // >=queryLowerPoint
        int minDocId = nextDoc(points, queryLowerPoint, true);
        if (minDocId == -1) {
          return new BoundedDocSetIdIterator(-1, -1, delegate, allDocExist);
        }
        // >queryUpperPoint,
        int maxDocId = nextDoc(points, queryUpperPoint, false);
        if (maxDocId == -1) {
          maxDocId = context.reader().numDocs() - 1;
        } else {
          // return maxDocId the smallest doc id whose value >queryUpperPoint, so maxDocId-1 is
          // biggest doc id whose value
          // <=queryUpperPoint
          maxDocId = maxDocId - 1;
        }
        return new BoundedDocSetIdIterator(minDocId, maxDocId + 1, delegate, allDocExist);
      }
    }
    return null;
  }

  private BoundedDocSetIdIterator getDocIdSetIteratorOrNull(LeafReaderContext context)
=======
  private BoundedDocIdSetIterator getDocIdSetIteratorOrNull(LeafReaderContext context)
>>>>>>> 0f93130d
      throws IOException {
    SortedNumericDocValues sortedNumericValues =
        DocValues.getSortedNumeric(context.reader(), field);
    NumericDocValues numericValues = DocValues.unwrapSingleton(sortedNumericValues);
    if (numericValues != null) {
      BoundedDocSetIdIterator iterator = getDocIdSetIteratorOrNullFromBkd(context, numericValues);
      if (iterator != null) {
        return iterator;
      }
      Sort indexSort = context.reader().getMetaData().getSort();
      if (indexSort != null
          && indexSort.getSort().length > 0
          && indexSort.getSort()[0].getField().equals(field)) {

        SortField sortField = indexSort.getSort()[0];
        return getDocIdSetIterator(sortField, context, numericValues);
      }
    }
    return null;
  }

  /**
   * Computes the document IDs that lie within the range [lowerValue, upperValue] by performing
   * binary search on the field's doc values.
   *
   * <p>Because doc values only allow forward iteration, we need to reload the field comparator
   * every time the binary search accesses an earlier element.
   *
   * <p>We must also account for missing values when performing the binary search. For this reason,
   * we load the {@link FieldComparator} instead of checking the docvalues directly. The returned
   * {@link DocIdSetIterator} makes sure to wrap the original docvalues to skip over documents with
   * no value.
   */
  private BoundedDocIdSetIterator getDocIdSetIterator(
      SortField sortField, LeafReaderContext context, DocIdSetIterator delegate)
      throws IOException {
    long lower = sortField.getReverse() ? upperValue : lowerValue;
    long upper = sortField.getReverse() ? lowerValue : upperValue;
    int maxDoc = context.reader().maxDoc();

    // Perform a binary search to find the first document with value >= lower.
    ValueComparator comparator = loadComparator(sortField, lower, context);
    int low = 0;
    int high = maxDoc - 1;

    while (low <= high) {
      int mid = (low + high) >>> 1;
      if (comparator.compare(mid) <= 0) {
        high = mid - 1;
        comparator = loadComparator(sortField, lower, context);
      } else {
        low = mid + 1;
      }
    }
    int firstDocIdInclusive = high + 1;

    // Perform a binary search to find the first document with value > upper.
    // Since we know that upper >= lower, we can initialize the lower bound
    // of the binary search to the result of the previous search.
    comparator = loadComparator(sortField, upper, context);
    low = firstDocIdInclusive;
    high = maxDoc - 1;

    while (low <= high) {
      int mid = (low + high) >>> 1;
      if (comparator.compare(mid) < 0) {
        high = mid - 1;
        comparator = loadComparator(sortField, upper, context);
      } else {
        low = mid + 1;
      }
    }

    int lastDocIdExclusive = high + 1;
<<<<<<< HEAD
    return new BoundedDocSetIdIterator(firstDocIdInclusive, lastDocIdExclusive, delegate, false);
=======
    Object missingValue = sortField.getMissingValue();
    BoundedDocIdSetIterator disi;
    LeafReader reader = context.reader();
    PointValues pointValues = reader.getPointValues(field);
    final long missingLongValue = missingValue == null ? 0L : (long) missingValue;
    // all documents have docValues or missing value falls outside the range
    if ((pointValues != null && pointValues.getDocCount() == reader.maxDoc())
        || (missingLongValue < lowerValue || missingLongValue > upperValue)) {
      disi = new BoundedDocIdSetIterator(firstDocIdInclusive, lastDocIdExclusive, null);
    } else {
      disi = new BoundedDocIdSetIterator(firstDocIdInclusive, lastDocIdExclusive, delegate);
    }
    return disi;
>>>>>>> 0f93130d
  }

  /** Compares the given document's value with a stored reference value. */
  private interface ValueComparator {
    int compare(int docID) throws IOException;
  }

  private static ValueComparator loadComparator(
      SortField sortField, long topValue, LeafReaderContext context) throws IOException {
    @SuppressWarnings("unchecked")
    FieldComparator<Long> fieldComparator =
        (FieldComparator<Long>) sortField.getComparator(1, false);
    fieldComparator.setTopValue(topValue);

    LeafFieldComparator leafFieldComparator = fieldComparator.getLeafComparator(context);
    int direction = sortField.getReverse() ? -1 : 1;

    return doc -> {
      int value = leafFieldComparator.compareTop(doc);
      return direction * value;
    };
  }

  /**
   * A doc ID set iterator that wraps a delegate iterator and only returns doc IDs in the range
   * [firstDocInclusive, lastDoc).
   */
  private static class BoundedDocIdSetIterator extends DocIdSetIterator {
    private final int firstDoc;
    private final int lastDoc;
    private final DocIdSetIterator delegate;
    private final boolean allDocExist;

    private int docID = -1;

<<<<<<< HEAD
    BoundedDocSetIdIterator(
        int firstDoc, int lastDoc, DocIdSetIterator delegate, boolean allDocExist) {
=======
    BoundedDocIdSetIterator(int firstDoc, int lastDoc, DocIdSetIterator delegate) {
>>>>>>> 0f93130d
      this.firstDoc = firstDoc;
      this.lastDoc = lastDoc;
      this.delegate = delegate;
      this.allDocExist = allDocExist;
    }

    @Override
    public int docID() {
      return docID;
    }

    @Override
    public int nextDoc() throws IOException {
      return advance(docID + 1);
    }

    @Override
    public int advance(int target) throws IOException {
      if (target < firstDoc) {
        target = firstDoc;
      }
<<<<<<< HEAD
      int result = target;
      if (allDocExist == false) {
        result = delegate.advance(target);
=======

      int result;
      if (delegate != null) {
        result = delegate.advance(target);
      } else {
        result = target;
>>>>>>> 0f93130d
      }
      if (result < lastDoc) {
        docID = result;
      } else {
        docID = NO_MORE_DOCS;
      }
      return docID;
    }

    @Override
    public long cost() {
      return lastDoc - firstDoc;
    }
  }
}<|MERGE_RESOLUTION|>--- conflicted
+++ resolved
@@ -26,11 +26,9 @@
 import org.apache.lucene.index.LeafReaderContext;
 import org.apache.lucene.index.NumericDocValues;
 import org.apache.lucene.index.PointValues;
-<<<<<<< HEAD
 import org.apache.lucene.index.PointValues.IntersectVisitor;
 import org.apache.lucene.index.PointValues.Relation;
-=======
->>>>>>> 0f93130d
+import org.apache.lucene.index.PointValues;
 import org.apache.lucene.index.SortedNumericDocValues;
 import org.apache.lucene.search.ConstantScoreScorer;
 import org.apache.lucene.search.ConstantScoreWeight;
@@ -220,7 +218,6 @@
     };
   }
 
-<<<<<<< HEAD
   /**
    * Returns the first document whose packed value is greater than or equal (if allowEqual is true)
    * to the provided packed value or -1 if all packed values are smaller than the provided one,
@@ -372,16 +369,13 @@
     return null;
   }
 
-  private BoundedDocSetIdIterator getDocIdSetIteratorOrNull(LeafReaderContext context)
-=======
   private BoundedDocIdSetIterator getDocIdSetIteratorOrNull(LeafReaderContext context)
->>>>>>> 0f93130d
       throws IOException {
     SortedNumericDocValues sortedNumericValues =
         DocValues.getSortedNumeric(context.reader(), field);
     NumericDocValues numericValues = DocValues.unwrapSingleton(sortedNumericValues);
     if (numericValues != null) {
-      BoundedDocSetIdIterator iterator = getDocIdSetIteratorOrNullFromBkd(context, numericValues);
+      BoundedDocIdSetIterator iterator = getDocIdSetIteratorOrNullFromBkd(context, numericValues);
       if (iterator != null) {
         return iterator;
       }
@@ -450,9 +444,6 @@
     }
 
     int lastDocIdExclusive = high + 1;
-<<<<<<< HEAD
-    return new BoundedDocSetIdIterator(firstDocIdInclusive, lastDocIdExclusive, delegate, false);
-=======
     Object missingValue = sortField.getMissingValue();
     BoundedDocIdSetIterator disi;
     LeafReader reader = context.reader();
@@ -466,7 +457,6 @@
       disi = new BoundedDocIdSetIterator(firstDocIdInclusive, lastDocIdExclusive, delegate);
     }
     return disi;
->>>>>>> 0f93130d
   }
 
   /** Compares the given document's value with a stored reference value. */
@@ -498,20 +488,13 @@
     private final int firstDoc;
     private final int lastDoc;
     private final DocIdSetIterator delegate;
-    private final boolean allDocExist;
 
     private int docID = -1;
 
-<<<<<<< HEAD
-    BoundedDocSetIdIterator(
-        int firstDoc, int lastDoc, DocIdSetIterator delegate, boolean allDocExist) {
-=======
     BoundedDocIdSetIterator(int firstDoc, int lastDoc, DocIdSetIterator delegate) {
->>>>>>> 0f93130d
       this.firstDoc = firstDoc;
       this.lastDoc = lastDoc;
       this.delegate = delegate;
-      this.allDocExist = allDocExist;
     }
 
     @Override
@@ -529,18 +512,12 @@
       if (target < firstDoc) {
         target = firstDoc;
       }
-<<<<<<< HEAD
-      int result = target;
-      if (allDocExist == false) {
-        result = delegate.advance(target);
-=======
 
       int result;
       if (delegate != null) {
         result = delegate.advance(target);
       } else {
         result = target;
->>>>>>> 0f93130d
       }
       if (result < lastDoc) {
         docID = result;
