/*
 * Licensed to the Apache Software Foundation (ASF) under one or more
 * contributor license agreements.  See the NOTICE file distributed with
 * this work for additional information regarding copyright ownership.
 * The ASF licenses this file to You under the Apache License, Version 2.0
 * (the "License"); you may not use this file except in compliance with
 * the License.  You may obtain a copy of the License at
 *
 *     http://www.apache.org/licenses/LICENSE-2.0
 *
 * Unless required by applicable law or agreed to in writing, software
 * distributed under the License is distributed on an "AS IS" BASIS,
 * WITHOUT WARRANTIES OR CONDITIONS OF ANY KIND, either express or implied.
 * See the License for the specific language governing permissions and
 * limitations under the License.
 */

apply plugin: 'java-library'

description = 'Various third party contributions and new ideas'

dependencies {
  moduleApi project(':lucene:core')
  moduleApi project(':lucene:queries')
<<<<<<< HEAD
=======
  moduleApi project(':lucene:facet')
>>>>>>> 75ae372b
  moduleTestImplementation project(':lucene:test-framework')
}<|MERGE_RESOLUTION|>--- conflicted
+++ resolved
@@ -22,9 +22,6 @@
 dependencies {
   moduleApi project(':lucene:core')
   moduleApi project(':lucene:queries')
-<<<<<<< HEAD
-=======
   moduleApi project(':lucene:facet')
->>>>>>> 75ae372b
   moduleTestImplementation project(':lucene:test-framework')
 }