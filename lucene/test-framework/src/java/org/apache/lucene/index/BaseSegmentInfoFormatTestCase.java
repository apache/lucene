--- conflicted
+++ resolved
@@ -642,19 +642,6 @@
   /** Returns the versions this SI should test */
   protected abstract Version[] getVersions();
 
-<<<<<<< HEAD
-  /**
-   * assert that unique id is equal.
-   *
-   * @deprecated only exists to be overridden by old codecs that didnt support this
-   */
-  @Deprecated
-  protected void assertIDEquals(byte[] expected, byte[] actual) {
-    assertArrayEquals(expected, actual);
-  }
-
-=======
->>>>>>> 257d256d
   @Override
   protected void addRandomFields(Document doc) {
     doc.add(new StoredField("foobar", TestUtil.randomSimpleString(random())));
