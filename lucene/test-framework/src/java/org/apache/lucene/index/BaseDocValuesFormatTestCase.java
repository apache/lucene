/*
 * Licensed to the Apache Software Foundation (ASF) under one or more
 * contributor license agreements.  See the NOTICE file distributed with
 * this work for additional information regarding copyright ownership.
 * The ASF licenses this file to You under the Apache License, Version 2.0
 * (the "License"); you may not use this file except in compliance with
 * the License.  You may obtain a copy of the License at
 *
 *     http://www.apache.org/licenses/LICENSE-2.0
 *
 * Unless required by applicable law or agreed to in writing, software
 * distributed under the License is distributed on an "AS IS" BASIS,
 * WITHOUT WARRANTIES OR CONDITIONS OF ANY KIND, either express or implied.
 * See the License for the specific language governing permissions and
 * limitations under the License.
 */
package org.apache.lucene.index;

import static org.apache.lucene.index.SortedSetDocValues.NO_MORE_ORDS;
import static org.apache.lucene.search.DocIdSetIterator.NO_MORE_DOCS;

import com.carrotsearch.randomizedtesting.generators.RandomPicks;
import java.io.ByteArrayOutputStream;
import java.io.IOException;
import java.io.PrintStream;
import java.util.ArrayList;
import java.util.Arrays;
import java.util.Collections;
import java.util.HashMap;
import java.util.HashSet;
import java.util.List;
import java.util.Map;
import java.util.Map.Entry;
import java.util.Set;
import java.util.TreeSet;
import java.util.concurrent.CountDownLatch;
import java.util.function.LongSupplier;
import java.util.function.Supplier;
import org.apache.lucene.analysis.Analyzer;
import org.apache.lucene.analysis.MockAnalyzer;
import org.apache.lucene.codecs.Codec;
import org.apache.lucene.document.BinaryDocValuesField;
import org.apache.lucene.document.Document;
import org.apache.lucene.document.Field;
import org.apache.lucene.document.FloatDocValuesField;
import org.apache.lucene.document.NumericDocValuesField;
import org.apache.lucene.document.SortedDocValuesField;
import org.apache.lucene.document.SortedNumericDocValuesField;
import org.apache.lucene.document.SortedSetDocValuesField;
import org.apache.lucene.document.StoredField;
import org.apache.lucene.document.StringField;
import org.apache.lucene.document.TextField;
import org.apache.lucene.index.CheckIndex.Status.DocValuesStatus;
import org.apache.lucene.index.TermsEnum.SeekStatus;
import org.apache.lucene.search.BooleanClause;
import org.apache.lucene.search.BooleanQuery;
import org.apache.lucene.search.DocIdSetIterator;
import org.apache.lucene.search.IndexSearcher;
import org.apache.lucene.search.Query;
import org.apache.lucene.search.ScoreDoc;
import org.apache.lucene.search.TermQuery;
import org.apache.lucene.search.TopDocs;
import org.apache.lucene.store.Directory;
import org.apache.lucene.util.BitSet;
import org.apache.lucene.util.BytesRef;
import org.apache.lucene.util.BytesRefBuilder;
import org.apache.lucene.util.BytesRefHash;
import org.apache.lucene.util.FixedBitSet;
import org.apache.lucene.util.IOUtils;
import org.apache.lucene.util.TestUtil;
import org.apache.lucene.util.automaton.CompiledAutomaton;
import org.apache.lucene.util.automaton.RegExp;

/**
 * Abstract class to do basic tests for a docvalues format. NOTE: This test focuses on the docvalues
 * impl, nothing else. The [stretch] goal is for this test to be so thorough in testing a new
 * DocValuesFormat that if this test passes, then all Lucene/Solr tests should also pass. Ie, if
 * there is some bug in a given DocValuesFormat that this test fails to catch then this test needs
 * to be improved!
 */
public abstract class BaseDocValuesFormatTestCase extends BaseIndexFileFormatTestCase {

  @Override
  protected void addRandomFields(Document doc) {
    if (usually()) {
      doc.add(new NumericDocValuesField("ndv", random().nextInt(1 << 12)));
      doc.add(new BinaryDocValuesField("bdv", newBytesRef(TestUtil.randomSimpleString(random()))));
      doc.add(
          new SortedDocValuesField("sdv", newBytesRef(TestUtil.randomSimpleString(random(), 2))));
    }
    int numValues = random().nextInt(5);
    for (int i = 0; i < numValues; ++i) {
      doc.add(
          new SortedSetDocValuesField(
              "ssdv", newBytesRef(TestUtil.randomSimpleString(random(), 2))));
    }
    numValues = random().nextInt(5);
    for (int i = 0; i < numValues; ++i) {
      doc.add(
          new SortedNumericDocValuesField(
              "sndv", TestUtil.nextLong(random(), Long.MIN_VALUE, Long.MAX_VALUE)));
    }
  }

  public void testOneNumber() throws IOException {
    Directory directory = newDirectory();
    RandomIndexWriter iwriter = new RandomIndexWriter(random(), directory);
    Document doc = new Document();
    String longTerm =
        "longtermlongtermlongtermlongtermlongtermlongtermlongtermlongterm"
            + "longtermlongtermlongtermlongtermlongtermlongtermlongtermlongtermlongtermlongterm";
    String text = "This is the text to be indexed. " + longTerm;
    doc.add(newTextField("fieldname", text, Field.Store.YES));
    doc.add(new NumericDocValuesField("dv", 5));
    iwriter.addDocument(doc);
    iwriter.close();

    // Now search the index:
    IndexReader ireader = DirectoryReader.open(directory); // read-only=true
    IndexSearcher isearcher = new IndexSearcher(ireader);

    assertEquals(1, isearcher.count(new TermQuery(new Term("fieldname", longTerm))));
    Query query = new TermQuery(new Term("fieldname", "text"));
    TopDocs hits = isearcher.search(query, 1);
    assertEquals(1, hits.totalHits.value);
    // Iterate through the results:
    for (int i = 0; i < hits.scoreDocs.length; i++) {
      Document hitDoc = isearcher.doc(hits.scoreDocs[i].doc);
      assertEquals(text, hitDoc.get("fieldname"));
      assert ireader.leaves().size() == 1;
      NumericDocValues dv = ireader.leaves().get(0).reader().getNumericDocValues("dv");
      int docID = hits.scoreDocs[i].doc;
      assertEquals(docID, dv.advance(docID));
      assertEquals(5, dv.longValue());
    }

    ireader.close();
    directory.close();
  }

  public void testOneFloat() throws IOException {
    Directory directory = newDirectory();
    RandomIndexWriter iwriter = new RandomIndexWriter(random(), directory);
    Document doc = new Document();
    String longTerm =
        "longtermlongtermlongtermlongtermlongtermlongtermlongtermlongtermlongtermlongtermlongtermlongtermlongtermlongtermlongtermlongtermlongtermlongterm";
    String text = "This is the text to be indexed. " + longTerm;
    doc.add(newTextField("fieldname", text, Field.Store.YES));
    doc.add(new FloatDocValuesField("dv", 5.7f));
    iwriter.addDocument(doc);
    iwriter.close();

    // Now search the index:
    IndexReader ireader = DirectoryReader.open(directory); // read-only=true
    IndexSearcher isearcher = new IndexSearcher(ireader);

    assertEquals(1, isearcher.count(new TermQuery(new Term("fieldname", longTerm))));
    Query query = new TermQuery(new Term("fieldname", "text"));
    TopDocs hits = isearcher.search(query, 1);
    assertEquals(1, hits.totalHits.value);
    // Iterate through the results:
    for (int i = 0; i < hits.scoreDocs.length; i++) {
      int docID = hits.scoreDocs[i].doc;
      Document hitDoc = isearcher.doc(docID);
      assertEquals(text, hitDoc.get("fieldname"));
      assert ireader.leaves().size() == 1;

      NumericDocValues dv = ireader.leaves().get(0).reader().getNumericDocValues("dv");
      assertEquals(docID, dv.advance(docID));
      assertEquals(Float.floatToRawIntBits(5.7f), dv.longValue());
    }

    ireader.close();
    directory.close();
  }

  public void testTwoNumbers() throws IOException {
    Directory directory = newDirectory();
    RandomIndexWriter iwriter = new RandomIndexWriter(random(), directory);
    Document doc = new Document();
    String longTerm =
        "longtermlongtermlongtermlongtermlongtermlongtermlongtermlongtermlongtermlongtermlongtermlongtermlongtermlongtermlongtermlongtermlongtermlongterm";
    String text = "This is the text to be indexed. " + longTerm;
    doc.add(newTextField("fieldname", text, Field.Store.YES));
    doc.add(new NumericDocValuesField("dv1", 5));
    doc.add(new NumericDocValuesField("dv2", 17));
    iwriter.addDocument(doc);
    iwriter.close();

    // Now search the index:
    IndexReader ireader = DirectoryReader.open(directory); // read-only=true
    IndexSearcher isearcher = new IndexSearcher(ireader);

    assertEquals(1, isearcher.count(new TermQuery(new Term("fieldname", longTerm))));
    Query query = new TermQuery(new Term("fieldname", "text"));
    TopDocs hits = isearcher.search(query, 1);
    assertEquals(1, hits.totalHits.value);
    // Iterate through the results:
    for (int i = 0; i < hits.scoreDocs.length; i++) {
      int docID = hits.scoreDocs[i].doc;
      Document hitDoc = isearcher.doc(docID);
      assertEquals(text, hitDoc.get("fieldname"));
      assert ireader.leaves().size() == 1;
      NumericDocValues dv = ireader.leaves().get(0).reader().getNumericDocValues("dv1");
      assertEquals(docID, dv.advance(docID));
      assertEquals(5, dv.longValue());
      dv = ireader.leaves().get(0).reader().getNumericDocValues("dv2");
      assertEquals(docID, dv.advance(docID));
      assertEquals(17, dv.longValue());
    }

    ireader.close();
    directory.close();
  }

  public void testTwoBinaryValues() throws IOException {
    Directory directory = newDirectory();
    RandomIndexWriter iwriter = new RandomIndexWriter(random(), directory);
    Document doc = new Document();
    String longTerm =
        "longtermlongtermlongtermlongtermlongtermlongtermlongtermlongtermlongtermlongtermlongtermlongtermlongtermlongtermlongtermlongtermlongtermlongterm";
    String text = "This is the text to be indexed. " + longTerm;
    doc.add(newTextField("fieldname", text, Field.Store.YES));
    doc.add(new BinaryDocValuesField("dv1", newBytesRef(longTerm)));
    doc.add(new BinaryDocValuesField("dv2", newBytesRef(text)));
    iwriter.addDocument(doc);
    iwriter.close();

    // Now search the index:
    IndexReader ireader = DirectoryReader.open(directory); // read-only=true
    IndexSearcher isearcher = new IndexSearcher(ireader);

    assertEquals(1, isearcher.count(new TermQuery(new Term("fieldname", longTerm))));
    Query query = new TermQuery(new Term("fieldname", "text"));
    TopDocs hits = isearcher.search(query, 1);
    assertEquals(1, hits.totalHits.value);
    // Iterate through the results:
    for (int i = 0; i < hits.scoreDocs.length; i++) {
      int hitDocID = hits.scoreDocs[i].doc;
      Document hitDoc = isearcher.doc(hitDocID);
      assertEquals(text, hitDoc.get("fieldname"));
      assert ireader.leaves().size() == 1;
      BinaryDocValues dv = ireader.leaves().get(0).reader().getBinaryDocValues("dv1");
      assertEquals(hitDocID, dv.advance(hitDocID));
      BytesRef scratch = dv.binaryValue();
      assertEquals(newBytesRef(longTerm), scratch);
      dv = ireader.leaves().get(0).reader().getBinaryDocValues("dv2");
      assertEquals(hitDocID, dv.advance(hitDocID));
      scratch = dv.binaryValue();
      assertEquals(newBytesRef(text), scratch);
    }

    ireader.close();
    directory.close();
  }

  public void testVariouslyCompressibleBinaryValues() throws IOException {
    Directory directory = newDirectory();
    RandomIndexWriter iwriter = new RandomIndexWriter(random(), directory);
    int numDocs = 1 + random().nextInt(100);

    HashMap<Integer, BytesRef> writtenValues = new HashMap<>(numDocs);

    // Small vocabulary ranges will be highly compressible
    int vocabRange = 1 + random().nextInt(Byte.MAX_VALUE - 1);

    for (int i = 0; i < numDocs; i++) {
      Document doc = new Document();

      // Generate random-sized byte array with random choice of bytes in vocab range
      byte[] value = new byte[500 + random().nextInt(1024)];
      for (int j = 0; j < value.length; j++) {
        value[j] = (byte) random().nextInt(vocabRange);
      }
      BytesRef bytesRef = newBytesRef(value);
      writtenValues.put(i, bytesRef);
      doc.add(newTextField("id", Integer.toString(i), Field.Store.YES));
      doc.add(new BinaryDocValuesField("dv1", bytesRef));
      iwriter.addDocument(doc);
    }
    iwriter.forceMerge(1);
    iwriter.close();

    // Now search the index:
    IndexReader ireader = DirectoryReader.open(directory); // read-only=true
    IndexSearcher isearcher = new IndexSearcher(ireader);

    for (int i = 0; i < numDocs; i++) {
      String id = Integer.toString(i);
      Query query = new TermQuery(new Term("id", id));
      TopDocs hits = isearcher.search(query, 1);
      assertEquals(1, hits.totalHits.value);
      // Iterate through the results:
      int hitDocID = hits.scoreDocs[0].doc;
      Document hitDoc = isearcher.doc(hitDocID);
      assertEquals(id, hitDoc.get("id"));
      assert ireader.leaves().size() == 1;
      BinaryDocValues dv = ireader.leaves().get(0).reader().getBinaryDocValues("dv1");
      assertEquals(hitDocID, dv.advance(hitDocID));
      BytesRef scratch = dv.binaryValue();
      assertEquals(writtenValues.get(i), scratch);
    }

    ireader.close();
    directory.close();
  }

  public void testTwoFieldsMixed() throws IOException {
    Directory directory = newDirectory();
    RandomIndexWriter iwriter = new RandomIndexWriter(random(), directory);
    Document doc = new Document();
    String longTerm =
        "longtermlongtermlongtermlongtermlongtermlongtermlongtermlongtermlongtermlongtermlongtermlongtermlongtermlongtermlongtermlongtermlongtermlongterm";
    String text = "This is the text to be indexed. " + longTerm;
    doc.add(newTextField("fieldname", text, Field.Store.YES));
    doc.add(new NumericDocValuesField("dv1", 5));
    doc.add(new BinaryDocValuesField("dv2", newBytesRef("hello world")));
    iwriter.addDocument(doc);
    iwriter.close();

    // Now search the index:
    IndexReader ireader = DirectoryReader.open(directory); // read-only=true
    IndexSearcher isearcher = new IndexSearcher(ireader);

    assertEquals(1, isearcher.count(new TermQuery(new Term("fieldname", longTerm))));
    Query query = new TermQuery(new Term("fieldname", "text"));
    TopDocs hits = isearcher.search(query, 1);
    assertEquals(1, hits.totalHits.value);
    // Iterate through the results:
    for (int i = 0; i < hits.scoreDocs.length; i++) {
      int docID = hits.scoreDocs[i].doc;
      Document hitDoc = isearcher.doc(docID);
      assertEquals(text, hitDoc.get("fieldname"));
      assert ireader.leaves().size() == 1;
      NumericDocValues dv = ireader.leaves().get(0).reader().getNumericDocValues("dv1");
      assertEquals(docID, dv.advance(docID));
      assertEquals(5, dv.longValue());
      BinaryDocValues dv2 = ireader.leaves().get(0).reader().getBinaryDocValues("dv2");
      assertEquals(docID, dv2.advance(docID));
      assertEquals(newBytesRef("hello world"), dv2.binaryValue());
    }

    ireader.close();
    directory.close();
  }

  public void testThreeFieldsMixed() throws IOException {
    Directory directory = newDirectory();
    RandomIndexWriter iwriter = new RandomIndexWriter(random(), directory);
    Document doc = new Document();
    String longTerm =
        "longtermlongtermlongtermlongtermlongtermlongtermlongtermlongtermlongtermlongtermlongtermlongtermlongtermlongtermlongtermlongtermlongtermlongterm";
    String text = "This is the text to be indexed. " + longTerm;
    doc.add(newTextField("fieldname", text, Field.Store.YES));
    doc.add(new SortedDocValuesField("dv1", newBytesRef("hello hello")));
    doc.add(new NumericDocValuesField("dv2", 5));
    doc.add(new BinaryDocValuesField("dv3", newBytesRef("hello world")));
    iwriter.addDocument(doc);
    iwriter.close();

    // Now search the index:
    IndexReader ireader = DirectoryReader.open(directory); // read-only=true
    IndexSearcher isearcher = new IndexSearcher(ireader);

    assertEquals(1, isearcher.count(new TermQuery(new Term("fieldname", longTerm))));
    Query query = new TermQuery(new Term("fieldname", "text"));
    TopDocs hits = isearcher.search(query, 1);
    assertEquals(1, hits.totalHits.value);
    // Iterate through the results:
    for (int i = 0; i < hits.scoreDocs.length; i++) {
      int docID = hits.scoreDocs[i].doc;
      Document hitDoc = isearcher.doc(docID);
      assertEquals(text, hitDoc.get("fieldname"));
      assert ireader.leaves().size() == 1;
      SortedDocValues dv = ireader.leaves().get(0).reader().getSortedDocValues("dv1");
      assertEquals(docID, dv.advance(docID));
      int ord = dv.ordValue();
      BytesRef scratch = dv.lookupOrd(ord);
      assertEquals(newBytesRef("hello hello"), scratch);
      NumericDocValues dv2 = ireader.leaves().get(0).reader().getNumericDocValues("dv2");
      assertEquals(docID, dv2.advance(docID));
      assertEquals(5, dv2.longValue());
      BinaryDocValues dv3 = ireader.leaves().get(0).reader().getBinaryDocValues("dv3");
      assertEquals(docID, dv3.advance(docID));
      assertEquals(newBytesRef("hello world"), dv3.binaryValue());
    }

    ireader.close();
    directory.close();
  }

  public void testThreeFieldsMixed2() throws IOException {
    Directory directory = newDirectory();
    RandomIndexWriter iwriter = new RandomIndexWriter(random(), directory);
    Document doc = new Document();
    String longTerm =
        "longtermlongtermlongtermlongtermlongtermlongtermlongtermlongtermlongtermlongtermlongtermlongtermlongtermlongtermlongtermlongtermlongtermlongterm";
    String text = "This is the text to be indexed. " + longTerm;
    doc.add(newTextField("fieldname", text, Field.Store.YES));
    doc.add(new BinaryDocValuesField("dv1", newBytesRef("hello world")));
    doc.add(new SortedDocValuesField("dv2", newBytesRef("hello hello")));
    doc.add(new NumericDocValuesField("dv3", 5));
    iwriter.addDocument(doc);
    iwriter.close();

    // Now search the index:
    IndexReader ireader = DirectoryReader.open(directory); // read-only=true
    IndexSearcher isearcher = new IndexSearcher(ireader);

    assertEquals(1, isearcher.count(new TermQuery(new Term("fieldname", longTerm))));
    Query query = new TermQuery(new Term("fieldname", "text"));
    TopDocs hits = isearcher.search(query, 1);
    assertEquals(1, hits.totalHits.value);
    BytesRef scratch = newBytesRef();
    // Iterate through the results:
    for (int i = 0; i < hits.scoreDocs.length; i++) {
      int docID = hits.scoreDocs[i].doc;
      Document hitDoc = isearcher.doc(docID);
      assertEquals(text, hitDoc.get("fieldname"));
      assert ireader.leaves().size() == 1;
      SortedDocValues dv = ireader.leaves().get(0).reader().getSortedDocValues("dv2");
      assertEquals(docID, dv.advance(docID));
      int ord = dv.ordValue();
      scratch = dv.lookupOrd(ord);
      assertEquals(newBytesRef("hello hello"), scratch);
      NumericDocValues dv2 = ireader.leaves().get(0).reader().getNumericDocValues("dv3");
      assertEquals(docID, dv2.advance(docID));
      assertEquals(5, dv2.longValue());
      BinaryDocValues dv3 = ireader.leaves().get(0).reader().getBinaryDocValues("dv1");
      assertEquals(docID, dv3.advance(docID));
      assertEquals(newBytesRef("hello world"), dv3.binaryValue());
    }

    ireader.close();
    directory.close();
  }

  public void testTwoDocumentsNumeric() throws IOException {
    Analyzer analyzer = new MockAnalyzer(random());

    Directory directory = newDirectory();
    IndexWriterConfig conf = newIndexWriterConfig(analyzer);
    conf.setMergePolicy(newLogMergePolicy());
    RandomIndexWriter iwriter = new RandomIndexWriter(random(), directory, conf);
    Document doc = new Document();
    doc.add(new NumericDocValuesField("dv", 1));
    iwriter.addDocument(doc);
    doc = new Document();
    doc.add(new NumericDocValuesField("dv", 2));
    iwriter.addDocument(doc);
    iwriter.forceMerge(1);
    iwriter.close();

    // Now search the index:
    IndexReader ireader = DirectoryReader.open(directory); // read-only=true
    assert ireader.leaves().size() == 1;
    NumericDocValues dv = ireader.leaves().get(0).reader().getNumericDocValues("dv");
    assertEquals(0, dv.nextDoc());
    assertEquals(1, dv.longValue());
    assertEquals(1, dv.nextDoc());
    assertEquals(2, dv.longValue());

    ireader.close();
    directory.close();
  }

  public void testTwoDocumentsMerged() throws IOException {
    Analyzer analyzer = new MockAnalyzer(random());

    Directory directory = newDirectory();
    IndexWriterConfig conf = newIndexWriterConfig(analyzer);
    conf.setMergePolicy(newLogMergePolicy());
    RandomIndexWriter iwriter = new RandomIndexWriter(random(), directory, conf);
    Document doc = new Document();
    doc.add(newField("id", "0", StringField.TYPE_STORED));
    doc.add(new NumericDocValuesField("dv", -10));
    iwriter.addDocument(doc);
    iwriter.commit();
    doc = new Document();
    doc.add(newField("id", "1", StringField.TYPE_STORED));
    doc.add(new NumericDocValuesField("dv", 99));
    iwriter.addDocument(doc);
    iwriter.forceMerge(1);
    iwriter.close();

    // Now search the index:
    IndexReader ireader = DirectoryReader.open(directory); // read-only=true
    assert ireader.leaves().size() == 1;
    NumericDocValues dv = ireader.leaves().get(0).reader().getNumericDocValues("dv");
    for (int i = 0; i < 2; i++) {
      Document doc2 = ireader.leaves().get(0).reader().document(i);
      long expected;
      if (doc2.get("id").equals("0")) {
        expected = -10;
      } else {
        expected = 99;
      }
      assertEquals(i, dv.nextDoc());
      assertEquals(expected, dv.longValue());
    }

    ireader.close();
    directory.close();
  }

  public void testBigNumericRange() throws IOException {
    Analyzer analyzer = new MockAnalyzer(random());

    Directory directory = newDirectory();
    IndexWriterConfig conf = newIndexWriterConfig(analyzer);
    conf.setMergePolicy(newLogMergePolicy());
    RandomIndexWriter iwriter = new RandomIndexWriter(random(), directory, conf);
    Document doc = new Document();
    doc.add(new NumericDocValuesField("dv", Long.MIN_VALUE));
    iwriter.addDocument(doc);
    doc = new Document();
    doc.add(new NumericDocValuesField("dv", Long.MAX_VALUE));
    iwriter.addDocument(doc);
    iwriter.forceMerge(1);
    iwriter.close();

    // Now search the index:
    IndexReader ireader = DirectoryReader.open(directory); // read-only=true
    assert ireader.leaves().size() == 1;
    NumericDocValues dv = ireader.leaves().get(0).reader().getNumericDocValues("dv");
    assertEquals(0, dv.nextDoc());
    assertEquals(Long.MIN_VALUE, dv.longValue());
    assertEquals(1, dv.nextDoc());
    assertEquals(Long.MAX_VALUE, dv.longValue());

    ireader.close();
    directory.close();
  }

  public void testBigNumericRange2() throws IOException {
    Analyzer analyzer = new MockAnalyzer(random());

    Directory directory = newDirectory();
    IndexWriterConfig conf = newIndexWriterConfig(analyzer);
    conf.setMergePolicy(newLogMergePolicy());
    RandomIndexWriter iwriter = new RandomIndexWriter(random(), directory, conf);
    Document doc = new Document();
    doc.add(new NumericDocValuesField("dv", -8841491950446638677L));
    iwriter.addDocument(doc);
    doc = new Document();
    doc.add(new NumericDocValuesField("dv", 9062230939892376225L));
    iwriter.addDocument(doc);
    iwriter.forceMerge(1);
    iwriter.close();

    // Now search the index:
    IndexReader ireader = DirectoryReader.open(directory); // read-only=true
    assert ireader.leaves().size() == 1;
    NumericDocValues dv = ireader.leaves().get(0).reader().getNumericDocValues("dv");
    assertEquals(0, dv.nextDoc());
    assertEquals(-8841491950446638677L, dv.longValue());
    assertEquals(1, dv.nextDoc());
    assertEquals(9062230939892376225L, dv.longValue());

    ireader.close();
    directory.close();
  }

  public void testBytes() throws IOException {
    Analyzer analyzer = new MockAnalyzer(random());

    Directory directory = newDirectory();
    IndexWriterConfig conf = newIndexWriterConfig(analyzer);
    RandomIndexWriter iwriter = new RandomIndexWriter(random(), directory, conf);
    Document doc = new Document();
    String longTerm =
        "longtermlongtermlongtermlongtermlongtermlongtermlongtermlongtermlongtermlongtermlongtermlongtermlongtermlongtermlongtermlongtermlongtermlongterm";
    String text = "This is the text to be indexed. " + longTerm;
    doc.add(newTextField("fieldname", text, Field.Store.YES));
    doc.add(new BinaryDocValuesField("dv", newBytesRef("hello world")));
    iwriter.addDocument(doc);
    iwriter.close();

    // Now search the index:
    IndexReader ireader = DirectoryReader.open(directory); // read-only=true
    IndexSearcher isearcher = new IndexSearcher(ireader);

    assertEquals(1, isearcher.count(new TermQuery(new Term("fieldname", longTerm))));
    Query query = new TermQuery(new Term("fieldname", "text"));
    TopDocs hits = isearcher.search(query, 1);
    assertEquals(1, hits.totalHits.value);
    // Iterate through the results:
    for (int i = 0; i < hits.scoreDocs.length; i++) {
      int hitDocID = hits.scoreDocs[i].doc;
      Document hitDoc = isearcher.doc(hitDocID);
      assertEquals(text, hitDoc.get("fieldname"));
      assert ireader.leaves().size() == 1;
      BinaryDocValues dv = ireader.leaves().get(0).reader().getBinaryDocValues("dv");
      assertEquals(hitDocID, dv.advance(hitDocID));
      assertEquals(newBytesRef("hello world"), dv.binaryValue());
    }

    ireader.close();
    directory.close();
  }

  public void testBytesTwoDocumentsMerged() throws IOException {
    Analyzer analyzer = new MockAnalyzer(random());

    Directory directory = newDirectory();
    IndexWriterConfig conf = newIndexWriterConfig(analyzer);
    conf.setMergePolicy(newLogMergePolicy());
    RandomIndexWriter iwriter = new RandomIndexWriter(random(), directory, conf);
    Document doc = new Document();
    doc.add(newField("id", "0", StringField.TYPE_STORED));
    doc.add(new BinaryDocValuesField("dv", newBytesRef("hello world 1")));
    iwriter.addDocument(doc);
    iwriter.commit();
    doc = new Document();
    doc.add(newField("id", "1", StringField.TYPE_STORED));
    doc.add(new BinaryDocValuesField("dv", newBytesRef("hello 2")));
    iwriter.addDocument(doc);
    iwriter.forceMerge(1);
    iwriter.close();

    // Now search the index:
    IndexReader ireader = DirectoryReader.open(directory); // read-only=true
    assert ireader.leaves().size() == 1;
    BinaryDocValues dv = ireader.leaves().get(0).reader().getBinaryDocValues("dv");
    for (int i = 0; i < 2; i++) {
      Document doc2 = ireader.leaves().get(0).reader().document(i);
      String expected;
      if (doc2.get("id").equals("0")) {
        expected = "hello world 1";
      } else {
        expected = "hello 2";
      }
      assertEquals(i, dv.nextDoc());
      assertEquals(expected, dv.binaryValue().utf8ToString());
    }

    ireader.close();
    directory.close();
  }

  public void testBytesMergeAwayAllValues() throws IOException {
    Directory directory = newDirectory();
    Analyzer analyzer = new MockAnalyzer(random());
    IndexWriterConfig iwconfig = newIndexWriterConfig(analyzer);
    iwconfig.setMergePolicy(newLogMergePolicy());
    RandomIndexWriter iwriter = new RandomIndexWriter(random(), directory, iwconfig);

    Document doc = new Document();
    doc.add(new StringField("id", "0", Field.Store.NO));
    iwriter.addDocument(doc);
    doc = new Document();
    doc.add(new StringField("id", "1", Field.Store.NO));
    doc.add(new BinaryDocValuesField("field", newBytesRef("hi")));
    iwriter.addDocument(doc);
    iwriter.commit();
    iwriter.deleteDocuments(new Term("id", "1"));
    iwriter.forceMerge(1);

    DirectoryReader ireader = iwriter.getReader();
    iwriter.close();

    BinaryDocValues dv = getOnlyLeafReader(ireader).getBinaryDocValues("field");
    assertEquals(NO_MORE_DOCS, dv.nextDoc());

    ireader.close();
    directory.close();
  }

  public void testSortedBytes() throws IOException {
    Analyzer analyzer = new MockAnalyzer(random());

    Directory directory = newDirectory();
    IndexWriterConfig conf = newIndexWriterConfig(analyzer);
    RandomIndexWriter iwriter = new RandomIndexWriter(random(), directory, conf);
    Document doc = new Document();
    String longTerm =
        "longtermlongtermlongtermlongtermlongtermlongtermlongtermlongtermlongtermlongtermlongtermlongtermlongtermlongtermlongtermlongtermlongtermlongterm";
    String text = "This is the text to be indexed. " + longTerm;
    doc.add(newTextField("fieldname", text, Field.Store.YES));
    doc.add(new SortedDocValuesField("dv", newBytesRef("hello world")));
    iwriter.addDocument(doc);
    iwriter.close();

    // Now search the index:
    IndexReader ireader = DirectoryReader.open(directory); // read-only=true
    IndexSearcher isearcher = new IndexSearcher(ireader);

    assertEquals(1, isearcher.count(new TermQuery(new Term("fieldname", longTerm))));
    Query query = new TermQuery(new Term("fieldname", "text"));
    TopDocs hits = isearcher.search(query, 1);
    assertEquals(1, hits.totalHits.value);
    BytesRef scratch = newBytesRef();
    // Iterate through the results:
    for (int i = 0; i < hits.scoreDocs.length; i++) {
      int docID = hits.scoreDocs[i].doc;
      Document hitDoc = isearcher.doc(docID);
      assertEquals(text, hitDoc.get("fieldname"));
      assert ireader.leaves().size() == 1;
      SortedDocValues dv = ireader.leaves().get(0).reader().getSortedDocValues("dv");
      assertEquals(docID, dv.advance(docID));
      scratch = dv.lookupOrd(dv.ordValue());
      assertEquals(newBytesRef("hello world"), scratch);
    }

    ireader.close();
    directory.close();
  }

  public void testSortedBytesTwoDocuments() throws IOException {
    Analyzer analyzer = new MockAnalyzer(random());

    Directory directory = newDirectory();
    IndexWriterConfig conf = newIndexWriterConfig(analyzer);
    conf.setMergePolicy(newLogMergePolicy());
    RandomIndexWriter iwriter = new RandomIndexWriter(random(), directory, conf);
    Document doc = new Document();
    doc.add(new SortedDocValuesField("dv", newBytesRef("hello world 1")));
    iwriter.addDocument(doc);
    doc = new Document();
    doc.add(new SortedDocValuesField("dv", newBytesRef("hello world 2")));
    iwriter.addDocument(doc);
    iwriter.forceMerge(1);
    iwriter.close();

    // Now search the index:
    IndexReader ireader = DirectoryReader.open(directory); // read-only=true
    assert ireader.leaves().size() == 1;
    SortedDocValues dv = ireader.leaves().get(0).reader().getSortedDocValues("dv");
    BytesRef scratch = newBytesRef();
    assertEquals(0, dv.nextDoc());
    scratch = dv.lookupOrd(dv.ordValue());
    assertEquals("hello world 1", scratch.utf8ToString());
    assertEquals(1, dv.nextDoc());
    scratch = dv.lookupOrd(dv.ordValue());
    assertEquals("hello world 2", scratch.utf8ToString());

    ireader.close();
    directory.close();
  }

  public void testSortedBytesThreeDocuments() throws IOException {
    Analyzer analyzer = new MockAnalyzer(random());

    Directory directory = newDirectory();
    IndexWriterConfig conf = newIndexWriterConfig(analyzer);
    conf.setMergePolicy(newLogMergePolicy());
    RandomIndexWriter iwriter = new RandomIndexWriter(random(), directory, conf);
    Document doc = new Document();
    doc.add(new SortedDocValuesField("dv", newBytesRef("hello world 1")));
    iwriter.addDocument(doc);
    doc = new Document();
    doc.add(new SortedDocValuesField("dv", newBytesRef("hello world 2")));
    iwriter.addDocument(doc);
    doc = new Document();
    doc.add(new SortedDocValuesField("dv", newBytesRef("hello world 1")));
    iwriter.addDocument(doc);
    iwriter.forceMerge(1);
    iwriter.close();

    // Now search the index:
    IndexReader ireader = DirectoryReader.open(directory); // read-only=true
    assert ireader.leaves().size() == 1;
    SortedDocValues dv = ireader.leaves().get(0).reader().getSortedDocValues("dv");
    assertEquals(2, dv.getValueCount());
    assertEquals(0, dv.nextDoc());
    assertEquals(0, dv.ordValue());
    BytesRef scratch = dv.lookupOrd(0);
    assertEquals("hello world 1", scratch.utf8ToString());
    assertEquals(1, dv.nextDoc());
    assertEquals(1, dv.ordValue());
    scratch = dv.lookupOrd(1);
    assertEquals("hello world 2", scratch.utf8ToString());
    assertEquals(2, dv.nextDoc());
    assertEquals(0, dv.ordValue());

    ireader.close();
    directory.close();
  }

  public void testSortedBytesTwoDocumentsMerged() throws IOException {
    Analyzer analyzer = new MockAnalyzer(random());

    Directory directory = newDirectory();
    IndexWriterConfig conf = newIndexWriterConfig(analyzer);
    conf.setMergePolicy(newLogMergePolicy());
    RandomIndexWriter iwriter = new RandomIndexWriter(random(), directory, conf);
    Document doc = new Document();
    doc.add(newField("id", "0", StringField.TYPE_STORED));
    doc.add(new SortedDocValuesField("dv", newBytesRef("hello world 1")));
    iwriter.addDocument(doc);
    iwriter.commit();
    doc = new Document();
    doc.add(newField("id", "1", StringField.TYPE_STORED));
    doc.add(new SortedDocValuesField("dv", newBytesRef("hello world 2")));
    iwriter.addDocument(doc);
    iwriter.forceMerge(1);
    iwriter.close();

    // Now search the index:
    IndexReader ireader = DirectoryReader.open(directory); // read-only=true
    assert ireader.leaves().size() == 1;
    SortedDocValues dv = ireader.leaves().get(0).reader().getSortedDocValues("dv");
    assertEquals(2, dv.getValueCount()); // 2 ords
    assertEquals(0, dv.nextDoc());
    BytesRef scratch = dv.lookupOrd(dv.ordValue());
    assertEquals(newBytesRef("hello world 1"), scratch);
    scratch = dv.lookupOrd(1);
    assertEquals(newBytesRef("hello world 2"), scratch);
    for (int i = 0; i < 2; i++) {
      Document doc2 = ireader.leaves().get(0).reader().document(i);
      String expected;
      if (doc2.get("id").equals("0")) {
        expected = "hello world 1";
      } else {
        expected = "hello world 2";
      }
      if (dv.docID() < i) {
        assertEquals(i, dv.nextDoc());
      }
      scratch = dv.lookupOrd(dv.ordValue());
      assertEquals(expected, scratch.utf8ToString());
    }

    ireader.close();
    directory.close();
  }

  public void testSortedMergeAwayAllValues() throws IOException {
    Directory directory = newDirectory();
    Analyzer analyzer = new MockAnalyzer(random());
    IndexWriterConfig iwconfig = newIndexWriterConfig(analyzer);
    iwconfig.setMergePolicy(newLogMergePolicy());
    RandomIndexWriter iwriter = new RandomIndexWriter(random(), directory, iwconfig);

    Document doc = new Document();
    doc.add(new StringField("id", "0", Field.Store.NO));
    iwriter.addDocument(doc);
    doc = new Document();
    doc.add(new StringField("id", "1", Field.Store.NO));
    doc.add(new SortedDocValuesField("field", newBytesRef("hello")));
    iwriter.addDocument(doc);
    iwriter.commit();
    iwriter.deleteDocuments(new Term("id", "1"));
    iwriter.forceMerge(1);

    DirectoryReader ireader = iwriter.getReader();
    iwriter.close();

    SortedDocValues dv = getOnlyLeafReader(ireader).getSortedDocValues("field");
    assertEquals(NO_MORE_DOCS, dv.nextDoc());

    ireader.close();
    directory.close();
  }

  public void testBytesWithNewline() throws IOException {
    Analyzer analyzer = new MockAnalyzer(random());

    Directory directory = newDirectory();
    IndexWriterConfig conf = newIndexWriterConfig(analyzer);
    conf.setMergePolicy(newLogMergePolicy());
    RandomIndexWriter iwriter = new RandomIndexWriter(random(), directory, conf);
    Document doc = new Document();
    doc.add(new BinaryDocValuesField("dv", newBytesRef("hello\nworld\r1")));
    iwriter.addDocument(doc);
    iwriter.close();

    // Now search the index:
    IndexReader ireader = DirectoryReader.open(directory); // read-only=true
    assert ireader.leaves().size() == 1;
    BinaryDocValues dv = ireader.leaves().get(0).reader().getBinaryDocValues("dv");
    assertEquals(0, dv.nextDoc());
    assertEquals(newBytesRef("hello\nworld\r1"), dv.binaryValue());

    ireader.close();
    directory.close();
  }

  public void testMissingSortedBytes() throws IOException {
    Analyzer analyzer = new MockAnalyzer(random());

    Directory directory = newDirectory();
    IndexWriterConfig conf = newIndexWriterConfig(analyzer);
    conf.setMergePolicy(newLogMergePolicy());
    RandomIndexWriter iwriter = new RandomIndexWriter(random(), directory, conf);
    Document doc = new Document();
    doc.add(new SortedDocValuesField("dv", newBytesRef("hello world 2")));
    iwriter.addDocument(doc);
    // 2nd doc missing the DV field
    iwriter.addDocument(new Document());
    iwriter.close();

    // Now search the index:
    IndexReader ireader = DirectoryReader.open(directory); // read-only=true
    assert ireader.leaves().size() == 1;
    SortedDocValues dv = ireader.leaves().get(0).reader().getSortedDocValues("dv");
    assertEquals(0, dv.nextDoc());
    BytesRef scratch = dv.lookupOrd(dv.ordValue());
    assertEquals(newBytesRef("hello world 2"), scratch);
    assertEquals(NO_MORE_DOCS, dv.nextDoc());
    ireader.close();
    directory.close();
  }

  public void testSortedTermsEnum() throws IOException {
    Directory directory = newDirectory();
    Analyzer analyzer = new MockAnalyzer(random());
    IndexWriterConfig iwconfig = newIndexWriterConfig(analyzer);
    iwconfig.setMergePolicy(newLogMergePolicy());
    RandomIndexWriter iwriter = new RandomIndexWriter(random(), directory, iwconfig);

    Document doc = new Document();
    doc.add(new SortedDocValuesField("field", newBytesRef("hello")));
    iwriter.addDocument(doc);

    doc = new Document();
    doc.add(new SortedDocValuesField("field", newBytesRef("world")));
    iwriter.addDocument(doc);

    doc = new Document();
    doc.add(new SortedDocValuesField("field", newBytesRef("beer")));
    iwriter.addDocument(doc);
    iwriter.forceMerge(1);

    DirectoryReader ireader = iwriter.getReader();
    iwriter.close();

    SortedDocValues dv = getOnlyLeafReader(ireader).getSortedDocValues("field");
    assertEquals(3, dv.getValueCount());

    TermsEnum termsEnum = dv.termsEnum();

    // next()
    assertEquals("beer", termsEnum.next().utf8ToString());
    assertEquals(0, termsEnum.ord());
    assertEquals("hello", termsEnum.next().utf8ToString());
    assertEquals(1, termsEnum.ord());
    assertEquals("world", termsEnum.next().utf8ToString());
    assertEquals(2, termsEnum.ord());

    // seekCeil()
    assertEquals(SeekStatus.NOT_FOUND, termsEnum.seekCeil(newBytesRef("ha!")));
    assertEquals("hello", termsEnum.term().utf8ToString());
    assertEquals(1, termsEnum.ord());
    assertEquals(SeekStatus.FOUND, termsEnum.seekCeil(newBytesRef("beer")));
    assertEquals("beer", termsEnum.term().utf8ToString());
    assertEquals(0, termsEnum.ord());
    assertEquals(SeekStatus.END, termsEnum.seekCeil(newBytesRef("zzz")));
    assertEquals(SeekStatus.NOT_FOUND, termsEnum.seekCeil(newBytesRef("aba")));
    assertEquals(0, termsEnum.ord());

    // seekExact()
    assertTrue(termsEnum.seekExact(newBytesRef("beer")));
    assertEquals("beer", termsEnum.term().utf8ToString());
    assertEquals(0, termsEnum.ord());
    assertTrue(termsEnum.seekExact(newBytesRef("hello")));
    assertEquals(Codec.getDefault().toString(), "hello", termsEnum.term().utf8ToString());
    assertEquals(1, termsEnum.ord());
    assertTrue(termsEnum.seekExact(newBytesRef("world")));
    assertEquals("world", termsEnum.term().utf8ToString());
    assertEquals(2, termsEnum.ord());
    assertFalse(termsEnum.seekExact(newBytesRef("bogus")));

    // seek(ord)
    termsEnum.seekExact(0);
    assertEquals("beer", termsEnum.term().utf8ToString());
    assertEquals(0, termsEnum.ord());
    termsEnum.seekExact(1);
    assertEquals("hello", termsEnum.term().utf8ToString());
    assertEquals(1, termsEnum.ord());
    termsEnum.seekExact(2);
    assertEquals("world", termsEnum.term().utf8ToString());
    assertEquals(2, termsEnum.ord());

    // NORMAL automaton
    termsEnum = dv.intersect(new CompiledAutomaton(new RegExp(".*l.*").toAutomaton()));
    assertEquals("hello", termsEnum.next().utf8ToString());
    assertEquals(1, termsEnum.ord());
    assertEquals("world", termsEnum.next().utf8ToString());
    assertEquals(2, termsEnum.ord());
    assertNull(termsEnum.next());

    // SINGLE automaton
    termsEnum = dv.intersect(new CompiledAutomaton(new RegExp("hello").toAutomaton()));
    assertEquals("hello", termsEnum.next().utf8ToString());
    assertEquals(1, termsEnum.ord());
    assertNull(termsEnum.next());

    ireader.close();
    directory.close();
  }

  public void testEmptySortedBytes() throws IOException {
    Analyzer analyzer = new MockAnalyzer(random());

    Directory directory = newDirectory();
    IndexWriterConfig conf = newIndexWriterConfig(analyzer);
    conf.setMergePolicy(newLogMergePolicy());
    RandomIndexWriter iwriter = new RandomIndexWriter(random(), directory, conf);
    Document doc = new Document();
    doc.add(new SortedDocValuesField("dv", newBytesRef("")));
    iwriter.addDocument(doc);
    doc = new Document();
    doc.add(new SortedDocValuesField("dv", newBytesRef("")));
    iwriter.addDocument(doc);
    iwriter.forceMerge(1);
    iwriter.close();

    // Now search the index:
    IndexReader ireader = DirectoryReader.open(directory); // read-only=true
    assert ireader.leaves().size() == 1;
    SortedDocValues dv = ireader.leaves().get(0).reader().getSortedDocValues("dv");
    assertEquals(0, dv.nextDoc());
    assertEquals(0, dv.ordValue());
    assertEquals(1, dv.nextDoc());
    assertEquals(0, dv.ordValue());
    BytesRef scratch = dv.lookupOrd(0);
    assertEquals("", scratch.utf8ToString());

    ireader.close();
    directory.close();
  }

  public void testEmptyBytes() throws IOException {
    Analyzer analyzer = new MockAnalyzer(random());

    Directory directory = newDirectory();
    IndexWriterConfig conf = newIndexWriterConfig(analyzer);
    conf.setMergePolicy(newLogMergePolicy());
    RandomIndexWriter iwriter = new RandomIndexWriter(random(), directory, conf);
    Document doc = new Document();
    doc.add(new BinaryDocValuesField("dv", newBytesRef("")));
    iwriter.addDocument(doc);
    doc = new Document();
    doc.add(new BinaryDocValuesField("dv", newBytesRef("")));
    iwriter.addDocument(doc);
    iwriter.forceMerge(1);
    iwriter.close();

    // Now search the index:
    IndexReader ireader = DirectoryReader.open(directory); // read-only=true
    assert ireader.leaves().size() == 1;
    BinaryDocValues dv = ireader.leaves().get(0).reader().getBinaryDocValues("dv");
    assertEquals(0, dv.nextDoc());
    assertEquals("", dv.binaryValue().utf8ToString());
    assertEquals(1, dv.nextDoc());
    assertEquals("", dv.binaryValue().utf8ToString());

    ireader.close();
    directory.close();
  }

  public void testVeryLargeButLegalBytes() throws IOException {
    Analyzer analyzer = new MockAnalyzer(random());

    Directory directory = newDirectory();
    IndexWriterConfig conf = newIndexWriterConfig(analyzer);
    conf.setMergePolicy(newLogMergePolicy());
    RandomIndexWriter iwriter = new RandomIndexWriter(random(), directory, conf);
    Document doc = new Document();
<<<<<<< HEAD
    byte[] bytes = new byte[32766];
    BytesRef b = new BytesRef(bytes);
=======
    byte bytes[] = new byte[32766];
>>>>>>> 257d256d
    random().nextBytes(bytes);
    BytesRef b = newBytesRef(bytes);
    doc.add(new BinaryDocValuesField("dv", b));
    iwriter.addDocument(doc);
    iwriter.close();

    // Now search the index:
    IndexReader ireader = DirectoryReader.open(directory); // read-only=true
    assert ireader.leaves().size() == 1;
    BinaryDocValues dv = ireader.leaves().get(0).reader().getBinaryDocValues("dv");
    assertEquals(0, dv.nextDoc());
    assertEquals(newBytesRef(bytes), dv.binaryValue());

    ireader.close();
    directory.close();
  }

  public void testVeryLargeButLegalSortedBytes() throws IOException {
    Analyzer analyzer = new MockAnalyzer(random());

    Directory directory = newDirectory();
    IndexWriterConfig conf = newIndexWriterConfig(analyzer);
    conf.setMergePolicy(newLogMergePolicy());
    RandomIndexWriter iwriter = new RandomIndexWriter(random(), directory, conf);
    Document doc = new Document();
<<<<<<< HEAD
    byte[] bytes = new byte[32766];
    BytesRef b = new BytesRef(bytes);
=======
    byte bytes[] = new byte[32766];
>>>>>>> 257d256d
    random().nextBytes(bytes);
    BytesRef b = newBytesRef(bytes);
    doc.add(new SortedDocValuesField("dv", b));
    iwriter.addDocument(doc);
    iwriter.close();

    // Now search the index:
    IndexReader ireader = DirectoryReader.open(directory); // read-only=true
    assert ireader.leaves().size() == 1;
    SortedDocValues dv = DocValues.getSorted(ireader.leaves().get(0).reader(), "dv");
    assertEquals(0, dv.nextDoc());
    assertEquals(newBytesRef(bytes), dv.lookupOrd(dv.ordValue()));
    ireader.close();
    directory.close();
  }

  public void testCodecUsesOwnBytes() throws IOException {
    Analyzer analyzer = new MockAnalyzer(random());

    Directory directory = newDirectory();
    IndexWriterConfig conf = newIndexWriterConfig(analyzer);
    conf.setMergePolicy(newLogMergePolicy());
    RandomIndexWriter iwriter = new RandomIndexWriter(random(), directory, conf);
    Document doc = new Document();
    doc.add(new BinaryDocValuesField("dv", newBytesRef("boo!")));
    iwriter.addDocument(doc);
    iwriter.close();

    // Now search the index:
    IndexReader ireader = DirectoryReader.open(directory); // read-only=true
    assert ireader.leaves().size() == 1;
    BinaryDocValues dv = ireader.leaves().get(0).reader().getBinaryDocValues("dv");
    assertEquals(0, dv.nextDoc());
    assertEquals("boo!", dv.binaryValue().utf8ToString());

    ireader.close();
    directory.close();
  }

  public void testCodecUsesOwnSortedBytes() throws IOException {
    Analyzer analyzer = new MockAnalyzer(random());

    Directory directory = newDirectory();
    IndexWriterConfig conf = newIndexWriterConfig(analyzer);
    conf.setMergePolicy(newLogMergePolicy());
    RandomIndexWriter iwriter = new RandomIndexWriter(random(), directory, conf);
    Document doc = new Document();
    doc.add(new SortedDocValuesField("dv", newBytesRef("boo!")));
    iwriter.addDocument(doc);
    iwriter.close();

    // Now search the index:
    IndexReader ireader = DirectoryReader.open(directory); // read-only=true
    assert ireader.leaves().size() == 1;
    SortedDocValues dv = DocValues.getSorted(ireader.leaves().get(0).reader(), "dv");
    byte[] mybytes = new byte[20];
    assertEquals(0, dv.nextDoc());
    assertEquals("boo!", dv.lookupOrd(dv.ordValue()).utf8ToString());
    assertFalse(dv.lookupOrd(dv.ordValue()).bytes == mybytes);

    ireader.close();
    directory.close();
  }

  /*
   * Simple test case to show how to use the API
   */
  public void testDocValuesSimple() throws IOException {
    Directory dir = newDirectory();
    Analyzer analyzer = new MockAnalyzer(random());
    IndexWriterConfig conf = newIndexWriterConfig(analyzer);
    conf.setMergePolicy(newLogMergePolicy());
    IndexWriter writer = new IndexWriter(dir, conf);
    for (int i = 0; i < 5; i++) {
      Document doc = new Document();
      doc.add(new NumericDocValuesField("docId", i));
      doc.add(new TextField("docId", "" + i, Field.Store.NO));
      writer.addDocument(doc);
    }
    writer.commit();
    writer.forceMerge(1, true);

    writer.close();

    DirectoryReader reader = DirectoryReader.open(dir);
    assertEquals(1, reader.leaves().size());

    IndexSearcher searcher = new IndexSearcher(reader);

    BooleanQuery.Builder query = new BooleanQuery.Builder();
    query.add(new TermQuery(new Term("docId", "0")), BooleanClause.Occur.SHOULD);
    query.add(new TermQuery(new Term("docId", "1")), BooleanClause.Occur.SHOULD);
    query.add(new TermQuery(new Term("docId", "2")), BooleanClause.Occur.SHOULD);
    query.add(new TermQuery(new Term("docId", "3")), BooleanClause.Occur.SHOULD);
    query.add(new TermQuery(new Term("docId", "4")), BooleanClause.Occur.SHOULD);

    TopDocs search = searcher.search(query.build(), 10);
    assertEquals(5, search.totalHits.value);
    ScoreDoc[] scoreDocs = search.scoreDocs;
    NumericDocValues docValues = getOnlyLeafReader(reader).getNumericDocValues("docId");
    for (int i = 0; i < scoreDocs.length; i++) {
      assertEquals(i, scoreDocs[i].doc);
      assertEquals(i, docValues.advance(i));
      assertEquals(i, docValues.longValue());
    }
    reader.close();
    dir.close();
  }

  public void testRandomSortedBytes() throws IOException {
    Directory dir = newDirectory();
    IndexWriterConfig cfg = newIndexWriterConfig(new MockAnalyzer(random()));
    RandomIndexWriter w = new RandomIndexWriter(random(), dir, cfg);
    int numDocs = atLeast(100);
    BytesRefHash hash = new BytesRefHash();
    Map<String, String> docToString = new HashMap<>();
    int maxLength = TestUtil.nextInt(random(), 1, 50);
    for (int i = 0; i < numDocs; i++) {
      Document doc = new Document();
      doc.add(newTextField("id", "" + i, Field.Store.YES));
      String string = TestUtil.randomRealisticUnicodeString(random(), 1, maxLength);
      BytesRef br = newBytesRef(string);
      doc.add(new SortedDocValuesField("field", br));
      hash.add(br);
      docToString.put("" + i, string);
      w.addDocument(doc);
    }
    if (rarely()) {
      w.commit();
    }
    int numDocsNoValue = atLeast(10);
    for (int i = 0; i < numDocsNoValue; i++) {
      Document doc = new Document();
      doc.add(newTextField("id", "noValue", Field.Store.YES));
      w.addDocument(doc);
    }
    if (rarely()) {
      w.commit();
    }
    for (int i = 0; i < numDocs; i++) {
      Document doc = new Document();
      String id = "" + i + numDocs;
      doc.add(newTextField("id", id, Field.Store.YES));
      String string = TestUtil.randomRealisticUnicodeString(random(), 1, maxLength);
      BytesRef br = newBytesRef(string);
      hash.add(br);
      docToString.put(id, string);
      doc.add(new SortedDocValuesField("field", br));
      w.addDocument(doc);
    }
    w.commit();
    IndexReader reader = w.getReader();
    SortedDocValues docValues = MultiDocValues.getSortedValues(reader, "field");
    int[] sort = hash.sort();
    BytesRef expected = newBytesRef();
    assertEquals(hash.size(), docValues.getValueCount());
    for (int i = 0; i < hash.size(); i++) {
      hash.get(sort[i], expected);
      final BytesRef actual = docValues.lookupOrd(i);
      assertEquals(expected.utf8ToString(), actual.utf8ToString());
      int ord = docValues.lookupTerm(expected);
      assertEquals(i, ord);
    }
    Set<Entry<String, String>> entrySet = docToString.entrySet();

    for (Entry<String, String> entry : entrySet) {
      // pk lookup
      PostingsEnum termPostingsEnum =
          TestUtil.docs(random(), reader, "id", newBytesRef(entry.getKey()), null, 0);
      int docId = termPostingsEnum.nextDoc();
      expected = newBytesRef(entry.getValue());
      docValues = MultiDocValues.getSortedValues(reader, "field");
      assertEquals(docId, docValues.advance(docId));
      final BytesRef actual = docValues.lookupOrd(docValues.ordValue());
      assertEquals(expected, actual);
    }

    reader.close();
    w.close();
    dir.close();
  }

  private void doTestNumericsVsStoredFields(double density, LongSupplier longs) throws Exception {
    doTestNumericsVsStoredFields(density, longs, 256);
  }

  private void doTestNumericsVsStoredFields(double density, LongSupplier longs, int minDocs)
      throws Exception {
    Directory dir = newDirectory();
    IndexWriterConfig conf = newIndexWriterConfig(new MockAnalyzer(random()));
    RandomIndexWriter writer = new RandomIndexWriter(random(), dir, conf);
    Document doc = new Document();
    Field idField = new StringField("id", "", Field.Store.NO);
    Field storedField = newStringField("stored", "", Field.Store.YES);
    Field dvField = new NumericDocValuesField("dv", 0);
    doc.add(idField);
    doc.add(storedField);
    doc.add(dvField);

    // index some docs
    int numDocs = atLeast((int) (minDocs * 1.172));
    // numDocs should be always > 256 so that in case of a codec that optimizes
    // for numbers of values <= 256, all storage layouts are tested
    assert numDocs > 256;
    for (int i = 0; i < numDocs; i++) {
      if (random().nextDouble() > density) {
        writer.addDocument(new Document());
        continue;
      }
      idField.setStringValue(Integer.toString(i));
      long value = longs.getAsLong();
      storedField.setStringValue(Long.toString(value));
      dvField.setLongValue(value);
      writer.addDocument(doc);
      if (random().nextInt(31) == 0) {
        writer.commit();
      }
    }

    // delete some docs
    int numDeletions = random().nextInt(numDocs / 10);
    for (int i = 0; i < numDeletions; i++) {
      int id = random().nextInt(numDocs);
      writer.deleteDocuments(new Term("id", Integer.toString(id)));
    }

    // merge some segments and ensure that at least one of them has more than
    // max(256, minDocs) values
    writer.forceMerge(numDocs / Math.max(256, minDocs));

    writer.close();
    // compare
    assertDVIterate(dir);
    dir.close();
  }

  // Asserts equality of stored value vs. DocValue by iterating DocValues one at a time
  protected void assertDVIterate(Directory dir) throws IOException {
    DirectoryReader ir = DirectoryReader.open(dir);
    TestUtil.checkReader(ir);
    for (LeafReaderContext context : ir.leaves()) {
      LeafReader r = context.reader();
      NumericDocValues docValues = DocValues.getNumeric(r, "dv");
      docValues.nextDoc();
      for (int i = 0; i < r.maxDoc(); i++) {
        String storedValue = r.document(i).get("stored");
        if (storedValue == null) {
          assertTrue(docValues.docID() > i);
        } else {
          assertEquals(i, docValues.docID());
          assertEquals(Long.parseLong(storedValue), docValues.longValue());
          docValues.nextDoc();
        }
      }
      assertEquals(DocIdSetIterator.NO_MORE_DOCS, docValues.docID());
    }
    ir.close();
  }

  private void doTestSortedNumericsVsStoredFields(LongSupplier counts, LongSupplier values)
      throws Exception {
    Directory dir = newDirectory();
    IndexWriterConfig conf = newIndexWriterConfig(new MockAnalyzer(random()));
    RandomIndexWriter writer = new RandomIndexWriter(random(), dir, conf);

    // index some docs
    int numDocs = atLeast(300);
    // numDocs should be always > 256 so that in case of a codec that optimizes
    // for numbers of values <= 256, all storage layouts are tested
    assert numDocs > 256;
    for (int i = 0; i < numDocs; i++) {
      Document doc = new Document();
      doc.add(new StringField("id", Integer.toString(i), Field.Store.NO));

      int valueCount = (int) counts.getAsLong();
      long[] valueArray = new long[valueCount];
      for (int j = 0; j < valueCount; j++) {
        long value = values.getAsLong();
        valueArray[j] = value;
        doc.add(new SortedNumericDocValuesField("dv", value));
      }
      Arrays.sort(valueArray);
      for (int j = 0; j < valueCount; j++) {
        doc.add(new StoredField("stored", Long.toString(valueArray[j])));
      }
      writer.addDocument(doc);
      if (random().nextInt(31) == 0) {
        writer.commit();
      }
    }

    // delete some docs
    int numDeletions = random().nextInt(numDocs / 10);
    for (int i = 0; i < numDeletions; i++) {
      int id = random().nextInt(numDocs);
      writer.deleteDocuments(new Term("id", Integer.toString(id)));
    }

    // merge some segments and ensure that at least one of them has more than
    // 256 values
    writer.forceMerge(numDocs / 256);

    writer.close();

    // compare
    DirectoryReader ir = DirectoryReader.open(dir);
    TestUtil.checkReader(ir);
    for (LeafReaderContext context : ir.leaves()) {
      LeafReader r = context.reader();
      SortedNumericDocValues docValues = DocValues.getSortedNumeric(r, "dv");
      for (int i = 0; i < r.maxDoc(); i++) {
        if (i > docValues.docID()) {
          docValues.nextDoc();
        }
        String[] expected = r.document(i).getValues("stored");
        if (i < docValues.docID()) {
          assertEquals(0, expected.length);
        } else {
          String[] actual = new String[docValues.docValueCount()];
          for (int j = 0; j < actual.length; j++) {
            actual[j] = Long.toString(docValues.nextValue());
          }
          assertArrayEquals(expected, actual);
        }
      }
    }
    ir.close();
    dir.close();
  }

  public void testBooleanNumericsVsStoredFields() throws Exception {
    int numIterations = atLeast(1);
    for (int i = 0; i < numIterations; i++) {
      doTestNumericsVsStoredFields(1, () -> random().nextInt(2));
    }
  }

  public void testSparseBooleanNumericsVsStoredFields() throws Exception {
    int numIterations = atLeast(1);
    for (int i = 0; i < numIterations; i++) {
      doTestNumericsVsStoredFields(random().nextDouble(), () -> random().nextInt(2));
    }
  }

  public void testByteNumericsVsStoredFields() throws Exception {
    int numIterations = atLeast(1);
    for (int i = 0; i < numIterations; i++) {
      doTestNumericsVsStoredFields(
          1, () -> TestUtil.nextInt(random(), Byte.MIN_VALUE, Byte.MAX_VALUE));
    }
  }

  public void testSparseByteNumericsVsStoredFields() throws Exception {
    int numIterations = atLeast(1);
    for (int i = 0; i < numIterations; i++) {
      doTestNumericsVsStoredFields(
          random().nextDouble(), () -> TestUtil.nextInt(random(), Byte.MIN_VALUE, Byte.MAX_VALUE));
    }
  }

  public void testShortNumericsVsStoredFields() throws Exception {
    int numIterations = atLeast(1);
    for (int i = 0; i < numIterations; i++) {
      doTestNumericsVsStoredFields(
          1, () -> TestUtil.nextInt(random(), Short.MIN_VALUE, Short.MAX_VALUE));
    }
  }

  public void testSparseShortNumericsVsStoredFields() throws Exception {
    int numIterations = atLeast(1);
    for (int i = 0; i < numIterations; i++) {
      doTestNumericsVsStoredFields(
          random().nextDouble(),
          () -> TestUtil.nextInt(random(), Short.MIN_VALUE, Short.MAX_VALUE));
    }
  }

  public void testIntNumericsVsStoredFields() throws Exception {
    int numIterations = atLeast(1);
    for (int i = 0; i < numIterations; i++) {
      doTestNumericsVsStoredFields(1, random()::nextInt);
    }
  }

  public void testSparseIntNumericsVsStoredFields() throws Exception {
    int numIterations = atLeast(1);
    for (int i = 0; i < numIterations; i++) {
      doTestNumericsVsStoredFields(random().nextDouble(), random()::nextInt);
    }
  }

  public void testLongNumericsVsStoredFields() throws Exception {
    int numIterations = atLeast(1);
    for (int i = 0; i < numIterations; i++) {
      doTestNumericsVsStoredFields(1, random()::nextLong);
    }
  }

  public void testSparseLongNumericsVsStoredFields() throws Exception {
    int numIterations = atLeast(1);
    for (int i = 0; i < numIterations; i++) {
      doTestNumericsVsStoredFields(random().nextDouble(), random()::nextLong);
    }
  }

  private void doTestBinaryVsStoredFields(double density, Supplier<byte[]> bytes) throws Exception {
    Directory dir = newDirectory();
    IndexWriterConfig conf = newIndexWriterConfig(new MockAnalyzer(random()));
    RandomIndexWriter writer = new RandomIndexWriter(random(), dir, conf);
    Document doc = new Document();
    Field idField = new StringField("id", "", Field.Store.NO);
    Field storedField = new StoredField("stored", new byte[0]);
    Field dvField = new BinaryDocValuesField("dv", newBytesRef());
    doc.add(idField);
    doc.add(storedField);
    doc.add(dvField);

    // index some docs
    int numDocs = atLeast(300);
    for (int i = 0; i < numDocs; i++) {
      if (random().nextDouble() > density) {
        writer.addDocument(new Document());
        continue;
      }
      idField.setStringValue(Integer.toString(i));
      byte[] buffer = bytes.get();
      storedField.setBytesValue(buffer);
      dvField.setBytesValue(buffer);
      writer.addDocument(doc);
      if (random().nextInt(31) == 0) {
        writer.commit();
      }
    }

    // delete some docs
    int numDeletions = random().nextInt(numDocs / 10);
    for (int i = 0; i < numDeletions; i++) {
      int id = random().nextInt(numDocs);
      writer.deleteDocuments(new Term("id", Integer.toString(id)));
    }

    // compare
    DirectoryReader ir = writer.getReader();
    TestUtil.checkReader(ir);
    for (LeafReaderContext context : ir.leaves()) {
      LeafReader r = context.reader();
      BinaryDocValues docValues = DocValues.getBinary(r, "dv");
      docValues.nextDoc();
      for (int i = 0; i < r.maxDoc(); i++) {
        BytesRef binaryValue = r.document(i).getBinaryValue("stored");
        if (binaryValue == null) {
          assertTrue(docValues.docID() > i);
        } else {
          assertEquals(i, docValues.docID());
          assertEquals(binaryValue, docValues.binaryValue());
          docValues.nextDoc();
        }
      }
      assertEquals(DocIdSetIterator.NO_MORE_DOCS, docValues.docID());
    }
    ir.close();

    // compare again
    writer.forceMerge(1);
    ir = writer.getReader();
    TestUtil.checkReader(ir);
    for (LeafReaderContext context : ir.leaves()) {
      LeafReader r = context.reader();
      BinaryDocValues docValues = DocValues.getBinary(r, "dv");
      docValues.nextDoc();
      for (int i = 0; i < r.maxDoc(); i++) {
        BytesRef binaryValue = r.document(i).getBinaryValue("stored");
        if (binaryValue == null) {
          assertTrue(docValues.docID() > i);
        } else {
          assertEquals(i, docValues.docID());
          assertEquals(binaryValue, docValues.binaryValue());
          docValues.nextDoc();
        }
      }
      assertEquals(DocIdSetIterator.NO_MORE_DOCS, docValues.docID());
    }
    ir.close();
    writer.close();
    dir.close();
  }

  public void testBinaryFixedLengthVsStoredFields() throws Exception {
    doTestBinaryFixedLengthVsStoredFields(1);
  }

  public void testSparseBinaryFixedLengthVsStoredFields() throws Exception {
    doTestBinaryFixedLengthVsStoredFields(random().nextDouble());
  }

  private void doTestBinaryFixedLengthVsStoredFields(double density) throws Exception {
    int numIterations = atLeast(1);
    for (int i = 0; i < numIterations; i++) {
      int fixedLength = TestUtil.nextInt(random(), 0, 10);
      doTestBinaryVsStoredFields(
          density,
          () -> {
            byte[] buffer = new byte[fixedLength];
            random().nextBytes(buffer);
            return buffer;
          });
    }
  }

  public void testBinaryVariableLengthVsStoredFields() throws Exception {
    doTestBinaryVariableLengthVsStoredFields(1);
  }

  public void testSparseBinaryVariableLengthVsStoredFields() throws Exception {
    doTestBinaryVariableLengthVsStoredFields(random().nextDouble());
  }

  public void doTestBinaryVariableLengthVsStoredFields(double density) throws Exception {
    int numIterations = atLeast(1);
    for (int i = 0; i < numIterations; i++) {
      doTestBinaryVsStoredFields(
          density,
          () -> {
            final int length = random().nextInt(10);
            byte[] buffer = new byte[length];
            random().nextBytes(buffer);
            return buffer;
          });
    }
  }

  protected void doTestSortedVsStoredFields(int numDocs, double density, Supplier<byte[]> bytes)
      throws Exception {
    Directory dir = newFSDirectory(createTempDir("dvduel"));
    IndexWriterConfig conf = newIndexWriterConfig(new MockAnalyzer(random()));
    RandomIndexWriter writer = new RandomIndexWriter(random(), dir, conf);
    Document doc = new Document();
    Field idField = new StringField("id", "", Field.Store.NO);
    Field storedField = new StoredField("stored", new byte[0]);
    Field dvField = new SortedDocValuesField("dv", newBytesRef());
    doc.add(idField);
    doc.add(storedField);
    doc.add(dvField);

    // index some docs
    for (int i = 0; i < numDocs; i++) {
      if (random().nextDouble() > density) {
        writer.addDocument(new Document());
        continue;
      }
      idField.setStringValue(Integer.toString(i));
      byte[] buffer = bytes.get();
      storedField.setBytesValue(buffer);
      dvField.setBytesValue(buffer);
      writer.addDocument(doc);
      if (random().nextInt(31) == 0) {
        writer.commit();
      }
    }

    // delete some docs
    int numDeletions = random().nextInt(numDocs / 10);
    for (int i = 0; i < numDeletions; i++) {
      int id = random().nextInt(numDocs);
      writer.deleteDocuments(new Term("id", Integer.toString(id)));
    }

    // compare
    DirectoryReader ir = writer.getReader();
    TestUtil.checkReader(ir);
    for (LeafReaderContext context : ir.leaves()) {
      LeafReader r = context.reader();
      SortedDocValues docValues = DocValues.getSorted(r, "dv");
      docValues.nextDoc();
      for (int i = 0; i < r.maxDoc(); i++) {
        BytesRef binaryValue = r.document(i).getBinaryValue("stored");
        if (binaryValue == null) {
          assertTrue(docValues.docID() > i);
        } else {
          assertEquals(i, docValues.docID());
          assertEquals(binaryValue, docValues.lookupOrd(docValues.ordValue()));
          docValues.nextDoc();
        }
      }
      assertEquals(DocIdSetIterator.NO_MORE_DOCS, docValues.docID());
    }
    ir.close();
    writer.forceMerge(1);

    // compare again
    ir = writer.getReader();
    TestUtil.checkReader(ir);
    for (LeafReaderContext context : ir.leaves()) {
      LeafReader r = context.reader();
      SortedDocValues docValues = DocValues.getSorted(r, "dv");
      docValues.nextDoc();
      for (int i = 0; i < r.maxDoc(); i++) {
        BytesRef binaryValue = r.document(i).getBinaryValue("stored");
        if (binaryValue == null) {
          assertTrue(docValues.docID() > i);
        } else {
          assertEquals(i, docValues.docID());
          assertEquals(binaryValue, docValues.lookupOrd(docValues.ordValue()));
          docValues.nextDoc();
        }
      }
      assertEquals(DocIdSetIterator.NO_MORE_DOCS, docValues.docID());
    }
    ir.close();
    writer.close();
    dir.close();
  }

  public void testSortedFixedLengthVsStoredFields() throws Exception {
    int numIterations = atLeast(1);
    for (int i = 0; i < numIterations; i++) {
      int fixedLength = TestUtil.nextInt(random(), 1, 10);
      doTestSortedVsStoredFields(atLeast(300), 1, fixedLength, fixedLength);
    }
  }

  public void testSparseSortedFixedLengthVsStoredFields() throws Exception {
    int numIterations = atLeast(1);
    for (int i = 0; i < numIterations; i++) {
      int fixedLength = TestUtil.nextInt(random(), 1, 10);
      doTestSortedVsStoredFields(atLeast(300), random().nextDouble(), fixedLength, fixedLength);
    }
  }

  public void testSortedVariableLengthVsStoredFields() throws Exception {
    int numIterations = atLeast(1);
    for (int i = 0; i < numIterations; i++) {
      doTestSortedVsStoredFields(atLeast(300), 1, 1, 10);
    }
  }

  public void testSparseSortedVariableLengthVsStoredFields() throws Exception {
    int numIterations = atLeast(1);
    for (int i = 0; i < numIterations; i++) {
      doTestSortedVsStoredFields(atLeast(300), random().nextDouble(), 1, 10);
    }
  }

  protected void doTestSortedVsStoredFields(
      int numDocs, double density, int minLength, int maxLength) throws Exception {
    doTestSortedVsStoredFields(
        numDocs,
        density,
        () -> {
          int length = TestUtil.nextInt(random(), minLength, maxLength);
          byte[] buffer = new byte[length];
          random().nextBytes(buffer);
          return buffer;
        });
  }

  public void testSortedSetOneValue() throws IOException {
    Directory directory = newDirectory();
    RandomIndexWriter iwriter = new RandomIndexWriter(random(), directory);

    Document doc = new Document();
    doc.add(new SortedSetDocValuesField("field", newBytesRef("hello")));
    iwriter.addDocument(doc);

    DirectoryReader ireader = iwriter.getReader();
    iwriter.close();

    SortedSetDocValues dv = getOnlyLeafReader(ireader).getSortedSetDocValues("field");
    assertEquals(0, dv.nextDoc());
    assertEquals(0, dv.nextOrd());
    assertEquals(NO_MORE_ORDS, dv.nextOrd());

    BytesRef bytes = dv.lookupOrd(0);
    assertEquals(newBytesRef("hello"), bytes);

    ireader.close();
    directory.close();
  }

  public void testSortedSetTwoFields() throws IOException {
    Directory directory = newDirectory();
    RandomIndexWriter iwriter = new RandomIndexWriter(random(), directory);

    Document doc = new Document();
    doc.add(new SortedSetDocValuesField("field", newBytesRef("hello")));
    doc.add(new SortedSetDocValuesField("field2", newBytesRef("world")));
    iwriter.addDocument(doc);

    DirectoryReader ireader = iwriter.getReader();
    iwriter.close();

    SortedSetDocValues dv = getOnlyLeafReader(ireader).getSortedSetDocValues("field");
    assertEquals(0, dv.nextDoc());

    assertEquals(0, dv.nextOrd());
    assertEquals(NO_MORE_ORDS, dv.nextOrd());

    BytesRef bytes = dv.lookupOrd(0);
    assertEquals(newBytesRef("hello"), bytes);

    dv = getOnlyLeafReader(ireader).getSortedSetDocValues("field2");

    assertEquals(0, dv.nextDoc());
    assertEquals(0, dv.nextOrd());
    assertEquals(NO_MORE_ORDS, dv.nextOrd());

    bytes = dv.lookupOrd(0);
    assertEquals(newBytesRef("world"), bytes);

    ireader.close();
    directory.close();
  }

  public void testSortedSetTwoDocumentsMerged() throws IOException {
    Directory directory = newDirectory();
    Analyzer analyzer = new MockAnalyzer(random());
    IndexWriterConfig iwconfig = newIndexWriterConfig(analyzer);
    iwconfig.setMergePolicy(newLogMergePolicy());
    RandomIndexWriter iwriter = new RandomIndexWriter(random(), directory, iwconfig);

    Document doc = new Document();
    doc.add(new SortedSetDocValuesField("field", newBytesRef("hello")));
    iwriter.addDocument(doc);
    iwriter.commit();

    doc = new Document();
    doc.add(new SortedSetDocValuesField("field", newBytesRef("world")));
    iwriter.addDocument(doc);
    iwriter.forceMerge(1);

    DirectoryReader ireader = iwriter.getReader();
    iwriter.close();

    SortedSetDocValues dv = getOnlyLeafReader(ireader).getSortedSetDocValues("field");
    assertEquals(2, dv.getValueCount());

    assertEquals(0, dv.nextDoc());
    assertEquals(0, dv.nextOrd());
    assertEquals(NO_MORE_ORDS, dv.nextOrd());

    BytesRef bytes = dv.lookupOrd(0);
    assertEquals(newBytesRef("hello"), bytes);

    assertEquals(1, dv.nextDoc());
    assertEquals(1, dv.nextOrd());
    assertEquals(NO_MORE_ORDS, dv.nextOrd());

    bytes = dv.lookupOrd(1);
    assertEquals(newBytesRef("world"), bytes);

    ireader.close();
    directory.close();
  }

  public void testSortedSetTwoValues() throws IOException {
    Directory directory = newDirectory();
    RandomIndexWriter iwriter = new RandomIndexWriter(random(), directory);

    Document doc = new Document();
    doc.add(new SortedSetDocValuesField("field", newBytesRef("hello")));
    doc.add(new SortedSetDocValuesField("field", newBytesRef("world")));
    iwriter.addDocument(doc);

    DirectoryReader ireader = iwriter.getReader();
    iwriter.close();

    SortedSetDocValues dv = getOnlyLeafReader(ireader).getSortedSetDocValues("field");
    assertEquals(0, dv.nextDoc());

    assertEquals(0, dv.nextOrd());
    assertEquals(1, dv.nextOrd());
    assertEquals(NO_MORE_ORDS, dv.nextOrd());

    BytesRef bytes = dv.lookupOrd(0);
    assertEquals(newBytesRef("hello"), bytes);

    bytes = dv.lookupOrd(1);
    assertEquals(newBytesRef("world"), bytes);

    ireader.close();
    directory.close();
  }

  public void testSortedSetTwoValuesUnordered() throws IOException {
    Directory directory = newDirectory();
    RandomIndexWriter iwriter = new RandomIndexWriter(random(), directory);

    Document doc = new Document();
    doc.add(new SortedSetDocValuesField("field", newBytesRef("world")));
    doc.add(new SortedSetDocValuesField("field", newBytesRef("hello")));
    iwriter.addDocument(doc);

    DirectoryReader ireader = iwriter.getReader();
    iwriter.close();

    SortedSetDocValues dv = getOnlyLeafReader(ireader).getSortedSetDocValues("field");
    assertEquals(0, dv.nextDoc());

    assertEquals(0, dv.nextOrd());
    assertEquals(1, dv.nextOrd());
    assertEquals(NO_MORE_ORDS, dv.nextOrd());

    BytesRef bytes = dv.lookupOrd(0);
    assertEquals(newBytesRef("hello"), bytes);

    bytes = dv.lookupOrd(1);
    assertEquals(newBytesRef("world"), bytes);

    ireader.close();
    directory.close();
  }

  public void testSortedSetThreeValuesTwoDocs() throws IOException {
    Directory directory = newDirectory();
    Analyzer analyzer = new MockAnalyzer(random());
    IndexWriterConfig iwconfig = newIndexWriterConfig(analyzer);
    iwconfig.setMergePolicy(newLogMergePolicy());
    RandomIndexWriter iwriter = new RandomIndexWriter(random(), directory, iwconfig);

    Document doc = new Document();
    doc.add(new SortedSetDocValuesField("field", newBytesRef("hello")));
    doc.add(new SortedSetDocValuesField("field", newBytesRef("world")));
    iwriter.addDocument(doc);
    iwriter.commit();

    doc = new Document();
    doc.add(new SortedSetDocValuesField("field", newBytesRef("hello")));
    doc.add(new SortedSetDocValuesField("field", newBytesRef("beer")));
    iwriter.addDocument(doc);
    iwriter.forceMerge(1);

    DirectoryReader ireader = iwriter.getReader();
    iwriter.close();

    SortedSetDocValues dv = getOnlyLeafReader(ireader).getSortedSetDocValues("field");
    assertEquals(3, dv.getValueCount());

    assertEquals(0, dv.nextDoc());
    assertEquals(1, dv.nextOrd());
    assertEquals(2, dv.nextOrd());
    assertEquals(NO_MORE_ORDS, dv.nextOrd());

    assertEquals(1, dv.nextDoc());
    assertEquals(0, dv.nextOrd());
    assertEquals(1, dv.nextOrd());
    assertEquals(NO_MORE_ORDS, dv.nextOrd());

    BytesRef bytes = dv.lookupOrd(0);
    assertEquals(newBytesRef("beer"), bytes);

    bytes = dv.lookupOrd(1);
    assertEquals(newBytesRef("hello"), bytes);

    bytes = dv.lookupOrd(2);
    assertEquals(newBytesRef("world"), bytes);

    ireader.close();
    directory.close();
  }

  public void testSortedSetTwoDocumentsLastMissing() throws IOException {
    Directory directory = newDirectory();
    Analyzer analyzer = new MockAnalyzer(random());
    IndexWriterConfig iwconfig = newIndexWriterConfig(analyzer);
    iwconfig.setMergePolicy(newLogMergePolicy());
    RandomIndexWriter iwriter = new RandomIndexWriter(random(), directory, iwconfig);

    Document doc = new Document();
    doc.add(new SortedSetDocValuesField("field", newBytesRef("hello")));
    iwriter.addDocument(doc);

    doc = new Document();
    iwriter.addDocument(doc);
    iwriter.forceMerge(1);
    DirectoryReader ireader = iwriter.getReader();
    iwriter.close();

    SortedSetDocValues dv = getOnlyLeafReader(ireader).getSortedSetDocValues("field");
    assertEquals(1, dv.getValueCount());

    assertEquals(0, dv.nextDoc());
    assertEquals(0, dv.nextOrd());
    assertEquals(NO_MORE_ORDS, dv.nextOrd());

    BytesRef bytes = dv.lookupOrd(0);
    assertEquals(newBytesRef("hello"), bytes);

    ireader.close();
    directory.close();
  }

  public void testSortedSetTwoDocumentsLastMissingMerge() throws IOException {
    Directory directory = newDirectory();
    Analyzer analyzer = new MockAnalyzer(random());
    IndexWriterConfig iwconfig = newIndexWriterConfig(analyzer);
    iwconfig.setMergePolicy(newLogMergePolicy());
    RandomIndexWriter iwriter = new RandomIndexWriter(random(), directory, iwconfig);

    Document doc = new Document();
    doc.add(new SortedSetDocValuesField("field", newBytesRef("hello")));
    iwriter.addDocument(doc);
    iwriter.commit();

    doc = new Document();
    iwriter.addDocument(doc);
    iwriter.forceMerge(1);

    DirectoryReader ireader = iwriter.getReader();
    iwriter.close();

    SortedSetDocValues dv = getOnlyLeafReader(ireader).getSortedSetDocValues("field");
    assertEquals(1, dv.getValueCount());

    assertEquals(0, dv.nextDoc());
    assertEquals(0, dv.nextOrd());
    assertEquals(NO_MORE_ORDS, dv.nextOrd());

    BytesRef bytes = dv.lookupOrd(0);
    assertEquals(newBytesRef("hello"), bytes);

    ireader.close();
    directory.close();
  }

  public void testSortedSetTwoDocumentsFirstMissing() throws IOException {
    Directory directory = newDirectory();
    Analyzer analyzer = new MockAnalyzer(random());
    IndexWriterConfig iwconfig = newIndexWriterConfig(analyzer);
    iwconfig.setMergePolicy(newLogMergePolicy());
    RandomIndexWriter iwriter = new RandomIndexWriter(random(), directory, iwconfig);

    Document doc = new Document();
    iwriter.addDocument(doc);

    doc = new Document();
    doc.add(new SortedSetDocValuesField("field", newBytesRef("hello")));
    iwriter.addDocument(doc);

    iwriter.forceMerge(1);
    DirectoryReader ireader = iwriter.getReader();
    iwriter.close();

    SortedSetDocValues dv = getOnlyLeafReader(ireader).getSortedSetDocValues("field");
    assertEquals(1, dv.getValueCount());

    assertEquals(1, dv.nextDoc());
    assertEquals(0, dv.nextOrd());
    assertEquals(NO_MORE_ORDS, dv.nextOrd());

    BytesRef bytes = dv.lookupOrd(0);
    assertEquals(newBytesRef("hello"), bytes);

    ireader.close();
    directory.close();
  }

  public void testSortedSetTwoDocumentsFirstMissingMerge() throws IOException {
    Directory directory = newDirectory();
    Analyzer analyzer = new MockAnalyzer(random());
    IndexWriterConfig iwconfig = newIndexWriterConfig(analyzer);
    iwconfig.setMergePolicy(newLogMergePolicy());
    RandomIndexWriter iwriter = new RandomIndexWriter(random(), directory, iwconfig);

    Document doc = new Document();
    iwriter.addDocument(doc);
    iwriter.commit();

    doc = new Document();
    doc.add(new SortedSetDocValuesField("field", newBytesRef("hello")));
    iwriter.addDocument(doc);
    iwriter.forceMerge(1);

    DirectoryReader ireader = iwriter.getReader();
    iwriter.close();

    SortedSetDocValues dv = getOnlyLeafReader(ireader).getSortedSetDocValues("field");
    assertEquals(1, dv.getValueCount());

    assertEquals(1, dv.nextDoc());
    assertEquals(0, dv.nextOrd());
    assertEquals(NO_MORE_ORDS, dv.nextOrd());

    BytesRef bytes = dv.lookupOrd(0);
    assertEquals(newBytesRef("hello"), bytes);

    ireader.close();
    directory.close();
  }

  public void testSortedSetMergeAwayAllValues() throws IOException {
    Directory directory = newDirectory();
    Analyzer analyzer = new MockAnalyzer(random());
    IndexWriterConfig iwconfig = newIndexWriterConfig(analyzer);
    iwconfig.setMergePolicy(newLogMergePolicy());
    RandomIndexWriter iwriter = new RandomIndexWriter(random(), directory, iwconfig);

    Document doc = new Document();
    doc.add(new StringField("id", "0", Field.Store.NO));
    iwriter.addDocument(doc);
    doc = new Document();
    doc.add(new StringField("id", "1", Field.Store.NO));
    doc.add(new SortedSetDocValuesField("field", newBytesRef("hello")));
    iwriter.addDocument(doc);
    iwriter.commit();
    iwriter.deleteDocuments(new Term("id", "1"));
    iwriter.forceMerge(1);

    DirectoryReader ireader = iwriter.getReader();
    iwriter.close();

    SortedSetDocValues dv = getOnlyLeafReader(ireader).getSortedSetDocValues("field");
    assertEquals(0, dv.getValueCount());

    ireader.close();
    directory.close();
  }

  public void testSortedSetTermsEnum() throws IOException {
    Directory directory = newDirectory();
    Analyzer analyzer = new MockAnalyzer(random());
    IndexWriterConfig iwconfig = newIndexWriterConfig(analyzer);
    iwconfig.setMergePolicy(newLogMergePolicy());
    RandomIndexWriter iwriter = new RandomIndexWriter(random(), directory, iwconfig);

    Document doc = new Document();
    doc.add(new SortedSetDocValuesField("field", newBytesRef("hello")));
    doc.add(new SortedSetDocValuesField("field", newBytesRef("world")));
    doc.add(new SortedSetDocValuesField("field", newBytesRef("beer")));
    iwriter.addDocument(doc);

    DirectoryReader ireader = iwriter.getReader();
    iwriter.close();

    SortedSetDocValues dv = getOnlyLeafReader(ireader).getSortedSetDocValues("field");
    assertEquals(3, dv.getValueCount());

    TermsEnum termsEnum = dv.termsEnum();

    // next()
    assertEquals("beer", termsEnum.next().utf8ToString());
    assertEquals(0, termsEnum.ord());
    assertEquals("hello", termsEnum.next().utf8ToString());
    assertEquals(1, termsEnum.ord());
    assertEquals("world", termsEnum.next().utf8ToString());
    assertEquals(2, termsEnum.ord());

    // seekCeil()
    assertEquals(SeekStatus.NOT_FOUND, termsEnum.seekCeil(newBytesRef("ha!")));
    assertEquals("hello", termsEnum.term().utf8ToString());
    assertEquals(1, termsEnum.ord());
    assertEquals(SeekStatus.FOUND, termsEnum.seekCeil(newBytesRef("beer")));
    assertEquals("beer", termsEnum.term().utf8ToString());
    assertEquals(0, termsEnum.ord());
    assertEquals(SeekStatus.END, termsEnum.seekCeil(newBytesRef("zzz")));

    // seekExact()
    assertTrue(termsEnum.seekExact(newBytesRef("beer")));
    assertEquals("beer", termsEnum.term().utf8ToString());
    assertEquals(0, termsEnum.ord());
    assertTrue(termsEnum.seekExact(newBytesRef("hello")));
    assertEquals("hello", termsEnum.term().utf8ToString());
    assertEquals(1, termsEnum.ord());
    assertTrue(termsEnum.seekExact(newBytesRef("world")));
    assertEquals("world", termsEnum.term().utf8ToString());
    assertEquals(2, termsEnum.ord());
    assertFalse(termsEnum.seekExact(newBytesRef("bogus")));

    // seek(ord)
    termsEnum.seekExact(0);
    assertEquals("beer", termsEnum.term().utf8ToString());
    assertEquals(0, termsEnum.ord());
    termsEnum.seekExact(1);
    assertEquals("hello", termsEnum.term().utf8ToString());
    assertEquals(1, termsEnum.ord());
    termsEnum.seekExact(2);
    assertEquals("world", termsEnum.term().utf8ToString());
    assertEquals(2, termsEnum.ord());

    // NORMAL automaton
    termsEnum = dv.intersect(new CompiledAutomaton(new RegExp(".*l.*").toAutomaton()));
    assertEquals("hello", termsEnum.next().utf8ToString());
    assertEquals(1, termsEnum.ord());
    assertEquals("world", termsEnum.next().utf8ToString());
    assertEquals(2, termsEnum.ord());
    assertNull(termsEnum.next());

    // SINGLE automaton
    termsEnum = dv.intersect(new CompiledAutomaton(new RegExp("hello").toAutomaton()));
    assertEquals("hello", termsEnum.next().utf8ToString());
    assertEquals(1, termsEnum.ord());
    assertNull(termsEnum.next());

    ireader.close();
    directory.close();
  }

  protected void doTestSortedSetVsStoredFields(
      int numDocs, int minLength, int maxLength, int maxValuesPerDoc, int maxUniqueValues)
      throws Exception {
    Directory dir = newFSDirectory(createTempDir("dvduel"));
    IndexWriterConfig conf = newIndexWriterConfig(new MockAnalyzer(random()));
    RandomIndexWriter writer = new RandomIndexWriter(random(), dir, conf);

    Set<String> valueSet = new HashSet<String>();
    for (int i = 0; i < 10000 && valueSet.size() < maxUniqueValues; ++i) {
      final int length = TestUtil.nextInt(random(), minLength, maxLength);
      valueSet.add(TestUtil.randomSimpleString(random(), length));
    }
    String[] uniqueValues = valueSet.toArray(new String[0]);

    // index some docs
    if (VERBOSE) {
      System.out.println("\nTEST: now add numDocs=" + numDocs);
    }
    for (int i = 0; i < numDocs; i++) {
      Document doc = new Document();
      Field idField = new StringField("id", Integer.toString(i), Field.Store.NO);
      doc.add(idField);
      int numValues = TestUtil.nextInt(random(), 0, maxValuesPerDoc);
      // create a random set of strings
      Set<String> values = new TreeSet<>();
      for (int v = 0; v < numValues; v++) {
        values.add(RandomPicks.randomFrom(random(), uniqueValues));
      }

      // add ordered to the stored field
      for (String v : values) {
        doc.add(new StoredField("stored", v));
      }

      // add in any order to the dv field
      ArrayList<String> unordered = new ArrayList<>(values);
      Collections.shuffle(unordered, random());
      for (String v : unordered) {
        doc.add(new SortedSetDocValuesField("dv", newBytesRef(v)));
      }

      writer.addDocument(doc);
      if (random().nextInt(31) == 0) {
        writer.commit();
      }
    }

    // delete some docs
    int numDeletions = random().nextInt(numDocs / 10);
    if (VERBOSE) {
      System.out.println("\nTEST: now delete " + numDeletions + " docs");
    }
    for (int i = 0; i < numDeletions; i++) {
      int id = random().nextInt(numDocs);
      writer.deleteDocuments(new Term("id", Integer.toString(id)));
    }

    // compare
    if (VERBOSE) {
      System.out.println("\nTEST: now get reader");
    }
    DirectoryReader ir = writer.getReader();
    TestUtil.checkReader(ir);
    for (LeafReaderContext context : ir.leaves()) {
      LeafReader r = context.reader();
      SortedSetDocValues docValues = r.getSortedSetDocValues("dv");
      for (int i = 0; i < r.maxDoc(); i++) {
        String[] stringValues = r.document(i).getValues("stored");
        if (docValues != null) {
          if (docValues.docID() < i) {
            docValues.nextDoc();
          }
        }
        if (docValues != null && stringValues.length > 0) {
          assertEquals(i, docValues.docID());
          for (int j = 0; j < stringValues.length; j++) {
            assert docValues != null;
            long ord = docValues.nextOrd();
            assert ord != NO_MORE_ORDS;
            BytesRef scratch = docValues.lookupOrd(ord);
            assertEquals(stringValues[j], scratch.utf8ToString());
          }
          assertEquals(NO_MORE_ORDS, docValues.nextOrd());
        }
      }
    }
    if (VERBOSE) {
      System.out.println("\nTEST: now close reader");
    }
    ir.close();
    if (VERBOSE) {
      System.out.println("TEST: force merge");
    }
    writer.forceMerge(1);

    // compare again
    ir = writer.getReader();
    TestUtil.checkReader(ir);
    for (LeafReaderContext context : ir.leaves()) {
      LeafReader r = context.reader();
      SortedSetDocValues docValues = r.getSortedSetDocValues("dv");
      for (int i = 0; i < r.maxDoc(); i++) {
        String[] stringValues = r.document(i).getValues("stored");
        if (docValues.docID() < i) {
          docValues.nextDoc();
        }
        if (stringValues.length > 0) {
          assertEquals(i, docValues.docID());
          for (int j = 0; j < stringValues.length; j++) {
            assert docValues != null;
            long ord = docValues.nextOrd();
            assert ord != NO_MORE_ORDS;
            BytesRef scratch = docValues.lookupOrd(ord);
            assertEquals(stringValues[j], scratch.utf8ToString());
          }
          assertEquals(NO_MORE_ORDS, docValues.nextOrd());
        }
      }
    }
    if (VERBOSE) {
      System.out.println("TEST: close reader");
    }
    ir.close();
    if (VERBOSE) {
      System.out.println("TEST: close writer");
    }
    writer.close();
    if (VERBOSE) {
      System.out.println("TEST: close dir");
    }
    dir.close();
  }

  public void testSortedSetFixedLengthVsStoredFields() throws Exception {
    int numIterations = atLeast(1);
    for (int i = 0; i < numIterations; i++) {
      int fixedLength = TestUtil.nextInt(random(), 1, 10);
      doTestSortedSetVsStoredFields(atLeast(300), fixedLength, fixedLength, 16, 100);
    }
  }

  public void testSortedNumericsSingleValuedVsStoredFields() throws Exception {
    int numIterations = atLeast(1);
    for (int i = 0; i < numIterations; i++) {
      doTestSortedNumericsVsStoredFields(() -> 1, random()::nextLong);
    }
  }

  public void testSortedNumericsSingleValuedMissingVsStoredFields() throws Exception {
    int numIterations = atLeast(1);
    for (int i = 0; i < numIterations; i++) {
      doTestSortedNumericsVsStoredFields(() -> random().nextBoolean() ? 0 : 1, random()::nextLong);
    }
  }

  public void testSortedNumericsMultipleValuesVsStoredFields() throws Exception {
    int numIterations = atLeast(1);
    for (int i = 0; i < numIterations; i++) {
      doTestSortedNumericsVsStoredFields(
          () -> TestUtil.nextLong(random(), 0, 50), random()::nextLong);
    }
  }

  public void testSortedNumericsFewUniqueSetsVsStoredFields() throws Exception {
    final long[] values = new long[TestUtil.nextInt(random(), 2, 6)];
    for (int i = 0; i < values.length; ++i) {
      values[i] = random().nextLong();
    }
    int numIterations = atLeast(1);
    for (int i = 0; i < numIterations; i++) {
      doTestSortedNumericsVsStoredFields(
          () -> TestUtil.nextLong(random(), 0, 6), () -> values[random().nextInt(values.length)]);
    }
  }

  public void testSortedSetVariableLengthVsStoredFields() throws Exception {
    int numIterations = atLeast(1);
    for (int i = 0; i < numIterations; i++) {
      doTestSortedSetVsStoredFields(atLeast(300), 1, 10, 16, 100);
    }
  }

  public void testSortedSetFixedLengthSingleValuedVsStoredFields() throws Exception {
    int numIterations = atLeast(1);
    for (int i = 0; i < numIterations; i++) {
      int fixedLength = TestUtil.nextInt(random(), 1, 10);
      doTestSortedSetVsStoredFields(atLeast(300), fixedLength, fixedLength, 1, 100);
    }
  }

  public void testSortedSetVariableLengthSingleValuedVsStoredFields() throws Exception {
    int numIterations = atLeast(1);
    for (int i = 0; i < numIterations; i++) {
      doTestSortedSetVsStoredFields(atLeast(300), 1, 10, 1, 100);
    }
  }

  public void testSortedSetFixedLengthFewUniqueSetsVsStoredFields() throws Exception {
    int numIterations = atLeast(1);
    for (int i = 0; i < numIterations; i++) {
      doTestSortedSetVsStoredFields(atLeast(300), 10, 10, 6, 6);
    }
  }

  public void testSortedSetVariableLengthFewUniqueSetsVsStoredFields() throws Exception {
    int numIterations = atLeast(1);
    for (int i = 0; i < numIterations; i++) {
      doTestSortedSetVsStoredFields(atLeast(300), 1, 10, 6, 6);
    }
  }

  public void testSortedSetVariableLengthManyValuesPerDocVsStoredFields() throws Exception {
    int numIterations = atLeast(1);
    for (int i = 0; i < numIterations; i++) {
      doTestSortedSetVsStoredFields(atLeast(20), 1, 10, 500, 1000);
    }
  }

  public void testSortedSetFixedLengthManyValuesPerDocVsStoredFields() throws Exception {
    int numIterations = atLeast(1);
    for (int i = 0; i < numIterations; i++) {
      doTestSortedSetVsStoredFields(atLeast(20), 10, 10, 500, 1000);
    }
  }

  public void testGCDCompression() throws Exception {
    doTestGCDCompression(1);
  }

  public void testSparseGCDCompression() throws Exception {
    doTestGCDCompression(random().nextDouble());
  }

  private void doTestGCDCompression(double density) throws Exception {
    int numIterations = atLeast(1);
    for (int i = 0; i < numIterations; i++) {
      final long min = -(((long) random().nextInt(1 << 30)) << 32);
      final long mul = random().nextInt() & 0xFFFFFFFFL;
      final LongSupplier longs =
          () -> {
            return min + mul * random().nextInt(1 << 20);
          };
      doTestNumericsVsStoredFields(density, longs);
    }
  }

  public void testZeros() throws Exception {
    doTestNumericsVsStoredFields(1, () -> 0);
  }

  public void testSparseZeros() throws Exception {
    doTestNumericsVsStoredFields(random().nextDouble(), () -> 0);
  }

  public void testZeroOrMin() throws Exception {
    // try to make GCD compression fail if the format did not anticipate that
    // the GCD of 0 and MIN_VALUE is negative
    int numIterations = atLeast(1);
    for (int i = 0; i < numIterations; i++) {
      final LongSupplier longs =
          () -> {
            return random().nextBoolean() ? 0 : Long.MIN_VALUE;
          };
      doTestNumericsVsStoredFields(1, longs);
    }
  }

  public void testTwoNumbersOneMissing() throws IOException {
    Directory directory = newDirectory();
    IndexWriterConfig conf = newIndexWriterConfig(null);
    conf.setMergePolicy(newLogMergePolicy());
    RandomIndexWriter iw = new RandomIndexWriter(random(), directory, conf);
    Document doc = new Document();
    doc.add(new StringField("id", "0", Field.Store.YES));
    doc.add(new NumericDocValuesField("dv1", 0));
    iw.addDocument(doc);
    doc = new Document();
    doc.add(new StringField("id", "1", Field.Store.YES));
    iw.addDocument(doc);
    iw.forceMerge(1);
    iw.close();

    IndexReader ir = DirectoryReader.open(directory);
    assertEquals(1, ir.leaves().size());
    LeafReader ar = ir.leaves().get(0).reader();
    NumericDocValues dv = ar.getNumericDocValues("dv1");
    assertEquals(0, dv.nextDoc());
    assertEquals(0, dv.longValue());
    assertEquals(NO_MORE_DOCS, dv.nextDoc());
    ir.close();
    directory.close();
  }

  public void testTwoNumbersOneMissingWithMerging() throws IOException {
    Directory directory = newDirectory();
    IndexWriterConfig conf = newIndexWriterConfig(null);
    conf.setMergePolicy(newLogMergePolicy());
    RandomIndexWriter iw = new RandomIndexWriter(random(), directory, conf);
    Document doc = new Document();
    doc.add(new StringField("id", "0", Field.Store.YES));
    doc.add(new NumericDocValuesField("dv1", 0));
    iw.addDocument(doc);
    iw.commit();
    doc = new Document();
    doc.add(new StringField("id", "1", Field.Store.YES));
    iw.addDocument(doc);
    iw.forceMerge(1);
    iw.close();

    IndexReader ir = DirectoryReader.open(directory);
    assertEquals(1, ir.leaves().size());
    LeafReader ar = ir.leaves().get(0).reader();
    NumericDocValues dv = ar.getNumericDocValues("dv1");
    assertEquals(0, dv.nextDoc());
    assertEquals(0, dv.longValue());
    assertEquals(NO_MORE_DOCS, dv.nextDoc());
    ir.close();
    directory.close();
  }

  public void testThreeNumbersOneMissingWithMerging() throws IOException {
    Directory directory = newDirectory();
    IndexWriterConfig conf = newIndexWriterConfig(null);
    conf.setMergePolicy(newLogMergePolicy());
    RandomIndexWriter iw = new RandomIndexWriter(random(), directory, conf);
    Document doc = new Document();
    doc.add(new StringField("id", "0", Field.Store.YES));
    doc.add(new NumericDocValuesField("dv1", 0));
    iw.addDocument(doc);
    doc = new Document();
    doc.add(new StringField("id", "1", Field.Store.YES));
    iw.addDocument(doc);
    iw.commit();
    doc = new Document();
    doc.add(new StringField("id", "2", Field.Store.YES));
    doc.add(new NumericDocValuesField("dv1", 5));
    iw.addDocument(doc);
    iw.forceMerge(1);
    iw.close();

    IndexReader ir = DirectoryReader.open(directory);
    assertEquals(1, ir.leaves().size());
    LeafReader ar = ir.leaves().get(0).reader();
    NumericDocValues dv = ar.getNumericDocValues("dv1");
    assertEquals(0, dv.nextDoc());
    assertEquals(0, dv.longValue());
    assertEquals(2, dv.nextDoc());
    assertEquals(5, dv.longValue());
    ir.close();
    directory.close();
  }

  public void testTwoBytesOneMissing() throws IOException {
    Directory directory = newDirectory();
    IndexWriterConfig conf = newIndexWriterConfig(null);
    conf.setMergePolicy(newLogMergePolicy());
    RandomIndexWriter iw = new RandomIndexWriter(random(), directory, conf);
    Document doc = new Document();
    doc.add(new StringField("id", "0", Field.Store.YES));
    doc.add(new BinaryDocValuesField("dv1", newBytesRef()));
    iw.addDocument(doc);
    doc = new Document();
    doc.add(new StringField("id", "1", Field.Store.YES));
    iw.addDocument(doc);
    iw.forceMerge(1);
    iw.close();

    IndexReader ir = DirectoryReader.open(directory);
    assertEquals(1, ir.leaves().size());
    LeafReader ar = ir.leaves().get(0).reader();
    BinaryDocValues dv = ar.getBinaryDocValues("dv1");
    assertEquals(0, dv.nextDoc());
    assertEquals(newBytesRef(), dv.binaryValue());
    assertEquals(NO_MORE_DOCS, dv.nextDoc());
    ir.close();
    directory.close();
  }

  public void testTwoBytesOneMissingWithMerging() throws IOException {
    Directory directory = newDirectory();
    IndexWriterConfig conf = newIndexWriterConfig(null);
    conf.setMergePolicy(newLogMergePolicy());
    RandomIndexWriter iw = new RandomIndexWriter(random(), directory, conf);
    Document doc = new Document();
    doc.add(new StringField("id", "0", Field.Store.YES));
    doc.add(new BinaryDocValuesField("dv1", newBytesRef()));
    iw.addDocument(doc);
    iw.commit();
    doc = new Document();
    doc.add(new StringField("id", "1", Field.Store.YES));
    iw.addDocument(doc);
    iw.forceMerge(1);
    iw.close();

    IndexReader ir = DirectoryReader.open(directory);
    assertEquals(1, ir.leaves().size());
    LeafReader ar = ir.leaves().get(0).reader();
    BinaryDocValues dv = ar.getBinaryDocValues("dv1");
    assertEquals(0, dv.nextDoc());
    assertEquals(newBytesRef(), dv.binaryValue());
    assertEquals(NO_MORE_DOCS, dv.nextDoc());
    ir.close();
    directory.close();
  }

  public void testThreeBytesOneMissingWithMerging() throws IOException {
    Directory directory = newDirectory();
    IndexWriterConfig conf = newIndexWriterConfig(null);
    conf.setMergePolicy(newLogMergePolicy());
    RandomIndexWriter iw = new RandomIndexWriter(random(), directory, conf);
    Document doc = new Document();
    doc.add(new StringField("id", "0", Field.Store.YES));
    doc.add(new BinaryDocValuesField("dv1", newBytesRef()));
    iw.addDocument(doc);
    doc = new Document();
    doc.add(new StringField("id", "1", Field.Store.YES));
    iw.addDocument(doc);
    iw.commit();
    doc = new Document();
    doc.add(new StringField("id", "2", Field.Store.YES));
    doc.add(new BinaryDocValuesField("dv1", newBytesRef("boo")));
    iw.addDocument(doc);
    iw.forceMerge(1);
    iw.close();

    IndexReader ir = DirectoryReader.open(directory);
    assertEquals(1, ir.leaves().size());
    LeafReader ar = ir.leaves().get(0).reader();
    BinaryDocValues dv = ar.getBinaryDocValues("dv1");
    assertEquals(0, dv.nextDoc());
    assertEquals(newBytesRef(), dv.binaryValue());
    assertEquals(2, dv.nextDoc());
    assertEquals(newBytesRef("boo"), dv.binaryValue());
    assertEquals(NO_MORE_DOCS, dv.nextDoc());
    ir.close();
    directory.close();
  }

  /** Tests dv against stored fields with threads (binary/numeric/sorted, no missing) */
  public void testThreads() throws Exception {
    Directory dir = newDirectory();
    IndexWriterConfig conf = newIndexWriterConfig(new MockAnalyzer(random()));
    RandomIndexWriter writer = new RandomIndexWriter(random(), dir, conf);
    Document doc = new Document();
    Field idField = new StringField("id", "", Field.Store.NO);
    Field storedBinField = new StoredField("storedBin", new byte[0]);
    Field dvBinField = new BinaryDocValuesField("dvBin", newBytesRef());
    Field dvSortedField = new SortedDocValuesField("dvSorted", newBytesRef());
    Field storedNumericField = new StoredField("storedNum", "");
    Field dvNumericField = new NumericDocValuesField("dvNum", 0);
    doc.add(idField);
    doc.add(storedBinField);
    doc.add(dvBinField);
    doc.add(dvSortedField);
    doc.add(storedNumericField);
    doc.add(dvNumericField);

    // index some docs
    int numDocs = atLeast(300);
    for (int i = 0; i < numDocs; i++) {
      idField.setStringValue(Integer.toString(i));
      int length = TestUtil.nextInt(random(), 0, 8);
      byte[] buffer = new byte[length];
      random().nextBytes(buffer);
      storedBinField.setBytesValue(buffer);
      dvBinField.setBytesValue(buffer);
      dvSortedField.setBytesValue(buffer);
      long numericValue = random().nextLong();
      storedNumericField.setStringValue(Long.toString(numericValue));
      dvNumericField.setLongValue(numericValue);
      writer.addDocument(doc);
      if (random().nextInt(31) == 0) {
        writer.commit();
      }
    }

    // delete some docs
    int numDeletions = random().nextInt(numDocs / 10);
    for (int i = 0; i < numDeletions; i++) {
      int id = random().nextInt(numDocs);
      writer.deleteDocuments(new Term("id", Integer.toString(id)));
    }
    writer.close();

    // compare
    final DirectoryReader ir = DirectoryReader.open(dir);
    int numThreads = TestUtil.nextInt(random(), 2, 7);
    Thread[] threads = new Thread[numThreads];
    final CountDownLatch startingGun = new CountDownLatch(1);

    for (int i = 0; i < threads.length; i++) {
      threads[i] =
          new Thread() {
            @Override
            public void run() {
              try {
                startingGun.await();
                for (LeafReaderContext context : ir.leaves()) {
                  LeafReader r = context.reader();
                  BinaryDocValues binaries = r.getBinaryDocValues("dvBin");
                  SortedDocValues sorted = r.getSortedDocValues("dvSorted");
                  NumericDocValues numerics = r.getNumericDocValues("dvNum");
                  for (int j = 0; j < r.maxDoc(); j++) {
                    BytesRef binaryValue = r.document(j).getBinaryValue("storedBin");
                    assertEquals(j, binaries.nextDoc());
                    BytesRef scratch = binaries.binaryValue();
                    assertEquals(binaryValue, scratch);
                    assertEquals(j, sorted.nextDoc());
                    scratch = sorted.lookupOrd(sorted.ordValue());
                    assertEquals(binaryValue, scratch);
                    String expected = r.document(j).get("storedNum");
                    assertEquals(j, numerics.nextDoc());
                    assertEquals(Long.parseLong(expected), numerics.longValue());
                  }
                }
                TestUtil.checkReader(ir);
              } catch (Exception e) {
                throw new RuntimeException(e);
              }
            }
          };
      threads[i].start();
    }
    startingGun.countDown();
    for (Thread t : threads) {
      t.join();
    }
    ir.close();
    dir.close();
  }

  /** Tests dv against stored fields with threads (all types + missing) */
  @Nightly
  public void testThreads2() throws Exception {
    Directory dir = newDirectory();
    IndexWriterConfig conf = newIndexWriterConfig(new MockAnalyzer(random()));
    RandomIndexWriter writer = new RandomIndexWriter(random(), dir, conf);
    Field idField = new StringField("id", "", Field.Store.NO);
    Field storedBinField = new StoredField("storedBin", new byte[0]);
    Field dvBinField = new BinaryDocValuesField("dvBin", newBytesRef());
    Field dvSortedField = new SortedDocValuesField("dvSorted", newBytesRef());
    Field storedNumericField = new StoredField("storedNum", "");
    Field dvNumericField = new NumericDocValuesField("dvNum", 0);

    // index some docs
    int numDocs = TestUtil.nextInt(random(), 1025, 2047);
    for (int i = 0; i < numDocs; i++) {
      idField.setStringValue(Integer.toString(i));
      int length = TestUtil.nextInt(random(), 0, 8);
      byte[] buffer = new byte[length];
      random().nextBytes(buffer);
      storedBinField.setBytesValue(buffer);
      dvBinField.setBytesValue(buffer);
      dvSortedField.setBytesValue(buffer);
      long numericValue = random().nextLong();
      storedNumericField.setStringValue(Long.toString(numericValue));
      dvNumericField.setLongValue(numericValue);
      Document doc = new Document();
      doc.add(idField);
      if (random().nextInt(4) > 0) {
        doc.add(storedBinField);
        doc.add(dvBinField);
        doc.add(dvSortedField);
      }
      if (random().nextInt(4) > 0) {
        doc.add(storedNumericField);
        doc.add(dvNumericField);
      }
      int numSortedSetFields = random().nextInt(3);
      Set<String> values = new TreeSet<>();
      for (int j = 0; j < numSortedSetFields; j++) {
        values.add(TestUtil.randomSimpleString(random()));
      }
      for (String v : values) {
        doc.add(new SortedSetDocValuesField("dvSortedSet", newBytesRef(v)));
        doc.add(new StoredField("storedSortedSet", v));
      }
      int numSortedNumericFields = random().nextInt(3);
      Set<Long> numValues = new TreeSet<>();
      for (int j = 0; j < numSortedNumericFields; j++) {
        numValues.add(TestUtil.nextLong(random(), Long.MIN_VALUE, Long.MAX_VALUE));
      }
      for (Long l : numValues) {
        doc.add(new SortedNumericDocValuesField("dvSortedNumeric", l));
        doc.add(new StoredField("storedSortedNumeric", Long.toString(l)));
      }
      writer.addDocument(doc);
      if (random().nextInt(31) == 0) {
        writer.commit();
      }
    }

    // delete some docs
    int numDeletions = random().nextInt(numDocs / 10);
    for (int i = 0; i < numDeletions; i++) {
      int id = random().nextInt(numDocs);
      writer.deleteDocuments(new Term("id", Integer.toString(id)));
    }
    writer.close();

    // compare
    final DirectoryReader ir = DirectoryReader.open(dir);
    int numThreads = TestUtil.nextInt(random(), 2, 7);
    Thread[] threads = new Thread[numThreads];
    final CountDownLatch startingGun = new CountDownLatch(1);

    for (int i = 0; i < threads.length; i++) {
      threads[i] =
          new Thread() {
            @Override
            public void run() {
              try {
                startingGun.await();
                for (LeafReaderContext context : ir.leaves()) {
                  LeafReader r = context.reader();
                  BinaryDocValues binaries = r.getBinaryDocValues("dvBin");
                  SortedDocValues sorted = r.getSortedDocValues("dvSorted");
                  NumericDocValues numerics = r.getNumericDocValues("dvNum");
                  SortedSetDocValues sortedSet = r.getSortedSetDocValues("dvSortedSet");
                  SortedNumericDocValues sortedNumeric =
                      r.getSortedNumericDocValues("dvSortedNumeric");
                  for (int j = 0; j < r.maxDoc(); j++) {
                    BytesRef binaryValue = r.document(j).getBinaryValue("storedBin");
                    if (binaryValue != null) {
                      if (binaries != null) {
                        assertEquals(j, binaries.nextDoc());
                        BytesRef scratch = binaries.binaryValue();
                        assertEquals(binaryValue, scratch);
                        assertEquals(j, sorted.nextDoc());
                        scratch = sorted.lookupOrd(sorted.ordValue());
                        assertEquals(binaryValue, scratch);
                      }
                    }

                    String number = r.document(j).get("storedNum");
                    if (number != null) {
                      if (numerics != null) {
                        assertEquals(j, numerics.advance(j));
                        assertEquals(Long.parseLong(number), numerics.longValue());
                      }
                    }

                    String[] values = r.document(j).getValues("storedSortedSet");
                    if (values.length > 0) {
                      assertNotNull(sortedSet);
                      assertEquals(j, sortedSet.nextDoc());
                      for (int k = 0; k < values.length; k++) {
                        long ord = sortedSet.nextOrd();
                        assertTrue(ord != SortedSetDocValues.NO_MORE_ORDS);
                        BytesRef value = sortedSet.lookupOrd(ord);
                        assertEquals(values[k], value.utf8ToString());
                      }
                      assertEquals(SortedSetDocValues.NO_MORE_ORDS, sortedSet.nextOrd());
                    }

                    String[] numValues = r.document(j).getValues("storedSortedNumeric");
                    if (numValues.length > 0) {
                      assertNotNull(sortedNumeric);
                      assertEquals(j, sortedNumeric.nextDoc());
                      assertEquals(numValues.length, sortedNumeric.docValueCount());
                      for (int k = 0; k < numValues.length; k++) {
                        long v = sortedNumeric.nextValue();
                        assertEquals(numValues[k], Long.toString(v));
                      }
                    }
                  }
                }
                TestUtil.checkReader(ir);
              } catch (Exception e) {
                throw new RuntimeException(e);
              }
            }
          };
      threads[i].start();
    }
    startingGun.countDown();
    for (Thread t : threads) {
      t.join();
    }
    ir.close();
    dir.close();
  }

  @Nightly
  public void testThreads3() throws Exception {
    Directory dir = newFSDirectory(createTempDir());
    IndexWriterConfig conf = newIndexWriterConfig(new MockAnalyzer(random()));
    RandomIndexWriter writer = new RandomIndexWriter(random(), dir, conf);

    int numSortedSets = random().nextInt(21);
    int numBinaries = random().nextInt(21);
    int numSortedNums = random().nextInt(21);

    int numDocs = TestUtil.nextInt(random(), 2025, 2047);
    for (int i = 0; i < numDocs; i++) {
      Document doc = new Document();

      for (int j = 0; j < numSortedSets; j++) {
        doc.add(
            new SortedSetDocValuesField(
                "ss" + j, newBytesRef(TestUtil.randomSimpleString(random()))));
        doc.add(
            new SortedSetDocValuesField(
                "ss" + j, newBytesRef(TestUtil.randomSimpleString(random()))));
      }

      for (int j = 0; j < numBinaries; j++) {
        doc.add(
            new BinaryDocValuesField("b" + j, newBytesRef(TestUtil.randomSimpleString(random()))));
      }

      for (int j = 0; j < numSortedNums; j++) {
        doc.add(
            new SortedNumericDocValuesField(
                "sn" + j, TestUtil.nextLong(random(), Long.MIN_VALUE, Long.MAX_VALUE)));
        doc.add(
            new SortedNumericDocValuesField(
                "sn" + j, TestUtil.nextLong(random(), Long.MIN_VALUE, Long.MAX_VALUE)));
      }
      writer.addDocument(doc);
    }
    writer.close();

    // now check with threads
    for (int i = 0; i < 10; i++) {
      final DirectoryReader r = DirectoryReader.open(dir);
      final CountDownLatch startingGun = new CountDownLatch(1);
      Thread[] threads = new Thread[TestUtil.nextInt(random(), 4, 10)];
      for (int tid = 0; tid < threads.length; tid++) {
        threads[tid] =
            new Thread() {
              @Override
              public void run() {
                try {
                  ByteArrayOutputStream bos = new ByteArrayOutputStream(1024);
                  PrintStream infoStream = new PrintStream(bos, false, IOUtils.UTF_8);
                  startingGun.await();
                  for (LeafReaderContext leaf : r.leaves()) {
                    DocValuesStatus status =
                        CheckIndex.testDocValues((SegmentReader) leaf.reader(), infoStream, true);
                    if (status.error != null) {
                      throw status.error;
                    }
                  }
                } catch (Throwable e) {
                  throw new RuntimeException(e);
                }
              }
            };
      }
      for (int tid = 0; tid < threads.length; tid++) {
        threads[tid].start();
      }
      startingGun.countDown();
      for (int tid = 0; tid < threads.length; tid++) {
        threads[tid].join();
      }
      r.close();
    }

    dir.close();
  }

  // LUCENE-5218
  public void testEmptyBinaryValueOnPageSizes() throws Exception {
    // Test larger and larger power-of-two sized values,
    // followed by empty string value:
    for (int i = 0; i < 20; i++) {
      if (i > 14 && codecAcceptsHugeBinaryValues("field") == false) {
        break;
      }
      Directory dir = newDirectory();
      RandomIndexWriter w = new RandomIndexWriter(random(), dir);
      BytesRef bytes = newBytesRef(new byte[1 << i], 0, 1 << i);
      for (int j = 0; j < 4; j++) {
        Document doc = new Document();
        doc.add(new BinaryDocValuesField("field", bytes));
        w.addDocument(doc);
      }
      Document doc = new Document();
      doc.add(new StoredField("id", "5"));
      doc.add(new BinaryDocValuesField("field", newBytesRef()));
      w.addDocument(doc);
      IndexReader r = w.getReader();
      w.close();

      BinaryDocValues values = MultiDocValues.getBinaryValues(r, "field");
      for (int j = 0; j < 5; j++) {
        assertEquals(j, values.nextDoc());
        BytesRef result = values.binaryValue();
        assertTrue(result.length == 0 || result.length == 1 << i);
      }
      r.close();
      dir.close();
    }
  }

  public void testOneSortedNumber() throws IOException {
    Directory directory = newDirectory();
    RandomIndexWriter writer = new RandomIndexWriter(random(), directory);
    Document doc = new Document();
    doc.add(new SortedNumericDocValuesField("dv", 5));
    writer.addDocument(doc);
    writer.close();

    // Now search the index:
    IndexReader reader = DirectoryReader.open(directory);
    assert reader.leaves().size() == 1;
    SortedNumericDocValues dv = reader.leaves().get(0).reader().getSortedNumericDocValues("dv");
    assertEquals(0, dv.nextDoc());
    assertEquals(1, dv.docValueCount());
    assertEquals(5, dv.nextValue());

    reader.close();
    directory.close();
  }

  public void testOneSortedNumberOneMissing() throws IOException {
    Directory directory = newDirectory();
    IndexWriter writer = new IndexWriter(directory, new IndexWriterConfig(null));
    Document doc = new Document();
    doc.add(new SortedNumericDocValuesField("dv", 5));
    writer.addDocument(doc);
    writer.addDocument(new Document());
    writer.close();

    // Now search the index:
    IndexReader reader = DirectoryReader.open(directory);
    assert reader.leaves().size() == 1;
    SortedNumericDocValues dv = reader.leaves().get(0).reader().getSortedNumericDocValues("dv");
    assertEquals(0, dv.nextDoc());
    assertEquals(1, dv.docValueCount());
    assertEquals(5, dv.nextValue());
    assertEquals(NO_MORE_DOCS, dv.nextDoc());

    reader.close();
    directory.close();
  }

  public void testNumberMergeAwayAllValues() throws IOException {
    Directory directory = newDirectory();
    Analyzer analyzer = new MockAnalyzer(random());
    IndexWriterConfig iwconfig = newIndexWriterConfig(analyzer);
    iwconfig.setMergePolicy(newLogMergePolicy());
    RandomIndexWriter iwriter = new RandomIndexWriter(random(), directory, iwconfig);

    Document doc = new Document();
    doc.add(new StringField("id", "0", Field.Store.NO));
    iwriter.addDocument(doc);
    doc = new Document();
    doc.add(new StringField("id", "1", Field.Store.NO));
    doc.add(new NumericDocValuesField("field", 5));
    iwriter.addDocument(doc);
    iwriter.commit();
    iwriter.deleteDocuments(new Term("id", "1"));
    iwriter.forceMerge(1);

    DirectoryReader ireader = iwriter.getReader();
    iwriter.close();

    NumericDocValues dv = getOnlyLeafReader(ireader).getNumericDocValues("field");
    assertEquals(NO_MORE_DOCS, dv.nextDoc());

    ireader.close();
    directory.close();
  }

  public void testTwoSortedNumber() throws IOException {
    Directory directory = newDirectory();
    RandomIndexWriter writer = new RandomIndexWriter(random(), directory);
    Document doc = new Document();
    doc.add(new SortedNumericDocValuesField("dv", 11));
    doc.add(new SortedNumericDocValuesField("dv", -5));
    writer.addDocument(doc);
    writer.close();

    // Now search the index:
    IndexReader reader = DirectoryReader.open(directory);
    assert reader.leaves().size() == 1;
    SortedNumericDocValues dv = reader.leaves().get(0).reader().getSortedNumericDocValues("dv");
    assertEquals(0, dv.nextDoc());
    assertEquals(2, dv.docValueCount());
    assertEquals(-5, dv.nextValue());
    assertEquals(11, dv.nextValue());

    reader.close();
    directory.close();
  }

  public void testTwoSortedNumberSameValue() throws IOException {
    Directory directory = newDirectory();
    RandomIndexWriter writer = new RandomIndexWriter(random(), directory);
    Document doc = new Document();
    doc.add(new SortedNumericDocValuesField("dv", 11));
    doc.add(new SortedNumericDocValuesField("dv", 11));
    writer.addDocument(doc);
    writer.close();

    // Now search the index:
    IndexReader reader = DirectoryReader.open(directory);
    assert reader.leaves().size() == 1;
    SortedNumericDocValues dv = reader.leaves().get(0).reader().getSortedNumericDocValues("dv");
    assertEquals(0, dv.nextDoc());
    assertEquals(2, dv.docValueCount());
    assertEquals(11, dv.nextValue());
    assertEquals(11, dv.nextValue());

    reader.close();
    directory.close();
  }

  public void testTwoSortedNumberOneMissing() throws IOException {
    Directory directory = newDirectory();
    IndexWriter writer = new IndexWriter(directory, new IndexWriterConfig(null));
    Document doc = new Document();
    doc.add(new SortedNumericDocValuesField("dv", 11));
    doc.add(new SortedNumericDocValuesField("dv", -5));
    writer.addDocument(doc);
    writer.addDocument(new Document());
    writer.close();

    // Now search the index:
    IndexReader reader = DirectoryReader.open(directory);
    assert reader.leaves().size() == 1;
    SortedNumericDocValues dv = reader.leaves().get(0).reader().getSortedNumericDocValues("dv");
    assertEquals(0, dv.nextDoc());
    assertEquals(2, dv.docValueCount());
    assertEquals(-5, dv.nextValue());
    assertEquals(11, dv.nextValue());
    assertEquals(NO_MORE_DOCS, dv.nextDoc());

    reader.close();
    directory.close();
  }

  public void testSortedNumberMerge() throws IOException {
    Directory directory = newDirectory();
    IndexWriterConfig iwc = new IndexWriterConfig(null);
    iwc.setMergePolicy(newLogMergePolicy());
    IndexWriter writer = new IndexWriter(directory, iwc);
    Document doc = new Document();
    doc.add(new SortedNumericDocValuesField("dv", 11));
    writer.addDocument(doc);
    writer.commit();
    doc = new Document();
    doc.add(new SortedNumericDocValuesField("dv", -5));
    writer.addDocument(doc);
    writer.forceMerge(1);
    writer.close();

    // Now search the index:
    IndexReader reader = DirectoryReader.open(directory);
    assert reader.leaves().size() == 1;
    SortedNumericDocValues dv = reader.leaves().get(0).reader().getSortedNumericDocValues("dv");
    assertEquals(0, dv.nextDoc());
    assertEquals(1, dv.docValueCount());
    assertEquals(11, dv.nextValue());
    assertEquals(1, dv.nextDoc());
    assertEquals(1, dv.docValueCount());
    assertEquals(-5, dv.nextValue());

    reader.close();
    directory.close();
  }

  public void testSortedNumberMergeAwayAllValues() throws IOException {
    Directory directory = newDirectory();
    Analyzer analyzer = new MockAnalyzer(random());
    IndexWriterConfig iwconfig = newIndexWriterConfig(analyzer);
    iwconfig.setMergePolicy(newLogMergePolicy());
    RandomIndexWriter iwriter = new RandomIndexWriter(random(), directory, iwconfig);

    Document doc = new Document();
    doc.add(new StringField("id", "0", Field.Store.NO));
    iwriter.addDocument(doc);
    doc = new Document();
    doc.add(new StringField("id", "1", Field.Store.NO));
    doc.add(new SortedNumericDocValuesField("field", 5));
    iwriter.addDocument(doc);
    iwriter.commit();
    iwriter.deleteDocuments(new Term("id", "1"));
    iwriter.forceMerge(1);

    DirectoryReader ireader = iwriter.getReader();
    iwriter.close();

    SortedNumericDocValues dv = getOnlyLeafReader(ireader).getSortedNumericDocValues("field");
    assertEquals(NO_MORE_DOCS, dv.nextDoc());

    ireader.close();
    directory.close();
  }

  public void testSortedEnumAdvanceIndependently() throws IOException {
    Directory directory = newDirectory();
    Analyzer analyzer = new MockAnalyzer(random());
    IndexWriterConfig iwconfig = newIndexWriterConfig(analyzer);
    iwconfig.setMergePolicy(newLogMergePolicy());
    RandomIndexWriter iwriter = new RandomIndexWriter(random(), directory, iwconfig);

    Document doc = new Document();
    SortedDocValuesField field = new SortedDocValuesField("field", newBytesRef("2"));
    doc.add(field);
    iwriter.addDocument(doc);
    field.setBytesValue(newBytesRef("1"));
    iwriter.addDocument(doc);
    field.setBytesValue(newBytesRef("3"));
    iwriter.addDocument(doc);

    iwriter.commit();
    iwriter.forceMerge(1);

    DirectoryReader ireader = iwriter.getReader();
    iwriter.close();

    SortedDocValues dv = getOnlyLeafReader(ireader).getSortedDocValues("field");
    doTestSortedSetEnumAdvanceIndependently(DocValues.singleton(dv));

    ireader.close();
    directory.close();
  }

  public void testSortedSetEnumAdvanceIndependently() throws IOException {
    Directory directory = newDirectory();
    Analyzer analyzer = new MockAnalyzer(random());
    IndexWriterConfig iwconfig = newIndexWriterConfig(analyzer);
    iwconfig.setMergePolicy(newLogMergePolicy());
    RandomIndexWriter iwriter = new RandomIndexWriter(random(), directory, iwconfig);

    Document doc = new Document();
    SortedSetDocValuesField field1 = new SortedSetDocValuesField("field", newBytesRef("2"));
    SortedSetDocValuesField field2 = new SortedSetDocValuesField("field", newBytesRef("3"));
    doc.add(field1);
    doc.add(field2);
    iwriter.addDocument(doc);
    field1.setBytesValue(newBytesRef("1"));
    iwriter.addDocument(doc);
    field2.setBytesValue(newBytesRef("2"));
    iwriter.addDocument(doc);

    iwriter.commit();
    iwriter.forceMerge(1);

    DirectoryReader ireader = iwriter.getReader();
    iwriter.close();

    SortedSetDocValues dv = getOnlyLeafReader(ireader).getSortedSetDocValues("field");
    doTestSortedSetEnumAdvanceIndependently(dv);

    ireader.close();
    directory.close();
  }

  protected void doTestSortedSetEnumAdvanceIndependently(SortedSetDocValues dv) throws IOException {
    if (dv.getValueCount() < 2) {
      return;
    }
    List<BytesRef> terms = new ArrayList<>();
    TermsEnum te = dv.termsEnum();
    terms.add(BytesRef.deepCopyOf(te.next()));
    terms.add(BytesRef.deepCopyOf(te.next()));

    // Make sure that calls to next() does not modify the term of the other enum
    TermsEnum enum1 = dv.termsEnum();
    TermsEnum enum2 = dv.termsEnum();
    BytesRefBuilder term1 = new BytesRefBuilder();
    BytesRefBuilder term2 = new BytesRefBuilder();

    term1.copyBytes(enum1.next());
    term2.copyBytes(enum2.next());
    term1.copyBytes(enum1.next());

    assertEquals(term1.get(), enum1.term());
    assertEquals(term2.get(), enum2.term());

    // Same for seekCeil
    enum1 = dv.termsEnum();
    enum2 = dv.termsEnum();
    term1 = new BytesRefBuilder();
    term2 = new BytesRefBuilder();

    term2.copyBytes(enum2.next());
    BytesRefBuilder seekTerm = new BytesRefBuilder();
    seekTerm.append(terms.get(0));
    seekTerm.append((byte) 0);
    enum1.seekCeil(seekTerm.get());
    term1.copyBytes(enum1.term());

    assertEquals(term1.get(), enum1.term());
    assertEquals(term2.get(), enum2.term());

    // Same for seekCeil on an exact value
    enum1 = dv.termsEnum();
    enum2 = dv.termsEnum();
    term1 = new BytesRefBuilder();
    term2 = new BytesRefBuilder();

    term2.copyBytes(enum2.next());
    enum1.seekCeil(terms.get(1));
    term1.copyBytes(enum1.term());

    assertEquals(term1.get(), enum1.term());
    assertEquals(term2.get(), enum2.term());

    // Same for seekExact
    enum1 = dv.termsEnum();
    enum2 = dv.termsEnum();
    term1 = new BytesRefBuilder();
    term2 = new BytesRefBuilder();

    term2.copyBytes(enum2.next());
    final boolean found = enum1.seekExact(terms.get(1));
    assertTrue(found);
    term1.copyBytes(enum1.term());

    // Same for seek by ord
    enum1 = dv.termsEnum();
    enum2 = dv.termsEnum();
    term1 = new BytesRefBuilder();
    term2 = new BytesRefBuilder();

    term2.copyBytes(enum2.next());
    enum1.seekExact(1);
    term1.copyBytes(enum1.term());

    assertEquals(term1.get(), enum1.term());
    assertEquals(term2.get(), enum2.term());
  }

  // same as testSortedMergeAwayAllValues but on more than 1024 docs to have sparse encoding on
  public void testSortedMergeAwayAllValuesLargeSegment() throws IOException {
    Directory directory = newDirectory();
    Analyzer analyzer = new MockAnalyzer(random());
    IndexWriterConfig iwconfig = newIndexWriterConfig(analyzer);
    iwconfig.setMergePolicy(newLogMergePolicy());
    RandomIndexWriter iwriter = new RandomIndexWriter(random(), directory, iwconfig);

    Document doc = new Document();
    doc.add(new StringField("id", "1", Field.Store.NO));
    doc.add(new SortedDocValuesField("field", newBytesRef("hello")));
    iwriter.addDocument(doc);
    final int numEmptyDocs = atLeast(1024);
    for (int i = 0; i < numEmptyDocs; ++i) {
      iwriter.addDocument(new Document());
    }
    iwriter.commit();
    iwriter.deleteDocuments(new Term("id", "1"));
    iwriter.forceMerge(1);

    DirectoryReader ireader = iwriter.getReader();
    iwriter.close();

    SortedDocValues dv = getOnlyLeafReader(ireader).getSortedDocValues("field");
    assertEquals(NO_MORE_DOCS, dv.nextDoc());

    ireader.close();
    directory.close();
  }

  // same as testSortedSetMergeAwayAllValues but on more than 1024 docs to have sparse encoding on
  public void testSortedSetMergeAwayAllValuesLargeSegment() throws IOException {
    Directory directory = newDirectory();
    Analyzer analyzer = new MockAnalyzer(random());
    IndexWriterConfig iwconfig = newIndexWriterConfig(analyzer);
    iwconfig.setMergePolicy(newLogMergePolicy());
    RandomIndexWriter iwriter = new RandomIndexWriter(random(), directory, iwconfig);

    Document doc = new Document();
    doc.add(new StringField("id", "1", Field.Store.NO));
    doc.add(new SortedSetDocValuesField("field", newBytesRef("hello")));
    iwriter.addDocument(doc);
    final int numEmptyDocs = atLeast(1024);
    for (int i = 0; i < numEmptyDocs; ++i) {
      iwriter.addDocument(new Document());
    }
    iwriter.commit();
    iwriter.deleteDocuments(new Term("id", "1"));
    iwriter.forceMerge(1);

    DirectoryReader ireader = iwriter.getReader();
    iwriter.close();

    SortedSetDocValues dv = getOnlyLeafReader(ireader).getSortedSetDocValues("field");
    assertEquals(NO_MORE_DOCS, dv.nextDoc());

    ireader.close();
    directory.close();
  }

  // same as testNumericMergeAwayAllValues but on more than 1024 docs to have sparse encoding on
  public void testNumericMergeAwayAllValuesLargeSegment() throws IOException {
    Directory directory = newDirectory();
    Analyzer analyzer = new MockAnalyzer(random());
    IndexWriterConfig iwconfig = newIndexWriterConfig(analyzer);
    iwconfig.setMergePolicy(newLogMergePolicy());
    RandomIndexWriter iwriter = new RandomIndexWriter(random(), directory, iwconfig);

    Document doc = new Document();
    doc.add(new StringField("id", "1", Field.Store.NO));
    doc.add(new NumericDocValuesField("field", 42L));
    iwriter.addDocument(doc);
    final int numEmptyDocs = atLeast(1024);
    for (int i = 0; i < numEmptyDocs; ++i) {
      iwriter.addDocument(new Document());
    }
    iwriter.commit();
    iwriter.deleteDocuments(new Term("id", "1"));
    iwriter.forceMerge(1);

    DirectoryReader ireader = iwriter.getReader();
    iwriter.close();

    NumericDocValues dv = getOnlyLeafReader(ireader).getNumericDocValues("field");
    assertEquals(NO_MORE_DOCS, dv.nextDoc());

    ireader.close();
    directory.close();
  }

  // same as testSortedNumericMergeAwayAllValues but on more than 1024 docs to have sparse encoding
  // on
  public void testSortedNumericMergeAwayAllValuesLargeSegment() throws IOException {
    Directory directory = newDirectory();
    Analyzer analyzer = new MockAnalyzer(random());
    IndexWriterConfig iwconfig = newIndexWriterConfig(analyzer);
    iwconfig.setMergePolicy(newLogMergePolicy());
    RandomIndexWriter iwriter = new RandomIndexWriter(random(), directory, iwconfig);

    Document doc = new Document();
    doc.add(new StringField("id", "1", Field.Store.NO));
    doc.add(new SortedNumericDocValuesField("field", 42L));
    iwriter.addDocument(doc);
    final int numEmptyDocs = atLeast(1024);
    for (int i = 0; i < numEmptyDocs; ++i) {
      iwriter.addDocument(new Document());
    }
    iwriter.commit();
    iwriter.deleteDocuments(new Term("id", "1"));
    iwriter.forceMerge(1);

    DirectoryReader ireader = iwriter.getReader();
    iwriter.close();

    SortedNumericDocValues dv = getOnlyLeafReader(ireader).getSortedNumericDocValues("field");
    assertEquals(NO_MORE_DOCS, dv.nextDoc());

    ireader.close();
    directory.close();
  }

  // same as testBinaryMergeAwayAllValues but on more than 1024 docs to have sparse encoding on
  public void testBinaryMergeAwayAllValuesLargeSegment() throws IOException {
    Directory directory = newDirectory();
    Analyzer analyzer = new MockAnalyzer(random());
    IndexWriterConfig iwconfig = newIndexWriterConfig(analyzer);
    iwconfig.setMergePolicy(newLogMergePolicy());
    RandomIndexWriter iwriter = new RandomIndexWriter(random(), directory, iwconfig);

    Document doc = new Document();
    doc.add(new StringField("id", "1", Field.Store.NO));
    doc.add(new BinaryDocValuesField("field", newBytesRef("hello")));
    iwriter.addDocument(doc);
    final int numEmptyDocs = atLeast(1024);
    for (int i = 0; i < numEmptyDocs; ++i) {
      iwriter.addDocument(new Document());
    }
    iwriter.commit();
    iwriter.deleteDocuments(new Term("id", "1"));
    iwriter.forceMerge(1);

    DirectoryReader ireader = iwriter.getReader();
    iwriter.close();

    BinaryDocValues dv = getOnlyLeafReader(ireader).getBinaryDocValues("field");
    assertEquals(NO_MORE_DOCS, dv.nextDoc());

    ireader.close();
    directory.close();
  }

  public void testRandomAdvanceNumeric() throws IOException {
    final long longRange;
    if (random().nextBoolean()) {
      longRange = TestUtil.nextInt(random(), 1, 1024);
    } else {
      longRange = TestUtil.nextLong(random(), 1, Long.MAX_VALUE);
    }
    doTestRandomAdvance(
        new FieldCreator() {
          @Override
          public Field next() {
            return new NumericDocValuesField("field", TestUtil.nextLong(random(), 0, longRange));
          }

          @Override
          public DocIdSetIterator iterator(IndexReader r) throws IOException {
            return MultiDocValues.getNumericValues(r, "field");
          }
        });
  }

  public void testRandomAdvanceBinary() throws IOException {
    doTestRandomAdvance(
        new FieldCreator() {
          @Override
          public Field next() {
            byte[] bytes = new byte[random().nextInt(10)];
            random().nextBytes(bytes);
            return new BinaryDocValuesField("field", newBytesRef(bytes));
          }

          @Override
          public DocIdSetIterator iterator(IndexReader r) throws IOException {
            return MultiDocValues.getBinaryValues(r, "field");
          }
        });
  }

  private interface FieldCreator {
    public Field next();

    public DocIdSetIterator iterator(IndexReader r) throws IOException;
  }

  private void doTestRandomAdvance(FieldCreator fieldCreator) throws IOException {

    Analyzer analyzer = new MockAnalyzer(random());

    Directory directory = newDirectory();
    IndexWriterConfig conf = newIndexWriterConfig(analyzer);
    conf.setMergePolicy(newLogMergePolicy());
    RandomIndexWriter w = new RandomIndexWriter(random(), directory, conf);
    int numChunks = atLeast(10);
    int id = 0;
    Set<Integer> missingSet = new HashSet<>();
    for (int i = 0; i < numChunks; i++) {
      // change sparseness for each chunk
      double sparseChance = random().nextDouble();
      int docCount = atLeast(1000);
      for (int j = 0; j < docCount; j++) {
        Document doc = new Document();
        doc.add(new StoredField("id", id));
        if (random().nextDouble() > sparseChance) {
          doc.add(fieldCreator.next());
        } else {
          missingSet.add(id);
        }
        id++;
        w.addDocument(doc);
      }
    }

    if (random().nextBoolean()) {
      w.forceMerge(1);
    }

    // Now search the index:
    IndexReader r = w.getReader();
    BitSet missing = new FixedBitSet(r.maxDoc());
    for (int docID = 0; docID < r.maxDoc(); docID++) {
      Document doc = r.document(docID);
      if (missingSet.contains(doc.getField("id").numericValue())) {
        missing.set(docID);
      }
    }

    int numIters = atLeast(10);
    for (int iter = 0; iter < numIters; iter++) {
      DocIdSetIterator values = fieldCreator.iterator(r);
      assertEquals(-1, values.docID());

      while (true) {
        int docID;
        if (random().nextBoolean()) {
          docID = values.nextDoc();
        } else {
          int range;
          if (random().nextInt(10) == 7) {
            // big jump
            range = r.maxDoc() - values.docID();
          } else {
            // small jump
            range = 25;
          }
          int inc = TestUtil.nextInt(random(), 1, range);
          docID = values.advance(values.docID() + inc);
        }
        if (docID == NO_MORE_DOCS) {
          break;
        }
        assertFalse(missing.get(docID));
      }
    }

    IOUtils.close(r, w, directory);
  }

  protected boolean codecAcceptsHugeBinaryValues(String field) {
    return true;
  }
}<|MERGE_RESOLUTION|>--- conflicted
+++ resolved
@@ -1058,12 +1058,7 @@
     conf.setMergePolicy(newLogMergePolicy());
     RandomIndexWriter iwriter = new RandomIndexWriter(random(), directory, conf);
     Document doc = new Document();
-<<<<<<< HEAD
     byte[] bytes = new byte[32766];
-    BytesRef b = new BytesRef(bytes);
-=======
-    byte bytes[] = new byte[32766];
->>>>>>> 257d256d
     random().nextBytes(bytes);
     BytesRef b = newBytesRef(bytes);
     doc.add(new BinaryDocValuesField("dv", b));
@@ -1089,12 +1084,7 @@
     conf.setMergePolicy(newLogMergePolicy());
     RandomIndexWriter iwriter = new RandomIndexWriter(random(), directory, conf);
     Document doc = new Document();
-<<<<<<< HEAD
     byte[] bytes = new byte[32766];
-    BytesRef b = new BytesRef(bytes);
-=======
-    byte bytes[] = new byte[32766];
->>>>>>> 257d256d
     random().nextBytes(bytes);
     BytesRef b = newBytesRef(bytes);
     doc.add(new SortedDocValuesField("dv", b));
