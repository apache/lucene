--- conflicted
+++ resolved
@@ -113,13 +113,8 @@
               oldInfo.getVectorEncoding(), // numeric type of vector samples
               // distance function for calculating similarity of the field's vector
               oldInfo.getVectorSimilarityFunction(),
-<<<<<<< HEAD
-              oldInfo.isTensor(),
-              oldInfo.getTensorAggregate(),
-=======
               oldInfo.isMultiVector(),
               oldInfo.getMultiVectorAggregate(),
->>>>>>> 51ca4dc6
               oldInfo.isSoftDeletesField(), // used as soft-deletes field
               oldInfo.isParentField());
       shuffled.set(i, newInfo);
