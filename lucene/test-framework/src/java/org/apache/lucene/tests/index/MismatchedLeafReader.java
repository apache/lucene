--- conflicted
+++ resolved
@@ -28,12 +28,9 @@
 import org.apache.lucene.index.LeafReader;
 import org.apache.lucene.index.StoredFieldVisitor;
 import org.apache.lucene.index.StoredFields;
-<<<<<<< HEAD
 import org.apache.lucene.search.DocIdSetIterator;
 import org.apache.lucene.search.KnnCollector;
 import org.apache.lucene.util.Bits;
-=======
->>>>>>> ff57fa7b
 
 /**
  * Shuffles field numbers around to try to trip bugs where field numbers are assumed to always be
@@ -74,7 +71,6 @@
     return in.getReaderCacheHelper();
   }
 
-<<<<<<< HEAD
   @Override
   public void searchNearestVectors(
       String field,
@@ -97,8 +93,6 @@
     in.searchNearestVectors(field, target, knnCollector, acceptDocs, seedDocs);
   }
 
-=======
->>>>>>> ff57fa7b
   static FieldInfos shuffleInfos(FieldInfos infos, Random random) {
     // first, shuffle the order
     List<FieldInfo> shuffled = new ArrayList<>();
