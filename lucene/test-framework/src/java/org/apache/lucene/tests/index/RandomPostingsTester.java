--- conflicted
+++ resolved
@@ -44,9 +44,6 @@
 import org.apache.lucene.codecs.FieldsConsumer;
 import org.apache.lucene.codecs.FieldsProducer;
 import org.apache.lucene.codecs.NormsProducer;
-<<<<<<< HEAD
-import org.apache.lucene.index.*;
-=======
 import org.apache.lucene.index.BaseTermsEnum;
 import org.apache.lucene.index.DocValuesType;
 import org.apache.lucene.index.FieldInfo;
@@ -67,7 +64,6 @@
 import org.apache.lucene.index.TermsEnum;
 import org.apache.lucene.index.VectorEncoding;
 import org.apache.lucene.index.VectorSimilarityFunction;
->>>>>>> 51ca4dc6
 import org.apache.lucene.internal.tests.IndexPackageAccess;
 import org.apache.lucene.internal.tests.TestSecrets;
 import org.apache.lucene.search.DocIdSetIterator;
@@ -172,11 +168,7 @@
               VectorEncoding.FLOAT32,
               VectorSimilarityFunction.EUCLIDEAN,
               false,
-<<<<<<< HEAD
-              TensorSimilarityFunction.Aggregation.SUM_MAX,
-=======
               MultiVectorSimilarityFunction.DEFAULT_AGGREGATION,
->>>>>>> 51ca4dc6
               false,
               false);
       fieldUpto++;
@@ -753,11 +745,7 @@
               VectorEncoding.FLOAT32,
               VectorSimilarityFunction.EUCLIDEAN,
               false,
-<<<<<<< HEAD
-              TensorSimilarityFunction.Aggregation.SUM_MAX,
-=======
               MultiVectorSimilarityFunction.DEFAULT_AGGREGATION,
->>>>>>> 51ca4dc6
               false,
               false);
     }
