/*
 * Licensed to the Apache Software Foundation (ASF) under one or more
 * contributor license agreements.  See the NOTICE file distributed with
 * this work for additional information regarding copyright ownership.
 * The ASF licenses this file to You under the Apache License, Version 2.0
 * (the "License"); you may not use this file except in compliance with
 * the License.  You may obtain a copy of the License at
 *
 *     http://www.apache.org/licenses/LICENSE-2.0
 *
 * Unless required by applicable law or agreed to in writing, software
 * distributed under the License is distributed on an "AS IS" BASIS,
 * WITHOUT WARRANTIES OR CONDITIONS OF ANY KIND, either express or implied.
 * See the License for the specific language governing permissions and
 * limitations under the License.
 */
package org.apache.lucene.tests.index;

import static java.nio.charset.StandardCharsets.UTF_8;
import static org.apache.lucene.search.DocIdSetIterator.NO_MORE_DOCS;

import com.carrotsearch.randomizedtesting.generators.RandomPicks;
import java.io.ByteArrayOutputStream;
import java.io.IOException;
import java.util.Arrays;
import java.util.Set;
import org.apache.lucene.codecs.Codec;
import org.apache.lucene.codecs.KnnVectorsFormat;
import org.apache.lucene.codecs.KnnVectorsReader;
import org.apache.lucene.codecs.VectorSimilarity;
import org.apache.lucene.document.Document;
import org.apache.lucene.document.Field;
import org.apache.lucene.document.KnnByteVectorField;
import org.apache.lucene.document.KnnFloatVectorField;
import org.apache.lucene.document.NumericDocValuesField;
import org.apache.lucene.document.StoredField;
import org.apache.lucene.document.StringField;
import org.apache.lucene.index.ByteVectorValues;
import org.apache.lucene.index.CheckIndex;
import org.apache.lucene.index.CodecReader;
import org.apache.lucene.index.DirectoryReader;
import org.apache.lucene.index.FloatVectorValues;
import org.apache.lucene.index.IndexReader;
import org.apache.lucene.index.IndexWriter;
import org.apache.lucene.index.IndexWriterConfig;
import org.apache.lucene.index.LeafReader;
import org.apache.lucene.index.LeafReaderContext;
import org.apache.lucene.index.NoMergePolicy;
import org.apache.lucene.index.StoredFields;
import org.apache.lucene.index.Term;
import org.apache.lucene.index.VectorEncoding;
import org.apache.lucene.index.VectorSimilarityFunction;
import org.apache.lucene.search.Sort;
import org.apache.lucene.search.SortField;
import org.apache.lucene.search.TopDocs;
import org.apache.lucene.search.TotalHits;
import org.apache.lucene.store.Directory;
import org.apache.lucene.store.FSDirectory;
import org.apache.lucene.tests.util.TestUtil;
import org.apache.lucene.util.Bits;
import org.apache.lucene.util.BytesRef;
import org.apache.lucene.util.VectorUtil;
import org.junit.Before;

/**
 * Base class aiming at testing {@link KnnVectorsFormat vectors formats}. To test a new format, all
 * you need is to register a new {@link Codec} which uses it and extend this class and override
 * {@link #getCodec()}.
 *
 * @lucene.experimental
 */
public abstract class BaseKnnVectorsFormatTestCase extends BaseIndexFileFormatTestCase {

  private VectorEncoding vectorEncoding;
  private VectorSimilarity similarityFunction;

  @Before
  public void init() {
    vectorEncoding = randomVectorEncoding();
    similarityFunction = randomSimilarity();
  }

  @Override
  protected void addRandomFields(Document doc) {
    switch (vectorEncoding) {
      case BYTE -> doc.add(new KnnByteVectorField("v2", randomVector8(30), similarityFunction));
      case FLOAT32 -> doc.add(
          new KnnFloatVectorField("v2", randomNormalizedVector(30), similarityFunction));
    }
  }

  private int getVectorsMaxDimensions(String fieldName) {
    return Codec.getDefault().knnVectorsFormat().getMaxDimensions(fieldName);
  }

  public void testFieldConstructor() {
    float[] v = new float[1];
    KnnFloatVectorField field = new KnnFloatVectorField("f", v);
    assertEquals(1, field.fieldType().vectorDimension());
    assertEquals(VectorSimilarityFunction.EUCLIDEAN, field.fieldType().vectorSimilarityFunction());
    assertSame(v, field.vectorValue());
  }

  public void testFieldConstructorExceptions() {
    expectThrows(IllegalArgumentException.class, () -> new KnnFloatVectorField(null, new float[1]));
    expectThrows(IllegalArgumentException.class, () -> new KnnFloatVectorField("f", null));
    expectThrows(
        IllegalArgumentException.class,
        () -> new KnnFloatVectorField("f", new float[1], (VectorSimilarityFunction) null));
    expectThrows(IllegalArgumentException.class, () -> new KnnFloatVectorField("f", new float[0]));
  }

  public void testFieldSetValue() {
    KnnFloatVectorField field = new KnnFloatVectorField("f", new float[1]);
    float[] v1 = new float[1];
    field.setVectorValue(v1);
    assertSame(v1, field.vectorValue());
    expectThrows(IllegalArgumentException.class, () -> field.setVectorValue(new float[2]));
    expectThrows(IllegalArgumentException.class, () -> field.setVectorValue(null));
  }

  // Illegal schema change tests:
  public void testIllegalDimChangeTwoDocs() throws Exception {
    // illegal change in the same segment
    try (Directory dir = newDirectory();
        IndexWriter w = new IndexWriter(dir, newIndexWriterConfig())) {
      Document doc = new Document();
      doc.add(new KnnFloatVectorField("f", new float[4], VectorSimilarityFunction.DOT_PRODUCT));
      w.addDocument(doc);

      Document doc2 = new Document();
      doc2.add(new KnnFloatVectorField("f", new float[6], VectorSimilarityFunction.DOT_PRODUCT));
      IllegalArgumentException expected =
          expectThrows(IllegalArgumentException.class, () -> w.addDocument(doc2));
      String errMsg =
          "Inconsistency of field data structures across documents for field [f] of doc [1]."
              + " vector dimension: expected '4', but it has '6'.";
      assertEquals(errMsg, expected.getMessage());
    }

    // illegal change in a different segment
    try (Directory dir = newDirectory();
        IndexWriter w = new IndexWriter(dir, newIndexWriterConfig())) {
      Document doc = new Document();
      doc.add(new KnnFloatVectorField("f", new float[4], VectorSimilarityFunction.DOT_PRODUCT));
      w.addDocument(doc);
      w.commit();

      Document doc2 = new Document();
      doc2.add(new KnnFloatVectorField("f", new float[6], VectorSimilarityFunction.DOT_PRODUCT));
      IllegalArgumentException expected =
          expectThrows(IllegalArgumentException.class, () -> w.addDocument(doc2));
      String errMsg =
<<<<<<< HEAD
          "cannot change field \"f\" from vector dimension=4, vector encoding=FLOAT32, vector similarity function=dotProduct "
              + "to inconsistent vector dimension=3, vector encoding=FLOAT32, vector similarity function=dotProduct";
=======
          "cannot change field \"f\" from vector dimension=4, vector encoding=FLOAT32, vector similarity function=DOT_PRODUCT "
              + "to inconsistent vector dimension=6, vector encoding=FLOAT32, vector similarity function=DOT_PRODUCT";
>>>>>>> 45c4f8c0
      assertEquals(errMsg, expected.getMessage());
    }
  }

  public void testIllegalSimilarityFunctionChange() throws Exception {
    // illegal change in the same segment
    try (Directory dir = newDirectory();
        IndexWriter w = new IndexWriter(dir, newIndexWriterConfig())) {
      Document doc = new Document();
      doc.add(new KnnFloatVectorField("f", new float[4], VectorSimilarityFunction.DOT_PRODUCT));
      w.addDocument(doc);

      Document doc2 = new Document();
      doc2.add(new KnnFloatVectorField("f", new float[4], VectorSimilarityFunction.EUCLIDEAN));
      IllegalArgumentException expected =
          expectThrows(IllegalArgumentException.class, () -> w.addDocument(doc2));
      String errMsg =
          "Inconsistency of field data structures across documents for field [f] of doc [1]."
              + " vector similarity function: expected 'dotProduct', but it has 'euclidean'.";
      assertEquals(errMsg, expected.getMessage());
    }

    // illegal change a different segment
    try (Directory dir = newDirectory();
        IndexWriter w = new IndexWriter(dir, newIndexWriterConfig())) {
      Document doc = new Document();
      doc.add(new KnnFloatVectorField("f", new float[4], VectorSimilarityFunction.DOT_PRODUCT));
      w.addDocument(doc);
      w.commit();

      Document doc2 = new Document();
      doc2.add(new KnnFloatVectorField("f", new float[4], VectorSimilarityFunction.EUCLIDEAN));
      IllegalArgumentException expected =
          expectThrows(IllegalArgumentException.class, () -> w.addDocument(doc2));
      String errMsg =
          "cannot change field \"f\" from vector dimension=4, vector encoding=FLOAT32, vector similarity function=dotProduct "
              + "to inconsistent vector dimension=4, vector encoding=FLOAT32, vector similarity function=euclidean";
      assertEquals(errMsg, expected.getMessage());
    }
  }

  public void testIllegalDimChangeTwoWriters() throws Exception {
    try (Directory dir = newDirectory()) {
      try (IndexWriter w = new IndexWriter(dir, newIndexWriterConfig())) {
        Document doc = new Document();
        doc.add(new KnnFloatVectorField("f", new float[4], VectorSimilarityFunction.DOT_PRODUCT));
        w.addDocument(doc);
      }

      try (IndexWriter w2 = new IndexWriter(dir, newIndexWriterConfig())) {
        Document doc2 = new Document();
        doc2.add(new KnnFloatVectorField("f", new float[2], VectorSimilarityFunction.DOT_PRODUCT));
        IllegalArgumentException expected =
            expectThrows(IllegalArgumentException.class, () -> w2.addDocument(doc2));
        assertEquals(
<<<<<<< HEAD
            "cannot change field \"f\" from vector dimension=4, vector encoding=FLOAT32, vector similarity function=dotProduct "
                + "to inconsistent vector dimension=1, vector encoding=FLOAT32, vector similarity function=dotProduct",
=======
            "cannot change field \"f\" from vector dimension=4, vector encoding=FLOAT32, vector similarity function=DOT_PRODUCT "
                + "to inconsistent vector dimension=2, vector encoding=FLOAT32, vector similarity function=DOT_PRODUCT",
>>>>>>> 45c4f8c0
            expected.getMessage());
      }
    }
  }

  public void testIllegalSimilarityFunctionChangeTwoWriters() throws Exception {
    try (Directory dir = newDirectory()) {
      try (IndexWriter w = new IndexWriter(dir, newIndexWriterConfig())) {
        Document doc = new Document();
        doc.add(new KnnFloatVectorField("f", new float[4], VectorSimilarityFunction.DOT_PRODUCT));
        w.addDocument(doc);
      }

      try (IndexWriter w2 = new IndexWriter(dir, newIndexWriterConfig())) {
        Document doc2 = new Document();
        doc2.add(new KnnFloatVectorField("f", new float[4], VectorSimilarityFunction.EUCLIDEAN));
        IllegalArgumentException expected =
            expectThrows(IllegalArgumentException.class, () -> w2.addDocument(doc2));
        assertEquals(
            "cannot change field \"f\" from vector dimension=4, vector encoding=FLOAT32, vector similarity function=dotProduct "
                + "to inconsistent vector dimension=4, vector encoding=FLOAT32, vector similarity function=euclidean",
            expected.getMessage());
      }
    }
  }

  public void testAddIndexesDirectory0() throws Exception {
    String fieldName = "field";
    Document doc = new Document();
    doc.add(new KnnFloatVectorField(fieldName, new float[4], VectorSimilarityFunction.DOT_PRODUCT));
    try (Directory dir = newDirectory();
        Directory dir2 = newDirectory()) {
      try (IndexWriter w = new IndexWriter(dir, newIndexWriterConfig())) {
        w.addDocument(doc);
      }
      try (IndexWriter w2 = new IndexWriter(dir2, newIndexWriterConfig())) {
        w2.addIndexes(dir);
        w2.forceMerge(1);
        try (IndexReader reader = DirectoryReader.open(w2)) {
          LeafReader r = getOnlyLeafReader(reader);
          FloatVectorValues vectorValues = r.getFloatVectorValues(fieldName);
          assertEquals(0, vectorValues.nextDoc());
          assertEquals(0, vectorValues.vectorValue()[0], 0);
          assertEquals(NO_MORE_DOCS, vectorValues.nextDoc());
        }
      }
    }
  }

  public void testAddIndexesDirectory1() throws Exception {
    String fieldName = "field";
    Document doc = new Document();
    try (Directory dir = newDirectory();
        Directory dir2 = newDirectory()) {
      try (IndexWriter w = new IndexWriter(dir, newIndexWriterConfig())) {
        w.addDocument(doc);
      }
      doc.add(
          new KnnFloatVectorField(fieldName, new float[4], VectorSimilarityFunction.DOT_PRODUCT));
      try (IndexWriter w2 = new IndexWriter(dir2, newIndexWriterConfig())) {
        w2.addDocument(doc);
        w2.addIndexes(dir);
        w2.forceMerge(1);
        try (IndexReader reader = DirectoryReader.open(w2)) {
          LeafReader r = getOnlyLeafReader(reader);
          FloatVectorValues vectorValues = r.getFloatVectorValues(fieldName);
          assertNotEquals(NO_MORE_DOCS, vectorValues.nextDoc());
          assertEquals(0, vectorValues.vectorValue()[0], 0);
          assertEquals(NO_MORE_DOCS, vectorValues.nextDoc());
        }
      }
    }
  }

  public void testAddIndexesDirectory01() throws Exception {
    String fieldName = "field";
    float[] vector = new float[2];
    Document doc = new Document();
    doc.add(new KnnFloatVectorField(fieldName, vector, VectorSimilarityFunction.DOT_PRODUCT));
    try (Directory dir = newDirectory();
        Directory dir2 = newDirectory()) {
      try (IndexWriter w = new IndexWriter(dir, newIndexWriterConfig())) {
        w.addDocument(doc);
      }
      try (IndexWriter w2 = new IndexWriter(dir2, newIndexWriterConfig())) {
        vector[0] = 1;
        vector[1] = 1;
        w2.addDocument(doc);
        w2.addIndexes(dir);
        w2.forceMerge(1);
        try (IndexReader reader = DirectoryReader.open(w2)) {
          LeafReader r = getOnlyLeafReader(reader);
          FloatVectorValues vectorValues = r.getFloatVectorValues(fieldName);
          assertEquals(0, vectorValues.nextDoc());
          // The merge order is randomized, we might get 0 first, or 1
          float value = vectorValues.vectorValue()[0];
          assertTrue(value == 0 || value == 1);
          assertEquals(1, vectorValues.nextDoc());
          value += vectorValues.vectorValue()[0];
          assertEquals(1, value, 0);
        }
      }
    }
  }

  public void testIllegalDimChangeViaAddIndexesDirectory() throws Exception {
    try (Directory dir = newDirectory();
        Directory dir2 = newDirectory()) {
      try (IndexWriter w = new IndexWriter(dir, newIndexWriterConfig())) {
        Document doc = new Document();
        doc.add(new KnnFloatVectorField("f", new float[4], VectorSimilarityFunction.DOT_PRODUCT));
        w.addDocument(doc);
      }
      try (IndexWriter w2 = new IndexWriter(dir2, newIndexWriterConfig())) {
        Document doc = new Document();
        doc.add(new KnnFloatVectorField("f", new float[6], VectorSimilarityFunction.DOT_PRODUCT));
        w2.addDocument(doc);
        IllegalArgumentException expected =
            expectThrows(
                IllegalArgumentException.class, () -> w2.addIndexes(new Directory[] {dir}));
        assertEquals(
<<<<<<< HEAD
            "cannot change field \"f\" from vector dimension=5, vector encoding=FLOAT32, vector similarity function=dotProduct "
                + "to inconsistent vector dimension=4, vector encoding=FLOAT32, vector similarity function=dotProduct",
=======
            "cannot change field \"f\" from vector dimension=6, vector encoding=FLOAT32, vector similarity function=DOT_PRODUCT "
                + "to inconsistent vector dimension=4, vector encoding=FLOAT32, vector similarity function=DOT_PRODUCT",
>>>>>>> 45c4f8c0
            expected.getMessage());
      }
    }
  }

  public void testIllegalSimilarityFunctionChangeViaAddIndexesDirectory() throws Exception {
    try (Directory dir = newDirectory();
        Directory dir2 = newDirectory()) {
      try (IndexWriter w = new IndexWriter(dir, newIndexWriterConfig())) {
        Document doc = new Document();
        doc.add(new KnnFloatVectorField("f", new float[4], VectorSimilarityFunction.DOT_PRODUCT));
        w.addDocument(doc);
      }
      try (IndexWriter w2 = new IndexWriter(dir2, newIndexWriterConfig())) {
        Document doc = new Document();
        doc.add(new KnnFloatVectorField("f", new float[4], VectorSimilarityFunction.EUCLIDEAN));
        w2.addDocument(doc);
        IllegalArgumentException expected =
            expectThrows(IllegalArgumentException.class, () -> w2.addIndexes(dir));
        assertEquals(
            "cannot change field \"f\" from vector dimension=4, vector encoding=FLOAT32, vector similarity function=euclidean "
                + "to inconsistent vector dimension=4, vector encoding=FLOAT32, vector similarity function=dotProduct",
            expected.getMessage());
      }
    }
  }

  public void testIllegalDimChangeViaAddIndexesCodecReader() throws Exception {
    try (Directory dir = newDirectory();
        Directory dir2 = newDirectory()) {
      try (IndexWriter w = new IndexWriter(dir, newIndexWriterConfig())) {
        Document doc = new Document();
        doc.add(new KnnFloatVectorField("f", new float[4], VectorSimilarityFunction.DOT_PRODUCT));
        w.addDocument(doc);
      }
      try (IndexWriter w2 = new IndexWriter(dir2, newIndexWriterConfig())) {
        Document doc = new Document();
        doc.add(new KnnFloatVectorField("f", new float[6], VectorSimilarityFunction.DOT_PRODUCT));
        w2.addDocument(doc);
        try (DirectoryReader r = DirectoryReader.open(dir)) {
          IllegalArgumentException expected =
              expectThrows(
                  IllegalArgumentException.class,
                  () -> w2.addIndexes(new CodecReader[] {(CodecReader) getOnlyLeafReader(r)}));
          assertEquals(
<<<<<<< HEAD
              "cannot change field \"f\" from vector dimension=5, vector encoding=FLOAT32, vector similarity function=dotProduct "
                  + "to inconsistent vector dimension=4, vector encoding=FLOAT32, vector similarity function=dotProduct",
=======
              "cannot change field \"f\" from vector dimension=6, vector encoding=FLOAT32, vector similarity function=DOT_PRODUCT "
                  + "to inconsistent vector dimension=4, vector encoding=FLOAT32, vector similarity function=DOT_PRODUCT",
>>>>>>> 45c4f8c0
              expected.getMessage());
        }
      }
    }
  }

  public void testIllegalSimilarityFunctionChangeViaAddIndexesCodecReader() throws Exception {
    try (Directory dir = newDirectory();
        Directory dir2 = newDirectory()) {
      try (IndexWriter w = new IndexWriter(dir, newIndexWriterConfig())) {
        Document doc = new Document();
        doc.add(new KnnFloatVectorField("f", new float[4], VectorSimilarityFunction.DOT_PRODUCT));
        w.addDocument(doc);
      }
      try (IndexWriter w2 = new IndexWriter(dir2, newIndexWriterConfig())) {
        Document doc = new Document();
        doc.add(new KnnFloatVectorField("f", new float[4], VectorSimilarityFunction.EUCLIDEAN));
        w2.addDocument(doc);
        try (DirectoryReader r = DirectoryReader.open(dir)) {
          IllegalArgumentException expected =
              expectThrows(
                  IllegalArgumentException.class,
                  () -> w2.addIndexes(new CodecReader[] {(CodecReader) getOnlyLeafReader(r)}));
          assertEquals(
              "cannot change field \"f\" from vector dimension=4, vector encoding=FLOAT32, vector similarity function=euclidean "
                  + "to inconsistent vector dimension=4, vector encoding=FLOAT32, vector similarity function=dotProduct",
              expected.getMessage());
        }
      }
    }
  }

  public void testIllegalDimChangeViaAddIndexesSlowCodecReader() throws Exception {
    try (Directory dir = newDirectory();
        Directory dir2 = newDirectory()) {
      try (IndexWriter w = new IndexWriter(dir, newIndexWriterConfig())) {
        Document doc = new Document();
        doc.add(new KnnFloatVectorField("f", new float[4], VectorSimilarityFunction.DOT_PRODUCT));
        w.addDocument(doc);
      }
      try (IndexWriter w2 = new IndexWriter(dir2, newIndexWriterConfig())) {
        Document doc = new Document();
        doc.add(new KnnFloatVectorField("f", new float[6], VectorSimilarityFunction.DOT_PRODUCT));
        w2.addDocument(doc);
        try (DirectoryReader r = DirectoryReader.open(dir)) {
          IllegalArgumentException expected =
              expectThrows(IllegalArgumentException.class, () -> TestUtil.addIndexesSlowly(w2, r));
          assertEquals(
<<<<<<< HEAD
              "cannot change field \"f\" from vector dimension=5, vector encoding=FLOAT32, vector similarity function=dotProduct "
                  + "to inconsistent vector dimension=4, vector encoding=FLOAT32, vector similarity function=dotProduct",
=======
              "cannot change field \"f\" from vector dimension=6, vector encoding=FLOAT32, vector similarity function=DOT_PRODUCT "
                  + "to inconsistent vector dimension=4, vector encoding=FLOAT32, vector similarity function=DOT_PRODUCT",
>>>>>>> 45c4f8c0
              expected.getMessage());
        }
      }
    }
  }

  public void testIllegalSimilarityFunctionChangeViaAddIndexesSlowCodecReader() throws Exception {
    try (Directory dir = newDirectory();
        Directory dir2 = newDirectory()) {
      try (IndexWriter w = new IndexWriter(dir, newIndexWriterConfig())) {
        Document doc = new Document();
        doc.add(new KnnFloatVectorField("f", new float[4], VectorSimilarityFunction.DOT_PRODUCT));
        w.addDocument(doc);
      }
      try (IndexWriter w2 = new IndexWriter(dir2, newIndexWriterConfig())) {
        Document doc = new Document();
        doc.add(new KnnFloatVectorField("f", new float[4], VectorSimilarityFunction.EUCLIDEAN));
        w2.addDocument(doc);
        try (DirectoryReader r = DirectoryReader.open(dir)) {
          IllegalArgumentException expected =
              expectThrows(IllegalArgumentException.class, () -> TestUtil.addIndexesSlowly(w2, r));
          assertEquals(
              "cannot change field \"f\" from vector dimension=4, vector encoding=FLOAT32, vector similarity function=euclidean "
                  + "to inconsistent vector dimension=4, vector encoding=FLOAT32, vector similarity function=dotProduct",
              expected.getMessage());
        }
      }
    }
  }

  public void testIllegalMultipleValues() throws Exception {
    try (Directory dir = newDirectory();
        IndexWriter w = new IndexWriter(dir, newIndexWriterConfig())) {
      Document doc = new Document();
      doc.add(new KnnFloatVectorField("f", new float[4], VectorSimilarityFunction.DOT_PRODUCT));
      doc.add(new KnnFloatVectorField("f", new float[4], VectorSimilarityFunction.DOT_PRODUCT));
      IllegalArgumentException expected =
          expectThrows(IllegalArgumentException.class, () -> w.addDocument(doc));
      assertEquals(
          "VectorValuesField \"f\" appears more than once in this document (only one value is allowed per field)",
          expected.getMessage());
    }
  }

  public void testIllegalDimensionTooLarge() throws Exception {
    try (Directory dir = newDirectory();
        IndexWriter w = new IndexWriter(dir, newIndexWriterConfig())) {
      Document doc = new Document();
      doc.add(
          new KnnFloatVectorField(
              "f",
              new float[getVectorsMaxDimensions("f") + 1],
              VectorSimilarityFunction.DOT_PRODUCT));
      Exception exc = expectThrows(IllegalArgumentException.class, () -> w.addDocument(doc));
      assertTrue(
          exc.getMessage()
              .contains("vector's dimensions must be <= [" + getVectorsMaxDimensions("f") + "]"));

      Document doc2 = new Document();
      doc2.add(new KnnFloatVectorField("f", new float[2], VectorSimilarityFunction.DOT_PRODUCT));
      w.addDocument(doc2);

      Document doc3 = new Document();
      doc3.add(
          new KnnFloatVectorField(
              "f",
              new float[getVectorsMaxDimensions("f") + 1],
              VectorSimilarityFunction.DOT_PRODUCT));
      exc = expectThrows(IllegalArgumentException.class, () -> w.addDocument(doc3));
      assertTrue(
          exc.getMessage()
                  .contains("Inconsistency of field data structures across documents for field [f]")
              || exc.getMessage()
                  .contains(
                      "vector's dimensions must be <= [" + getVectorsMaxDimensions("f") + "]"));
      w.flush();

      Document doc4 = new Document();
      doc4.add(
          new KnnFloatVectorField(
              "f",
              new float[getVectorsMaxDimensions("f") + 1],
              VectorSimilarityFunction.DOT_PRODUCT));
      exc = expectThrows(IllegalArgumentException.class, () -> w.addDocument(doc4));
      assertTrue(
          exc.getMessage()
              .contains("vector's dimensions must be <= [" + getVectorsMaxDimensions("f") + "]"));
    }
  }

  public void testIllegalEmptyVector() throws Exception {
    try (Directory dir = newDirectory();
        IndexWriter w = new IndexWriter(dir, newIndexWriterConfig())) {
      Document doc = new Document();
      Exception e =
          expectThrows(
              IllegalArgumentException.class,
              () ->
                  doc.add(
                      new KnnFloatVectorField(
                          "f", new float[0], VectorSimilarityFunction.EUCLIDEAN)));
      assertEquals("cannot index an empty vector", e.getMessage());

      Document doc2 = new Document();
      doc2.add(new KnnFloatVectorField("f", new float[2], VectorSimilarityFunction.EUCLIDEAN));
      w.addDocument(doc2);
    }
  }

  // Write vectors, one segment with default codec, another with SimpleText, then forceMerge
  public void testDifferentCodecs1() throws Exception {
    try (Directory dir = newDirectory()) {
      try (IndexWriter w = new IndexWriter(dir, newIndexWriterConfig())) {
        Document doc = new Document();
        doc.add(new KnnFloatVectorField("f", new float[4], VectorSimilarityFunction.DOT_PRODUCT));
        w.addDocument(doc);
      }
      IndexWriterConfig iwc = newIndexWriterConfig();
      iwc.setCodec(Codec.forName("SimpleText"));
      try (IndexWriter w = new IndexWriter(dir, iwc)) {
        Document doc = new Document();
        doc.add(new KnnFloatVectorField("f", new float[4], VectorSimilarityFunction.DOT_PRODUCT));
        w.addDocument(doc);
        w.forceMerge(1);
      }
    }
  }

  // Write vectors, one segment with SimpleText, another with default codec, then forceMerge
  public void testDifferentCodecs2() throws Exception {
    IndexWriterConfig iwc = newIndexWriterConfig();
    iwc.setCodec(Codec.forName("SimpleText"));
    try (Directory dir = newDirectory()) {
      try (IndexWriter w = new IndexWriter(dir, iwc)) {
        Document doc = new Document();
        doc.add(new KnnFloatVectorField("f", new float[4], VectorSimilarityFunction.DOT_PRODUCT));
        w.addDocument(doc);
      }
      try (IndexWriter w = new IndexWriter(dir, newIndexWriterConfig())) {
        Document doc = new Document();
        doc.add(new KnnFloatVectorField("f", new float[4], VectorSimilarityFunction.DOT_PRODUCT));
        w.addDocument(doc);
        w.forceMerge(1);
      }
    }
  }

  public void testInvalidKnnVectorFieldUsage() {
    KnnFloatVectorField field =
        new KnnFloatVectorField("field", new float[2], VectorSimilarityFunction.EUCLIDEAN);

    expectThrows(IllegalArgumentException.class, () -> field.setIntValue(14));

    expectThrows(IllegalArgumentException.class, () -> field.setVectorValue(new float[1]));

    assertNull(field.numericValue());
  }

  public void testDeleteAllVectorDocs() throws Exception {
    try (Directory dir = newDirectory();
        IndexWriter w = new IndexWriter(dir, newIndexWriterConfig())) {
      Document doc = new Document();
      doc.add(new StringField("id", "0", Field.Store.NO));
      doc.add(
          new KnnFloatVectorField(
              "v", new float[] {2, 3, 5, 6}, VectorSimilarityFunction.DOT_PRODUCT));
      w.addDocument(doc);
      w.addDocument(new Document());
      w.commit();

      try (DirectoryReader r = DirectoryReader.open(w)) {
        FloatVectorValues values = getOnlyLeafReader(r).getFloatVectorValues("v");
        assertNotNull(values);
        assertEquals(1, values.size());
      }
      w.deleteDocuments(new Term("id", "0"));
      w.forceMerge(1);
      try (DirectoryReader r = DirectoryReader.open(w)) {
        LeafReader leafReader = getOnlyLeafReader(r);
        FloatVectorValues values = leafReader.getFloatVectorValues("v");
        assertNotNull(values);
        assertEquals(0, values.size());

        // assert that knn search doesn't fail on a field with all deleted docs
        TopDocs results =
            leafReader.searchNearestVectors(
                "v", randomNormalizedVector(4), 1, leafReader.getLiveDocs(), Integer.MAX_VALUE);
        assertEquals(0, results.scoreDocs.length);
      }
    }
  }

  public void testKnnVectorFieldMissingFromOneSegment() throws Exception {
    try (Directory dir = FSDirectory.open(createTempDir());
        IndexWriter w = new IndexWriter(dir, newIndexWriterConfig())) {
      Document doc = new Document();
      doc.add(new StringField("id", "0", Field.Store.NO));
      doc.add(
          new KnnFloatVectorField(
              "v0", new float[] {2, 3, 5, 6}, VectorSimilarityFunction.DOT_PRODUCT));
      w.addDocument(doc);
      w.commit();

      doc = new Document();
      doc.add(
          new KnnFloatVectorField(
              "v1", new float[] {2, 3, 5, 6}, VectorSimilarityFunction.DOT_PRODUCT));
      w.addDocument(doc);
      w.forceMerge(1);
    }
  }

  public void testSparseVectors() throws Exception {
    int numDocs = atLeast(1000);
    int numFields = TestUtil.nextInt(random(), 1, 10);
    int[] fieldDocCounts = new int[numFields];
    double[] fieldTotals = new double[numFields];
    int[] fieldDims = new int[numFields];
    VectorSimilarity[] fieldSimilarityFunctions = new VectorSimilarity[numFields];
    VectorEncoding[] fieldVectorEncodings = new VectorEncoding[numFields];
    for (int i = 0; i < numFields; i++) {
      fieldDims[i] = random().nextInt(20) + 1;
      if (fieldDims[i] % 2 != 0) {
        fieldDims[i]++;
      }
      fieldSimilarityFunctions[i] = randomSimilarity();
      fieldVectorEncodings[i] = randomVectorEncoding();
    }
    try (Directory dir = newDirectory();
        RandomIndexWriter w = new RandomIndexWriter(random(), dir, newIndexWriterConfig())) {
      for (int i = 0; i < numDocs; i++) {
        Document doc = new Document();
        for (int field = 0; field < numFields; field++) {
          String fieldName = "int" + field;
          if (random().nextInt(100) == 17) {
            switch (fieldVectorEncodings[field]) {
              case BYTE -> {
                byte[] b = randomVector8(fieldDims[field]);
                doc.add(new KnnByteVectorField(fieldName, b, fieldSimilarityFunctions[field]));
                fieldTotals[field] += b[0];
              }
              case FLOAT32 -> {
                float[] v = randomNormalizedVector(fieldDims[field]);
                doc.add(new KnnFloatVectorField(fieldName, v, fieldSimilarityFunctions[field]));
                fieldTotals[field] += v[0];
              }
            }
            fieldDocCounts[field]++;
          }
        }
        w.addDocument(doc);
      }
      try (IndexReader r = w.getReader()) {
        for (int field = 0; field < numFields; field++) {
          int docCount = 0;
          double checksum = 0;
          String fieldName = "int" + field;
          switch (fieldVectorEncodings[field]) {
            case BYTE -> {
              for (LeafReaderContext ctx : r.leaves()) {
                ByteVectorValues byteVectorValues = ctx.reader().getByteVectorValues(fieldName);
                if (byteVectorValues != null) {
                  docCount += byteVectorValues.size();
                  while (byteVectorValues.nextDoc() != NO_MORE_DOCS) {
                    checksum += byteVectorValues.vectorValue()[0];
                  }
                }
              }
            }
            case FLOAT32 -> {
              for (LeafReaderContext ctx : r.leaves()) {
                FloatVectorValues vectorValues = ctx.reader().getFloatVectorValues(fieldName);
                if (vectorValues != null) {
                  docCount += vectorValues.size();
                  while (vectorValues.nextDoc() != NO_MORE_DOCS) {
                    checksum += vectorValues.vectorValue()[0];
                  }
                }
              }
            }
          }
          assertEquals(fieldDocCounts[field], docCount);
          // Account for quantization done when indexing fields w/BYTE encoding
          double delta = fieldVectorEncodings[field] == VectorEncoding.BYTE ? numDocs * 0.01 : 1e-5;
          assertEquals(fieldTotals[field], checksum, delta);
        }
      }
    }
  }

  protected VectorSimilarity randomSimilarity() {
    return RandomPicks.randomFrom(
        random(),
        new VectorSimilarity[] {
          VectorSimilarity.MaxInnerProductSimilarity.INSTANCE,
          VectorSimilarity.CosineSimilarity.INSTANCE,
          VectorSimilarity.EuclideanDistanceSimilarity.INSTANCE,
          VectorSimilarity.DotProductSimilarity.INSTANCE
        });
  }

  /**
   * This method is overrideable since old codec versions only support {@link
   * VectorEncoding#FLOAT32}.
   */
  protected VectorEncoding randomVectorEncoding() {
    return VectorEncoding.values()[random().nextInt(VectorEncoding.values().length)];
  }

  public void testIndexedValueNotAliased() throws Exception {
    // We copy indexed values (as for BinaryDocValues) so the input float[] can be reused across
    // calls to IndexWriter.addDocument.
    String fieldName = "field";
    float[] v = {0, 0};
    try (Directory dir = newDirectory();
        IndexWriter iw =
            new IndexWriter(
                dir,
                newIndexWriterConfig()
                    .setMergePolicy(NoMergePolicy.INSTANCE)
                    .setMaxBufferedDocs(3)
                    .setRAMBufferSizeMB(-1))) {
      Document doc1 = new Document();
      doc1.add(new KnnFloatVectorField(fieldName, v, VectorSimilarityFunction.EUCLIDEAN));
      v[0] = 1;
      Document doc2 = new Document();
      doc2.add(new KnnFloatVectorField(fieldName, v, VectorSimilarityFunction.EUCLIDEAN));
      iw.addDocument(doc1);
      iw.addDocument(doc2);
      v[0] = 2;
      Document doc3 = new Document();
      doc3.add(new KnnFloatVectorField(fieldName, v, VectorSimilarityFunction.EUCLIDEAN));
      iw.addDocument(doc3);
      iw.forceMerge(1);
      try (IndexReader reader = DirectoryReader.open(iw)) {
        LeafReader r = getOnlyLeafReader(reader);
        FloatVectorValues vectorValues = r.getFloatVectorValues(fieldName);
        assertEquals(3, vectorValues.size());
        vectorValues.nextDoc();
        assertEquals(1, vectorValues.vectorValue()[0], 0);
        vectorValues.nextDoc();
        assertEquals(1, vectorValues.vectorValue()[0], 0);
        vectorValues.nextDoc();
        assertEquals(2, vectorValues.vectorValue()[0], 0);
      }
    }
  }

  public void testSortedIndex() throws Exception {
    IndexWriterConfig iwc = newIndexWriterConfig();
    iwc.setIndexSort(new Sort(new SortField("sortkey", SortField.Type.INT)));
    String fieldName = "field";
    try (Directory dir = newDirectory();
        IndexWriter iw = new IndexWriter(dir, iwc)) {
      add(iw, fieldName, 1, 1, new float[] {-1, 0});
      add(iw, fieldName, 4, 4, new float[] {0, 1});
      add(iw, fieldName, 3, 3, (float[]) null);
      add(iw, fieldName, 2, 2, new float[] {1, 0});
      iw.forceMerge(1);
      try (IndexReader reader = DirectoryReader.open(iw)) {
        LeafReader leaf = getOnlyLeafReader(reader);

        StoredFields storedFields = leaf.storedFields();
        FloatVectorValues vectorValues = leaf.getFloatVectorValues(fieldName);
        assertEquals(2, vectorValues.dimension());
        assertEquals(3, vectorValues.size());
        assertEquals("1", storedFields.document(vectorValues.nextDoc()).get("id"));
        assertEquals(-1f, vectorValues.vectorValue()[0], 0);
        assertEquals("2", storedFields.document(vectorValues.nextDoc()).get("id"));
        assertEquals(1, vectorValues.vectorValue()[0], 0);
        assertEquals("4", storedFields.document(vectorValues.nextDoc()).get("id"));
        assertEquals(0, vectorValues.vectorValue()[0], 0);
        assertEquals(NO_MORE_DOCS, vectorValues.nextDoc());
      }
    }
  }

  public void testSortedIndexBytes() throws Exception {
    IndexWriterConfig iwc = newIndexWriterConfig();
    iwc.setIndexSort(new Sort(new SortField("sortkey", SortField.Type.INT)));
    String fieldName = "field";
    try (Directory dir = newDirectory();
        IndexWriter iw = new IndexWriter(dir, iwc)) {
      add(iw, fieldName, 1, 1, new byte[] {-1, 0});
      add(iw, fieldName, 4, 4, new byte[] {0, 1});
      add(iw, fieldName, 3, 3, (byte[]) null);
      add(iw, fieldName, 2, 2, new byte[] {1, 0});
      iw.forceMerge(1);
      try (IndexReader reader = DirectoryReader.open(iw)) {
        LeafReader leaf = getOnlyLeafReader(reader);

        StoredFields storedFields = leaf.storedFields();
        ByteVectorValues vectorValues = leaf.getByteVectorValues(fieldName);
        assertEquals(2, vectorValues.dimension());
        assertEquals(3, vectorValues.size());
        assertEquals("1", storedFields.document(vectorValues.nextDoc()).get("id"));
        assertEquals(-1, vectorValues.vectorValue()[0], 0);
        assertEquals("2", storedFields.document(vectorValues.nextDoc()).get("id"));
        assertEquals(1, vectorValues.vectorValue()[0], 0);
        assertEquals("4", storedFields.document(vectorValues.nextDoc()).get("id"));
        assertEquals(0, vectorValues.vectorValue()[0], 0);
        assertEquals(NO_MORE_DOCS, vectorValues.nextDoc());
      }
    }
  }

  public void testIndexMultipleKnnVectorFields() throws Exception {
    try (Directory dir = newDirectory();
        IndexWriter iw =
            new IndexWriter(dir, newIndexWriterConfig().setMergePolicy(newLogMergePolicy()))) {
      Document doc = new Document();
      float[] v = new float[] {1, 2};
      doc.add(new KnnFloatVectorField("field1", v, VectorSimilarityFunction.EUCLIDEAN));
      doc.add(
          new KnnFloatVectorField(
              "field2", new float[] {1, 2, 3, 4}, VectorSimilarityFunction.EUCLIDEAN));
      iw.addDocument(doc);
      v[0] = 2;
      iw.addDocument(doc);
      doc = new Document();
      doc.add(
          new KnnFloatVectorField(
              "field3", new float[] {1, 2, 3, 4}, VectorSimilarityFunction.DOT_PRODUCT));
      iw.addDocument(doc);
      iw.forceMerge(1);
      try (IndexReader reader = DirectoryReader.open(iw)) {
        LeafReader leaf = reader.leaves().get(0).reader();

        FloatVectorValues vectorValues = leaf.getFloatVectorValues("field1");
        assertEquals(2, vectorValues.dimension());
        assertEquals(2, vectorValues.size());
        vectorValues.nextDoc();
        assertEquals(1f, vectorValues.vectorValue()[0], 0);
        vectorValues.nextDoc();
        assertEquals(2f, vectorValues.vectorValue()[0], 0);
        assertEquals(NO_MORE_DOCS, vectorValues.nextDoc());

        FloatVectorValues vectorValues2 = leaf.getFloatVectorValues("field2");
        assertEquals(4, vectorValues2.dimension());
        assertEquals(2, vectorValues2.size());
        vectorValues2.nextDoc();
        assertEquals(2f, vectorValues2.vectorValue()[1], 0);
        vectorValues2.nextDoc();
        assertEquals(2f, vectorValues2.vectorValue()[1], 0);
        assertEquals(NO_MORE_DOCS, vectorValues2.nextDoc());

        FloatVectorValues vectorValues3 = leaf.getFloatVectorValues("field3");
        assertEquals(4, vectorValues3.dimension());
        assertEquals(1, vectorValues3.size());
        vectorValues3.nextDoc();
        assertEquals(1f, vectorValues3.vectorValue()[0], 0.1);
        assertEquals(NO_MORE_DOCS, vectorValues3.nextDoc());
      }
    }
  }

  /**
   * Index random vectors, sometimes skipping documents, sometimes deleting a document, sometimes
   * merging, sometimes sorting the index, and verify that the expected values can be read back
   * consistently.
   */
  public void testRandom() throws Exception {
    IndexWriterConfig iwc = newIndexWriterConfig();
    if (random().nextBoolean()) {
      iwc.setIndexSort(new Sort(new SortField("sortkey", SortField.Type.INT)));
    }
    String fieldName = "field";
    try (Directory dir = newDirectory();
        IndexWriter iw = new IndexWriter(dir, iwc)) {
      int numDoc = atLeast(100);
      int dimension = atLeast(10);
      if (dimension % 2 != 0) {
        dimension++;
      }
      float[] scratch = new float[dimension];
      int numValues = 0;
      float[][] values = new float[numDoc][];
      for (int i = 0; i < numDoc; i++) {
        if (random().nextInt(7) != 3) {
          // usually index a vector value for a doc
          values[i] = randomNormalizedVector(dimension);
          ++numValues;
        }
        if (random().nextBoolean() && values[i] != null) {
          // sometimes use a shared scratch array
          System.arraycopy(values[i], 0, scratch, 0, scratch.length);
          add(iw, fieldName, i, scratch, similarityFunction);
        } else {
          add(iw, fieldName, i, values[i], similarityFunction);
        }
        if (random().nextInt(10) == 2) {
          // sometimes delete a random document
          int idToDelete = random().nextInt(i + 1);
          iw.deleteDocuments(new Term("id", Integer.toString(idToDelete)));
          // and remember that it was deleted
          if (values[idToDelete] != null) {
            values[idToDelete] = null;
            --numValues;
          }
        }
        if (random().nextInt(10) == 3) {
          iw.commit();
        }
      }
      int numDeletes = 0;
      try (IndexReader reader = DirectoryReader.open(iw)) {
        int valueCount = 0, totalSize = 0;
        for (LeafReaderContext ctx : reader.leaves()) {
          FloatVectorValues vectorValues = ctx.reader().getFloatVectorValues(fieldName);
          if (vectorValues == null) {
            continue;
          }
          totalSize += vectorValues.size();
          StoredFields storedFields = ctx.reader().storedFields();
          int docId;
          while ((docId = vectorValues.nextDoc()) != NO_MORE_DOCS) {
            float[] v = vectorValues.vectorValue();
            assertEquals(dimension, v.length);
            String idString = storedFields.document(docId).getField("id").stringValue();
            int id = Integer.parseInt(idString);
            if (ctx.reader().getLiveDocs() == null || ctx.reader().getLiveDocs().get(docId)) {
              assertArrayEquals(idString, values[id], v, 0);
              ++valueCount;
            } else {
              ++numDeletes;
              assertNull(values[id]);
            }
          }
        }
        assertEquals(numValues, valueCount);
        assertEquals(numValues, totalSize - numDeletes);
      }
    }
  }

  /**
   * Index random vectors as bytes, sometimes skipping documents, sometimes deleting a document,
   * sometimes merging, sometimes sorting the index, and verify that the expected values can be read
   * back consistently.
   */
  public void testRandomBytes() throws Exception {
    IndexWriterConfig iwc = newIndexWriterConfig();
    if (random().nextBoolean()) {
      iwc.setIndexSort(new Sort(new SortField("sortkey", SortField.Type.INT)));
    }
    String fieldName = "field";
    try (Directory dir = newDirectory();
        IndexWriter iw = new IndexWriter(dir, iwc)) {
      int numDoc = atLeast(100);
      int dimension = atLeast(10);
      if (dimension % 2 != 0) {
        dimension++;
      }
      byte[] scratch = new byte[dimension];
      int numValues = 0;
      BytesRef[] values = new BytesRef[numDoc];
      for (int i = 0; i < numDoc; i++) {
        if (random().nextInt(7) != 3) {
          // usually index a vector value for a doc
          values[i] = new BytesRef(randomVector8(dimension));
          ++numValues;
        }
        if (random().nextBoolean() && values[i] != null) {
          // sometimes use a shared scratch array
          System.arraycopy(values[i].bytes, 0, scratch, 0, dimension);
          add(iw, fieldName, i, scratch, similarityFunction);
        } else {
          BytesRef value = values[i];
          add(iw, fieldName, i, value == null ? null : value.bytes, similarityFunction);
        }
        if (random().nextInt(10) == 2) {
          // sometimes delete a random document
          int idToDelete = random().nextInt(i + 1);
          iw.deleteDocuments(new Term("id", Integer.toString(idToDelete)));
          // and remember that it was deleted
          if (values[idToDelete] != null) {
            values[idToDelete] = null;
            --numValues;
          }
        }
        if (random().nextInt(10) == 3) {
          iw.commit();
        }
      }
      int numDeletes = 0;
      try (IndexReader reader = DirectoryReader.open(iw)) {
        int valueCount = 0, totalSize = 0;
        for (LeafReaderContext ctx : reader.leaves()) {
          ByteVectorValues vectorValues = ctx.reader().getByteVectorValues(fieldName);
          if (vectorValues == null) {
            continue;
          }
          totalSize += vectorValues.size();
          StoredFields storedFields = ctx.reader().storedFields();
          int docId;
          while ((docId = vectorValues.nextDoc()) != NO_MORE_DOCS) {
            byte[] v = vectorValues.vectorValue();
            assertEquals(dimension, v.length);
            String idString = storedFields.document(docId).getField("id").stringValue();
            int id = Integer.parseInt(idString);
            if (ctx.reader().getLiveDocs() == null || ctx.reader().getLiveDocs().get(docId)) {
              assertEquals(idString, 0, values[id].compareTo(new BytesRef(v)));
              ++valueCount;
            } else {
              ++numDeletes;
              assertNull(values[id]);
            }
          }
        }
        assertEquals(numValues, valueCount);
        assertEquals(numValues, totalSize - numDeletes);
      }
    }
  }

  /**
   * Tests whether {@link KnnVectorsReader#search} implementations obey the limit on the number of
   * visited vectors. This test is a best-effort attempt to capture the right behavior, and isn't
   * meant to define a strict requirement on behavior.
   */
  public void testSearchWithVisitedLimit() throws Exception {
    IndexWriterConfig iwc = newIndexWriterConfig();
    String fieldName = "field";
    try (Directory dir = newDirectory();
        IndexWriter iw = new IndexWriter(dir, iwc)) {
      int numDoc = 300;
      int dimension = 10;
      for (int i = 0; i < numDoc; i++) {
        float[] value;
        if (random().nextInt(7) != 3) {
          // usually index a vector value for a doc
          value = randomNormalizedVector(dimension);
        } else {
          value = null;
        }
        add(iw, fieldName, i, value, VectorSimilarity.EuclideanDistanceSimilarity.INSTANCE);
      }
      iw.forceMerge(1);

      // randomly delete some documents
      for (int i = 0; i < 30; i++) {
        int idToDelete = random().nextInt(numDoc);
        iw.deleteDocuments(new Term("id", Integer.toString(idToDelete)));
      }

      try (IndexReader reader = DirectoryReader.open(iw)) {
        for (LeafReaderContext ctx : reader.leaves()) {
          Bits liveDocs = ctx.reader().getLiveDocs();
          FloatVectorValues vectorValues = ctx.reader().getFloatVectorValues(fieldName);
          if (vectorValues == null) {
            continue;
          }

          // check the limit is hit when it's very small
          int k = 5 + random().nextInt(45);
          int visitedLimit = k + random().nextInt(5);
          TopDocs results =
              ctx.reader()
                  .searchNearestVectors(
                      fieldName, randomNormalizedVector(dimension), k, liveDocs, visitedLimit);
          assertEquals(TotalHits.Relation.GREATER_THAN_OR_EQUAL_TO, results.totalHits.relation);
          assertEquals(visitedLimit, results.totalHits.value);

          // check the limit is not hit when it clearly exceeds the number of vectors
          k = vectorValues.size();
          visitedLimit = k + 30;
          results =
              ctx.reader()
                  .searchNearestVectors(
                      fieldName, randomNormalizedVector(dimension), k, liveDocs, visitedLimit);
          assertEquals(TotalHits.Relation.EQUAL_TO, results.totalHits.relation);
          assertTrue(results.totalHits.value <= visitedLimit);
        }
      }
    }
  }

  /**
   * Index random vectors, sometimes skipping documents, sometimes updating a document, sometimes
   * merging, sometimes sorting the index, using an HNSW similarity function to also produce a
   * graph, and verify that the expected values can be read back consistently.
   */
  public void testRandomWithUpdatesAndGraph() throws Exception {
    IndexWriterConfig iwc = newIndexWriterConfig();
    String fieldName = "field";
    try (Directory dir = newDirectory();
        IndexWriter iw = new IndexWriter(dir, iwc)) {
      int numDoc = atLeast(100);
      int dimension = atLeast(10);
      if (dimension % 2 != 0) {
        dimension++;
      }
      float[][] id2value = new float[numDoc][];
      for (int i = 0; i < numDoc; i++) {
        int id = random().nextInt(numDoc);
        float[] value;
        if (random().nextInt(7) != 3) {
          // usually index a vector value for a doc
          value = randomNormalizedVector(dimension);
        } else {
          value = null;
        }
        id2value[id] = value;
        add(iw, fieldName, id, value, VectorSimilarity.EuclideanDistanceSimilarity.INSTANCE);
      }
      try (IndexReader reader = DirectoryReader.open(iw)) {
        for (LeafReaderContext ctx : reader.leaves()) {
          Bits liveDocs = ctx.reader().getLiveDocs();
          FloatVectorValues vectorValues = ctx.reader().getFloatVectorValues(fieldName);
          if (vectorValues == null) {
            continue;
          }
          StoredFields storedFields = ctx.reader().storedFields();
          int docId;
          int numLiveDocsWithVectors = 0;
          while ((docId = vectorValues.nextDoc()) != NO_MORE_DOCS) {
            float[] v = vectorValues.vectorValue();
            assertEquals(dimension, v.length);
            String idString = storedFields.document(docId).getField("id").stringValue();
            int id = Integer.parseInt(idString);
            if (liveDocs == null || liveDocs.get(docId)) {
              assertArrayEquals(
                  "values differ for id=" + idString + ", docid=" + docId + " leaf=" + ctx.ord,
                  id2value[id],
                  v,
                  0);
              numLiveDocsWithVectors++;
            } else {
              if (id2value[id] != null) {
                assertFalse(Arrays.equals(id2value[id], v));
              }
            }
          }

          if (numLiveDocsWithVectors == 0) {
            continue;
          }

          // assert that searchNearestVectors returns the expected number of documents,
          // in descending score order
          int size = ctx.reader().getFloatVectorValues(fieldName).size();
          int k = random().nextInt(size / 10 + 1) + 1;
          if (k > numLiveDocsWithVectors) {
            k = numLiveDocsWithVectors;
          }
          TopDocs results =
              ctx.reader()
                  .searchNearestVectors(
                      fieldName, randomNormalizedVector(dimension), k, liveDocs, Integer.MAX_VALUE);
          assertEquals(Math.min(k, size), results.scoreDocs.length);
          for (int i = 0; i < k - 1; i++) {
            assertTrue(results.scoreDocs[i].score >= results.scoreDocs[i + 1].score);
          }
        }
      }
    }
  }

  private void add(
      IndexWriter iw, String field, int id, float[] vector, VectorSimilarity similarityFunction)
      throws IOException {
    add(iw, field, id, random().nextInt(100), vector, similarityFunction);
  }

  private void add(IndexWriter iw, String field, int id, byte[] vector, VectorSimilarity similarity)
      throws IOException {
    add(iw, field, id, random().nextInt(100), vector, similarity);
  }

  private void add(IndexWriter iw, String field, int id, int sortKey, byte[] vector)
      throws IOException {
    add(iw, field, id, sortKey, vector, VectorSimilarity.EuclideanDistanceSimilarity.INSTANCE);
  }

  private void add(
      IndexWriter iw,
      String field,
      int id,
      int sortKey,
      byte[] vector,
      VectorSimilarity similarityFunction)
      throws IOException {
    Document doc = new Document();
    if (vector != null) {
      doc.add(new KnnByteVectorField(field, vector, similarityFunction));
    }
    doc.add(new NumericDocValuesField("sortkey", sortKey));
    String idString = Integer.toString(id);
    doc.add(new StringField("id", idString, Field.Store.YES));
    Term idTerm = new Term("id", idString);
    iw.updateDocument(idTerm, doc);
  }

  private void add(IndexWriter iw, String field, int id, int sortkey, float[] vector)
      throws IOException {
    add(iw, field, id, sortkey, vector, VectorSimilarity.EuclideanDistanceSimilarity.INSTANCE);
  }

  private void add(
      IndexWriter iw,
      String field,
      int id,
      int sortkey,
      float[] vector,
      VectorSimilarity similarityFunction)
      throws IOException {
    Document doc = new Document();
    if (vector != null) {
      doc.add(new KnnFloatVectorField(field, vector, similarityFunction));
    }
    doc.add(new NumericDocValuesField("sortkey", sortkey));
    String idString = Integer.toString(id);
    doc.add(new StringField("id", idString, Field.Store.YES));
    Term idTerm = new Term("id", idString);
    iw.updateDocument(idTerm, doc);
  }

  protected float[] randomVector(int dim) {
    assert dim > 0;
    float[] v = new float[dim];
    double squareSum = 0.0;
    // keep generating until we don't get a zero-length vector
    while (squareSum == 0.0) {
      squareSum = 0.0;
      for (int i = 0; i < dim; i++) {
        v[i] = random().nextFloat();
        squareSum += v[i] * v[i];
      }
    }
    return v;
  }

  protected float[] randomNormalizedVector(int dim) {
    float[] v = randomVector(dim);
    VectorUtil.l2normalize(v);
    return v;
  }

  protected byte[] randomVector8(int dim) {
    assert dim > 0;
    float[] v = randomNormalizedVector(dim);
    byte[] b = new byte[dim];
    for (int i = 0; i < dim; i++) {
      b[i] = (byte) (v[i] * 127);
    }
    return b;
  }

  public void testCheckIndexIncludesVectors() throws Exception {
    try (Directory dir = newDirectory()) {
      try (IndexWriter w = new IndexWriter(dir, newIndexWriterConfig())) {
        Document doc = new Document();
        doc.add(
            new KnnFloatVectorField(
                "v1", randomNormalizedVector(4), VectorSimilarityFunction.EUCLIDEAN));
        w.addDocument(doc);

        doc.add(
            new KnnFloatVectorField(
                "v2", randomNormalizedVector(4), VectorSimilarityFunction.EUCLIDEAN));
        w.addDocument(doc);
      }

      ByteArrayOutputStream output = new ByteArrayOutputStream();
      CheckIndex.Status status =
          TestUtil.checkIndex(
              dir, CheckIndex.Level.MIN_LEVEL_FOR_INTEGRITY_CHECKS, true, true, output);
      assertEquals(1, status.segmentInfos.size());
      CheckIndex.Status.SegmentInfoStatus segStatus = status.segmentInfos.get(0);
      // total 3 vector values were indexed:
      assertEquals(3, segStatus.vectorValuesStatus.totalVectorValues);
      // ... across 2 fields:
      assertEquals(2, segStatus.vectorValuesStatus.totalKnnVectorFields);

      // Make sure CheckIndex in fact declares that it is testing vectors!
      assertTrue(output.toString(UTF_8).contains("test: vectors..."));
    }
  }

  public void testSimilarityFunctionIdentifiers() {
    // make sure we don't accidentally mess up similarity function identifiers by re-ordering their
    // enumerators
    assertEquals(0, VectorSimilarityFunction.EUCLIDEAN.ordinal());
    assertEquals(1, VectorSimilarityFunction.DOT_PRODUCT.ordinal());
    assertEquals(2, VectorSimilarityFunction.COSINE.ordinal());
    assertEquals(3, VectorSimilarityFunction.MAXIMUM_INNER_PRODUCT.ordinal());
    assertEquals(4, VectorSimilarityFunction.values().length);
  }

  public void testVectorEncodingOrdinals() {
    // make sure we don't accidentally mess up vector encoding identifiers by re-ordering their
    // enumerators
    assertEquals(0, VectorEncoding.BYTE.ordinal());
    assertEquals(1, VectorEncoding.FLOAT32.ordinal());
    assertEquals(2, VectorEncoding.values().length);
  }

  public void testAdvance() throws Exception {
    try (Directory dir = newDirectory()) {
      try (IndexWriter w = new IndexWriter(dir, newIndexWriterConfig())) {
        int numdocs = atLeast(1500);
        String fieldName = "field";
        for (int i = 0; i < numdocs; i++) {
          Document doc = new Document();
          // randomly add a vector field
          if (random().nextInt(4) == 3) {
            doc.add(
                new KnnFloatVectorField(
                    fieldName, new float[4], VectorSimilarityFunction.EUCLIDEAN));
          }
          w.addDocument(doc);
        }
        w.forceMerge(1);
        try (IndexReader reader = DirectoryReader.open(w)) {
          LeafReader r = getOnlyLeafReader(reader);
          FloatVectorValues vectorValues = r.getFloatVectorValues(fieldName);
          int[] vectorDocs = new int[vectorValues.size() + 1];
          int cur = -1;
          while (++cur < vectorValues.size() + 1) {
            vectorDocs[cur] = vectorValues.nextDoc();
            if (cur != 0) {
              assertTrue(vectorDocs[cur] > vectorDocs[cur - 1]);
            }
          }
          vectorValues = r.getFloatVectorValues(fieldName);
          cur = -1;
          for (int i = 0; i < numdocs; i++) {
            // randomly advance to i
            if (random().nextInt(4) == 3) {
              while (vectorDocs[++cur] < i) {}
              assertEquals(vectorDocs[cur], vectorValues.advance(i));
              assertEquals(vectorDocs[cur], vectorValues.docID());
              if (vectorValues.docID() == NO_MORE_DOCS) {
                break;
              }
              // make i equal to docid so that it is greater than docId in the next loop iteration
              i = vectorValues.docID();
            }
          }
        }
      }
    }
  }

  public void testVectorValuesReportCorrectDocs() throws Exception {
    final int numDocs = atLeast(1000);
    int dim = random().nextInt(20) + 1;
    if (dim % 2 != 0) {
      dim++;
    }
    double fieldValuesCheckSum = 0;
    int fieldDocCount = 0;
    long fieldSumDocIDs = 0;

    try (Directory dir = newDirectory();
        RandomIndexWriter w = new RandomIndexWriter(random(), dir, newIndexWriterConfig())) {
      for (int i = 0; i < numDocs; i++) {
        Document doc = new Document();
        int docID = random().nextInt(numDocs);
        doc.add(new StoredField("id", docID));
        if (random().nextInt(4) == 3) {
          switch (vectorEncoding) {
            case BYTE -> {
              byte[] b = randomVector8(dim);
              fieldValuesCheckSum += b[0];
              doc.add(new KnnByteVectorField("knn_vector", b, similarityFunction));
            }
            case FLOAT32 -> {
              float[] v = randomNormalizedVector(dim);
              fieldValuesCheckSum += v[0];
              doc.add(new KnnFloatVectorField("knn_vector", v, similarityFunction));
            }
          }
          fieldDocCount++;
          fieldSumDocIDs += docID;
        }
        w.addDocument(doc);
      }

      if (random().nextBoolean()) {
        w.forceMerge(1);
      }

      try (IndexReader r = w.getReader()) {
        double checksum = 0;
        int docCount = 0;
        long sumDocIds = 0;
        switch (vectorEncoding) {
          case BYTE -> {
            for (LeafReaderContext ctx : r.leaves()) {
              ByteVectorValues byteVectorValues = ctx.reader().getByteVectorValues("knn_vector");
              if (byteVectorValues != null) {
                docCount += byteVectorValues.size();
                StoredFields storedFields = ctx.reader().storedFields();
                while (byteVectorValues.nextDoc() != NO_MORE_DOCS) {
                  checksum += byteVectorValues.vectorValue()[0];
                  Document doc = storedFields.document(byteVectorValues.docID(), Set.of("id"));
                  sumDocIds += Integer.parseInt(doc.get("id"));
                }
              }
            }
          }
          case FLOAT32 -> {
            for (LeafReaderContext ctx : r.leaves()) {
              FloatVectorValues vectorValues = ctx.reader().getFloatVectorValues("knn_vector");
              if (vectorValues != null) {
                docCount += vectorValues.size();
                StoredFields storedFields = ctx.reader().storedFields();
                while (vectorValues.nextDoc() != NO_MORE_DOCS) {
                  checksum += vectorValues.vectorValue()[0];
                  Document doc = storedFields.document(vectorValues.docID(), Set.of("id"));
                  sumDocIds += Integer.parseInt(doc.get("id"));
                }
              }
            }
          }
        }
        assertEquals(
            "encoding=" + vectorEncoding,
            fieldValuesCheckSum,
            checksum,
            vectorEncoding == VectorEncoding.BYTE ? numDocs * 0.2 : 1e-5);
        assertEquals(fieldDocCount, docCount);
        assertEquals(fieldSumDocIDs, sumDocIds);
      }
    }
  }
}<|MERGE_RESOLUTION|>--- conflicted
+++ resolved
@@ -151,13 +151,8 @@
       IllegalArgumentException expected =
           expectThrows(IllegalArgumentException.class, () -> w.addDocument(doc2));
       String errMsg =
-<<<<<<< HEAD
           "cannot change field \"f\" from vector dimension=4, vector encoding=FLOAT32, vector similarity function=dotProduct "
-              + "to inconsistent vector dimension=3, vector encoding=FLOAT32, vector similarity function=dotProduct";
-=======
-          "cannot change field \"f\" from vector dimension=4, vector encoding=FLOAT32, vector similarity function=DOT_PRODUCT "
-              + "to inconsistent vector dimension=6, vector encoding=FLOAT32, vector similarity function=DOT_PRODUCT";
->>>>>>> 45c4f8c0
+              + "to inconsistent vector dimension=6, vector encoding=FLOAT32, vector similarity function=dotProduct";
       assertEquals(errMsg, expected.getMessage());
     }
   }
@@ -213,13 +208,8 @@
         IllegalArgumentException expected =
             expectThrows(IllegalArgumentException.class, () -> w2.addDocument(doc2));
         assertEquals(
-<<<<<<< HEAD
             "cannot change field \"f\" from vector dimension=4, vector encoding=FLOAT32, vector similarity function=dotProduct "
-                + "to inconsistent vector dimension=1, vector encoding=FLOAT32, vector similarity function=dotProduct",
-=======
-            "cannot change field \"f\" from vector dimension=4, vector encoding=FLOAT32, vector similarity function=DOT_PRODUCT "
-                + "to inconsistent vector dimension=2, vector encoding=FLOAT32, vector similarity function=DOT_PRODUCT",
->>>>>>> 45c4f8c0
+                + "to inconsistent vector dimension=2, vector encoding=FLOAT32, vector similarity function=dotProduct",
             expected.getMessage());
       }
     }
@@ -341,13 +331,8 @@
             expectThrows(
                 IllegalArgumentException.class, () -> w2.addIndexes(new Directory[] {dir}));
         assertEquals(
-<<<<<<< HEAD
-            "cannot change field \"f\" from vector dimension=5, vector encoding=FLOAT32, vector similarity function=dotProduct "
+            "cannot change field \"f\" from vector dimension=6, vector encoding=FLOAT32, vector similarity function=dotProduct "
                 + "to inconsistent vector dimension=4, vector encoding=FLOAT32, vector similarity function=dotProduct",
-=======
-            "cannot change field \"f\" from vector dimension=6, vector encoding=FLOAT32, vector similarity function=DOT_PRODUCT "
-                + "to inconsistent vector dimension=4, vector encoding=FLOAT32, vector similarity function=DOT_PRODUCT",
->>>>>>> 45c4f8c0
             expected.getMessage());
       }
     }
@@ -393,13 +378,8 @@
                   IllegalArgumentException.class,
                   () -> w2.addIndexes(new CodecReader[] {(CodecReader) getOnlyLeafReader(r)}));
           assertEquals(
-<<<<<<< HEAD
-              "cannot change field \"f\" from vector dimension=5, vector encoding=FLOAT32, vector similarity function=dotProduct "
+              "cannot change field \"f\" from vector dimension=6, vector encoding=FLOAT32, vector similarity function=dotProduct "
                   + "to inconsistent vector dimension=4, vector encoding=FLOAT32, vector similarity function=dotProduct",
-=======
-              "cannot change field \"f\" from vector dimension=6, vector encoding=FLOAT32, vector similarity function=DOT_PRODUCT "
-                  + "to inconsistent vector dimension=4, vector encoding=FLOAT32, vector similarity function=DOT_PRODUCT",
->>>>>>> 45c4f8c0
               expected.getMessage());
         }
       }
@@ -448,13 +428,8 @@
           IllegalArgumentException expected =
               expectThrows(IllegalArgumentException.class, () -> TestUtil.addIndexesSlowly(w2, r));
           assertEquals(
-<<<<<<< HEAD
-              "cannot change field \"f\" from vector dimension=5, vector encoding=FLOAT32, vector similarity function=dotProduct "
+              "cannot change field \"f\" from vector dimension=6, vector encoding=FLOAT32, vector similarity function=dotProduct "
                   + "to inconsistent vector dimension=4, vector encoding=FLOAT32, vector similarity function=dotProduct",
-=======
-              "cannot change field \"f\" from vector dimension=6, vector encoding=FLOAT32, vector similarity function=DOT_PRODUCT "
-                  + "to inconsistent vector dimension=4, vector encoding=FLOAT32, vector similarity function=DOT_PRODUCT",
->>>>>>> 45c4f8c0
               expected.getMessage());
         }
       }
