--- conflicted
+++ resolved
@@ -580,18 +580,12 @@
     }
 
     @Override
-<<<<<<< HEAD
-    public void nextPostings(int upTo, DocAndFreqBuffer buffer) throws IOException {
-      assert state != DocsEnumState.START : "nextPostings() called before nextDoc()/advance()";
-      in.nextPostings(upTo, buffer);
-=======
     public void intoBitSet(int upTo, FixedBitSet bitSet, int offset) throws IOException {
       assertThread("Docs enums", creationThread);
       assert state != DocsEnumState.START : "intoBitSet() called before nextDoc()/advance()";
       in.intoBitSet(upTo, bitSet, offset);
       assert in.docID() >= upTo;
       assert in.docID() >= doc;
->>>>>>> 0a40f9e1
       doc = in.docID();
       if (doc == DocIdSetIterator.NO_MORE_DOCS) {
         state = DocsEnumState.FINISHED;
@@ -600,10 +594,21 @@
         state = DocsEnumState.ITERATING;
         positionMax = super.freq();
       }
-<<<<<<< HEAD
-=======
       positionCount = 0;
->>>>>>> 0a40f9e1
+    }
+
+    @Override
+    public void nextPostings(int upTo, DocAndFreqBuffer buffer) throws IOException {
+      assert state != DocsEnumState.START : "nextPostings() called before nextDoc()/advance()";
+      in.nextPostings(upTo, buffer);
+      doc = in.docID();
+      if (doc == DocIdSetIterator.NO_MORE_DOCS) {
+        state = DocsEnumState.FINISHED;
+        positionMax = 0;
+      } else {
+        state = DocsEnumState.ITERATING;
+        positionMax = super.freq();
+      }
     }
 
     void reset() {
