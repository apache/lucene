--- conflicted
+++ resolved
@@ -26,11 +26,8 @@
 import org.apache.lucene.index.BinaryDocValues;
 import org.apache.lucene.index.ByteVectorValues;
 import org.apache.lucene.index.CodecReader;
-<<<<<<< HEAD
 import org.apache.lucene.index.DataInputDocValues;
-=======
 import org.apache.lucene.index.DocValuesSkipper;
->>>>>>> bb3f1822
 import org.apache.lucene.index.DocValuesType;
 import org.apache.lucene.index.FieldInfo;
 import org.apache.lucene.index.FieldInfos;
@@ -122,6 +119,21 @@
   }
 
   @Override
+  public DataInputDocValues getDataInputDocValues(String field) throws IOException {
+    ensureOpen();
+    FieldInfo fi = getFieldInfos().fieldInfo(field);
+    if (fi == null) {
+      // Field does not exist
+      return null;
+    }
+    if (fi.getDocValuesType() != DocValuesType.BINARY) {
+      // Field was not indexed with doc values
+      return null;
+    }
+    return docValues.getDataInput(fi);
+  }
+
+  @Override
   public BinaryDocValues getBinaryDocValues(String field) throws IOException {
     ensureOpen();
     FieldInfo fi = getFieldInfos().fieldInfo(field);
@@ -134,21 +146,6 @@
       return null;
     }
     return docValues.getBinary(fi);
-  }
-
-  @Override
-  public DataInputDocValues getDataInputDocValues(String field) throws IOException {
-    ensureOpen();
-    FieldInfo fi = getFieldInfos().fieldInfo(field);
-    if (fi == null) {
-      // Field does not exist
-      return null;
-    }
-    if (fi.getDocValuesType() != DocValuesType.BINARY) {
-      // Field was not indexed with doc values
-      return null;
-    }
-    return docValues.getDataInput(fi);
   }
 
   @Override
@@ -260,13 +257,13 @@
 
   @Override
   public void searchNearestVectors(
-      String field, float[] target, KnnCollector knnCollector, Bits acceptDocs) throws IOException {
+          String field, float[] target, KnnCollector knnCollector, Bits acceptDocs) throws IOException {
     in.searchNearestVectors(field, target, knnCollector, acceptDocs);
   }
 
   @Override
   public void searchNearestVectors(
-      String field, byte[] target, KnnCollector knnCollector, Bits acceptDocs) throws IOException {
+          String field, byte[] target, KnnCollector knnCollector, Bits acceptDocs) throws IOException {
     in.searchNearestVectors(field, target, knnCollector, acceptDocs);
   }
 
