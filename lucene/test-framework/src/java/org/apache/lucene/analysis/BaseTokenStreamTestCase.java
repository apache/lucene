--- conflicted
+++ resolved
@@ -1084,51 +1084,7 @@
     checkAnalysisConsistency(random, a, useCharFilter, text, true);
   }
 
-<<<<<<< HEAD
   public static void checkAnalysisConsistency(
-=======
-  /** TODO: can we nuke this? it seems only used by the old implementation */
-  public static class AnalysisResult {
-    public final AttributeFactory attributeFactory;
-    public final String text;
-    public final List<String> tokens;
-    public final List<String> types;
-    public final List<Integer> positions;
-    public final List<Integer> positionLengths;
-    public final List<Integer> startOffsets;
-    public final List<Integer> endOffsets;
-
-    public AnalysisResult(
-        AttributeFactory attributeFactory,
-        String text,
-        List<String> tokens,
-        TypeAttribute typeAtt,
-        List<String> types,
-        PositionIncrementAttribute posIncAtt,
-        List<Integer> positions,
-        PositionLengthAttribute posLengthAtt,
-        List<Integer> positionLengths,
-        OffsetAttribute offsetAtt,
-        List<Integer> startOffsets,
-        List<Integer> endOffsets) {
-      this.attributeFactory = attributeFactory;
-      this.text = text;
-      this.tokens = tokens;
-      this.types = typeAtt == null ? null : types;
-      this.positions = posIncAtt == null ? null : positions;
-      this.positionLengths = posLengthAtt == null ? null : positionLengths;
-      if (offsetAtt == null) {
-        this.startOffsets = null;
-        this.endOffsets = null;
-      } else {
-        this.startOffsets = startOffsets;
-        this.endOffsets = endOffsets;
-      }
-    }
-  }
-
-  public static AnalysisResult checkAnalysisConsistency(
->>>>>>> 46bc550e
       Random random, Analyzer a, boolean useCharFilter, String text, boolean graphOffsetsAreCorrect)
       throws IOException {
     checkAnalysisConsistency(random, a, useCharFilter, text, graphOffsetsAreCorrect, null);
@@ -1182,24 +1138,6 @@
     ts.end();
     ts.close();
 
-<<<<<<< HEAD
-=======
-    AnalysisResult ret =
-        new AnalysisResult(
-            ts.getAttributeFactory(),
-            text,
-            tokens,
-            typeAtt,
-            types,
-            posIncAtt,
-            positions,
-            posLengthAtt,
-            positionLengths,
-            offsetAtt,
-            startOffsets,
-            endOffsets);
-
->>>>>>> 46bc550e
     // verify reusing is "reproducable" and also get the normal tokenstream sanity checks
     if (!tokens.isEmpty()) {
 
