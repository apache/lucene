--- conflicted
+++ resolved
@@ -23,131 +23,6 @@
 
   /** test the mock synonym filter */
   public void test() throws IOException {
-<<<<<<< HEAD
-    Analyzer analyzer = new Analyzer() {
-      @Override
-      protected TokenStreamComponents createComponents(String fieldName) {
-        MockTokenizer tokenizer = new MockTokenizer();
-        return new TokenStreamComponents(tokenizer, new MockSynonymFilter(tokenizer));
-      }
-    };
-
-    assertAnalyzesTo(analyzer, "dogs",
-        new String[]{"dogs", "dog"},
-        new int[]{0, 0}, // start offset
-        new int[]{4, 4}, // end offset
-        new String[] { "word", "SYNONYM"},
-        new int[]{1, 0}, // position increment
-        new int[]{1, 1}, // position length
-        true); // check that offsets are correct
-
-    assertAnalyzesTo(analyzer, "small dogs",
-        new String[]{"small", "dogs", "dog"},
-        new int[]{0, 6, 6},   // start offset
-        new int[]{5, 10, 10}, // end offset
-        new String[] { "word", "word", "SYNONYM"},
-        new int[]{1, 1, 0},   // position increment
-        new int[]{1, 1, 1},   // position length
-        true); // check that offsets are correct
-
-    assertAnalyzesTo(analyzer, "dogs running",
-        new String[]{"dogs", "dog", "running"},
-        new int[]{0, 0, 5},  // start offset
-        new int[]{4, 4, 12}, // end offset
-        new String[] { "word", "SYNONYM",  "word"},
-        new int[]{1, 0, 1},  // position increment
-        new int[]{1, 1, 1},  // position length
-        true); // check that offsets are correct
-
-    assertAnalyzesTo(analyzer, "small dogs running",
-        new String[]{"small", "dogs", "dog", "running"},
-        new int[]{0, 6, 6, 11},   // start offset
-        new int[]{5, 10, 10, 18}, // end offset
-        new String[] { "word", "word", "SYNONYM", "word"},
-        new int[]{1, 1, 0, 1},    // position increment
-        new int[]{1, 1, 1, 1},    // position length
-        true); // check that offsets are correct
-
-    assertAnalyzesTo(analyzer, "guinea",
-        new String[]{"guinea"},
-        new int[]{0}, // start offset
-        new int[]{6}, // end offset
-        new String[] { "word" },
-        new int[]{1}, // position increment
-        new int[]{1}, // position length
-        true); // check that offsets are correct
-
-    assertAnalyzesTo(analyzer, "pig",
-        new String[]{"pig"},
-        new int[]{0}, // start offset
-        new int[]{3}, // end offset
-        new String[] { "word"},
-        new int[]{1}, // position increment
-        new int[]{1}, // position length
-        true); // check that offsets are correct
-
-    assertAnalyzesTo(analyzer, "guinea pig",
-        new String[]{"guinea", "cavy", "pig"},
-        new int[]{0, 0, 7},   // start offset
-        new int[]{6, 10, 10}, // end offset
-        new String[] { "word", "SYNONYM", "word"},
-        new int[]{1, 0, 1},   // position increment
-        new int[]{1, 2, 1},   // position length
-        true); // check that offsets are correct
-
-    assertAnalyzesTo(analyzer, "guinea dogs",
-        new String[]{"guinea", "dogs", "dog"},
-        new int[]{0, 7, 7},   // start offset
-        new int[]{6, 11, 11}, // end offset
-        new String[] { "word", "word", "SYNONYM" },
-        new int[]{1, 1, 0},   // position increment
-        new int[]{1, 1, 1},   // position length
-        true); // check that offsets are correct
-
-    assertAnalyzesTo(analyzer, "dogs guinea",
-        new String[]{"dogs", "dog", "guinea"},
-        new int[]{0, 0, 5},  // start offset
-        new int[]{4, 4, 11}, // end offset
-        new String[] { "word", "SYNONYM", "word" },
-        new int[]{1, 0, 1},  // position increment
-        new int[]{1, 1, 1},  // position length
-        true); // check that offsets are correct
-
-    assertAnalyzesTo(analyzer, "dogs guinea pig",
-        new String[]{"dogs", "dog", "guinea", "cavy", "pig"},
-        new int[]{0, 0, 5, 5, 12},   // start offset
-        new int[]{4, 4, 11, 15, 15}, // end offset
-        new String[] { "word", "SYNONYM", "word", "SYNONYM", "word" },
-        new int[]{1, 0, 1, 0, 1},    // position increment
-        new int[]{1, 1, 1, 2, 1},    // position length
-        true); // check that offsets are correct
-
-    assertAnalyzesTo(analyzer, "guinea pig dogs",
-        new String[]{"guinea", "cavy", "pig", "dogs", "dog"},
-        new int[]{0, 0, 7, 11, 11},   // start offset
-        new int[]{6, 10, 10, 15, 15}, // end offset
-        new String[] { "word", "SYNONYM", "word", "word", "SYNONYM" },
-        new int[]{1, 0, 1, 1, 0},     // position increment
-        new int[]{1, 2, 1, 1, 1},     // position length
-        true); // check that offsets are correct
-
-    assertAnalyzesTo(analyzer, "small dogs and guinea pig running",
-        new String[]{"small", "dogs", "dog", "and", "guinea", "cavy", "pig", "running"},
-        new int[]{0, 6, 6, 11, 15, 15, 22, 26},   // start offset
-        new int[]{5, 10, 10, 14, 21, 25, 25, 33}, // end offset
-        new String[] { "word", "word", "SYNONYM", "word", "word", "SYNONYM", "word", "word" },
-        new int[]{1, 1, 0, 1, 1, 0, 1, 1},        // position increment
-        new int[]{1, 1, 1, 1, 1, 2, 1, 1},        // position length
-        true); // check that offsets are correct
-
-    assertAnalyzesTo(analyzer, "small guinea pig and dogs running",
-        new String[]{"small", "guinea", "cavy", "pig", "and", "dogs", "dog", "running"},
-        new int[]{0, 6, 6, 13, 17, 21, 21, 26},   // start offset
-        new int[]{5, 12, 16, 16, 20, 25, 25, 33}, // end offset
-        new String[] { "word", "word", "SYNONYM", "word", "word", "word", "SYNONYM", "word" },
-        new int[]{1, 1, 0, 1, 1, 1, 0, 1},        // position increment
-        new int[]{1, 1, 2, 1, 1, 1, 1, 1},        // position length
-=======
     Analyzer analyzer =
         new Analyzer() {
           @Override
@@ -163,7 +38,7 @@
         new String[] {"dogs", "dog"},
         new int[] {0, 0}, // start offset
         new int[] {4, 4}, // end offset
-        null,
+        new String[] {"word", "SYNONYM"},
         new int[] {1, 0}, // position increment
         new int[] {1, 1}, // position length
         true); // check that offsets are correct
@@ -174,7 +49,7 @@
         new String[] {"small", "dogs", "dog"},
         new int[] {0, 6, 6}, // start offset
         new int[] {5, 10, 10}, // end offset
-        null,
+        new String[] {"word", "word", "SYNONYM"},
         new int[] {1, 1, 0}, // position increment
         new int[] {1, 1, 1}, // position length
         true); // check that offsets are correct
@@ -185,7 +60,7 @@
         new String[] {"dogs", "dog", "running"},
         new int[] {0, 0, 5}, // start offset
         new int[] {4, 4, 12}, // end offset
-        null,
+        new String[] {"word", "SYNONYM", "word"},
         new int[] {1, 0, 1}, // position increment
         new int[] {1, 1, 1}, // position length
         true); // check that offsets are correct
@@ -196,7 +71,7 @@
         new String[] {"small", "dogs", "dog", "running"},
         new int[] {0, 6, 6, 11}, // start offset
         new int[] {5, 10, 10, 18}, // end offset
-        null,
+        new String[] {"word", "word", "SYNONYM", "word"},
         new int[] {1, 1, 0, 1}, // position increment
         new int[] {1, 1, 1, 1}, // position length
         true); // check that offsets are correct
@@ -207,7 +82,7 @@
         new String[] {"guinea"},
         new int[] {0}, // start offset
         new int[] {6}, // end offset
-        null,
+        new String[] {"word"},
         new int[] {1}, // position increment
         new int[] {1}, // position length
         true); // check that offsets are correct
@@ -218,7 +93,7 @@
         new String[] {"pig"},
         new int[] {0}, // start offset
         new int[] {3}, // end offset
-        null,
+        new String[] {"word"},
         new int[] {1}, // position increment
         new int[] {1}, // position length
         true); // check that offsets are correct
@@ -229,7 +104,7 @@
         new String[] {"guinea", "cavy", "pig"},
         new int[] {0, 0, 7}, // start offset
         new int[] {6, 10, 10}, // end offset
-        null,
+        new String[] {"word", "SYNONYM", "word"},
         new int[] {1, 0, 1}, // position increment
         new int[] {1, 2, 1}, // position length
         true); // check that offsets are correct
@@ -240,7 +115,7 @@
         new String[] {"guinea", "dogs", "dog"},
         new int[] {0, 7, 7}, // start offset
         new int[] {6, 11, 11}, // end offset
-        null,
+        new String[] {"word", "word", "SYNONYM"},
         new int[] {1, 1, 0}, // position increment
         new int[] {1, 1, 1}, // position length
         true); // check that offsets are correct
@@ -251,7 +126,7 @@
         new String[] {"dogs", "dog", "guinea"},
         new int[] {0, 0, 5}, // start offset
         new int[] {4, 4, 11}, // end offset
-        null,
+        new String[] {"word", "SYNONYM", "word"},
         new int[] {1, 0, 1}, // position increment
         new int[] {1, 1, 1}, // position length
         true); // check that offsets are correct
@@ -262,7 +137,7 @@
         new String[] {"dogs", "dog", "guinea", "cavy", "pig"},
         new int[] {0, 0, 5, 5, 12}, // start offset
         new int[] {4, 4, 11, 15, 15}, // end offset
-        null,
+        new String[] {"word", "SYNONYM", "word", "SYNONYM", "word"},
         new int[] {1, 0, 1, 0, 1}, // position increment
         new int[] {1, 1, 1, 2, 1}, // position length
         true); // check that offsets are correct
@@ -273,7 +148,7 @@
         new String[] {"guinea", "cavy", "pig", "dogs", "dog"},
         new int[] {0, 0, 7, 11, 11}, // start offset
         new int[] {6, 10, 10, 15, 15}, // end offset
-        null,
+        new String[] {"word", "SYNONYM", "word", "word", "SYNONYM"},
         new int[] {1, 0, 1, 1, 0}, // position increment
         new int[] {1, 2, 1, 1, 1}, // position length
         true); // check that offsets are correct
@@ -284,7 +159,7 @@
         new String[] {"small", "dogs", "dog", "and", "guinea", "cavy", "pig", "running"},
         new int[] {0, 6, 6, 11, 15, 15, 22, 26}, // start offset
         new int[] {5, 10, 10, 14, 21, 25, 25, 33}, // end offset
-        null,
+        new String[] {"word", "word", "SYNONYM", "word", "word", "SYNONYM", "word", "word"},
         new int[] {1, 1, 0, 1, 1, 0, 1, 1}, // position increment
         new int[] {1, 1, 1, 1, 1, 2, 1, 1}, // position length
         true); // check that offsets are correct
@@ -295,10 +170,9 @@
         new String[] {"small", "guinea", "cavy", "pig", "and", "dogs", "dog", "running"},
         new int[] {0, 6, 6, 13, 17, 21, 21, 26}, // start offset
         new int[] {5, 12, 16, 16, 20, 25, 25, 33}, // end offset
-        null,
+        new String[] {"word", "word", "SYNONYM", "word", "word", "word", "SYNONYM", "word"},
         new int[] {1, 1, 0, 1, 1, 1, 0, 1}, // position increment
         new int[] {1, 1, 2, 1, 1, 1, 1, 1}, // position length
->>>>>>> 04c95c71
         true); // check that offsets are correct
   }
 }