--- conflicted
+++ resolved
@@ -24,10 +24,6 @@
 import java.util.List;
 import java.util.Spliterator;
 import java.util.function.Consumer;
-<<<<<<< HEAD
-import java.util.stream.Collectors;
-=======
->>>>>>> 75ae372b
 import java.util.stream.IntStream;
 import java.util.stream.Stream;
 import java.util.stream.StreamSupport;
@@ -96,20 +92,12 @@
   /**
    * @see #FSTCompletion(FST, boolean, boolean)
    */
-<<<<<<< HEAD
-  private boolean exactFirst;
-=======
   private final boolean exactFirst;
->>>>>>> 75ae372b
 
   /**
    * @see #FSTCompletion(FST, boolean, boolean)
    */
-<<<<<<< HEAD
-  private boolean higherWeightsFirst;
-=======
   private final boolean higherWeightsFirst;
->>>>>>> 75ae372b
 
   /**
    * Constructs an FSTCompletion, specifying higherWeightsFirst and exactFirst.
@@ -212,23 +200,12 @@
     }
 
     if (!higherWeightsFirst && rootArcs.length > 1) {
-<<<<<<< HEAD
-      // We could emit a warning here (?). An optimal strategy for
-      // alphabetically sorted
-      // suggestions would be to add them with a constant weight -- this saves
-      // unnecessary
-      // traversals and sorting.
-      return lookup(key).sorted().limit(num).collect(Collectors.toList());
-    } else {
-      return lookup(key).limit(num).collect(Collectors.toList());
-=======
       // We could emit a warning here (?). An optimal strategy for alphabetically sorted
       // suggestions would be to add them with a constant weight -- this saves
       // unnecessary traversals and sorting.
       return lookup(key).sorted().limit(num).toList();
     } else {
       return lookup(key).limit(num).toList();
->>>>>>> 75ae372b
     }
   }
 
@@ -241,11 +218,7 @@
    * @return Returns the suggestions
    */
   public Stream<Completion> lookup(CharSequence key) {
-<<<<<<< HEAD
-    if (key.length() == 0 || automaton == null) {
-=======
     if (key.isEmpty() || automaton == null) {
->>>>>>> 75ae372b
       return Stream.empty();
     }
 
@@ -274,7 +247,6 @@
       exactCompletion = c;
     } else {
       exactCompletion = null;
-<<<<<<< HEAD
     }
 
     Stream<Completion> stream =
@@ -307,40 +279,6 @@
               Stream.of(exactCompletion),
               stream.filter(completion -> exactCompletion.compareTo(completion) != 0));
     }
-=======
-    }
-
-    Stream<Completion> stream =
-        IntStream.range(0, rootArcs.length)
-            .boxed()
-            .flatMap(
-                i -> {
-                  try {
-                    final FST.Arc<Object> rootArc = rootArcs[i];
-                    final FST.Arc<Object> arc = new FST.Arc<>().copyFrom(rootArc);
-                    if (descendWithPrefix(arc, key)) {
-                      // A subgraph starting from the current node has the completions
-                      // of the key prefix. The arc we're at is the last key's byte,
-                      // so we will collect it too.
-                      final BytesRef output = BytesRef.deepCopyOf(key);
-                      output.length = key.length;
-                      return completionStream(output, rootArc.label(), arc);
-                    } else {
-                      return Stream.empty();
-                    }
-                  } catch (IOException e) {
-                    throw new UncheckedIOException(e);
-                  }
-                });
-
-    // if requested, return the exact completion first and omit it in any further completions.
-    if (exactFirst && exactCompletion != null) {
-      stream =
-          Stream.concat(
-              Stream.of(exactCompletion),
-              stream.filter(completion -> exactCompletion.compareTo(completion) != 0));
-    }
->>>>>>> 75ae372b
     return stream;
   }
 
@@ -351,13 +289,8 @@
     FST.BytesReader fstReader = automaton.getBytesReader();
 
     class State {
-<<<<<<< HEAD
-      Arc<Object> arc;
-      int outputLength;
-=======
       final Arc<Object> arc;
       final int outputLength;
->>>>>>> 75ae372b
 
       State(Arc<Object> arc, int outputLength) throws IOException {
         this.arc = automaton.readFirstTargetArc(arc, new Arc<>(), fstReader);
