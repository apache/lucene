--- conflicted
+++ resolved
@@ -106,13 +106,7 @@
   public void finish() throws IOException {
     if (seenSurfaceForms != null) {
       // NOTE: this also clears the priorityQueue:
-<<<<<<< HEAD
-      for (SuggestScoreDoc hit : priorityQueue.getResults()) {
-        pendingResults.add(hit);
-      }
-=======
       Collections.addAll(pendingResults, priorityQueue.getResults());
->>>>>>> 75ae372b
 
       // Deduplicate all hits: we already dedup'd efficiently within each segment by
       // truncating the FST top paths search, but across segments there may still be dups:
