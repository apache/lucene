--- conflicted
+++ resolved
@@ -72,12 +72,8 @@
         LeafCollector leafCollector = null;
         try {
           leafCollector = collector.getLeafCollector(context);
-<<<<<<< HEAD
-          scorer.score(leafCollector, context.reader().getLiveDocs());
-=======
           scorer.score(
               leafCollector, context.reader().getLiveDocs(), 0, DocIdSetIterator.NO_MORE_DOCS);
->>>>>>> 75ae372b
         } catch (
             @SuppressWarnings("unused")
             CollectionTerminatedException e) {
