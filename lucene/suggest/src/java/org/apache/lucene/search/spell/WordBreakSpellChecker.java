/*
 * Licensed to the Apache Software Foundation (ASF) under one or more
 * contributor license agreements.  See the NOTICE file distributed with
 * this work for additional information regarding copyright ownership.
 * The ASF licenses this file to You under the Apache License, Version 2.0
 * (the "License"); you may not use this file except in compliance with
 * the License.  You may obtain a copy of the License at
 *
 *     http://www.apache.org/licenses/LICENSE-2.0
 *
 * Unless required by applicable law or agreed to in writing, software
 * distributed under the License is distributed on an "AS IS" BASIS,
 * WITHOUT WARRANTIES OR CONDITIONS OF ANY KIND, either express or implied.
 * See the License for the specific language governing permissions and
 * limitations under the License.
 */
package org.apache.lucene.search.spell;

import java.io.IOException;
import java.util.Comparator;
import java.util.PriorityQueue;
import java.util.Queue;
import org.apache.lucene.index.IndexReader;
import org.apache.lucene.index.Term;
import org.apache.lucene.util.BitSet;
import org.apache.lucene.util.BitSetIterator;
import org.apache.lucene.util.FixedBitSet;

/**
 * A spell checker whose sole function is to offer suggestions by combining multiple terms into one
 * word and/or breaking terms into multiple words.
 */
public class WordBreakSpellChecker {
  private int minSuggestionFrequency = 1;
  private int minBreakWordLength = 1;
  private int maxCombineWordLength = 20;
  private int maxChanges = 1;
  private int maxEvaluations = 1000;

  /** Term that can be used to prohibit adjacent terms from being combined */
  public static final Term SEPARATOR_TERM = new Term("", "");

  /**
   * Creates a new spellchecker with default configuration values
   *
   * @see #setMaxChanges(int)
   * @see #setMaxCombineWordLength(int)
   * @see #setMaxEvaluations(int)
   * @see #setMinBreakWordLength(int)
   * @see #setMinSuggestionFrequency(int)
   */
  public WordBreakSpellChecker() {}

  /** Determines the order to list word break suggestions */
  public enum BreakSuggestionSortMethod {
    /** Sort by Number of word breaks, then by the Sum of all the component term's frequencies */
    NUM_CHANGES_THEN_SUMMED_FREQUENCY,
    /**
     * Sort by Number of word breaks, then by the Maximum of all the component term's frequencies
     */
    NUM_CHANGES_THEN_MAX_FREQUENCY
  }

  /**
   * Generate suggestions by breaking the passed-in term into multiple words. The scores returned
   * are equal to the number of word breaks needed so a lower score is generally preferred over a
   * higher score.
   *
   * @param suggestMode - default = {@link SuggestMode#SUGGEST_WHEN_NOT_IN_INDEX}
   * @param sortMethod - default = {@link BreakSuggestionSortMethod#NUM_CHANGES_THEN_MAX_FREQUENCY}
   * @return one or more arrays of words formed by breaking up the original term
   * @throws IOException If there is a low-level I/O error.
   */
  public SuggestWord[][] suggestWordBreaks(
      Term term,
      int maxSuggestions,
      IndexReader ir,
      SuggestMode suggestMode,
      BreakSuggestionSortMethod sortMethod)
      throws IOException {
    if (maxSuggestions < 1) {
      return new SuggestWord[0][0];
    }
    if (suggestMode == null) {
      suggestMode = SuggestMode.SUGGEST_WHEN_NOT_IN_INDEX;
    }
    if (sortMethod == null) {
      sortMethod = BreakSuggestionSortMethod.NUM_CHANGES_THEN_MAX_FREQUENCY;
    }

    int queueInitialCapacity = maxSuggestions > 10 ? 10 : maxSuggestions;
    Comparator<SuggestWordArrayWrapper> queueComparator =
        sortMethod == BreakSuggestionSortMethod.NUM_CHANGES_THEN_MAX_FREQUENCY
            ? new LengthThenMaxFreqComparator()
            : new LengthThenSumFreqComparator();
    Queue<SuggestWordArrayWrapper> suggestions =
        new PriorityQueue<>(queueInitialCapacity, queueComparator);

    int origFreq = ir.docFreq(term);
    if (origFreq > 0 && suggestMode == SuggestMode.SUGGEST_WHEN_NOT_IN_INDEX) {
      return new SuggestWord[0][];
    }

    int useMinSuggestionFrequency = minSuggestionFrequency;
    if (suggestMode == SuggestMode.SUGGEST_MORE_POPULAR) {
      useMinSuggestionFrequency = (origFreq == 0 ? 1 : origFreq);
    }

    generateBreakUpSuggestions(
        term,
        ir,
        1,
        maxSuggestions,
        useMinSuggestionFrequency,
        new SuggestWord[0],
        suggestions,
        0,
        sortMethod);

    SuggestWord[][] suggestionArray = new SuggestWord[suggestions.size()][];
    for (int i = suggestions.size() - 1; i >= 0; i--) {
      suggestionArray[i] = suggestions.remove().suggestWords;
    }

    return suggestionArray;
  }

  /**
   * Generate suggestions by combining one or more of the passed-in terms into single words. The
   * returned {@link CombineSuggestion} contains both a {@link SuggestWord} and also an array
   * detailing which passed-in terms were involved in creating this combination. The scores returned
   * are equal to the number of word combinations needed, also one less than the length of the array
   * {@link CombineSuggestion#originalTermIndexes()}. Generally, a suggestion with a lower score is
   * preferred over a higher score.
   *
   * <p>To prevent two adjacent terms from being combined (for instance, if one is mandatory and the
   * other is prohibited), separate the two terms with {@link WordBreakSpellChecker#SEPARATOR_TERM}
   *
   * <p>When suggestMode equals {@link SuggestMode#SUGGEST_WHEN_NOT_IN_INDEX}, each suggestion will
   * include at least one term not in the index.
   *
   * <p>When suggestMode equals {@link SuggestMode#SUGGEST_MORE_POPULAR}, each suggestion will have
   * the same, or better frequency than the most-popular included term.
   *
   * @return an array of words generated by combining original terms
   * @throws IOException If there is a low-level I/O error.
   */
  public CombineSuggestion[] suggestWordCombinations(
      Term[] terms, int maxSuggestions, IndexReader ir, SuggestMode suggestMode)
      throws IOException {
    if (maxSuggestions < 1) {
      return new CombineSuggestion[0];
    }

    int[] origFreqs = null;
    if (suggestMode != SuggestMode.SUGGEST_ALWAYS) {
      origFreqs = new int[terms.length];
      for (int i = 0; i < terms.length; i++) {
        origFreqs[i] = ir.docFreq(terms[i]);
      }
    }

    int queueInitialCapacity = maxSuggestions > 10 ? 10 : maxSuggestions;
    Comparator<CombineSuggestionWrapper> queueComparator = new CombinationsThenFreqComparator();
    Queue<CombineSuggestionWrapper> suggestions =
        new PriorityQueue<>(queueInitialCapacity, queueComparator);

    int thisTimeEvaluations = 0;
    for (int i = 0; i < terms.length - 1; i++) {
      if (terms[i].equals(SEPARATOR_TERM)) {
        continue;
      }
      String leftTermText = terms[i].text();
      int leftTermLength = leftTermText.codePointCount(0, leftTermText.length());
      if (leftTermLength > maxCombineWordLength) {
        continue;
      }
      int maxFreq = 0;
      int minFreq = Integer.MAX_VALUE;
      if (origFreqs != null) {
        maxFreq = origFreqs[i];
        minFreq = origFreqs[i];
      }
      String combinedTermText = leftTermText;
      int combinedLength = leftTermLength;
      for (int j = i + 1; j < terms.length && j - i <= maxChanges; j++) {
        if (terms[j].equals(SEPARATOR_TERM)) {
          break;
        }
        String rightTermText = terms[j].text();
        int rightTermLength = rightTermText.codePointCount(0, rightTermText.length());
        combinedTermText += rightTermText;
        combinedLength += rightTermLength;
        if (combinedLength > maxCombineWordLength) {
          break;
        }

        if (origFreqs != null) {
          maxFreq = Math.max(maxFreq, origFreqs[j]);
          minFreq = Math.min(minFreq, origFreqs[j]);
        }

        Term combinedTerm = new Term(terms[0].field(), combinedTermText);
        int combinedTermFreq = ir.docFreq(combinedTerm);

        if (suggestMode != SuggestMode.SUGGEST_MORE_POPULAR || combinedTermFreq >= maxFreq) {
          if (suggestMode != SuggestMode.SUGGEST_WHEN_NOT_IN_INDEX || minFreq == 0) {
            if (combinedTermFreq >= minSuggestionFrequency) {
              int[] origIndexes = new int[j - i + 1];
              origIndexes[0] = i;
              for (int k = 1; k < origIndexes.length; k++) {
                origIndexes[k] = i + k;
              }
              SuggestWord word = new SuggestWord();
              word.freq = combinedTermFreq;
              word.score = origIndexes.length - 1;
              word.string = combinedTerm.text();
              CombineSuggestionWrapper suggestion =
                  new CombineSuggestionWrapper(
                      new CombineSuggestion(word, origIndexes), (origIndexes.length - 1));
              suggestions.offer(suggestion);
              if (suggestions.size() > maxSuggestions) {
                suggestions.poll();
              }
            }
          }
        }
        thisTimeEvaluations++;
        if (thisTimeEvaluations == maxEvaluations) {
          break;
        }
      }
    }
    CombineSuggestion[] combineSuggestions = new CombineSuggestion[suggestions.size()];
    for (int i = suggestions.size() - 1; i >= 0; i--) {
      combineSuggestions[i] = suggestions.remove().combineSuggestion;
    }
    return combineSuggestions;
  }

  private int generateBreakUpSuggestions(
      Term term,
      IndexReader ir,
      int numberBreaks,
      int maxSuggestions,
      int useMinSuggestionFrequency,
      SuggestWord[] prefix,
      Queue<SuggestWordArrayWrapper> suggestions,
      int totalEvaluations,
      BreakSuggestionSortMethod sortMethod)
      throws IOException {
<<<<<<< HEAD
    String termText = term.text();
    int termLength = termText.codePointCount(0, termText.length());
    int useMinBreakWordLength = minBreakWordLength;
    if (useMinBreakWordLength < 1) {
      useMinBreakWordLength = 1;
    }
=======
    final String termText = term.text();
    final int termLength = termText.codePointCount(0, termText.length());
    final int useMinBreakWordLength = Math.max(minBreakWordLength, 1);
>>>>>>> 75ae372b

    if (termLength < (useMinBreakWordLength * 2)) {
      return totalEvaluations;
    }

<<<<<<< HEAD
    for (int i = useMinBreakWordLength; i <= (termLength - useMinBreakWordLength); i++) {
      if (totalEvaluations >= maxEvaluations) {
        break;
      }
      totalEvaluations++;

      int end = termText.offsetByCodePoints(0, i);
      String leftText = termText.substring(0, end);
      String rightText = termText.substring(end);
      SuggestWord leftWord = generateSuggestWord(ir, term.field(), leftText);
=======
    // Two phase breadth first search.
    //
    // Phase #1: checking for bi-sects of our termText, and recording the
    // positions of valid leftText splits for later

    final int maxSplitPosition = termLength - useMinBreakWordLength;
    final BitSet validLeftSplitPositions = new FixedBitSet(termText.length());

    for (int i = useMinBreakWordLength; i <= maxSplitPosition; i++) {
      if (totalEvaluations >= maxEvaluations) {
        return totalEvaluations;
      }
      totalEvaluations++;

      final int end = termText.offsetByCodePoints(0, i);
      final String leftText = termText.substring(0, end);
      final String rightText = termText.substring(end);

      final SuggestWord leftWord = generateSuggestWord(ir, term.field(), leftText);
>>>>>>> 75ae372b
      if (leftWord.freq >= useMinSuggestionFrequency) {
        validLeftSplitPositions.set(end);
        final SuggestWord rightWord = generateSuggestWord(ir, term.field(), rightText);
        if (rightWord.freq >= useMinSuggestionFrequency) {
          suggestions.offer(
              new SuggestWordArrayWrapper(newSuggestion(prefix, leftWord, rightWord)));
          if (suggestions.size() > maxSuggestions) {
            suggestions.poll();
          }
        }
<<<<<<< HEAD
        int newNumberBreaks = numberBreaks + 1;
        if (newNumberBreaks <= maxChanges) {
          totalEvaluations =
              generateBreakUpSuggestions(
                  new Term(term.field(), rightWord.string),
                  ir,
                  newNumberBreaks,
                  maxSuggestions,
                  useMinSuggestionFrequency,
                  newPrefix(prefix, leftWord),
                  suggestions,
                  totalEvaluations,
                  sortMethod);
        }
      }
=======
      }
    }

    // if we are about to exceed our maxChanges *OR* we have a full list of
    // suggestions, we can return now.
    //
    // (because any subsequent suggestions are garunteed to have more changes
    // then anything currently in the queue, and not be competitive)

    final int newNumberBreaks = numberBreaks + 1;
    if (totalEvaluations >= maxEvaluations
        || newNumberBreaks > maxChanges
        || suggestions.size() >= maxSuggestions) {
      return totalEvaluations;
    }

    // Phase #2: recursing on the right side of any valid leftText terms
    final BitSetIterator leftIter = new BitSetIterator(validLeftSplitPositions, 0);
    for (int pos = leftIter.nextDoc();
        pos != BitSetIterator.NO_MORE_DOCS;
        pos = leftIter.nextDoc()) {
      final String leftText = termText.substring(0, pos);
      final String rightText = termText.substring(pos);
      final SuggestWord leftWord = generateSuggestWord(ir, term.field(), leftText);
      totalEvaluations =
          generateBreakUpSuggestions(
              new Term(term.field(), rightText),
              ir,
              newNumberBreaks,
              maxSuggestions,
              useMinSuggestionFrequency,
              newPrefix(prefix, leftWord),
              suggestions,
              totalEvaluations,
              sortMethod);
      if (totalEvaluations >= maxEvaluations) {
        break;
      }
>>>>>>> 75ae372b
    }

    return totalEvaluations;
  }

  private SuggestWord[] newPrefix(SuggestWord[] oldPrefix, SuggestWord append) {
    SuggestWord[] newPrefix = new SuggestWord[oldPrefix.length + 1];
    System.arraycopy(oldPrefix, 0, newPrefix, 0, oldPrefix.length);
    newPrefix[newPrefix.length - 1] = append;
    return newPrefix;
  }

  private SuggestWord[] newSuggestion(
      SuggestWord[] prefix, SuggestWord append1, SuggestWord append2) {
    SuggestWord[] newSuggestion = new SuggestWord[prefix.length + 2];
    int score = prefix.length + 1;
    for (int i = 0; i < prefix.length; i++) {
      SuggestWord word = new SuggestWord();
      word.string = prefix[i].string;
      word.freq = prefix[i].freq;
      word.score = score;
      newSuggestion[i] = word;
    }
    append1.score = score;
    append2.score = score;
    newSuggestion[newSuggestion.length - 2] = append1;
    newSuggestion[newSuggestion.length - 1] = append2;
    return newSuggestion;
  }

  private SuggestWord generateSuggestWord(IndexReader ir, String fieldname, String text)
      throws IOException {
    Term term = new Term(fieldname, text);
    int freq = ir.docFreq(term);
    SuggestWord word = new SuggestWord();
    word.freq = freq;
    word.score = 1;
    word.string = text;
    return word;
  }

  /**
   * Returns the minimum frequency a term must have to be part of a suggestion.
   *
   * @see #setMinSuggestionFrequency(int)
   */
  public int getMinSuggestionFrequency() {
    return minSuggestionFrequency;
  }

  /**
   * Returns the maximum length of a combined suggestion
   *
   * @see #setMaxCombineWordLength(int)
   */
  public int getMaxCombineWordLength() {
    return maxCombineWordLength;
  }

  /**
   * Returns the minimum size of a broken word
   *
   * @see #setMinBreakWordLength(int)
   */
  public int getMinBreakWordLength() {
    return minBreakWordLength;
  }

  /**
   * Returns the maximum number of changes to perform on the input
   *
   * @see #setMaxChanges(int)
   */
  public int getMaxChanges() {
    return maxChanges;
  }

  /**
   * Returns the maximum number of word combinations to evaluate.
   *
   * @see #setMaxEvaluations(int)
   */
  public int getMaxEvaluations() {
    return maxEvaluations;
  }

  /**
   * The minimum frequency a term must have to be included as part of a suggestion. Default=1 Not
   * applicable when used with {@link SuggestMode#SUGGEST_MORE_POPULAR}
   *
   * @see #getMinSuggestionFrequency()
   */
  public void setMinSuggestionFrequency(int minSuggestionFrequency) {
    this.minSuggestionFrequency = minSuggestionFrequency;
  }

  /**
   * The maximum length of a suggestion made by combining 1 or more original terms. Default=20
   *
   * @see #getMaxCombineWordLength()
   */
  public void setMaxCombineWordLength(int maxCombineWordLength) {
    this.maxCombineWordLength = maxCombineWordLength;
  }

  /**
   * The minimum length to break words down to. Default=1
   *
   * @see #getMinBreakWordLength()
   */
  public void setMinBreakWordLength(int minBreakWordLength) {
    this.minBreakWordLength = minBreakWordLength;
  }

  /**
   * The maximum numbers of changes (word breaks or combinations) to make on the original term(s).
   * Default=1
   *
   * @see #getMaxChanges()
   */
  public void setMaxChanges(int maxChanges) {
    this.maxChanges = maxChanges;
  }

  /**
   * The maximum number of word combinations to evaluate. Default=1000. A higher value might improve
   * result quality. A lower value might improve performance.
   *
   * @see #getMaxEvaluations()
   */
  public void setMaxEvaluations(int maxEvaluations) {
    this.maxEvaluations = maxEvaluations;
  }

  private static class LengthThenMaxFreqComparator implements Comparator<SuggestWordArrayWrapper> {
    @Override
    public int compare(SuggestWordArrayWrapper o1, SuggestWordArrayWrapper o2) {
      if (o1.suggestWords.length != o2.suggestWords.length) {
        return o2.suggestWords.length - o1.suggestWords.length;
      }
      if (o1.freqMax != o2.freqMax) {
        return o1.freqMax - o2.freqMax;
      }
      return 0;
    }
  }

  private static class LengthThenSumFreqComparator implements Comparator<SuggestWordArrayWrapper> {
    @Override
    public int compare(SuggestWordArrayWrapper o1, SuggestWordArrayWrapper o2) {
      if (o1.suggestWords.length != o2.suggestWords.length) {
        return o2.suggestWords.length - o1.suggestWords.length;
      }
      if (o1.freqSum != o2.freqSum) {
        return o1.freqSum - o2.freqSum;
      }
      return 0;
    }
  }

  private static class CombinationsThenFreqComparator
      implements Comparator<CombineSuggestionWrapper> {
    @Override
    public int compare(CombineSuggestionWrapper o1, CombineSuggestionWrapper o2) {
      if (o1.numCombinations != o2.numCombinations) {
        return o2.numCombinations - o1.numCombinations;
      }
      if (o1.combineSuggestion.suggestion().freq != o2.combineSuggestion.suggestion().freq) {
        return o1.combineSuggestion.suggestion().freq - o2.combineSuggestion.suggestion().freq;
      }
      return 0;
    }
  }

  private static class SuggestWordArrayWrapper {
    final SuggestWord[] suggestWords;
    final int freqMax;
    final int freqSum;

    SuggestWordArrayWrapper(SuggestWord[] suggestWords) {
      this.suggestWords = suggestWords;
      int aFreqSum = 0;
      int aFreqMax = 0;
      for (SuggestWord sw : suggestWords) {
        aFreqSum += sw.freq;
        aFreqMax = Math.max(aFreqMax, sw.freq);
      }
      this.freqSum = aFreqSum;
      this.freqMax = aFreqMax;
    }
  }

  private record CombineSuggestionWrapper(
      CombineSuggestion combineSuggestion, int numCombinations) {}
}<|MERGE_RESOLUTION|>--- conflicted
+++ resolved
@@ -249,35 +249,14 @@
       int totalEvaluations,
       BreakSuggestionSortMethod sortMethod)
       throws IOException {
-<<<<<<< HEAD
-    String termText = term.text();
-    int termLength = termText.codePointCount(0, termText.length());
-    int useMinBreakWordLength = minBreakWordLength;
-    if (useMinBreakWordLength < 1) {
-      useMinBreakWordLength = 1;
-    }
-=======
     final String termText = term.text();
     final int termLength = termText.codePointCount(0, termText.length());
     final int useMinBreakWordLength = Math.max(minBreakWordLength, 1);
->>>>>>> 75ae372b
 
     if (termLength < (useMinBreakWordLength * 2)) {
       return totalEvaluations;
     }
 
-<<<<<<< HEAD
-    for (int i = useMinBreakWordLength; i <= (termLength - useMinBreakWordLength); i++) {
-      if (totalEvaluations >= maxEvaluations) {
-        break;
-      }
-      totalEvaluations++;
-
-      int end = termText.offsetByCodePoints(0, i);
-      String leftText = termText.substring(0, end);
-      String rightText = termText.substring(end);
-      SuggestWord leftWord = generateSuggestWord(ir, term.field(), leftText);
-=======
     // Two phase breadth first search.
     //
     // Phase #1: checking for bi-sects of our termText, and recording the
@@ -297,7 +276,6 @@
       final String rightText = termText.substring(end);
 
       final SuggestWord leftWord = generateSuggestWord(ir, term.field(), leftText);
->>>>>>> 75ae372b
       if (leftWord.freq >= useMinSuggestionFrequency) {
         validLeftSplitPositions.set(end);
         final SuggestWord rightWord = generateSuggestWord(ir, term.field(), rightText);
@@ -308,23 +286,6 @@
             suggestions.poll();
           }
         }
-<<<<<<< HEAD
-        int newNumberBreaks = numberBreaks + 1;
-        if (newNumberBreaks <= maxChanges) {
-          totalEvaluations =
-              generateBreakUpSuggestions(
-                  new Term(term.field(), rightWord.string),
-                  ir,
-                  newNumberBreaks,
-                  maxSuggestions,
-                  useMinSuggestionFrequency,
-                  newPrefix(prefix, leftWord),
-                  suggestions,
-                  totalEvaluations,
-                  sortMethod);
-        }
-      }
-=======
       }
     }
 
@@ -363,7 +324,6 @@
       if (totalEvaluations >= maxEvaluations) {
         break;
       }
->>>>>>> 75ae372b
     }
 
     return totalEvaluations;
