/*
 * Licensed to the Apache Software Foundation (ASF) under one or more
 * contributor license agreements.  See the NOTICE file distributed with
 * this work for additional information regarding copyright ownership.
 * The ASF licenses this file to You under the Apache License, Version 2.0
 * (the "License"); you may not use this file except in compliance with
 * the License.  You may obtain a copy of the License at
 *
 *     http://www.apache.org/licenses/LICENSE-2.0
 *
 * Unless required by applicable law or agreed to in writing, software
 * distributed under the License is distributed on an "AS IS" BASIS,
 * WITHOUT WARRANTIES OR CONDITIONS OF ANY KIND, either express or implied.
 * See the License for the specific language governing permissions and
 * limitations under the License.
 */
package org.apache.lucene.search.suggest.fst;

import java.nio.charset.StandardCharsets;
import java.util.ArrayList;
import java.util.Arrays;
import java.util.Comparator;
import java.util.List;
import java.util.Locale;
import java.util.Random;
<<<<<<< HEAD
import java.util.stream.Collectors;
=======
>>>>>>> 75ae372b
import org.apache.lucene.search.suggest.Input;
import org.apache.lucene.search.suggest.InputArrayIterator;
import org.apache.lucene.search.suggest.Lookup.LookupResult;
import org.apache.lucene.search.suggest.SuggestRebuildTestUtil;
import org.apache.lucene.search.suggest.TestLookupBenchmark;
import org.apache.lucene.search.suggest.fst.FSTCompletion.Completion;
import org.apache.lucene.store.Directory;
import org.apache.lucene.tests.util.LuceneTestCase;
import org.apache.lucene.tests.util.TestUtil;
import org.apache.lucene.util.BytesRef;

/** Unit tests for {@link FSTCompletion}. */
public class TestFSTCompletion extends LuceneTestCase {

  public static Input tf(String t, int v) {
    return new Input(t, v);
  }

  private FSTCompletion completion;
  private FSTCompletion completionAlphabetical;

  @Override
  public void setUp() throws Exception {
    super.setUp();

    FSTCompletionBuilder builder = new FSTCompletionBuilder();
    for (Input tf : evalKeys()) {
      builder.add(tf.term, (int) tf.v);
    }
    completion = builder.build();
    completionAlphabetical = new FSTCompletion(completion.getFST(), false, true);
  }

  private Input[] evalKeys() {
    final Input[] keys =
        new Input[] {
          tf("one", 0),
          tf("oneness", 1),
          tf("onerous", 1),
          tf("onesimus", 1),
          tf("two", 1),
          tf("twofold", 1),
          tf("twonk", 1),
          tf("thrive", 1),
          tf("through", 1),
          tf("threat", 1),
          tf("three", 1),
          tf("foundation", 1),
          tf("fourblah", 1),
          tf("fourteen", 1),
          tf("four", 0),
          tf("fourier", 0),
          tf("fourty", 0),
          tf("xo", 1),
        };
    return keys;
  }

  public void testExactMatchHighPriority() throws Exception {
    assertMatchEquals(completion.lookup(stringToCharSequence("two"), 1), "two/1.0");
  }

  public void testExactMatchLowPriority() throws Exception {
    assertMatchEquals(completion.lookup(stringToCharSequence("one"), 2), "one/0.0", "oneness/1.0");
  }

  public void testCompletionStream() throws Exception {
    var completions =
        completion
            .lookup("fo")
            .filter(completion -> !completion.utf8.utf8ToString().contains("fourteen"))
            .sorted(
                Comparator.comparing(
                    completion -> completion.utf8.utf8ToString().toLowerCase(Locale.ROOT)))
<<<<<<< HEAD
            .collect(Collectors.toList());
=======
            .toList();
>>>>>>> 75ae372b

    assertMatchEquals(
        completions, "foundation/1", "four/0", "fourblah/1", "fourier/0", "fourty/1.0");
  }

  public void testExactMatchReordering() throws Exception {
    // Check reordering of exact matches.
    assertMatchEquals(
        completion.lookup(stringToCharSequence("four"), 4),
        "four/0.0",
        "fourblah/1.0",
        "fourteen/1.0",
        "fourier/0.0");
  }

  public void testRequestedCount() throws Exception {
    // 'one' is promoted after collecting two higher ranking results.
    assertMatchEquals(completion.lookup(stringToCharSequence("one"), 2), "one/0.0", "oneness/1.0");

    // 'four' is collected in a bucket and then again as an exact match.
    assertMatchEquals(
        completion.lookup(stringToCharSequence("four"), 2), "four/0.0", "fourblah/1.0");

    // Check reordering of exact matches.
    assertMatchEquals(
        completion.lookup(stringToCharSequence("four"), 4),
        "four/0.0",
        "fourblah/1.0",
        "fourteen/1.0",
        "fourier/0.0");

    // 'one' is at the top after collecting all alphabetical results.
    assertMatchEquals(
        completionAlphabetical.lookup(stringToCharSequence("one"), 2), "one/0.0", "oneness/1.0");

    // 'one' is not promoted after collecting two higher ranking results.
    FSTCompletion noPromotion = new FSTCompletion(completion.getFST(), true, false);
    assertMatchEquals(
        noPromotion.lookup(stringToCharSequence("one"), 2), "oneness/1.0", "onerous/1.0");

    // 'one' is at the top after collecting all alphabetical results.
    assertMatchEquals(
        completionAlphabetical.lookup(stringToCharSequence("one"), 2), "one/0.0", "oneness/1.0");
  }

  public void testMiss() throws Exception {
    assertMatchEquals(completion.lookup(stringToCharSequence("xyz"), 1));
  }

  public void testAlphabeticWithWeights() throws Exception {
    assertEquals(0, completionAlphabetical.lookup(stringToCharSequence("xyz"), 1).size());
  }

  public void testFullMatchList() throws Exception {
    // one/0.0 is returned first because it's an exact match.
    assertMatchEquals(
        completion.lookup(stringToCharSequence("one"), Integer.MAX_VALUE),
        "one/0.0",
        "oneness/1.0",
        "onerous/1.0",
        "onesimus/1.0");

    // full sorted order by weight+alphabetical.
    assertMatchEquals(
        completion.lookup(stringToCharSequence("on"), Integer.MAX_VALUE),
        "oneness/1.0",
        "onerous/1.0",
        "onesimus/1.0",
        "one/0.0");
  }

  public void testThreeByte() throws Exception {
    String key =
        new String(
            new byte[] {(byte) 0xF0, (byte) 0xA4, (byte) 0xAD, (byte) 0xA2},
            StandardCharsets.UTF_8);
    FSTCompletionBuilder builder = new FSTCompletionBuilder();
    builder.add(new BytesRef(key), 0);

    FSTCompletion lookup = builder.build();
    List<Completion> result = lookup.lookup(stringToCharSequence(key), 1);
    assertEquals(1, result.size());
  }

  public void testLargeInputConstantWeights() throws Exception {
    Directory tempDir = getDirectory();
    FSTCompletionLookup lookup = new FSTCompletionLookup(tempDir, "fst", 10, true);

    Random r = random();
    List<Input> keys = new ArrayList<>();
    for (int i = 0; i < 5000; i++) {
      keys.add(new Input(TestUtil.randomSimpleString(r), -1));
    }

    lookup.build(new InputArrayIterator(keys));

    // All the weights were constant, so all returned buckets must be constant, whatever they
    // are.
    Long previous = null;
    for (Input tf : keys) {
      Long current =
          ((Number) lookup.get(TestUtil.bytesToCharSequence(tf.term, random()))).longValue();
      if (previous != null) {
        assertEquals(previous, current);
      }
      previous = current;
    }
    tempDir.close();
  }

  public void testMultilingualInput() throws Exception {
    List<Input> input = TestLookupBenchmark.readTop50KWiki();

    Directory tempDir = getDirectory();
    FSTCompletionLookup lookup = new FSTCompletionLookup(tempDir, "fst");
    lookup.build(new InputArrayIterator(input));
    assertEquals(input.size(), lookup.getCount());
    for (Input tf : input) {
      assertNotNull(
          "Not found: " + tf.term.toString(),
          lookup.get(TestUtil.bytesToCharSequence(tf.term, random())));
      assertEquals(
          tf.term.utf8ToString(),
          lookup
              .lookup(TestUtil.bytesToCharSequence(tf.term, random()), true, 1)
              .get(0)
              .key
              .toString());
    }

    List<LookupResult> result = lookup.lookup(stringToCharSequence("wit"), true, 5);
    assertEquals(5, result.size());
    assertEquals("wit", result.get(0).key.toString()); // exact match.
    assertEquals("with", result.get(1).key.toString()); // highest count.
    tempDir.close();
  }

  public void testEmptyInput() throws Exception {
    completion = new FSTCompletionBuilder().build();
    assertMatchEquals(completion.lookup(stringToCharSequence(""), 10));
  }

  public void testLookupsDuringReBuild() throws Exception {
    Directory tempDir = getDirectory();
    FSTCompletionLookup lookup = new FSTCompletionLookup(tempDir, "fst");
    SuggestRebuildTestUtil.testLookupsDuringReBuild(
        lookup,
        Arrays.asList(tf("wit", 42), tf("ham", 3), tf("with", 7)),
        s -> {
          assertEquals(3, s.getCount());
          List<LookupResult> result = s.lookup(stringToCharSequence("wit"), true, 5);
          assertEquals(2, result.size());
          assertEquals("wit", result.get(0).key.toString());
          assertEquals("with", result.get(1).key.toString());
        },
        Arrays.asList(tf("witch", 30)),
        s -> {
          assertEquals(4, s.getCount());
          List<LookupResult> result = s.lookup(stringToCharSequence("wit"), true, 5);
          assertEquals(3, result.size());
          assertEquals("wit", result.get(0).key.toString());
          assertEquals("witch", result.get(1).key.toString());
          assertEquals("with", result.get(2).key.toString());
        });
    tempDir.close();
  }

  public void testRandom() throws Exception {
    List<Input> freqs = new ArrayList<>();
    Random rnd = random();
    for (int i = 0; i < 2500 + rnd.nextInt(2500); i++) {
      int weight = rnd.nextInt(100);
      freqs.add(new Input("" + rnd.nextLong(), weight));
    }

    Directory tempDir = getDirectory();
    FSTCompletionLookup lookup = new FSTCompletionLookup(tempDir, "fst");
    lookup.build(new InputArrayIterator(freqs.toArray(new Input[0])));

    for (Input tf : freqs) {
      final String term = tf.term.utf8ToString();
      for (int i = 1; i < term.length(); i++) {
        String prefix = term.substring(0, i);
        for (LookupResult lr : lookup.lookup(stringToCharSequence(prefix), true, 10)) {
          assertTrue(lr.key.toString().startsWith(prefix));
        }
      }
    }
    tempDir.close();
  }

  private CharSequence stringToCharSequence(String prefix) {
    return TestUtil.stringToCharSequence(prefix, random());
  }

  private void assertMatchEquals(List<Completion> res, String... expected) {
    String[] result = new String[res.size()];
    for (int i = 0; i < res.size(); i++) {
      result[i] = res.get(i).toString();
    }

    if (!Arrays.equals(stripScore(expected), stripScore(result))) {
      int colLen = Math.max(maxLen(expected), maxLen(result));

      StringBuilder b = new StringBuilder();
      String format = "%" + colLen + "s  " + "%" + colLen + "s\n";
      b.append(String.format(Locale.ROOT, format, "Expected", "Result"));
      for (int i = 0; i < Math.max(result.length, expected.length); i++) {
        b.append(
            String.format(
                Locale.ROOT,
                format,
                i < expected.length ? expected[i] : "--",
                i < result.length ? result[i] : "--"));
      }

      System.err.println(b);
      fail("Expected different output:\n" + b);
    }
  }

  private String[] stripScore(String[] expected) {
    String[] result = new String[expected.length];
    for (int i = 0; i < result.length; i++) {
      result[i] = expected[i].replaceAll("\\/[0-9\\.]+", "");
    }
    return result;
  }

  private int maxLen(String[] result) {
    int len = 0;
    for (String s : result) {
      len = Math.max(len, s.length());
    }
    return len;
  }

  private Directory getDirectory() {
    return newDirectory();
  }
}<|MERGE_RESOLUTION|>--- conflicted
+++ resolved
@@ -23,10 +23,6 @@
 import java.util.List;
 import java.util.Locale;
 import java.util.Random;
-<<<<<<< HEAD
-import java.util.stream.Collectors;
-=======
->>>>>>> 75ae372b
 import org.apache.lucene.search.suggest.Input;
 import org.apache.lucene.search.suggest.InputArrayIterator;
 import org.apache.lucene.search.suggest.Lookup.LookupResult;
@@ -101,11 +97,7 @@
             .sorted(
                 Comparator.comparing(
                     completion -> completion.utf8.utf8ToString().toLowerCase(Locale.ROOT)))
-<<<<<<< HEAD
-            .collect(Collectors.toList());
-=======
             .toList();
->>>>>>> 75ae372b
 
     assertMatchEquals(
         completions, "foundation/1", "four/0", "fourblah/1", "fourier/0", "fourty/1.0");
