/*
 * Licensed to the Apache Software Foundation (ASF) under one or more
 * contributor license agreements.  See the NOTICE file distributed with
 * this work for additional information regarding copyright ownership.
 * The ASF licenses this file to You under the Apache License, Version 2.0
 * (the "License"); you may not use this file except in compliance with
 * the License.  You may obtain a copy of the License at
 *
 *     http://www.apache.org/licenses/LICENSE-2.0
 *
 * Unless required by applicable law or agreed to in writing, software
 * distributed under the License is distributed on an "AS IS" BASIS,
 * WITHOUT WARRANTIES OR CONDITIONS OF ANY KIND, either express or implied.
 * See the License for the specific language governing permissions and
 * limitations under the License.
 */
package org.apache.lucene.search.suggest.analyzing;

import java.io.IOException;
import java.io.InputStream;
import java.io.OutputStream;
import java.io.Reader;
import java.nio.file.Files;
import java.nio.file.Path;
import java.util.ArrayList;
import java.util.Arrays;
import java.util.Collections;
import java.util.HashMap;
import java.util.HashSet;
import java.util.List;
import java.util.Map;
import java.util.Set;
import java.util.TreeSet;
import org.apache.lucene.analysis.Analyzer;
import org.apache.lucene.analysis.TokenFilter;
import org.apache.lucene.analysis.TokenStream;
import org.apache.lucene.analysis.Tokenizer;
import org.apache.lucene.analysis.tokenattributes.BytesTermAttribute;
import org.apache.lucene.analysis.tokenattributes.CharTermAttribute;
import org.apache.lucene.analysis.tokenattributes.PositionIncrementAttribute;
import org.apache.lucene.document.Document;
import org.apache.lucene.search.suggest.Input;
import org.apache.lucene.search.suggest.InputArrayIterator;
import org.apache.lucene.search.suggest.Lookup.LookupResult;
import org.apache.lucene.search.suggest.SuggestRebuildTestUtil;
import org.apache.lucene.store.Directory;
import org.apache.lucene.tests.analysis.CannedBinaryTokenStream;
import org.apache.lucene.tests.analysis.CannedBinaryTokenStream.BinaryToken;
import org.apache.lucene.tests.analysis.CannedTokenStream;
import org.apache.lucene.tests.analysis.MockAnalyzer;
import org.apache.lucene.tests.analysis.MockTokenFilter;
import org.apache.lucene.tests.analysis.MockTokenizer;
import org.apache.lucene.tests.analysis.MockUTF16TermAttributeImpl;
import org.apache.lucene.tests.analysis.Token;
import org.apache.lucene.tests.util.LineFileDocs;
import org.apache.lucene.tests.util.LuceneTestCase;
import org.apache.lucene.tests.util.TestUtil;
import org.apache.lucene.util.BytesRef;
import org.apache.lucene.util.IOUtils;

public class TestAnalyzingSuggester extends LuceneTestCase {

  /** this is basically the WFST test ported to KeywordAnalyzer. so it acts the same */
  public void testKeyword() throws Exception {
    Iterable<Input> keys =
        shuffle(
            new Input("foo", 50),
            new Input("bar", 10),
            new Input("barbar", 10),
            new Input("barbar", 12),
            new Input("barbara", 6),
            new Input("bar", 5),
            new Input("barbara", 1));

    Directory tempDir = getDirectory();

    Analyzer analyzer = new MockAnalyzer(random(), MockTokenizer.KEYWORD, false);
    AnalyzingSuggester suggester = new AnalyzingSuggester(tempDir, "suggest", analyzer);
    suggester.build(new InputArrayIterator(keys));

    // top N of 2, but only foo is available
    List<LookupResult> results =
        suggester.lookup(TestUtil.stringToCharSequence("f", random()), false, 2);
    assertEquals(1, results.size());
    assertEquals("foo", results.get(0).key.toString());
    assertEquals(50, results.get(0).value);

    // top N of 1 for 'bar': we return this even though
    // barbar is higher because exactFirst is enabled:
    results = suggester.lookup(TestUtil.stringToCharSequence("bar", random()), false, 1);
    assertEquals(1, results.size());
    assertEquals("bar", results.get(0).key.toString());
    assertEquals(10, results.get(0).value);

    // top N Of 2 for 'b'
    results = suggester.lookup(TestUtil.stringToCharSequence("b", random()), false, 2);
    assertEquals(2, results.size());
    assertEquals("barbar", results.get(0).key.toString());
    assertEquals(12, results.get(0).value);
    assertEquals("bar", results.get(1).key.toString());
    assertEquals(10, results.get(1).value);

    // top N of 3 for 'ba'
    results = suggester.lookup(TestUtil.stringToCharSequence("ba", random()), false, 3);
    assertEquals(3, results.size());
    assertEquals("barbar", results.get(0).key.toString());
    assertEquals(12, results.get(0).value);
    assertEquals("bar", results.get(1).key.toString());
    assertEquals(10, results.get(1).value);
    assertEquals("barbara", results.get(2).key.toString());
    assertEquals(6, results.get(2).value);

    IOUtils.close(analyzer, tempDir);
  }

  public void testKeywordWithPayloads() throws Exception {
    Iterable<Input> keys =
        shuffle(
            new Input("foo", 50, new BytesRef("hello")),
            new Input("bar", 10, new BytesRef("goodbye")),
            new Input("barbar", 12, new BytesRef("thank you")),
            new Input("bar", 9, new BytesRef("should be deduplicated")),
            new Input("bar", 8, new BytesRef("should also be deduplicated")),
            new Input("barbara", 6, new BytesRef("for all the fish")));

    Analyzer analyzer = new MockAnalyzer(random(), MockTokenizer.KEYWORD, false);
    Directory tempDir = getDirectory();
    AnalyzingSuggester suggester = new AnalyzingSuggester(tempDir, "suggest", analyzer);
    suggester.build(new InputArrayIterator(keys));
    for (int i = 0; i < 2; i++) {
      // top N of 2, but only foo is available
      List<LookupResult> results =
          suggester.lookup(TestUtil.stringToCharSequence("f", random()), false, 2);
      assertEquals(1, results.size());
      assertEquals("foo", results.get(0).key.toString());
      assertEquals(50, results.get(0).value);
      assertEquals(new BytesRef("hello"), results.get(0).payload);

      // top N of 1 for 'bar': we return this even though
      // barbar is higher because exactFirst is enabled:
      results = suggester.lookup(TestUtil.stringToCharSequence("bar", random()), false, 1);
      assertEquals(1, results.size());
      assertEquals("bar", results.get(0).key.toString());
      assertEquals(10, results.get(0).value);
      assertEquals(new BytesRef("goodbye"), results.get(0).payload);

      // top N Of 2 for 'b'
      results = suggester.lookup(TestUtil.stringToCharSequence("b", random()), false, 2);
      assertEquals(2, results.size());
      assertEquals("barbar", results.get(0).key.toString());
      assertEquals(12, results.get(0).value);
      assertEquals(new BytesRef("thank you"), results.get(0).payload);
      assertEquals("bar", results.get(1).key.toString());
      assertEquals(10, results.get(1).value);
      assertEquals(new BytesRef("goodbye"), results.get(1).payload);

      // top N of 3 for 'ba'
      results = suggester.lookup(TestUtil.stringToCharSequence("ba", random()), false, 3);
      assertEquals(3, results.size());
      assertEquals("barbar", results.get(0).key.toString());
      assertEquals(12, results.get(0).value);
      assertEquals(new BytesRef("thank you"), results.get(0).payload);
      assertEquals("bar", results.get(1).key.toString());
      assertEquals(10, results.get(1).value);
      assertEquals(new BytesRef("goodbye"), results.get(1).payload);
      assertEquals("barbara", results.get(2).key.toString());
      assertEquals(6, results.get(2).value);
      assertEquals(new BytesRef("for all the fish"), results.get(2).payload);
    }
    IOUtils.close(analyzer, tempDir);
  }

  public void testLookupsDuringReBuild() throws Exception {
    Directory tempDir = getDirectory();
    Analyzer analyzer = new MockAnalyzer(random(), MockTokenizer.KEYWORD, false);
    AnalyzingSuggester suggester = new AnalyzingSuggester(tempDir, "suggest", analyzer);
    SuggestRebuildTestUtil.testLookupsDuringReBuild(
        suggester,
        Arrays.asList(new Input("foo", 50), new Input("bar", 10), new Input("barbar", 12)),
        s -> {
          assertEquals(3, s.getCount());
          // top 3, but only 2 found
          List<LookupResult> results =
              s.lookup(TestUtil.stringToCharSequence("ba", random()), false, 3);
          assertEquals(2, results.size());
          assertEquals("barbar", results.get(0).key.toString());
          assertEquals(12, results.get(0).value);
          assertEquals("bar", results.get(1).key.toString());
          assertEquals(10, results.get(1).value);
        },
        Arrays.asList(new Input("barbara", 6)),
        s -> {
          assertEquals(4, s.getCount());
          // top 3
          List<LookupResult> results =
              s.lookup(TestUtil.stringToCharSequence("ba", random()), false, 3);
          assertEquals(3, results.size());
          assertEquals("barbar", results.get(0).key.toString());
          assertEquals(12, results.get(0).value);
          assertEquals("bar", results.get(1).key.toString());
          assertEquals(10, results.get(1).value);
          assertEquals("barbara", results.get(2).key.toString());
          assertEquals(6, results.get(2).value);
        });

    IOUtils.close(analyzer, tempDir);
  }

  public void testRandomRealisticKeys() throws IOException {
    LineFileDocs lineFile = new LineFileDocs(random());
    Map<String, Long> mapping = new HashMap<>();
    List<Input> keys = new ArrayList<>();

    int howMany = atLeast(100); // this might bring up duplicates
    for (int i = 0; i < howMany; i++) {
      Document nextDoc = lineFile.nextDoc();
      String title = nextDoc.getField("title").stringValue();
      int randomWeight = random().nextInt(100);
      int maxLen = Math.min(title.length(), 500);
      String prefix = title.substring(0, maxLen);
      keys.add(new Input(prefix, randomWeight));
      if (!mapping.containsKey(prefix) || mapping.get(prefix) < randomWeight) {
        mapping.put(prefix, Long.valueOf(randomWeight));
      }
    }
    Analyzer indexAnalyzer = new MockAnalyzer(random());
    Analyzer queryAnalyzer = new MockAnalyzer(random());
    Directory tempDir = getDirectory();

    AnalyzingSuggester analyzingSuggester =
        new AnalyzingSuggester(
            tempDir,
            "suggest",
            indexAnalyzer,
            queryAnalyzer,
            AnalyzingSuggester.EXACT_FIRST | AnalyzingSuggester.PRESERVE_SEP,
            256,
            -1,
            random().nextBoolean());
    boolean doPayloads = random().nextBoolean();
    if (doPayloads) {
      List<Input> keysAndPayloads = new ArrayList<>();
      for (Input termFreq : keys) {
        keysAndPayloads.add(
            new Input(termFreq.term, termFreq.v, new BytesRef(Long.toString(termFreq.v))));
      }
      analyzingSuggester.build(new InputArrayIterator(keysAndPayloads));
    } else {
      analyzingSuggester.build(new InputArrayIterator(keys));
    }

    for (Input termFreq : keys) {
      List<LookupResult> lookup =
          analyzingSuggester.lookup(termFreq.term.utf8ToString(), false, keys.size());
      for (LookupResult lookupResult : lookup) {
        assertEquals(mapping.get(lookupResult.key), Long.valueOf(lookupResult.value));
        if (doPayloads) {
          assertEquals(lookupResult.payload.utf8ToString(), Long.toString(lookupResult.value));
        } else {
          assertNull(lookupResult.payload);
        }
      }
    }

    IOUtils.close(lineFile, indexAnalyzer, queryAnalyzer, tempDir);
  }

  // TODO: more tests
  /** basic "standardanalyzer" test with stopword removal */
  public void testStandard() throws Exception {
    final String input =
        "the ghost of christmas past the"; // trailing stopword there just to perturb possible bugs
    Input[] keys =
        new Input[] {
          new Input(input, 50),
        };

    Directory tempDir = getDirectory();
    Analyzer standard =
        new MockAnalyzer(random(), MockTokenizer.WHITESPACE, true, MockTokenFilter.ENGLISH_STOPSET);
    AnalyzingSuggester suggester =
        new AnalyzingSuggester(
            tempDir,
            "suggest",
            standard,
            standard,
            AnalyzingSuggester.EXACT_FIRST | AnalyzingSuggester.PRESERVE_SEP,
            256,
            -1,
            false);

    suggester.build(new InputArrayIterator(keys));
    List<LookupResult> results;

    // round-trip
    results = suggester.lookup(TestUtil.stringToCharSequence(input, random()), false, 1);
    assertEquals(1, results.size());
    assertEquals(input, results.get(0).key.toString());
    assertEquals(50, results.get(0).value);

    // prefix of input stopping part way through christmas
    results =
        suggester.lookup(TestUtil.stringToCharSequence("the ghost of chris", random()), false, 1);
    assertEquals(1, results.size());
    assertEquals(input, results.get(0).key.toString());
    assertEquals(50, results.get(0).value);

    // omit the 'the' since it's a stopword, it's suggested anyway
    results = suggester.lookup(TestUtil.stringToCharSequence("ghost of chris", random()), false, 1);
    assertEquals(1, results.size());
    assertEquals(input, results.get(0).key.toString());
    assertEquals(50, results.get(0).value);

    // omit the 'the' and 'of' since they are stopwords, it's suggested anyway
    results = suggester.lookup(TestUtil.stringToCharSequence("ghost chris", random()), false, 1);
    assertEquals(1, results.size());
    assertEquals(input, results.get(0).key.toString());
    assertEquals(50, results.get(0).value);

    // trailing stopword "the"
    results =
        suggester.lookup(
            TestUtil.stringToCharSequence("ghost christmas past the", random()), false, 1);
    assertEquals(1, results.size());
    assertEquals(input, results.get(0).key.toString());
    assertEquals(50, results.get(0).value);

    IOUtils.close(standard, tempDir);
  }

  public void testEmpty() throws Exception {
    Analyzer standard =
        new MockAnalyzer(random(), MockTokenizer.WHITESPACE, true, MockTokenFilter.ENGLISH_STOPSET);
    Directory tempDir = getDirectory();
    AnalyzingSuggester suggester = new AnalyzingSuggester(tempDir, "suggest", standard);
    suggester.build(new InputArrayIterator(new Input[0]));

    List<LookupResult> result = suggester.lookup("a", false, 20);
    assertTrue(result.isEmpty());
    IOUtils.close(standard, tempDir);
  }

  public void testNoSeps() throws Exception {
    Input[] keys =
        new Input[] {
          new Input("ab cd", 0), new Input("abcd", 1),
        };

    int options = 0;

    Analyzer a = new MockAnalyzer(random());
    Directory tempDir = getDirectory();
    AnalyzingSuggester suggester =
        new AnalyzingSuggester(tempDir, "suggest", a, a, options, 256, -1, true);
    suggester.build(new InputArrayIterator(keys));
    // TODO: would be nice if "ab " would allow the test to
    // pass, and more generally if the analyzer can know
    // that the user's current query has ended at a word,
    // but, analyzers don't produce SEP tokens!
    List<LookupResult> r =
        suggester.lookup(TestUtil.stringToCharSequence("ab c", random()), false, 2);
    assertEquals(2, r.size());

    // With no PRESERVE_SEPS specified, "ab c" should also
    // complete to "abcd", which has higher weight so should
    // appear first:
    assertEquals("abcd", r.get(0).key.toString());
    IOUtils.close(a, tempDir);
  }

  static final class MultiCannedTokenizer extends Tokenizer {

    int counter = -1;
    final TokenStream[] tokenStreams;

    MultiCannedTokenizer(TokenStream... tokenStreams) {
      super(tokenStreams[0].getAttributeFactory());
      this.tokenStreams = tokenStreams;
    }

    @Override
    public boolean incrementToken() throws IOException {
      if (tokenStreams[counter].incrementToken() == false) {
        return false;
      }
      this.restoreState(tokenStreams[counter].captureState());
      return true;
    }

    @Override
    public void reset() throws IOException {
      tokenStreams[counter].reset();
    }
  }

  static final class MultiCannedAnalyzer extends Analyzer {

    final MultiCannedTokenizer tokenizer;

    MultiCannedAnalyzer(TokenStream... tokenStreams) {
      this(false, tokenStreams);
    }

    MultiCannedAnalyzer(boolean addBytesAtt, TokenStream... tokenStreams) {
      this.tokenizer = new MultiCannedTokenizer(tokenStreams);
      if (addBytesAtt) {
        this.tokenizer.addAttribute(BytesTermAttribute.class);
      }
    }

    @Override
    protected TokenStreamComponents createComponents(String fieldName) {
      tokenizer.counter = 0;
      return new TokenStreamComponents(tokenizer);
    }

    @Override
    protected Reader initReader(String fieldName, Reader reader) {
      tokenizer.counter++;
      if (tokenizer.counter >= tokenizer.tokenStreams.length) {
        tokenizer.counter = tokenizer.tokenStreams.length - 1;
      }
      return super.initReader(fieldName, reader);
    }
  }

  public void testGraphDups() throws Exception {

    final Analyzer analyzer =
        new MultiCannedAnalyzer(
            new CannedTokenStream(
                token("wifi", 1, 1),
                token("hotspot", 0, 2),
                token("network", 1, 1),
                token("is", 1, 1),
                token("slow", 1, 1)),
            new CannedTokenStream(
                token("wi", 1, 1),
                token("hotspot", 0, 3),
                token("fi", 1, 1),
                token("network", 1, 1),
                token("is", 1, 1),
                token("fast", 1, 1)),
            new CannedTokenStream(
                token("wifi", 1, 1), token("hotspot", 0, 2), token("network", 1, 1)));

    Input[] keys =
        new Input[] {
          new Input("wifi network is slow", 50), new Input("wi fi network is fast", 10),
        };
    // AnalyzingSuggester suggester = new AnalyzingSuggester(analyzer,
    // AnalyzingSuggester.EXACT_FIRST, 256, -1);
    Directory tempDir = getDirectory();
    AnalyzingSuggester suggester = new AnalyzingSuggester(tempDir, "suggest", analyzer);
    suggester.build(new InputArrayIterator(keys));
    List<LookupResult> results = suggester.lookup("wifi network", false, 10);
    if (VERBOSE) {
      System.out.println("Results: " + results);
    }
    assertEquals(2, results.size());
    assertEquals("wifi network is slow", results.get(0).key);
    assertEquals(50, results.get(0).value);
    assertEquals("wi fi network is fast", results.get(1).key);
    assertEquals(10, results.get(1).value);
    IOUtils.close(analyzer, tempDir);
  }

  public void testInputPathRequired() throws Exception {

    //  SynonymMap.Builder b = new SynonymMap.Builder(false);
    //  b.add(new CharsRef("ab"), new CharsRef("ba"), true);
    //  final SynonymMap map = b.build();

    //  The Analyzer below mimics the functionality of the SynonymAnalyzer
    //  using the above map, so that the suggest module does not need a dependency on the
    //  synonym module

    final Analyzer analyzer =
        new MultiCannedAnalyzer(
            new CannedTokenStream(token("ab", 1, 1), token("ba", 0, 1), token("xc", 1, 1)),
            new CannedTokenStream(token("ba", 1, 1), token("xd", 1, 1)),
            new CannedTokenStream(token("ab", 1, 1), token("ba", 0, 1), token("x", 1, 1)));

    Input[] keys =
        new Input[] {
          new Input("ab xc", 50), new Input("ba xd", 50),
        };
    Directory tempDir = getDirectory();
    AnalyzingSuggester suggester = new AnalyzingSuggester(tempDir, "suggest", analyzer);
    suggester.build(new InputArrayIterator(keys));
    List<LookupResult> results = suggester.lookup("ab x", false, 1);
    assertEquals(1, results.size());
    IOUtils.close(analyzer, tempDir);
  }

  private static Token token(String term, int posInc, int posLength) {
    final Token t = new Token(term, 0, 0);
    t.setPositionIncrement(posInc);
    t.setPositionLength(posLength);
    return t;
  }

  private static BinaryToken token(BytesRef term) {
    return new BinaryToken(term);
  }

  /*
  private void printTokens(final Analyzer analyzer, String input) throws IOException {
    System.out.println("Tokens for " + input);
    TokenStream ts = analyzer.tokenStream("", new StringReader(input));
    ts.reset();
    final TermToBytesRefAttribute termBytesAtt = ts.addAttribute(TermToBytesRefAttribute.class);
    final PositionIncrementAttribute posIncAtt = ts.addAttribute(PositionIncrementAttribute.class);
    final PositionLengthAttribute posLengthAtt = ts.addAttribute(PositionLengthAttribute.class);

    while(ts.incrementToken()) {
      termBytesAtt.fillBytesRef();
      System.out.println(String.format("%s,%s,%s", termBytesAtt.getBytesRef().utf8ToString(), posIncAtt.getPositionIncrement(), posLengthAtt.getPositionLength()));
    }
    ts.end();
    ts.close();
  }
  */

  private Analyzer getUnusualAnalyzer() {
    // First three calls just returns "a", then returns ["a","b"], then "a" again
    return new MultiCannedAnalyzer(
        new CannedTokenStream(token("a", 1, 1)),
        new CannedTokenStream(token("a", 1, 1)),
        new CannedTokenStream(token("a", 1, 1)),
        new CannedTokenStream(token("a", 1, 1), token("b", 1, 1)),
        new CannedTokenStream(token("a", 1, 1)),
        new CannedTokenStream(token("a", 1, 1)));
  }

  public void testExactFirst() throws Exception {

    Analyzer a = getUnusualAnalyzer();
    int options = AnalyzingSuggester.EXACT_FIRST | AnalyzingSuggester.PRESERVE_SEP;
    Directory tempDir = getDirectory();
    AnalyzingSuggester suggester =
        new AnalyzingSuggester(tempDir, "suggest", a, a, options, 256, -1, true);
    suggester.build(
        new InputArrayIterator(
            new Input[] {
              new Input("x y", 1), new Input("x y z", 3), new Input("x", 2), new Input("z z z", 20),
            }));

    // System.out.println("ALL: " + suggester.lookup("x y", false, 6));

    for (int topN = 1; topN < 6; topN++) {
      List<LookupResult> results = suggester.lookup("x y", false, topN);
      // System.out.println("topN=" + topN + " " + results);

      assertEquals(Math.min(topN, 4), results.size());

      assertEquals("x y", results.get(0).key);
      assertEquals(1, results.get(0).value);

      if (topN > 1) {
        assertEquals("z z z", results.get(1).key);
        assertEquals(20, results.get(1).value);

        if (topN > 2) {
          assertEquals("x y z", results.get(2).key);
          assertEquals(3, results.get(2).value);

          if (topN > 3) {
            assertEquals("x", results.get(3).key);
            assertEquals(2, results.get(3).value);
          }
        }
      }
    }
    IOUtils.close(a, tempDir);
  }

  public void testNonExactFirst() throws Exception {

    Analyzer a = getUnusualAnalyzer();
    Directory tempDir = getDirectory();
    AnalyzingSuggester suggester =
        new AnalyzingSuggester(
            tempDir, "suggest", a, a, AnalyzingSuggester.PRESERVE_SEP, 256, -1, true);

    suggester.build(
        new InputArrayIterator(
            new Input[] {
              new Input("x y", 1), new Input("x y z", 3), new Input("x", 2), new Input("z z z", 20),
            }));

    for (int topN = 1; topN < 6; topN++) {
      List<LookupResult> results = suggester.lookup("p", false, topN);

      assertEquals(Math.min(topN, 4), results.size());

      assertEquals("z z z", results.get(0).key);
      assertEquals(20, results.get(0).value);

      if (topN > 1) {
        assertEquals("x y z", results.get(1).key);
        assertEquals(3, results.get(1).value);

        if (topN > 2) {
          assertEquals("x", results.get(2).key);
          assertEquals(2, results.get(2).value);

          if (topN > 3) {
            assertEquals("x y", results.get(3).key);
            assertEquals(1, results.get(3).value);
          }
        }
      }
    }
    IOUtils.close(a, tempDir);
  }

  // Holds surface form separately:
  private record TermFreq2(String surfaceForm, String analyzedForm, long weight, BytesRef payload)
      implements Comparable<TermFreq2> {

    @Override
    public int compareTo(TermFreq2 other) {
      int cmp = analyzedForm.compareTo(other.analyzedForm);
      if (cmp != 0) {
        return cmp;
      } else if (weight > other.weight) {
        return -1;
      } else if (weight < other.weight) {
        return 1;
      } else {
        assert false;
        return 0;
      }
    }

    @Override
    public String toString() {
      return surfaceForm + "/" + weight;
    }
  }

  static boolean isStopChar(char ch, int numStopChars) {
    // System.out.println("IS? " + ch + ": " + (ch - 'a') + ": " + ((ch - 'a') < numStopChars));
    return (ch - 'a') < numStopChars;
  }

  // Like StopFilter:
  private static class TokenEater extends TokenFilter {
    private final PositionIncrementAttribute posIncrAtt =
        addAttribute(PositionIncrementAttribute.class);
    private final CharTermAttribute termAtt = addAttribute(CharTermAttribute.class);
    private final int numStopChars;
    private final boolean preserveHoles;
    private boolean first;

    public TokenEater(boolean preserveHoles, TokenStream in, int numStopChars) {
      super(in);
      this.preserveHoles = preserveHoles;
      this.numStopChars = numStopChars;
    }

    @Override
    public void reset() throws IOException {
      super.reset();
      first = true;
    }

    @Override
    public final boolean incrementToken() throws IOException {
      int skippedPositions = 0;
      while (input.incrementToken()) {
        if (termAtt.length() != 1 || !isStopChar(termAtt.charAt(0), numStopChars)) {
          int posInc = posIncrAtt.getPositionIncrement() + skippedPositions;
          if (first) {
            if (posInc == 0) {
              // first token having posinc=0 is illegal.
              posInc = 1;
            }
            first = false;
          }
          posIncrAtt.setPositionIncrement(posInc);
          // System.out.println("RETURN term=" + termAtt + " numStopChars=" + numStopChars);
          return true;
        }
        if (preserveHoles) {
          skippedPositions += posIncrAtt.getPositionIncrement();
        }
      }

      return false;
    }
  }

  private static class MockTokenEatingAnalyzer extends Analyzer {
    private final int numStopChars;
    private final boolean preserveHoles;

    public MockTokenEatingAnalyzer(int numStopChars, boolean preserveHoles) {
      this.preserveHoles = preserveHoles;
      this.numStopChars = numStopChars;
    }

    @Override
    public TokenStreamComponents createComponents(String fieldName) {
      MockTokenizer tokenizer =
          new MockTokenizer(
              MockUTF16TermAttributeImpl.UTF16_TERM_ATTRIBUTE_FACTORY,
              MockTokenizer.WHITESPACE,
              false,
              MockTokenizer.DEFAULT_MAX_TOKEN_LENGTH);
      tokenizer.setEnableChecks(true);
      TokenStream next;
      if (numStopChars != 0) {
        next = new TokenEater(preserveHoles, tokenizer, numStopChars);
      } else {
        next = tokenizer;
      }
      return new TokenStreamComponents(tokenizer, next);
    }
  }

  private static final char SEP = '\u001F';

  public void testRandom() throws Exception {

    int numQueries = atLeast(200);

    final List<TermFreq2> slowCompletor = new ArrayList<>();
    final TreeSet<String> allPrefixes = new TreeSet<>();
    final Set<String> seen = new HashSet<>();

    boolean doPayloads = random().nextBoolean();

    Input[] keys = null;
    Input[] payloadKeys = null;
    if (doPayloads) {
      payloadKeys = new Input[numQueries];
    } else {
      keys = new Input[numQueries];
    }

    boolean preserveSep = random().nextBoolean();

    final int numStopChars = random().nextInt(10);
    final boolean preserveHoles = random().nextBoolean();

    if (VERBOSE) {
      System.out.println(
          "TEST: "
              + numQueries
              + " words; preserveSep="
              + preserveSep
              + " numStopChars="
              + numStopChars
              + " preserveHoles="
              + preserveHoles);
    }

    for (int i = 0; i < numQueries; i++) {
      int numTokens = TestUtil.nextInt(random(), 1, 4);
      String key;
      String analyzedKey;
      while (true) {
        key = "";
        analyzedKey = "";
        boolean lastRemoved = false;
        for (int token = 0; token < numTokens; token++) {
          String s;
          while (true) {
            // TODO: would be nice to fix this slowCompletor/comparator to
            // use full range, but we might lose some coverage too...
            s = TestUtil.randomSimpleString(random());
            if (s.length() > 0) {
              if (token > 0) {
                key += " ";
              }
              if (preserveSep
                  && analyzedKey.length() > 0
                  && analyzedKey.charAt(analyzedKey.length() - 1) != SEP) {
                analyzedKey += SEP;
              }
              key += s;
              if (s.length() == 1 && isStopChar(s.charAt(0), numStopChars)) {
                lastRemoved = true;
                if (preserveSep && preserveHoles) {
                  analyzedKey += SEP;
                }
              } else {
                lastRemoved = false;
                analyzedKey += s;
              }
              break;
            }
          }
        }

        analyzedKey = analyzedKey.replaceAll("(^|" + SEP + ")" + SEP + "$", "");

        if (preserveSep && lastRemoved) {
          analyzedKey += SEP;
        }

        // Don't add same surface form more than once:
        if (!seen.contains(key)) {
          seen.add(key);
          break;
        }
      }

      for (int j = 1; j < key.length(); j++) {
        allPrefixes.add(key.substring(0, j));
      }
      // we can probably do Integer.MAX_VALUE here, but why worry.
      int weight = random().nextInt(1 << 24);
      BytesRef payload;
      if (doPayloads) {
        byte[] bytes = new byte[random().nextInt(10)];
        random().nextBytes(bytes);
        payload = new BytesRef(bytes);
        payloadKeys[i] = new Input(key, weight, payload);
      } else {
        keys[i] = new Input(key, weight);
        payload = null;
      }

      slowCompletor.add(new TermFreq2(key, analyzedKey, weight, payload));
    }

    if (VERBOSE) {
      // Don't just sort original list, to avoid VERBOSE
      // altering the test:
      List<TermFreq2> sorted = new ArrayList<>(slowCompletor);
      Collections.sort(sorted);
      for (TermFreq2 ent : sorted) {
        System.out.println(
            "  surface='"
                + ent.surfaceForm
                + "' analyzed='"
                + ent.analyzedForm
                + "' weight="
                + ent.weight);
      }
    }

    Analyzer a = new MockTokenEatingAnalyzer(numStopChars, preserveHoles);
    Directory tempDir = getDirectory();
    AnalyzingSuggester suggester =
        new AnalyzingSuggester(
            tempDir,
            "suggest",
            a,
            a,
            preserveSep ? AnalyzingSuggester.PRESERVE_SEP : 0,
            256,
            -1,
            true);
    if (doPayloads) {
      suggester.build(new InputArrayIterator(shuffle(payloadKeys)));
    } else {
      suggester.build(new InputArrayIterator(shuffle(keys)));
    }

    for (String prefix : allPrefixes) {

      if (VERBOSE) {
        System.out.println("\nTEST: prefix=" + prefix);
      }

      final int topN = TestUtil.nextInt(random(), 1, 10);
      List<LookupResult> r =
          suggester.lookup(TestUtil.stringToCharSequence(prefix, random()), false, topN);

      // 2. go through whole set to find suggestions:
      List<TermFreq2> matches = new ArrayList<>();

      // "Analyze" the key:
      String[] tokens = prefix.split(" ");
      StringBuilder builder = new StringBuilder();
      boolean lastRemoved = false;
      for (int i = 0; i < tokens.length; i++) {
        String token = tokens[i];
        if (preserveSep && builder.length() > 0 && !builder.toString().endsWith("" + SEP)) {
          builder.append(SEP);
        }

        if (token.length() == 1 && isStopChar(token.charAt(0), numStopChars)) {
          if (preserveSep && preserveHoles) {
            builder.append(SEP);
          }
          lastRemoved = true;
        } else {
          builder.append(token);
          lastRemoved = false;
        }
      }

      String analyzedKey = builder.toString();

      // Remove trailing sep/holes (TokenStream.end() does
      // not tell us any trailing holes, yet ... there is an
      // issue open for this):
      while (true) {
        String s = analyzedKey.replaceAll(SEP + "$", "");
        if (s.equals(analyzedKey)) {
          break;
        }
        analyzedKey = s;
      }

      if (analyzedKey.isEmpty()) {
        // Currently suggester can't suggest from the empty
        // string!  You get no results, not all results...
        continue;
      }

      if (preserveSep && (prefix.endsWith(" ") || lastRemoved)) {
        analyzedKey += SEP;
      }

      if (VERBOSE) {
        System.out.println("  analyzed: " + analyzedKey);
      }

      // TODO: could be faster... but it's slowCompletor for a reason
      for (TermFreq2 e : slowCompletor) {
        if (e.analyzedForm.startsWith(analyzedKey)) {
          matches.add(e);
        }
      }

      assertTrue(numStopChars > 0 || matches.size() > 0);

      if (matches.size() > 1) {
<<<<<<< HEAD
        Collections.sort(
            matches,
            new Comparator<TermFreq2>() {
              @Override
              public int compare(TermFreq2 left, TermFreq2 right) {
                int cmp = Long.compare(right.weight, left.weight);
                if (cmp == 0) {
                  return left.analyzedForm.compareTo(right.analyzedForm);
                } else {
                  return cmp;
                }
=======
        matches.sort(
            (left, right) -> {
              int cmp = Long.compare(right.weight, left.weight);
              if (cmp == 0) {
                return left.analyzedForm.compareTo(right.analyzedForm);
              } else {
                return cmp;
>>>>>>> 75ae372b
              }
            });
      }

      if (matches.size() > topN) {
        matches = matches.subList(0, topN);
      }

      if (VERBOSE) {
        System.out.println("  expected:");
        for (TermFreq2 lr : matches) {
          System.out.println("    key=" + lr.surfaceForm + " weight=" + lr.weight);
        }

        System.out.println("  actual:");
        for (LookupResult lr : r) {
          System.out.println("    key=" + lr.key + " weight=" + lr.value);
        }
      }

      assertEquals(matches.size(), r.size());

      for (int hit = 0; hit < r.size(); hit++) {
        // System.out.println("  check hit " + hit);
<<<<<<< HEAD
        assertEquals(matches.get(hit).surfaceForm.toString(), r.get(hit).key.toString());
=======
        assertEquals(matches.get(hit).surfaceForm, r.get(hit).key.toString());
>>>>>>> 75ae372b
        assertEquals(matches.get(hit).weight, r.get(hit).value);
        if (doPayloads) {
          assertEquals(matches.get(hit).payload, r.get(hit).payload);
        }
      }
    }
    IOUtils.close(a, tempDir);
  }

  public void testMaxSurfaceFormsPerAnalyzedForm() throws Exception {
    Analyzer a = new MockAnalyzer(random());
    Directory tempDir = getDirectory();
    AnalyzingSuggester suggester = new AnalyzingSuggester(tempDir, "suggest", a, a, 0, 2, -1, true);
    suggester.build(
        new InputArrayIterator(
            shuffle(new Input("a", 40), new Input("a ", 50), new Input(" a", 60))));

    List<LookupResult> results = suggester.lookup("a", false, 5);
    assertEquals(2, results.size());
    assertEquals(" a", results.get(0).key);
    assertEquals(60, results.get(0).value);
    assertEquals("a ", results.get(1).key);
    assertEquals(50, results.get(1).value);
    IOUtils.close(a, tempDir);
  }

  public void testQueueExhaustion() throws Exception {
    Analyzer a = new MockAnalyzer(random());
    Directory tempDir = getDirectory();
    AnalyzingSuggester suggester =
        new AnalyzingSuggester(
            tempDir, "suggest", a, a, AnalyzingSuggester.EXACT_FIRST, 256, -1, true);

    suggester.build(
        new InputArrayIterator(
            new Input[] {
              new Input("a", 2),
              new Input("a b c", 3),
              new Input("a c a", 1),
              new Input("a c b", 1),
            }));

    suggester.lookup("a", false, 4);
    IOUtils.close(a, tempDir);
  }

  public void testExactFirstMissingResult() throws Exception {

    Analyzer a = new MockAnalyzer(random());

    Directory tempDir = getDirectory();
    AnalyzingSuggester suggester =
        new AnalyzingSuggester(
            tempDir, "suggest", a, a, AnalyzingSuggester.EXACT_FIRST, 256, -1, true);

    suggester.build(
        new InputArrayIterator(
            new Input[] {
              new Input("a", 5), new Input("a b", 3), new Input("a c", 4),
            }));

    assertEquals(3, suggester.getCount());
    List<LookupResult> results = suggester.lookup("a", false, 3);
    assertEquals(3, results.size());
    assertEquals("a", results.get(0).key);
    assertEquals(5, results.get(0).value);
    assertEquals("a c", results.get(1).key);
    assertEquals(4, results.get(1).value);
    assertEquals("a b", results.get(2).key);
    assertEquals(3, results.get(2).value);

    // Try again after save/load:
    Path tmpDir = createTempDir("AnalyzingSuggesterTest");

    Path path = tmpDir.resolve("suggester");

    OutputStream os = Files.newOutputStream(path);
    suggester.store(os);
    os.close();

    InputStream is = Files.newInputStream(path);
    suggester.load(is);
    is.close();

    assertEquals(3, suggester.getCount());
    results = suggester.lookup("a", false, 3);
    assertEquals(3, results.size());
    assertEquals("a", results.get(0).key);
    assertEquals(5, results.get(0).value);
    assertEquals("a c", results.get(1).key);
    assertEquals(4, results.get(1).value);
    assertEquals("a b", results.get(2).key);
    assertEquals(3, results.get(2).value);
    IOUtils.close(a, tempDir);
  }

  public void testDupSurfaceFormsMissingResults() throws Exception {
    Analyzer a =
        new Analyzer() {
          @Override
          protected TokenStreamComponents createComponents(String fieldName) {
            return new TokenStreamComponents(
                r -> {},
                new CannedTokenStream(
                    token("hairy", 1, 1), token("smelly", 0, 1), token("dog", 1, 1)));
          }
        };

    Directory tempDir = getDirectory();
    AnalyzingSuggester suggester =
        new AnalyzingSuggester(tempDir, "suggest", a, a, 0, 256, -1, true);

    suggester.build(
        new InputArrayIterator(shuffle(new Input("hambone", 6), new Input("nellie", 5))));

    List<LookupResult> results = suggester.lookup("nellie", false, 2);
    assertEquals(2, results.size());
    assertEquals("hambone", results.get(0).key);
    assertEquals(6, results.get(0).value);
    assertEquals("nellie", results.get(1).key);
    assertEquals(5, results.get(1).value);

    // Try again after save/load:
    Path tmpDir = createTempDir("AnalyzingSuggesterTest");

    Path path = tmpDir.resolve("suggester");

    OutputStream os = Files.newOutputStream(path);
    suggester.store(os);
    os.close();

    InputStream is = Files.newInputStream(path);
    suggester.load(is);
    is.close();

    results = suggester.lookup("nellie", false, 2);
    assertEquals(2, results.size());
    assertEquals("hambone", results.get(0).key);
    assertEquals(6, results.get(0).value);
    assertEquals("nellie", results.get(1).key);
    assertEquals(5, results.get(1).value);
    IOUtils.close(a, tempDir);
  }

  public void testDupSurfaceFormsMissingResults2() throws Exception {
    Analyzer a =
        new MultiCannedAnalyzer(
            new CannedTokenStream(
                token("p", 1, 1), token("q", 1, 1), token("r", 0, 1), token("s", 0, 1)),
            new CannedTokenStream(token("p", 1, 1)),
            new CannedTokenStream(token("p", 1, 1)),
            new CannedTokenStream(token("p", 1, 1)));

    Directory tempDir = getDirectory();
    AnalyzingSuggester suggester =
        new AnalyzingSuggester(tempDir, "suggest", a, a, 0, 256, -1, true);

    suggester.build(
        new InputArrayIterator(
            new Input[] {
              new Input("a", 6), new Input("b", 5),
            }));

    List<LookupResult> results = suggester.lookup("a", false, 2);
    assertEquals(2, results.size());
    assertEquals("a", results.get(0).key);
    assertEquals(6, results.get(0).value);
    assertEquals("b", results.get(1).key);
    assertEquals(5, results.get(1).value);

    // Try again after save/load:
    Path tmpDir = createTempDir("AnalyzingSuggesterTest");

    Path path = tmpDir.resolve("suggester");

    OutputStream os = Files.newOutputStream(path);
    suggester.store(os);
    os.close();

    InputStream is = Files.newInputStream(path);
    suggester.load(is);
    is.close();

    results = suggester.lookup("a", false, 2);
    assertEquals(2, results.size());
    assertEquals("a", results.get(0).key);
    assertEquals(6, results.get(0).value);
    assertEquals("b", results.get(1).key);
    assertEquals(5, results.get(1).value);
    IOUtils.close(a, tempDir);
  }

  /**
   * Adds 50 random keys, that all analyze to the same thing (dog), with the same cost, and checks
   * that they come back in surface-form order.
   */
  public void testTieBreakOnSurfaceForm() throws Exception {
    Analyzer a = new MultiCannedAnalyzer(new CannedTokenStream(token("dog", 1, 1)));

    Directory tempDir = getDirectory();
    AnalyzingSuggester suggester =
        new AnalyzingSuggester(tempDir, "suggest", a, a, 0, 256, -1, true);

    // make 50 inputs all with the same cost of 1, random strings
    Input[] inputs = new Input[100];
    for (int i = 0; i < inputs.length; i++) {
      inputs[i] = new Input(TestUtil.randomSimpleString(random()), 1);
    }

    suggester.build(new InputArrayIterator(inputs));

    // Try to save/load:
    Path tmpDir = createTempDir("AnalyzingSuggesterTest");
    Path path = tmpDir.resolve("suggester");

    OutputStream os = Files.newOutputStream(path);
    suggester.store(os);
    os.close();

    InputStream is = Files.newInputStream(path);
    suggester.load(is);
    is.close();

    // now suggest everything, and check that stuff comes back in order
    List<LookupResult> results = suggester.lookup("", false, 50);
    assertEquals(50, results.size());
    for (int i = 1; i < 50; i++) {
      String previous = results.get(i - 1).toString();
      String current = results.get(i).toString();
      assertTrue(
          "surface forms out of order: previous=" + previous + ",current=" + current,
          current.compareTo(previous) >= 0);
    }

    IOUtils.close(a, tempDir);
  }

  public void test0ByteKeys() throws Exception {
    final Analyzer a =
        new MultiCannedAnalyzer(
            true,
            new CannedBinaryTokenStream(token(new BytesRef(new byte[] {0x0, 0x0, 0x0}))),
            new CannedBinaryTokenStream(token(new BytesRef(new byte[] {0x0, 0x0}))),
            new CannedBinaryTokenStream(token(new BytesRef(new byte[] {0x0, 0x0, 0x0}))),
            new CannedBinaryTokenStream(token(new BytesRef(new byte[] {0x0, 0x0}))));

    Directory tempDir = getDirectory();
    AnalyzingSuggester suggester =
        new AnalyzingSuggester(tempDir, "suggest", a, a, 0, 256, -1, true);

    suggester.build(
        new InputArrayIterator(
            new Input[] {
              new Input("a a", 50), new Input("a b", 50),
            }));

    IOUtils.close(a, tempDir);
  }

  public void testDupSurfaceFormsMissingResults3() throws Exception {
    Analyzer a = new MockAnalyzer(random());
    Directory tempDir = getDirectory();
    AnalyzingSuggester suggester =
        new AnalyzingSuggester(
            tempDir, "suggest", a, a, AnalyzingSuggester.PRESERVE_SEP, 256, -1, true);
    suggester.build(
        new InputArrayIterator(
            new Input[] {
              new Input("a a", 7),
              new Input("a a", 7),
              new Input("a c", 6),
              new Input("a c", 3),
              new Input("a b", 5),
            }));
    assertEquals("[a a/7, a c/6, a b/5]", suggester.lookup("a", false, 3).toString());
    IOUtils.close(tempDir, a);
  }

  public void testEndingSpace() throws Exception {
    Analyzer a = new MockAnalyzer(random());
    Directory tempDir = getDirectory();
    AnalyzingSuggester suggester =
        new AnalyzingSuggester(
            tempDir, "suggest", a, a, AnalyzingSuggester.PRESERVE_SEP, 256, -1, true);
    suggester.build(
        new InputArrayIterator(
            new Input[] {
              new Input("i love lucy", 7), new Input("isla de muerta", 8),
            }));
    assertEquals("[isla de muerta/8, i love lucy/7]", suggester.lookup("i", false, 3).toString());
    assertEquals("[i love lucy/7]", suggester.lookup("i ", false, 3).toString());
    IOUtils.close(a, tempDir);
  }

  public void testTooManyExpansions() throws Exception {

    final Analyzer a =
        new Analyzer() {
          @Override
          protected TokenStreamComponents createComponents(String fieldName) {
            return new TokenStreamComponents(
                r -> {}, new CannedTokenStream(new Token("a", 0, 1), new Token("b", 0, 0, 1)));
          }
        };

    Directory tempDir = getDirectory();
    AnalyzingSuggester suggester =
        new AnalyzingSuggester(tempDir, "suggest", a, a, 0, 256, 1, true);
    suggester.build(new InputArrayIterator(new Input[] {new Input("a", 1)}));
    assertEquals("[a/1]", suggester.lookup("a", false, 1).toString());
    IOUtils.close(a, tempDir);
  }

  public void testIllegalLookupArgument() throws Exception {
    Analyzer a = new MockAnalyzer(random());
    Directory tempDir = getDirectory();
    AnalyzingSuggester suggester =
        new AnalyzingSuggester(tempDir, "suggest", a, a, 0, 256, -1, true);
    suggester.build(
        new InputArrayIterator(
            new Input[] {
              new Input("а где Люси?", 7),
            }));
    expectThrows(
        IllegalArgumentException.class,
        () -> {
          suggester.lookup("а\u001E", false, 3);
        });
    expectThrows(
        IllegalArgumentException.class,
        () -> {
          suggester.lookup("а\u001F", false, 3);
        });

    IOUtils.close(a, tempDir);
  }

  static Iterable<Input> shuffle(Input... values) {
    final List<Input> asList = Arrays.asList(values);
    Collections.shuffle(asList, random());
    return asList;
  }

  private Directory getDirectory() {
    return newDirectory();
  }
}<|MERGE_RESOLUTION|>--- conflicted
+++ resolved
@@ -932,19 +932,6 @@
       assertTrue(numStopChars > 0 || matches.size() > 0);
 
       if (matches.size() > 1) {
-<<<<<<< HEAD
-        Collections.sort(
-            matches,
-            new Comparator<TermFreq2>() {
-              @Override
-              public int compare(TermFreq2 left, TermFreq2 right) {
-                int cmp = Long.compare(right.weight, left.weight);
-                if (cmp == 0) {
-                  return left.analyzedForm.compareTo(right.analyzedForm);
-                } else {
-                  return cmp;
-                }
-=======
         matches.sort(
             (left, right) -> {
               int cmp = Long.compare(right.weight, left.weight);
@@ -952,7 +939,6 @@
                 return left.analyzedForm.compareTo(right.analyzedForm);
               } else {
                 return cmp;
->>>>>>> 75ae372b
               }
             });
       }
@@ -977,11 +963,7 @@
 
       for (int hit = 0; hit < r.size(); hit++) {
         // System.out.println("  check hit " + hit);
-<<<<<<< HEAD
-        assertEquals(matches.get(hit).surfaceForm.toString(), r.get(hit).key.toString());
-=======
         assertEquals(matches.get(hit).surfaceForm, r.get(hit).key.toString());
->>>>>>> 75ae372b
         assertEquals(matches.get(hit).weight, r.get(hit).value);
         if (doPayloads) {
           assertEquals(matches.get(hit).payload, r.get(hit).payload);
