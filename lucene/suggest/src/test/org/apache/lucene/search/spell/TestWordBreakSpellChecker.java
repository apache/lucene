/*
 * Licensed to the Apache Software Foundation (ASF) under one or more
 * contributor license agreements.  See the NOTICE file distributed with
 * this work for additional information regarding copyright ownership.
 * The ASF licenses this file to You under the Apache License, Version 2.0
 * (the "License"); you may not use this file except in compliance with
 * the License.  You may obtain a copy of the License at
 *
 *     http://www.apache.org/licenses/LICENSE-2.0
 *
 * Unless required by applicable law or agreed to in writing, software
 * distributed under the License is distributed on an "AS IS" BASIS,
 * WITHOUT WARRANTIES OR CONDITIONS OF ANY KIND, either express or implied.
 * See the License for the specific language governing permissions and
 * limitations under the License.
 */
package org.apache.lucene.search.spell;

import static org.hamcrest.Matchers.greaterThan;
import static org.hamcrest.Matchers.lessThan;

import java.util.ArrayList;
import java.util.List;
import java.util.regex.Pattern;
import org.apache.lucene.analysis.Analyzer;
import org.apache.lucene.document.Document;
import org.apache.lucene.document.Field;
import org.apache.lucene.index.DirectoryReader;
import org.apache.lucene.index.IndexReader;
import org.apache.lucene.index.Term;
import org.apache.lucene.search.spell.WordBreakSpellChecker.BreakSuggestionSortMethod;
import org.apache.lucene.store.Directory;
import org.apache.lucene.tests.analysis.MockAnalyzer;
import org.apache.lucene.tests.analysis.MockTokenizer;
import org.apache.lucene.tests.index.RandomIndexWriter;
import org.apache.lucene.tests.util.English;
import org.apache.lucene.tests.util.LuceneTestCase;
import org.apache.lucene.tests.util.TestUtil;
import org.apache.lucene.util.IOUtils;
<<<<<<< HEAD
import org.junit.Assert;
=======
import org.hamcrest.MatcherAssert;
>>>>>>> 75ae372b

public class TestWordBreakSpellChecker extends LuceneTestCase {
  private Directory dir;
  private Analyzer analyzer;

  @Override
  public void setUp() throws Exception {
    super.setUp();
    dir = newDirectory();
    analyzer = new MockAnalyzer(random(), MockTokenizer.WHITESPACE, true);
    RandomIndexWriter writer = new RandomIndexWriter(random(), dir, analyzer);

    for (int i = 900; i < 1112; i++) {
      Document doc = new Document();
      String num = English.intToEnglish(i).replace("-", " ").replace(",", "");
      doc.add(newTextField("numbers", num, Field.Store.NO));
      writer.addDocument(doc);
    }

    {
      Document doc = new Document();
      doc.add(newTextField("abba", "A B AB ABA BAB", Field.Store.NO));
      writer.addDocument(doc);
    }
    {
      Document doc = new Document();
      doc.add(newTextField("numbers", "thou hast sand betwixt thy toes", Field.Store.NO));
      writer.addDocument(doc);
    }
    {
      Document doc = new Document();
      doc.add(newTextField("numbers", "hundredeight eightyeight yeight", Field.Store.NO));
      writer.addDocument(doc);
    }
    {
      Document doc = new Document();
      doc.add(newTextField("numbers", "tres y cinco", Field.Store.NO));
      writer.addDocument(doc);
    }

    writer.commit();
    writer.close();
  }

  @Override
  public void tearDown() throws Exception {
    IOUtils.close(dir, analyzer);
    super.tearDown();
  }

  public void testMaxEvaluations() throws Exception {
<<<<<<< HEAD
    final int maxEvals = 100;

    try (IndexReader ir = DirectoryReader.open(dir)) {
      WordBreakSpellChecker wbsp = new WordBreakSpellChecker();
      wbsp.setMaxChanges(10);
      wbsp.setMinBreakWordLength(1);
      wbsp.setMinSuggestionFrequency(1);
      wbsp.setMaxEvaluations(100);

      Term term = new Term("abba", "ab".repeat(5));
      SuggestWord[][] sw =
          wbsp.suggestWordBreaks(
              term,
              500,
=======
    try (IndexReader ir = DirectoryReader.open(dir)) {

      final String input = "ab".repeat(5);
      final int maxEvals = 100;
      final int maxSuggestions = maxEvals * 2; // plenty

      WordBreakSpellChecker wbsp = new WordBreakSpellChecker();
      wbsp.setMinBreakWordLength(1);
      wbsp.setMinSuggestionFrequency(1);

      wbsp.setMaxChanges(2 * input.length()); // plenty
      wbsp.setMaxEvaluations(maxEvals);

      Term term = new Term("abba", input);
      SuggestWord[][] sw =
          wbsp.suggestWordBreaks(
              term,
              maxSuggestions,
              ir,
              SuggestMode.SUGGEST_WHEN_NOT_IN_INDEX,
              BreakSuggestionSortMethod.NUM_CHANGES_THEN_MAX_FREQUENCY);

      // sanity check that our suggester isn't completely broken
      MatcherAssert.assertThat(sw.length, greaterThan(0));

      // if maxEvaluations is respected, we can't possibly have more suggestions than that
      MatcherAssert.assertThat(sw.length, lessThan(maxEvals));
    }
  }

  public void testSmallMaxEvaluations() throws Exception {
    // even using small maxEvals (relative to maxChanges) should produce
    // good results if possible

    try (IndexReader ir = DirectoryReader.open(dir)) {

      final int maxEvals = TestUtil.nextInt(random(), 6, 20);
      final int maxSuggestions = maxEvals * 10; // plenty

      WordBreakSpellChecker wbsp = new WordBreakSpellChecker();
      wbsp.setMinBreakWordLength(1);
      wbsp.setMinSuggestionFrequency(1);

      wbsp.setMaxChanges(maxEvals * 10); // plenty
      wbsp.setMaxEvaluations(maxEvals);

      Term term = new Term("abba", "ababab");
      SuggestWord[][] sw =
          wbsp.suggestWordBreaks(
              term,
              maxSuggestions,
>>>>>>> 75ae372b
              ir,
              SuggestMode.SUGGEST_WHEN_NOT_IN_INDEX,
              BreakSuggestionSortMethod.NUM_CHANGES_THEN_MAX_FREQUENCY);

      // sanity check that our suggester isn't completely broken
<<<<<<< HEAD
      assertThat(sw.length, org.hamcrest.Matchers.greaterThan(0));

      // if maxEvaluations is respected, we can't possibly have more suggestions then that.
      assertThat(sw.length, org.hamcrest.Matchers.lessThan(maxEvals));
=======
      MatcherAssert.assertThat(sw.length, greaterThan(0));

      // if maxEvaluations is respected, we can't possibly have more suggestions than that
      MatcherAssert.assertThat(sw.length, lessThan(maxEvals));

      // we should have been able to find this "optimal" (due to fewest num changes)
      // suggestion before hitting our small maxEvals (and before any suggests with more breaks)
      assertEquals(2, sw[0].length);
      assertEquals("aba", sw[0][0].string);
      assertEquals("bab", sw[0][1].string);
>>>>>>> 75ae372b
    }
  }

  public void testCombiningWords() throws Exception {
    IndexReader ir = DirectoryReader.open(dir);
    WordBreakSpellChecker wbsp = new WordBreakSpellChecker();

    {
      Term[] terms = {
        new Term("numbers", "one"),
        new Term("numbers", "hun"),
        new Term("numbers", "dred"),
        new Term("numbers", "eight"),
        new Term("numbers", "y"),
        new Term("numbers", "eight"),
      };
      wbsp.setMaxChanges(3);
      wbsp.setMaxCombineWordLength(20);
      wbsp.setMinSuggestionFrequency(1);
      CombineSuggestion[] cs =
          wbsp.suggestWordCombinations(terms, 10, ir, SuggestMode.SUGGEST_ALWAYS);
      assertEquals(5, cs.length);

      assertSuggestionEquals(cs[0], "hundred", 1.0f, 1, 2);
      assertSuggestionEquals(cs[1], "eighty", 1.0f, 3, 4);
      assertSuggestionEquals(cs[2], "yeight", 1.0f, 4, 5);

      for (int i = 3; i < 5; i++) {
        assertEquals(3, cs[i].originalTermIndexes().length);
        assertEquals(2, cs[i].suggestion().score, 0);
        assertTrue(
            (cs[i].originalTermIndexes()[0] == 1
                    && cs[i].originalTermIndexes()[1] == 2
                    && cs[i].originalTermIndexes()[2] == 3
                    && cs[i].suggestion().string.equals("hundredeight"))
                || (cs[i].originalTermIndexes()[0] == 3
                    && cs[i].originalTermIndexes()[1] == 4
                    && cs[i].originalTermIndexes()[2] == 5
                    && cs[i].suggestion().string.equals("eightyeight")));
      }

      cs = wbsp.suggestWordCombinations(terms, 5, ir, SuggestMode.SUGGEST_WHEN_NOT_IN_INDEX);
      assertEquals(2, cs.length);

      assertSuggestionEquals(cs[0], "hundred", 1.0f, 1, 2);
      assertSuggestionEquals(cs[1], "hundredeight", 2.0f, 1, 2, 3);
    }
    ir.close();
  }

  public void testBreakingWords() throws Exception {
    IndexReader ir = DirectoryReader.open(dir);
    WordBreakSpellChecker wbsp = new WordBreakSpellChecker();

    {
      Term term = new Term("numbers", "ninetynine");
      wbsp.setMaxChanges(1);
      wbsp.setMinBreakWordLength(1);
      wbsp.setMinSuggestionFrequency(1);
      SuggestWord[][] sw =
          wbsp.suggestWordBreaks(
              term,
              5,
              ir,
              SuggestMode.SUGGEST_WHEN_NOT_IN_INDEX,
              BreakSuggestionSortMethod.NUM_CHANGES_THEN_MAX_FREQUENCY);
      assertEquals(1, sw.length);
      assertEquals(2, sw[0].length);
      assertSuggestionEquals(sw[0][0], "ninety", 1.0f);
      assertSuggestionEquals(sw[0][1], "nine", 1.0f);
    }
    {
      Term term = new Term("numbers", "onethousand");
      wbsp.setMaxChanges(1);
      wbsp.setMinBreakWordLength(1);
      wbsp.setMinSuggestionFrequency(1);
      SuggestWord[][] sw =
          wbsp.suggestWordBreaks(
              term,
              2,
              ir,
              SuggestMode.SUGGEST_WHEN_NOT_IN_INDEX,
              BreakSuggestionSortMethod.NUM_CHANGES_THEN_MAX_FREQUENCY);
      assertEquals(1, sw.length);
      assertEquals(2, sw[0].length);
      assertSuggestionEquals(sw[0][0], "one", 1.0f);
      assertSuggestionEquals(sw[0][1], "thousand", 1.0f);

      wbsp.setMaxChanges(2);
      wbsp.setMinSuggestionFrequency(1);
      sw =
          wbsp.suggestWordBreaks(
              term,
              1,
              ir,
              SuggestMode.SUGGEST_WHEN_NOT_IN_INDEX,
              BreakSuggestionSortMethod.NUM_CHANGES_THEN_MAX_FREQUENCY);
      assertEquals(1, sw.length);
      assertEquals(2, sw[0].length);

      wbsp.setMaxChanges(2);
      wbsp.setMinSuggestionFrequency(2);
      sw =
          wbsp.suggestWordBreaks(
              term,
              2,
              ir,
              SuggestMode.SUGGEST_WHEN_NOT_IN_INDEX,
              BreakSuggestionSortMethod.NUM_CHANGES_THEN_MAX_FREQUENCY);
      assertEquals(1, sw.length);
      assertEquals(2, sw[0].length);

      wbsp.setMaxChanges(2);
      wbsp.setMinSuggestionFrequency(1);
      sw =
          wbsp.suggestWordBreaks(
              term,
              2,
              ir,
              SuggestMode.SUGGEST_WHEN_NOT_IN_INDEX,
              BreakSuggestionSortMethod.NUM_CHANGES_THEN_MAX_FREQUENCY);
      assertEquals(2, sw.length);
      assertEquals(2, sw[0].length);
      assertSuggestionEquals(sw[0][0], "one", 1.0f);
      assertSuggestionEquals(sw[0][1], "thousand", 1.0f);
      MatcherAssert.assertThat(sw[0][1].freq, greaterThan(1));
      MatcherAssert.assertThat(sw[0][0].freq, greaterThan(sw[0][1].freq));

      assertEquals(3, sw[1].length);
      assertSuggestionEquals(sw[1][0], "one", 2.0f);
      assertSuggestionEquals(sw[1][1], "thou", 2.0f);
      assertSuggestionEquals(sw[1][2], "sand", 2.0f);
      MatcherAssert.assertThat(sw[1][0].freq, greaterThan(1));
      assertEquals(1, sw[1][1].freq);
      assertEquals(1, sw[1][2].freq);
    }
    {
      Term term = new Term("numbers", "onethousandonehundredeleven");
      wbsp.setMaxChanges(3);
      wbsp.setMinBreakWordLength(1);
      wbsp.setMinSuggestionFrequency(1);
      SuggestWord[][] sw =
          wbsp.suggestWordBreaks(
              term,
              5,
              ir,
              SuggestMode.SUGGEST_WHEN_NOT_IN_INDEX,
              BreakSuggestionSortMethod.NUM_CHANGES_THEN_MAX_FREQUENCY);
      assertEquals(0, sw.length);

      wbsp.setMaxChanges(4);
      sw =
          wbsp.suggestWordBreaks(
              term,
              5,
              ir,
              SuggestMode.SUGGEST_WHEN_NOT_IN_INDEX,
              BreakSuggestionSortMethod.NUM_CHANGES_THEN_MAX_FREQUENCY);
      assertEquals(1, sw.length);
      assertEquals(5, sw[0].length);

      wbsp.setMaxChanges(5);
      sw =
          wbsp.suggestWordBreaks(
              term,
              5,
              ir,
              SuggestMode.SUGGEST_WHEN_NOT_IN_INDEX,
              BreakSuggestionSortMethod.NUM_CHANGES_THEN_MAX_FREQUENCY);
      assertEquals(2, sw.length);
      assertEquals(5, sw[0].length);
      assertEquals("thousand", sw[0][1].string);
      assertEquals(6, sw[1].length);
      assertEquals("thou", sw[1][1].string);
      assertEquals("sand", sw[1][2].string);
    }
    {
      // make sure we can handle 2-char codepoints
      Term term = new Term("numbers", "\uD864\uDC79");
      wbsp.setMaxChanges(1);
      wbsp.setMinBreakWordLength(1);
      wbsp.setMinSuggestionFrequency(1);
      SuggestWord[][] sw =
          wbsp.suggestWordBreaks(
              term,
              5,
              ir,
              SuggestMode.SUGGEST_WHEN_NOT_IN_INDEX,
              BreakSuggestionSortMethod.NUM_CHANGES_THEN_MAX_FREQUENCY);
      assertEquals(0, sw.length);
    }

    ir.close();
  }

  public void testRandom() throws Exception {
    int numDocs = TestUtil.nextInt(random(), (10 * RANDOM_MULTIPLIER), (100 * RANDOM_MULTIPLIER));

    Directory dir = newDirectory();
    Analyzer analyzer = new MockAnalyzer(random(), MockTokenizer.WHITESPACE, false);
    RandomIndexWriter writer = new RandomIndexWriter(random(), dir, analyzer);
    int maxLength = TestUtil.nextInt(random(), 5, 50);
    List<String> originals = new ArrayList<>(numDocs);
    List<String[]> breaks = new ArrayList<>(numDocs);
    for (int i = 0; i < numDocs; i++) {
      String orig = "";
      if (random().nextBoolean()) {
        while (badTestString(orig)) {
          orig = TestUtil.randomSimpleString(random(), maxLength);
        }
      } else {
        while (badTestString(orig)) {
          orig = TestUtil.randomUnicodeString(random(), maxLength);
        }
      }

      originals.add(orig);
      int totalLength = orig.codePointCount(0, orig.length());
      int breakAt = orig.offsetByCodePoints(0, TestUtil.nextInt(random(), 1, totalLength - 1));
      String[] broken = new String[2];
      broken[0] = orig.substring(0, breakAt);
      broken[1] = orig.substring(breakAt);
      breaks.add(broken);
      Document doc = new Document();
      doc.add(newTextField("random_break", broken[0] + " " + broken[1], Field.Store.NO));
      doc.add(newTextField("random_combine", orig, Field.Store.NO));
      writer.addDocument(doc);
    }
    writer.commit();
    writer.close();

    IndexReader ir = DirectoryReader.open(dir);
    WordBreakSpellChecker wbsp = new WordBreakSpellChecker();
    wbsp.setMaxChanges(1);
    wbsp.setMinBreakWordLength(1);
    wbsp.setMinSuggestionFrequency(1);
    wbsp.setMaxCombineWordLength(maxLength);
    for (int i = 0; i < originals.size(); i++) {
      String orig = originals.get(i);
      String left = breaks.get(i)[0];
      String right = breaks.get(i)[1];
      {
        Term term = new Term("random_break", orig);

        SuggestWord[][] sw =
            wbsp.suggestWordBreaks(
                term,
                originals.size(),
                ir,
                SuggestMode.SUGGEST_ALWAYS,
                BreakSuggestionSortMethod.NUM_CHANGES_THEN_MAX_FREQUENCY);
        boolean failed = true;
        for (SuggestWord[] sw1 : sw) {
          assertEquals(2, sw1.length);
          if (sw1[0].string.equals(left) && sw1[1].string.equals(right)) {
            failed = false;
          }
        }
        assertFalse(
            "Failed getting break suggestions\n >Original: "
                + orig
                + "\n >Left: "
                + left
                + "\n >Right: "
                + right,
            failed);
      }
      {
        Term[] terms = {new Term("random_combine", left), new Term("random_combine", right)};
        CombineSuggestion[] cs =
            wbsp.suggestWordCombinations(terms, originals.size(), ir, SuggestMode.SUGGEST_ALWAYS);
        boolean failed = true;
        for (CombineSuggestion cs1 : cs) {
          assertEquals(2, cs1.originalTermIndexes().length);
          if (cs1.suggestion().string.equals(left + right)) {
            failed = false;
          }
        }
        assertFalse(
            "Failed getting combine suggestions\n >Original: "
                + orig
                + "\n >Left: "
                + left
                + "\n >Right: "
                + right,
            failed);
      }
    }
    IOUtils.close(ir, dir, analyzer);
  }

  private static void assertSuggestionEquals(
      CombineSuggestion cs, String word, float score, int... termIndexes) {
    assertEquals(word, cs.suggestion().string);
    assertEquals(score, cs.suggestion().score, 0);
    assertArrayEquals(termIndexes, cs.originalTermIndexes());
  }

  private static void assertSuggestionEquals(SuggestWord sw, String word, float score) {
    assertEquals(word, sw.string);
    assertEquals(score, sw.score, 0);
  }

  private static final Pattern mockTokenizerWhitespacePattern = Pattern.compile("[ \\t\\r\\n]");

  private boolean badTestString(String s) {
    return s.codePointCount(0, s.length()) < 2 || mockTokenizerWhitespacePattern.matcher(s).find();
  }
}<|MERGE_RESOLUTION|>--- conflicted
+++ resolved
@@ -37,11 +37,7 @@
 import org.apache.lucene.tests.util.LuceneTestCase;
 import org.apache.lucene.tests.util.TestUtil;
 import org.apache.lucene.util.IOUtils;
-<<<<<<< HEAD
-import org.junit.Assert;
-=======
 import org.hamcrest.MatcherAssert;
->>>>>>> 75ae372b
 
 public class TestWordBreakSpellChecker extends LuceneTestCase {
   private Directory dir;
@@ -93,22 +89,6 @@
   }
 
   public void testMaxEvaluations() throws Exception {
-<<<<<<< HEAD
-    final int maxEvals = 100;
-
-    try (IndexReader ir = DirectoryReader.open(dir)) {
-      WordBreakSpellChecker wbsp = new WordBreakSpellChecker();
-      wbsp.setMaxChanges(10);
-      wbsp.setMinBreakWordLength(1);
-      wbsp.setMinSuggestionFrequency(1);
-      wbsp.setMaxEvaluations(100);
-
-      Term term = new Term("abba", "ab".repeat(5));
-      SuggestWord[][] sw =
-          wbsp.suggestWordBreaks(
-              term,
-              500,
-=======
     try (IndexReader ir = DirectoryReader.open(dir)) {
 
       final String input = "ab".repeat(5);
@@ -160,18 +140,11 @@
           wbsp.suggestWordBreaks(
               term,
               maxSuggestions,
->>>>>>> 75ae372b
               ir,
               SuggestMode.SUGGEST_WHEN_NOT_IN_INDEX,
               BreakSuggestionSortMethod.NUM_CHANGES_THEN_MAX_FREQUENCY);
 
       // sanity check that our suggester isn't completely broken
-<<<<<<< HEAD
-      assertThat(sw.length, org.hamcrest.Matchers.greaterThan(0));
-
-      // if maxEvaluations is respected, we can't possibly have more suggestions then that.
-      assertThat(sw.length, org.hamcrest.Matchers.lessThan(maxEvals));
-=======
       MatcherAssert.assertThat(sw.length, greaterThan(0));
 
       // if maxEvaluations is respected, we can't possibly have more suggestions than that
@@ -182,7 +155,6 @@
       assertEquals(2, sw[0].length);
       assertEquals("aba", sw[0][0].string);
       assertEquals("bab", sw[0][1].string);
->>>>>>> 75ae372b
     }
   }
 
