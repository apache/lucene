/*
 * Licensed to the Apache Software Foundation (ASF) under one or more
 * contributor license agreements.  See the NOTICE file distributed with
 * this work for additional information regarding copyright ownership.
 * The ASF licenses this file to You under the Apache License, Version 2.0
 * (the "License"); you may not use this file except in compliance with
 * the License.  You may obtain a copy of the License at
 *
 *     http://www.apache.org/licenses/LICENSE-2.0
 *
 * Unless required by applicable law or agreed to in writing, software
 * distributed under the License is distributed on an "AS IS" BASIS,
 * WITHOUT WARRANTIES OR CONDITIONS OF ANY KIND, either express or implied.
 * See the License for the specific language governing permissions and
 * limitations under the License.
 */
package org.apache.lucene.search.suggest.document;

import static org.apache.lucene.tests.analysis.BaseTokenStreamTestCase.assertTokenStreamContents;
<<<<<<< HEAD
import static org.hamcrest.core.IsEqual.equalTo;
=======
import static org.hamcrest.Matchers.containsString;
import static org.hamcrest.Matchers.startsWith;
>>>>>>> 75ae372b

import com.carrotsearch.randomizedtesting.generators.RandomPicks;
import java.io.ByteArrayOutputStream;
import java.io.IOException;
import java.util.ArrayList;
import java.util.Arrays;
import java.util.HashMap;
import java.util.HashSet;
import java.util.List;
import java.util.Map;
import java.util.Set;
import java.util.concurrent.CopyOnWriteArrayList;
import java.util.concurrent.CyclicBarrier;
import org.apache.lucene.analysis.Analyzer;
import org.apache.lucene.analysis.TokenFilter;
import org.apache.lucene.analysis.TokenStream;
import org.apache.lucene.analysis.miscellaneous.ConcatenateGraphFilter;
import org.apache.lucene.analysis.tokenattributes.PayloadAttribute;
import org.apache.lucene.analysis.tokenattributes.TypeAttribute;
import org.apache.lucene.codecs.Codec;
import org.apache.lucene.codecs.FilterCodec;
import org.apache.lucene.codecs.PostingsFormat;
import org.apache.lucene.codecs.perfield.PerFieldPostingsFormat;
import org.apache.lucene.document.Document;
import org.apache.lucene.document.Field;
import org.apache.lucene.document.IntPoint;
import org.apache.lucene.document.StoredField;
import org.apache.lucene.index.DirectoryReader;
import org.apache.lucene.index.IndexWriter;
import org.apache.lucene.index.IndexWriterConfig;
import org.apache.lucene.index.LeafReaderContext;
import org.apache.lucene.index.StoredFields;
import org.apache.lucene.index.Term;
import org.apache.lucene.search.ScoreDoc;
import org.apache.lucene.search.TopDocs;
import org.apache.lucene.search.suggest.BitsProducer;
import org.apache.lucene.search.suggest.Lookup;
import org.apache.lucene.search.suggest.document.TopSuggestDocs.SuggestScoreDoc;
import org.apache.lucene.store.Directory;
import org.apache.lucene.store.OutputStreamDataOutput;
import org.apache.lucene.tests.analysis.MockAnalyzer;
import org.apache.lucene.tests.index.RandomIndexWriter;
import org.apache.lucene.tests.util.LineFileDocs;
import org.apache.lucene.tests.util.LuceneTestCase;
import org.apache.lucene.tests.util.TestUtil;
import org.apache.lucene.util.Bits;
import org.apache.lucene.util.BytesRef;
import org.apache.lucene.util.CharsRefBuilder;
<<<<<<< HEAD
=======
import org.hamcrest.MatcherAssert;
>>>>>>> 75ae372b
import org.junit.After;
import org.junit.Before;
import org.junit.Test;

public class TestSuggestField extends LuceneTestCase {

  public Directory dir;

  @Before
  public void before() throws Exception {
    dir = newDirectory();
  }

  @After
  public void after() throws Exception {
    dir.close();
  }

  @Test
  public void testEmptySuggestion() throws Exception {
    IllegalArgumentException expected =
        expectThrows(
            IllegalArgumentException.class, () -> new SuggestField("suggest_field", "", 3));
    MatcherAssert.assertThat(expected.getMessage(), containsString("value"));
  }

  @Test
  public void testNegativeWeight() throws Exception {
    IllegalArgumentException expected =
        expectThrows(
            IllegalArgumentException.class, () -> new SuggestField("suggest_field", "sugg", -1));
    MatcherAssert.assertThat(expected.getMessage(), containsString("weight"));
  }

  @Test
  public void testReservedChars() throws Exception {
    CharsRefBuilder charsRefBuilder = new CharsRefBuilder();
    charsRefBuilder.append("sugg");
    charsRefBuilder.setCharAt(2, (char) ConcatenateGraphFilter.SEP_LABEL);
    IllegalArgumentException expected =
        expectThrows(
            IllegalArgumentException.class,
            () -> new SuggestField("name", charsRefBuilder.toString(), 1));
    MatcherAssert.assertThat(expected.getMessage(), containsString("[0x1f]"));

    charsRefBuilder.setCharAt(2, (char) CompletionAnalyzer.HOLE_CHARACTER);
    expected =
        expectThrows(
            IllegalArgumentException.class,
            () -> new SuggestField("name", charsRefBuilder.toString(), 1));
    MatcherAssert.assertThat(expected.getMessage(), containsString("[0x1e]"));

    charsRefBuilder.setCharAt(2, (char) NRTSuggesterBuilder.END_BYTE);
    expected =
        expectThrows(
            IllegalArgumentException.class,
            () -> new SuggestField("name", charsRefBuilder.toString(), 1));
    MatcherAssert.assertThat(expected.getMessage(), containsString("[0x0]"));
  }

  @Test
  public void testEmpty() throws Exception {
    Analyzer analyzer = new MockAnalyzer(random());
    RandomIndexWriter iw =
        new RandomIndexWriter(random(), dir, iwcWithSuggestField(analyzer, "suggest_field"));
    DirectoryReader reader = iw.getReader();
    SuggestIndexSearcher suggestIndexSearcher = new SuggestIndexSearcher(reader);
    PrefixCompletionQuery query =
        new PrefixCompletionQuery(analyzer, new Term("suggest_field", "ab"));
    TopSuggestDocs lookupDocs = suggestIndexSearcher.suggest(query, 3, false);
    assertEquals(0L, lookupDocs.totalHits.value());
    reader.close();
    iw.close();
  }

  @Test
  public void testTokenStream() throws Exception {
    Analyzer analyzer = new MockAnalyzer(random());
    SuggestField suggestField = new SuggestField("field", "input", 1);
    BytesRef surfaceForm = new BytesRef("input");
    ByteArrayOutputStream byteArrayOutputStream = new ByteArrayOutputStream();
    try (OutputStreamDataOutput output = new OutputStreamDataOutput(byteArrayOutputStream)) {
      output.writeVInt(surfaceForm.length);
      output.writeBytes(surfaceForm.bytes, surfaceForm.offset, surfaceForm.length);
      output.writeVInt(1 + 1);
      output.writeByte(SuggestField.TYPE);
    }
    BytesRef payload = new BytesRef(byteArrayOutputStream.toByteArray());
    TokenStream stream = new PayloadAttrToTypeAttrFilter(suggestField.tokenStream(analyzer, null));
    assertTokenStreamContents(
        stream,
        new String[] {"input"},
        null,
        null,
        new String[] {payload.utf8ToString()},
        new int[] {1},
        null,
        null);

    CompletionAnalyzer completionAnalyzer = new CompletionAnalyzer(analyzer);
    stream = new PayloadAttrToTypeAttrFilter(suggestField.tokenStream(completionAnalyzer, null));
    assertTokenStreamContents(
        stream,
        new String[] {"input"},
        null,
        null,
        new String[] {payload.utf8ToString()},
        new int[] {1},
        null,
        null);
  }

  @Test
  public void testDupSuggestFieldValues() throws Exception {
    Analyzer analyzer = new MockAnalyzer(random());
    RandomIndexWriter iw =
        new RandomIndexWriter(random(), dir, iwcWithSuggestField(analyzer, "suggest_field"));
    final int num = Math.min(1000, atLeast(100));
    int[] weights = new int[num];
    for (int i = 0; i < num; i++) {
      Document document = new Document();
      weights[i] = random().nextInt(Integer.MAX_VALUE);
      document.add(new SuggestField("suggest_field", "abc", weights[i]));
      iw.addDocument(document);

      if (usually()) {
        iw.commit();
      }
    }

    DirectoryReader reader = iw.getReader();
    Entry[] expectedEntries = new Entry[num];
    Arrays.sort(weights);
    for (int i = 1; i <= num; i++) {
      expectedEntries[i - 1] = new Entry("abc", weights[num - i]);
    }

    SuggestIndexSearcher suggestIndexSearcher = new SuggestIndexSearcher(reader);
    PrefixCompletionQuery query =
        new PrefixCompletionQuery(analyzer, new Term("suggest_field", "abc"));
    TopSuggestDocs lookupDocs = suggestIndexSearcher.suggest(query, num, false);
    assertSuggestions(lookupDocs, expectedEntries);

    reader.close();
    iw.close();
  }

  public void testDeduplication() throws Exception {
    Analyzer analyzer = new MockAnalyzer(random());
    RandomIndexWriter iw =
        new RandomIndexWriter(random(), dir, iwcWithSuggestField(analyzer, "suggest_field"));
    final int num = TestUtil.nextInt(random(), 2, 20);
    int[] weights = new int[num];
    int bestABCWeight = Integer.MIN_VALUE;
    int bestABDWeight = Integer.MIN_VALUE;
    for (int i = 0; i < num; i++) {
      Document document = new Document();
      weights[i] = random().nextInt(Integer.MAX_VALUE);
      String suggestValue;
      boolean doABC;
      if (i == 0) {
        doABC = true;
      } else if (i == 1) {
        doABC = false;
      } else {
        doABC = random().nextBoolean();
      }
      if (doABC) {
        suggestValue = "abc";
        bestABCWeight = Math.max(bestABCWeight, weights[i]);
      } else {
        suggestValue = "abd";
        bestABDWeight = Math.max(bestABDWeight, weights[i]);
      }
      document.add(new SuggestField("suggest_field", suggestValue, weights[i]));
      iw.addDocument(document);

      if (usually()) {
        iw.commit();
      }
    }

    DirectoryReader reader = iw.getReader();
    Entry[] expectedEntries = new Entry[2];
    if (bestABDWeight > bestABCWeight) {
      expectedEntries[0] = new Entry("abd", bestABDWeight);
      expectedEntries[1] = new Entry("abc", bestABCWeight);
    } else {
      expectedEntries[0] = new Entry("abc", bestABCWeight);
      expectedEntries[1] = new Entry("abd", bestABDWeight);
    }

    SuggestIndexSearcher suggestIndexSearcher = new SuggestIndexSearcher(reader);
    PrefixCompletionQuery query =
        new PrefixCompletionQuery(analyzer, new Term("suggest_field", "a"));
    TopSuggestDocsCollector collector = new TopSuggestDocsCollector(2, true);
    suggestIndexSearcher.suggest(query, collector);
    TopSuggestDocs lookupDocs = collector.get();
    assertSuggestions(lookupDocs, expectedEntries);

    reader.close();
    iw.close();
  }

  public void testExtremeDeduplication() throws Exception {
    Analyzer analyzer = new MockAnalyzer(random());
    RandomIndexWriter iw =
        new RandomIndexWriter(random(), dir, iwcWithSuggestField(analyzer, "suggest_field"));
    final int num = atLeast(500);
    int bestWeight = Integer.MIN_VALUE;
    for (int i = 0; i < num; i++) {
      Document document = new Document();
      int weight = TestUtil.nextInt(random(), 10, 100);
      bestWeight = Math.max(weight, bestWeight);
      document.add(new SuggestField("suggest_field", "abc", weight));
      iw.addDocument(document);
      if (rarely()) {
        iw.commit();
      }
    }
    Document document = new Document();
    document.add(new SuggestField("suggest_field", "abd", 7));
    iw.addDocument(document);

    if (random().nextBoolean()) {
      iw.forceMerge(1);
    }

    DirectoryReader reader = iw.getReader();
    Entry[] expectedEntries = new Entry[2];
    expectedEntries[0] = new Entry("abc", bestWeight);
    expectedEntries[1] = new Entry("abd", 7);

    SuggestIndexSearcher suggestIndexSearcher = new SuggestIndexSearcher(reader);
    PrefixCompletionQuery query =
        new PrefixCompletionQuery(analyzer, new Term("suggest_field", "a"));
    TopSuggestDocsCollector collector = new TopSuggestDocsCollector(2, true);
    suggestIndexSearcher.suggest(query, collector);
    TopSuggestDocs lookupDocs = collector.get();
    assertSuggestions(lookupDocs, expectedEntries);

    reader.close();
    iw.close();
  }

  private static String randomSimpleString(int numDigits, int maxLen) {
    final int len = TestUtil.nextInt(random(), 1, maxLen);
    final char[] chars = new char[len];
    for (int j = 0; j < len; j++) {
      chars[j] = (char) ('a' + random().nextInt(numDigits));
    }
    return new String(chars);
  }

  public void testRandom() throws Exception {
    int numDigits = TestUtil.nextInt(random(), 1, 6);
    Set<String> keys = new HashSet<>();
    int keyCount = TestUtil.nextInt(random(), 1, 20);
    if (numDigits == 1) {
      keyCount = Math.min(9, keyCount);
    }
    while (keys.size() < keyCount) {
      keys.add(randomSimpleString(numDigits, 10));
    }
    List<String> keysList = new ArrayList<>(keys);

    Analyzer analyzer = new MockAnalyzer(random());
    IndexWriterConfig iwc = iwcWithSuggestField(analyzer, "suggest_field");
    // we rely on docID order:
    iwc.setMergePolicy(newLogMergePolicy());
    RandomIndexWriter iw = new RandomIndexWriter(random(), dir, iwc);
    int docCount = TestUtil.nextInt(random(), 1, 200);
    Entry[] docs = new Entry[docCount];
    for (int i = 0; i < docCount; i++) {
      int weight = random().nextInt(40);
      String key = keysList.get(random().nextInt(keyCount));
      // System.out.println("KEY: " + key);
      docs[i] = new Entry(key, null, weight, i);
      Document doc = new Document();
      doc.add(new SuggestField("suggest_field", key, weight));
      iw.addDocument(doc);
      if (usually()) {
        iw.commit();
      }
    }

    DirectoryReader reader = iw.getReader();
    SuggestIndexSearcher searcher = new SuggestIndexSearcher(reader);

    int iters = atLeast(200);
    for (int iter = 0; iter < iters; iter++) {
      String prefix = randomSimpleString(numDigits, 2);
      if (VERBOSE) {
        System.out.println("\nTEST: prefix=" + prefix);
      }

      // slow but hopefully correct suggester:
      List<Entry> expected = new ArrayList<>();
      for (Entry doc : docs) {
        if (doc.output.startsWith(prefix)) {
          expected.add(doc);
        }
      }
      expected.sort(
          (a, b) -> {
            // sort by higher score:
            int cmp = Float.compare(b.value, a.value);
            if (cmp == 0) {
              // tie-break by completion key
              cmp = Lookup.CHARSEQUENCE_COMPARATOR.compare(a.output, b.output);
              if (cmp == 0) {
                // prefer smaller doc id, in case of a tie
                cmp = Integer.compare(a.id, b.id);
              }
            }
            return cmp;
          });

      boolean dedup = random().nextBoolean();
      if (dedup) {
        List<Entry> deduped = new ArrayList<>();
        Set<String> seen = new HashSet<>();
        for (Entry entry : expected) {
          if (seen.contains(entry.output) == false) {
            seen.add(entry.output);
            deduped.add(entry);
          }
        }
        expected = deduped;
      }

      // TODO: re-enable this, except something is buggy about tie breaks at the topN threshold now:
      // int topN = TestUtil.nextInt(random(), 1, docCount+10);
      int topN = docCount;

      if (VERBOSE) {
        if (dedup) {
          System.out.println("  expected (dedup'd) topN=" + topN + ":");
        } else {
          System.out.println("  expected topN=" + topN + ":");
        }
        for (int i = 0; i < expected.size(); i++) {
          if (i >= topN) {
            System.out.println("    leftover: " + i + ": " + expected.get(i));
          } else {
            System.out.println("    " + i + ": " + expected.get(i));
          }
        }
      }
      expected = expected.subList(0, Math.min(topN, expected.size()));

      PrefixCompletionQuery query =
          new PrefixCompletionQuery(analyzer, new Term("suggest_field", prefix));
      TopSuggestDocsCollector collector = new TopSuggestDocsCollector(topN, dedup);
      searcher.suggest(query, collector);
      TopSuggestDocs actual = collector.get();
      if (VERBOSE) {
        System.out.println("  actual:");
        SuggestScoreDoc[] suggestScoreDocs = (SuggestScoreDoc[]) actual.scoreDocs;
        for (int i = 0; i < suggestScoreDocs.length; i++) {
          System.out.println("    " + i + ": " + suggestScoreDocs[i]);
        }
      }

      assertSuggestions(actual, expected.toArray(new Entry[expected.size()]));
    }

    reader.close();
    iw.close();
  }

  @Test
  public void testNRTDeletedDocFiltering() throws Exception {
    Analyzer analyzer = new MockAnalyzer(random());
    // using IndexWriter instead of RandomIndexWriter
    IndexWriter iw = new IndexWriter(dir, iwcWithSuggestField(analyzer, "suggest_field"));

    int num = Math.min(1000, atLeast(10));

    int numLive = 0;
    List<Entry> expectedEntries = new ArrayList<>();
    for (int i = 0; i < num; i++) {
      Document document = new Document();
      document.add(new SuggestField("suggest_field", "abc_" + i, num - i));
      if (i % 2 == 0) {
        document.add(newStringField("str_field", "delete", Field.Store.YES));
      } else {
        numLive++;
        expectedEntries.add(new Entry("abc_" + i, num - i));
        document.add(newStringField("str_field", "no_delete", Field.Store.YES));
      }
      iw.addDocument(document);

      if (usually()) {
        iw.commit();
      }
    }

    iw.deleteDocuments(new Term("str_field", "delete"));

    DirectoryReader reader = DirectoryReader.open(iw);
    SuggestIndexSearcher indexSearcher = new SuggestIndexSearcher(reader);
    PrefixCompletionQuery query =
        new PrefixCompletionQuery(analyzer, new Term("suggest_field", "abc_"));
    TopSuggestDocs suggest = indexSearcher.suggest(query, numLive, false);
    assertSuggestions(suggest, expectedEntries.toArray(new Entry[expectedEntries.size()]));

    reader.close();
    iw.close();
  }

  @Test
  public void testSuggestOnAllFilteredDocuments() throws Exception {
    Analyzer analyzer = new MockAnalyzer(random());
    RandomIndexWriter iw =
        new RandomIndexWriter(random(), dir, iwcWithSuggestField(analyzer, "suggest_field"));
    int num = Math.min(1000, atLeast(10));
    for (int i = 0; i < num; i++) {
      Document document = new Document();
      document.add(new SuggestField("suggest_field", "abc_" + i, i));
      document.add(newStringField("str_fld", "deleted", Field.Store.NO));
      iw.addDocument(document);

      if (usually()) {
        iw.commit();
      }
    }

    BitsProducer filter =
        new BitsProducer() {
          @Override
          public Bits getBits(LeafReaderContext context) throws IOException {
            return new Bits.MatchNoBits(context.reader().maxDoc());
          }
        };
    DirectoryReader reader = iw.getReader();
    SuggestIndexSearcher indexSearcher = new SuggestIndexSearcher(reader);
    // no random access required;
    // calling suggest with filter that does not match any documents should early terminate
    PrefixCompletionQuery query =
        new PrefixCompletionQuery(analyzer, new Term("suggest_field", "abc_"), filter);
    TopSuggestDocs suggest = indexSearcher.suggest(query, num, false);
    assertEquals(0L, suggest.totalHits.value());
    reader.close();
    iw.close();
  }

  @Test
  public void testSuggestOnAllDeletedDocuments() throws Exception {
    Analyzer analyzer = new MockAnalyzer(random());
    // using IndexWriter instead of RandomIndexWriter
    IndexWriter iw = new IndexWriter(dir, iwcWithSuggestField(analyzer, "suggest_field"));
    int num = Math.min(1000, atLeast(10));
    for (int i = 0; i < num; i++) {
      Document document = new Document();
      document.add(new SuggestField("suggest_field", "abc_" + i, i));
      document.add(newStringField("delete", "delete", Field.Store.NO));
      iw.addDocument(document);

      if (usually()) {
        iw.commit();
      }
    }

    iw.deleteDocuments(new Term("delete", "delete"));

    DirectoryReader reader = DirectoryReader.open(iw);
    SuggestIndexSearcher indexSearcher = new SuggestIndexSearcher(reader);
    PrefixCompletionQuery query =
        new PrefixCompletionQuery(analyzer, new Term("suggest_field", "abc_"));
    TopSuggestDocs suggest = indexSearcher.suggest(query, num, false);
    assertEquals(0L, suggest.totalHits.value());

    reader.close();
    iw.close();
  }

  @Test
  public void testSuggestOnMostlyDeletedDocuments() throws Exception {
    Analyzer analyzer = new MockAnalyzer(random());
    // using IndexWriter instead of RandomIndexWriter
    IndexWriter iw = new IndexWriter(dir, iwcWithSuggestField(analyzer, "suggest_field"));
    int num = Math.min(1000, atLeast(10));
    for (int i = 1; i <= num; i++) {
      Document document = new Document();
      document.add(new SuggestField("suggest_field", "abc_" + i, i));
      document.add(new StoredField("weight_fld", i));
      document.add(new IntPoint("weight_fld", i));
      iw.addDocument(document);

      if (usually()) {
        iw.commit();
      }
    }

    iw.deleteDocuments(IntPoint.newRangeQuery("weight_fld", 2, Integer.MAX_VALUE));

    DirectoryReader reader = DirectoryReader.open(iw);
    SuggestIndexSearcher indexSearcher = new SuggestIndexSearcher(reader);
    PrefixCompletionQuery query =
        new PrefixCompletionQuery(analyzer, new Term("suggest_field", "abc_"));
    TopSuggestDocs suggest = indexSearcher.suggest(query, 1, false);
    assertSuggestions(suggest, new Entry("abc_1", 1));

    reader.close();
    iw.close();
  }

  @Test
  public void testMultipleSuggestFieldsPerDoc() throws Exception {
    Analyzer analyzer = new MockAnalyzer(random());
    RandomIndexWriter iw =
        new RandomIndexWriter(
            random(), dir, iwcWithSuggestField(analyzer, "sug_field_1", "sug_field_2"));

    Document document = new Document();
    document.add(new SuggestField("sug_field_1", "apple", 4));
    document.add(new SuggestField("sug_field_2", "april", 3));
    iw.addDocument(document);
    document = new Document();
    document.add(new SuggestField("sug_field_1", "aples", 3));
    document.add(new SuggestField("sug_field_2", "apartment", 2));
    iw.addDocument(document);

    if (rarely()) {
      iw.commit();
    }

    DirectoryReader reader = iw.getReader();

    SuggestIndexSearcher suggestIndexSearcher = new SuggestIndexSearcher(reader);
    PrefixCompletionQuery query =
        new PrefixCompletionQuery(analyzer, new Term("sug_field_1", "ap"));
    TopSuggestDocs suggestDocs1 = suggestIndexSearcher.suggest(query, 4, false);
    assertSuggestions(suggestDocs1, new Entry("apple", 4), new Entry("aples", 3));
    query = new PrefixCompletionQuery(analyzer, new Term("sug_field_2", "ap"));
    TopSuggestDocs suggestDocs2 = suggestIndexSearcher.suggest(query, 4, false);
    assertSuggestions(suggestDocs2, new Entry("april", 3), new Entry("apartment", 2));

    // check that the doc ids are consistent
    for (int i = 0; i < suggestDocs1.scoreDocs.length; i++) {
      assertEquals(suggestDocs1.scoreDocs[i].doc, suggestDocs2.scoreDocs[i].doc);
    }

    reader.close();
    iw.close();
  }

  @Test
  public void testEarlyTermination() throws Exception {
    Analyzer analyzer = new MockAnalyzer(random());
    RandomIndexWriter iw =
        new RandomIndexWriter(random(), dir, iwcWithSuggestField(analyzer, "suggest_field"));
    int num = Math.min(1000, atLeast(10));

    // have segments of 4 documents
    // with descending suggestion weights
    // suggest should early terminate for
    // segments with docs having lower suggestion weights
    for (int i = num; i > 0; i--) {
      Document document = new Document();
      document.add(new SuggestField("suggest_field", "abc_" + i, i));
      iw.addDocument(document);
      if (i % 4 == 0) {
        iw.commit();
      }
    }
    DirectoryReader reader = iw.getReader();
    SuggestIndexSearcher indexSearcher = new SuggestIndexSearcher(reader);
    PrefixCompletionQuery query =
        new PrefixCompletionQuery(analyzer, new Term("suggest_field", "abc_"));
    TopSuggestDocs suggest = indexSearcher.suggest(query, 1, false);
    assertSuggestions(suggest, new Entry("abc_" + num, num));

    reader.close();
    iw.close();
  }

  @Test
  public void testMultipleSegments() throws Exception {
    Analyzer analyzer = new MockAnalyzer(random());
    RandomIndexWriter iw =
        new RandomIndexWriter(random(), dir, iwcWithSuggestField(analyzer, "suggest_field"));
    int num = Math.min(1000, atLeast(10));
    List<Entry> entries = new ArrayList<>();

    // ensure at least some segments have no suggest field
    for (int i = num; i > 0; i--) {
      Document document = new Document();
      if (random().nextInt(4) == 1) {
        document.add(new SuggestField("suggest_field", "abc_" + i, i));
        entries.add(new Entry("abc_" + i, i));
      }
      document.add(new StoredField("weight_fld", i));
      iw.addDocument(document);
      if (usually()) {
        iw.commit();
      }
    }
    DirectoryReader reader = iw.getReader();
    SuggestIndexSearcher indexSearcher = new SuggestIndexSearcher(reader);
    PrefixCompletionQuery query =
        new PrefixCompletionQuery(analyzer, new Term("suggest_field", "abc_"));
    TopSuggestDocs suggest =
        indexSearcher.suggest(query, entries.isEmpty() ? 1 : entries.size(), false);
    assertSuggestions(suggest, entries.toArray(new Entry[entries.size()]));

    reader.close();
    iw.close();
  }

  @Test
  public void testReturnedDocID() throws Exception {
    Analyzer analyzer = new MockAnalyzer(random());
    RandomIndexWriter iw =
        new RandomIndexWriter(random(), dir, iwcWithSuggestField(analyzer, "suggest_field"));

    int num = Math.min(1000, atLeast(10));
    for (int i = 0; i < num; i++) {
      Document document = new Document();
      document.add(new SuggestField("suggest_field", "abc_" + i, num));
      document.add(new StoredField("int_field", i));
      iw.addDocument(document);

      if (random().nextBoolean()) {
        iw.commit();
      }
    }

    DirectoryReader reader = iw.getReader();
    SuggestIndexSearcher indexSearcher = new SuggestIndexSearcher(reader);
    PrefixCompletionQuery query =
        new PrefixCompletionQuery(analyzer, new Term("suggest_field", "abc_"));
    TopSuggestDocs suggest = indexSearcher.suggest(query, num, false);
<<<<<<< HEAD
    assertEquals(num, suggest.totalHits.value);
=======
    assertEquals(num, suggest.totalHits.value());
>>>>>>> 75ae372b
    StoredFields storedFields = reader.storedFields();
    for (SuggestScoreDoc suggestScoreDoc : suggest.scoreLookupDocs()) {
      String key = suggestScoreDoc.key.toString();
      MatcherAssert.assertThat(key, startsWith("abc_"));
      String substring = key.substring(4);
      int fieldValue = Integer.parseInt(substring);
      Document doc = storedFields.document(suggestScoreDoc.doc);
      assertEquals(doc.getField("int_field").numericValue().intValue(), fieldValue);
    }

    reader.close();
    iw.close();
  }

  @Test
  public void testScoring() throws Exception {
    Analyzer analyzer = new MockAnalyzer(random());
    RandomIndexWriter iw =
        new RandomIndexWriter(random(), dir, iwcWithSuggestField(analyzer, "suggest_field"));

    int num = Math.min(1000, atLeast(50));
    String[] prefixes = {"abc", "bac", "cab"};
    Map<String, Integer> mappings = new HashMap<>();
    for (int i = 0; i < num; i++) {
      Document document = new Document();
      String suggest = prefixes[i % 3] + TestUtil.randomSimpleString(random(), 10) + "_" + i;
      int weight = random().nextInt(Integer.MAX_VALUE);
      document.add(new SuggestField("suggest_field", suggest, weight));
      mappings.put(suggest, weight);
      iw.addDocument(document);

      if (usually()) {
        iw.commit();
      }
    }

    DirectoryReader reader = iw.getReader();
    SuggestIndexSearcher indexSearcher = new SuggestIndexSearcher(reader);
    for (String prefix : prefixes) {
      PrefixCompletionQuery query =
          new PrefixCompletionQuery(analyzer, new Term("suggest_field", prefix));
      TopSuggestDocs suggest = indexSearcher.suggest(query, num, false);
      assertTrue(suggest.totalHits.value() > 0);
      float topScore = -1;
      for (SuggestScoreDoc scoreDoc : suggest.scoreLookupDocs()) {
        if (topScore != -1) {
          assertTrue(topScore >= scoreDoc.score);
        }
        topScore = scoreDoc.score;
        assertEquals(scoreDoc.score, (float) mappings.get(scoreDoc.key.toString()), 0);
        assertNotNull(mappings.remove(scoreDoc.key.toString()));
      }
    }

    assertEquals(0, mappings.size());
    reader.close();
    iw.close();
  }

  @Test
  public void testRealisticKeys() throws Exception {
    Analyzer analyzer = new MockAnalyzer(random());
    RandomIndexWriter iw =
        new RandomIndexWriter(random(), dir, iwcWithSuggestField(analyzer, "suggest_field"));
    LineFileDocs lineFileDocs = new LineFileDocs(random());
    int num = Math.min(1000, atLeast(50));
    Map<String, Integer> mappings = new HashMap<>();
    for (int i = 0; i < num; i++) {
      Document document = lineFileDocs.nextDoc();
      String title = document.getField("title").stringValue();
      int maxLen = Math.min(title.length(), 500);
      String prefix = title.substring(0, maxLen);
      int weight = random().nextInt(Integer.MAX_VALUE);
      Integer prevWeight = mappings.get(prefix);
      if (prevWeight == null || prevWeight < weight) {
        mappings.put(prefix, weight);
      }
      Document doc = new Document();
      doc.add(new SuggestField("suggest_field", prefix, weight));
      iw.addDocument(doc);

      if (rarely()) {
        iw.commit();
      }
    }

    DirectoryReader reader = iw.getReader();
    SuggestIndexSearcher indexSearcher = new SuggestIndexSearcher(reader);

    for (Map.Entry<String, Integer> entry : mappings.entrySet()) {
      String title = entry.getKey();

      PrefixCompletionQuery query =
          new PrefixCompletionQuery(analyzer, new Term("suggest_field", title));
      TopSuggestDocs suggest = indexSearcher.suggest(query, mappings.size(), false);
      assertTrue(suggest.totalHits.value() > 0);
      boolean matched = false;
      for (ScoreDoc scoreDoc : suggest.scoreDocs) {
        matched = Float.compare(scoreDoc.score, (float) entry.getValue()) == 0;
        if (matched) {
          break;
        }
      }
      assertTrue("at least one of the entries should have the score", matched);
    }
    lineFileDocs.close();
    reader.close();
    iw.close();
  }

  @Test
  public void testThreads() throws Exception {
    final Analyzer analyzer = new MockAnalyzer(random());
    RandomIndexWriter iw =
        new RandomIndexWriter(
            random(),
            dir,
            iwcWithSuggestField(analyzer, "suggest_field_1", "suggest_field_2", "suggest_field_3"));
    int num = Math.min(1000, atLeast(100));
    final String prefix1 = "abc1_";
    final String prefix2 = "abc2_";
    final String prefix3 = "abc3_";
    final Entry[] entries1 = new Entry[num];
    final Entry[] entries2 = new Entry[num];
    final Entry[] entries3 = new Entry[num];
    for (int i = 0; i < num; i++) {
      int weight = num - (i + 1);
      entries1[i] = new Entry(prefix1 + weight, weight);
      entries2[i] = new Entry(prefix2 + weight, weight);
      entries3[i] = new Entry(prefix3 + weight, weight);
    }
    for (int i = 0; i < num; i++) {
      Document doc = new Document();
      doc.add(new SuggestField("suggest_field_1", prefix1 + i, i));
      doc.add(new SuggestField("suggest_field_2", prefix2 + i, i));
      doc.add(new SuggestField("suggest_field_3", prefix3 + i, i));
      iw.addDocument(doc);

      if (rarely()) {
        iw.commit();
      }
    }

    DirectoryReader reader = iw.getReader();
    int numThreads = TestUtil.nextInt(random(), 2, 7);
    Thread[] threads = new Thread[numThreads];
    final CyclicBarrier startingGun = new CyclicBarrier(numThreads + 1);
    final CopyOnWriteArrayList<Throwable> errors = new CopyOnWriteArrayList<>();
    final SuggestIndexSearcher indexSearcher = new SuggestIndexSearcher(reader);
    for (int i = 0; i < threads.length; i++) {
      threads[i] =
          new Thread() {
            @Override
            public void run() {
              try {
                startingGun.await();
                PrefixCompletionQuery query =
                    new PrefixCompletionQuery(analyzer, new Term("suggest_field_1", prefix1));
                TopSuggestDocs suggest = indexSearcher.suggest(query, num, false);
                assertSuggestions(suggest, entries1);
                query = new PrefixCompletionQuery(analyzer, new Term("suggest_field_2", prefix2));
                suggest = indexSearcher.suggest(query, num, false);
                assertSuggestions(suggest, entries2);
                query = new PrefixCompletionQuery(analyzer, new Term("suggest_field_3", prefix3));
                suggest = indexSearcher.suggest(query, num, false);
                assertSuggestions(suggest, entries3);
              } catch (Throwable e) {
                errors.add(e);
              }
            }
          };
      threads[i].start();
    }

    startingGun.await();
    for (Thread t : threads) {
      t.join();
    }
    assertTrue(errors.toString(), errors.isEmpty());

    reader.close();
    iw.close();
  }

  static class Entry {
    final String output;
    final float value;
    final String context;
    final int id;

    Entry(String output, float value) {
      this(output, null, value);
    }

    Entry(String output, String context, float value) {
      this(output, context, value, -1);
    }

    Entry(String output, String context, float value, int id) {
      this.output = output;
      this.value = value;
      this.context = context;
      this.id = id;
    }

    @Override
    public String toString() {
      return "key=" + output + " score=" + value + " context=" + context + " id=" + id;
    }
  }

  static void assertSuggestions(TopDocs actual, Entry... expected) {
    SuggestScoreDoc[] suggestScoreDocs = (SuggestScoreDoc[]) actual.scoreDocs;
    for (int i = 0; i < Math.min(expected.length, suggestScoreDocs.length); i++) {
      SuggestScoreDoc lookupDoc = suggestScoreDocs[i];
      String msg =
          "Hit "
              + i
              + ": expected: "
              + toString(expected[i])
              + " but actual: "
              + toString(lookupDoc);
      assertEquals(msg, expected[i].output, lookupDoc.key.toString());
      assertEquals(msg, expected[i].value, lookupDoc.score, 0);
      assertEquals(msg, expected[i].context, lookupDoc.context);
    }
    assertEquals(expected.length, suggestScoreDocs.length);
  }

  private static String toString(Entry expected) {
    return "key:" + expected.output + " score:" + expected.value + " context:" + expected.context;
  }

  private static String toString(SuggestScoreDoc actual) {
    return "key:" + actual.key.toString() + " score:" + actual.score + " context:" + actual.context;
  }

  static IndexWriterConfig iwcWithSuggestField(Analyzer analyzer, String... suggestFields) {
    return iwcWithSuggestField(analyzer, asSet(suggestFields));
  }

  static IndexWriterConfig iwcWithSuggestField(Analyzer analyzer, final Set<String> suggestFields) {
    IndexWriterConfig iwc = newIndexWriterConfig(random(), analyzer);
    iwc.setMergePolicy(newLogMergePolicy());
    Codec filterCodec =
        new FilterCodec(TestUtil.getDefaultCodec().getName(), TestUtil.getDefaultCodec()) {
<<<<<<< HEAD
          CompletionPostingsFormat.FSTLoadMode fstLoadMode =
              RandomPicks.randomFrom(random(), CompletionPostingsFormat.FSTLoadMode.values());
          PostingsFormat postingsFormat = new Completion99PostingsFormat(fstLoadMode);
=======
          final CompletionPostingsFormat.FSTLoadMode fstLoadMode =
              RandomPicks.randomFrom(random(), CompletionPostingsFormat.FSTLoadMode.values());
          final PostingsFormat postingsFormat = new Completion101PostingsFormat(fstLoadMode);
>>>>>>> 75ae372b

          @Override
          public PostingsFormat postingsFormat() {
            return new PerFieldPostingsFormat() {
              @Override
              public PostingsFormat getPostingsFormatForField(String field) {
                if (suggestFields.contains(field)) {
                  return postingsFormat;
                }
                return ((PerFieldPostingsFormat) delegate.postingsFormat())
                    .getPostingsFormatForField(field);
              }
            };
          }
        };
    iwc.setCodec(filterCodec);
    return iwc;
  }

  public static final class PayloadAttrToTypeAttrFilter extends TokenFilter {
    private final PayloadAttribute payload = addAttribute(PayloadAttribute.class);
    private final TypeAttribute type = addAttribute(TypeAttribute.class);

    protected PayloadAttrToTypeAttrFilter(TokenStream input) {
      super(input);
    }

    @Override
    public boolean incrementToken() throws IOException {
      if (input.incrementToken()) {
        // we move them over so we can assert them more easily in the tests
        type.setType(payload.getPayload().utf8ToString());
        return true;
      }
      return false;
    }
  }
}<|MERGE_RESOLUTION|>--- conflicted
+++ resolved
@@ -17,12 +17,8 @@
 package org.apache.lucene.search.suggest.document;
 
 import static org.apache.lucene.tests.analysis.BaseTokenStreamTestCase.assertTokenStreamContents;
-<<<<<<< HEAD
-import static org.hamcrest.core.IsEqual.equalTo;
-=======
 import static org.hamcrest.Matchers.containsString;
 import static org.hamcrest.Matchers.startsWith;
->>>>>>> 75ae372b
 
 import com.carrotsearch.randomizedtesting.generators.RandomPicks;
 import java.io.ByteArrayOutputStream;
@@ -71,10 +67,7 @@
 import org.apache.lucene.util.Bits;
 import org.apache.lucene.util.BytesRef;
 import org.apache.lucene.util.CharsRefBuilder;
-<<<<<<< HEAD
-=======
 import org.hamcrest.MatcherAssert;
->>>>>>> 75ae372b
 import org.junit.After;
 import org.junit.Before;
 import org.junit.Test;
@@ -709,11 +702,7 @@
     PrefixCompletionQuery query =
         new PrefixCompletionQuery(analyzer, new Term("suggest_field", "abc_"));
     TopSuggestDocs suggest = indexSearcher.suggest(query, num, false);
-<<<<<<< HEAD
-    assertEquals(num, suggest.totalHits.value);
-=======
     assertEquals(num, suggest.totalHits.value());
->>>>>>> 75ae372b
     StoredFields storedFields = reader.storedFields();
     for (SuggestScoreDoc suggestScoreDoc : suggest.scoreLookupDocs()) {
       String key = suggestScoreDoc.key.toString();
@@ -960,15 +949,9 @@
     iwc.setMergePolicy(newLogMergePolicy());
     Codec filterCodec =
         new FilterCodec(TestUtil.getDefaultCodec().getName(), TestUtil.getDefaultCodec()) {
-<<<<<<< HEAD
-          CompletionPostingsFormat.FSTLoadMode fstLoadMode =
-              RandomPicks.randomFrom(random(), CompletionPostingsFormat.FSTLoadMode.values());
-          PostingsFormat postingsFormat = new Completion99PostingsFormat(fstLoadMode);
-=======
           final CompletionPostingsFormat.FSTLoadMode fstLoadMode =
               RandomPicks.randomFrom(random(), CompletionPostingsFormat.FSTLoadMode.values());
           final PostingsFormat postingsFormat = new Completion101PostingsFormat(fstLoadMode);
->>>>>>> 75ae372b
 
           @Override
           public PostingsFormat postingsFormat() {
