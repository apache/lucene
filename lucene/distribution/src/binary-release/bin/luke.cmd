--- conflicted
+++ resolved
@@ -1,25 +1,21 @@
-@rem Licensed to the Apache Software Foundation (ASF) under one or more
-@rem contributor license agreements.  See the NOTICE file distributed with
-@rem this work for additional information regarding copyright ownership.
-@rem The ASF licenses this file to You under the Apache License, Version 2.0
-@rem the "License"); you may not use this file except in compliance with
-@rem the License.  You may obtain a copy of the License at
-@rem
-@rem     http://www.apache.org/licenses/LICENSE-2.0
-@rem
-@rem Unless required by applicable law or agreed to in writing, software
-@rem distributed under the License is distributed on an "AS IS" BASIS,
-@rem WITHOUT WARRANTIES OR CONDITIONS OF ANY KIND, either express or implied.
-@rem See the License for the specific language governing permissions and
-@rem limitations under the License.
-
-@echo off
-
-SETLOCAL
-SET MODULES=%~dp0..
-<<<<<<< HEAD
-start javaw --module-path %MODULES%\modules;%MODULES%\modules-thirdparty --module lucene.luke
-=======
-start javaw --module-path "%MODULES%\modules;%MODULES%\modules-thirdparty" --add-modules org.apache.logging.log4j --module lucene.luke
->>>>>>> 1029651d
-ENDLOCAL
+@rem Licensed to the Apache Software Foundation (ASF) under one or more
+@rem contributor license agreements.  See the NOTICE file distributed with
+@rem this work for additional information regarding copyright ownership.
+@rem The ASF licenses this file to You under the Apache License, Version 2.0
+@rem the "License"); you may not use this file except in compliance with
+@rem the License.  You may obtain a copy of the License at
+@rem
+@rem     http://www.apache.org/licenses/LICENSE-2.0
+@rem
+@rem Unless required by applicable law or agreed to in writing, software
+@rem distributed under the License is distributed on an "AS IS" BASIS,
+@rem WITHOUT WARRANTIES OR CONDITIONS OF ANY KIND, either express or implied.
+@rem See the License for the specific language governing permissions and
+@rem limitations under the License.
+
+@echo off
+
+SETLOCAL
+SET MODULES=%~dp0..
+start javaw --module-path "%MODULES%\modules;%MODULES%\modules-thirdparty" --add-modules org.apache.logging.log4j --module lucene.luke
+ENDLOCAL