/*
 * Licensed to the Apache Software Foundation (ASF) under one or more
 * contributor license agreements.  See the NOTICE file distributed with
 * this work for additional information regarding copyright ownership.
 * The ASF licenses this file to You under the Apache License, Version 2.0
 * (the "License"); you may not use this file except in compliance with
 * the License.  You may obtain a copy of the License at
 *
 *     http://www.apache.org/licenses/LICENSE-2.0
 *
 * Unless required by applicable law or agreed to in writing, software
 * distributed under the License is distributed on an "AS IS" BASIS,
 * WITHOUT WARRANTIES OR CONDITIONS OF ANY KIND, either express or implied.
 * See the License for the specific language governing permissions and
 * limitations under the License.
 */

// Configure Lucene's binary release. This is a bit convoluted so is placed
// in a separate script.

configure(project(":lucene:distribution")) {
  def packageBaseName = "${buildDir}/packages/lucene-${version}"

   // Prepare site documentation dependency for inclusion.
  configurations {
    docs

    jars
    jarsTestFramework
    jarsThirdParty

    binaryDirForTests
  }

  dependencies { DependencyHandler handler ->
    docs project(path: ':lucene:documentation', configuration: 'site')

    // Maven-published submodule JARs are part of the binary distribution.
    // We don't copy their transitive dependencies.
<<<<<<< HEAD
    def binaryModules = rootProject.ext.mavenProjects.findAll { p -> !(p in [
      // Placed in a separate folder (module layer conflicts).
      project(":lucene:test-framework"),
=======
    def binaryModules = rootProject.ext.mavenProjects.findAll { p -> !(p.path in [
      // Placed in a separate folder (module layer conflicts).
      ":lucene:test-framework",
>>>>>>> 75ae372b
    ]) }
    for (Project module : binaryModules) {
      jars(module, {
        transitive = false
      })
    }

    // It's placed in a separate modules folder since it has service providers that are consumed by lucene-core for tests.
    // We won't resolve it when running the Luke app.
    jarsTestFramework(project(":lucene:test-framework"), {
      transitive = false
    })

    // The third-party JARs consist of all the transitive dependencies from a subset of
    // all Lucene modules. We only include the demos and Luke. Everything else has to be downloaded
    // manually or via maven POMs.
    for (Project module : [
        project(":lucene:luke"),
        project(":lucene:demo")
    ]) {
      jarsThirdParty(module, {
        transitive = true
      })
    }
  }

  task assembleBinaryTgz(type: Tar) {
    description "Assemble binary Lucene artifact as a .tgz file."

    archiveFileName = packageBaseName + ".tgz"
    destinationDirectory = file(archiveFileName).parentFile

    reproducibleFileOrder = true
    compression = Compression.GZIP

    // Internal archive folder for all files.
    into "lucene-${rootProject.version}/"
  }

  task assembleBinaryDirForTests(type: Sync) {
    description "Assemble a subset of the binary Lucene distribution as an expanded directory for tests."

    destinationDir file("${packageBaseName}-itests")
  }

  artifacts {
    binaryDirForTests tasks.assembleBinaryDirForTests.destinationDir, {
      builtBy tasks.assembleBinaryDirForTests
    }
  }

  // Configure distribution content for archives and stand-alone directories.
  // This is split into binaries and other artifacts to speed up distribution
  // tests.
  Closure<Void> distributionBinaryContent = { AbstractCopyTask task ->
    // Manually correct posix permissions (matters when assembling archives on Windows).
    filesMatching(["**/*.sh", "**/*.bat"]) { copy ->
      copy.setMode(0755)
    }

    // Attach binary release - only files.
    from(file("src/binary-release"), {
      filteringCharset = 'UTF-8'
    })

    // Binary modules (Lucene).
    from(configurations.jars, {
      into 'modules'
    })
    from(configurations.jarsTestFramework, {
      into 'modules-test-framework'
    })

    // Binary modules (with dependencies). Don't duplicate project artifacts.
    from((configurations.jarsThirdParty - configurations.jars), {
      into 'modules-thirdparty'
    })
  }

  Closure<Void> distributionOtherContent = { AbstractCopyTask task ->
    // Cherry-pick certain files from the root.
    from(project(':').projectDir, {
      include "LICENSE.txt"
      include "NOTICE.txt"
    })

    // Cherry-pick certain files from the lucene module.
    from(project(':lucene').projectDir, {
      include "CHANGES.txt"
      include "JRE_VERSION_MIGRATION.md"
      include "MIGRATE.md"
      include "SYSTEM_REQUIREMENTS.md"
      include "licenses/*"
    })

    // The documentation.
    from(configurations.docs, {
      into 'docs'
    })
  }

  [tasks.assembleBinaryTgz].each { Task task ->
    task.configure distributionBinaryContent
    task.configure distributionOtherContent
  }

  [tasks.assembleBinaryDirForTests].each { Task task ->
    task.configure distributionBinaryContent
  }
}<|MERGE_RESOLUTION|>--- conflicted
+++ resolved
@@ -37,15 +37,9 @@
 
     // Maven-published submodule JARs are part of the binary distribution.
     // We don't copy their transitive dependencies.
-<<<<<<< HEAD
-    def binaryModules = rootProject.ext.mavenProjects.findAll { p -> !(p in [
-      // Placed in a separate folder (module layer conflicts).
-      project(":lucene:test-framework"),
-=======
     def binaryModules = rootProject.ext.mavenProjects.findAll { p -> !(p.path in [
       // Placed in a separate folder (module layer conflicts).
       ":lucene:test-framework",
->>>>>>> 75ae372b
     ]) }
     for (Project module : binaryModules) {
       jars(module, {
