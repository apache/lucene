/*
 * Licensed to the Apache Software Foundation (ASF) under one or more
 * contributor license agreements.  See the NOTICE file distributed with
 * this work for additional information regarding copyright ownership.
 * The ASF licenses this file to You under the Apache License, Version 2.0
 * (the "License"); you may not use this file except in compliance with
 * the License.  You may obtain a copy of the License at
 *
 *     http://www.apache.org/licenses/LICENSE-2.0
 *
 * Unless required by applicable law or agreed to in writing, software
 * distributed under the License is distributed on an "AS IS" BASIS,
 * WITHOUT WARRANTIES OR CONDITIONS OF ANY KIND, either express or implied.
 * See the License for the specific language governing permissions and
 * limitations under the License.
 */
package org.apache.lucene.search.vectorhighlight;

import java.io.IOException;
import java.util.Collection;
import java.util.HashMap;
import java.util.HashSet;
import java.util.Iterator;
import java.util.LinkedHashSet;
import java.util.List;
import java.util.Map;
import java.util.Set;
import org.apache.lucene.index.IndexReader;
import org.apache.lucene.index.Term;
import org.apache.lucene.queries.function.FunctionScoreQuery;
import org.apache.lucene.search.BooleanClause;
import org.apache.lucene.search.BooleanQuery;
import org.apache.lucene.search.BoostQuery;
import org.apache.lucene.search.ConstantScoreQuery;
import org.apache.lucene.search.DisjunctionMaxQuery;
import org.apache.lucene.search.IndexSearcher;
import org.apache.lucene.search.MultiTermQuery;
import org.apache.lucene.search.PhraseQuery;
import org.apache.lucene.search.Query;
import org.apache.lucene.search.SynonymQuery;
import org.apache.lucene.search.TermQuery;
import org.apache.lucene.search.vectorhighlight.FieldTermStack.TermInfo;

/**
 * FieldQuery breaks down query object into terms/phrases and keeps them in a QueryPhraseMap
 * structure.
 */
public class FieldQuery {

  final boolean fieldMatch;

  // fieldMatch==true,  Map<fieldName,QueryPhraseMap>
  // fieldMatch==false, Map<null,QueryPhraseMap>
  Map<String, QueryPhraseMap> rootMaps = new HashMap<>();

  // fieldMatch==true,  Map<fieldName,setOfTermsInQueries>
  // fieldMatch==false, Map<null,setOfTermsInQueries>
  Map<String, Set<String>> termSetMap = new HashMap<>();

  int termOrPhraseNumber; // used for colored tag support

  // The maximum number of different matching terms accumulated from any one MultiTermQuery
  private static final int MAX_MTQ_TERMS = 1024;

  public FieldQuery(Query query, IndexReader reader, boolean phraseHighlight, boolean fieldMatch)
      throws IOException {
    this.fieldMatch = fieldMatch;
    Set<Query> flatQueries = new LinkedHashSet<>();
    IndexSearcher searcher;
    if (reader == null) {
      searcher = null;
    } else {
      searcher = new IndexSearcher(reader);
    }
    flatten(query, searcher, flatQueries, 1f);
    saveTerms(flatQueries, searcher);
    Collection<Query> expandQueries = expand(flatQueries);

    for (Query flatQuery : expandQueries) {
      QueryPhraseMap rootMap = getRootMap(flatQuery);
      rootMap.add(flatQuery, reader);
      float boost = 1f;
      while (flatQuery instanceof BoostQuery) {
        BoostQuery bq = (BoostQuery) flatQuery;
        flatQuery = bq.getQuery();
        boost *= bq.getBoost();
      }
      if (!phraseHighlight && flatQuery instanceof PhraseQuery) {
        PhraseQuery pq = (PhraseQuery) flatQuery;
        if (pq.getTerms().length > 1) {
          for (Term term : pq.getTerms()) rootMap.addTerm(term, boost);
        }
      }
    }
  }

  /**
   * For backwards compatibility you can initialize FieldQuery without an IndexReader, which is only
   * required to support MultiTermQuery
   */
  FieldQuery(Query query, boolean phraseHighlight, boolean fieldMatch) throws IOException {
    this(query, null, phraseHighlight, fieldMatch);
  }

  protected void flatten(
      Query sourceQuery, IndexSearcher searcher, Collection<Query> flatQueries, float boost)
      throws IOException {
    while (sourceQuery instanceof BoostQuery) {
      BoostQuery bq = (BoostQuery) sourceQuery;
      sourceQuery = bq.getQuery();
      boost *= bq.getBoost();
    }
    if (sourceQuery instanceof BooleanQuery) {
      BooleanQuery bq = (BooleanQuery) sourceQuery;
      for (BooleanClause clause : bq) {
        if (!clause.isProhibited()) {
<<<<<<< HEAD
          flatten(clause.getQuery(), searcher, flatQueries, boost);
=======
          flatten(clause.query(), searcher, flatQueries, boost);
>>>>>>> 75ae372b
        }
      }
    } else if (sourceQuery instanceof DisjunctionMaxQuery) {
      DisjunctionMaxQuery dmq = (DisjunctionMaxQuery) sourceQuery;
      for (Query query : dmq) {
        flatten(query, searcher, flatQueries, boost);
      }
    } else if (sourceQuery instanceof TermQuery) {
      if (boost != 1f) {
        sourceQuery = new BoostQuery(sourceQuery, boost);
      }
      if (!flatQueries.contains(sourceQuery)) flatQueries.add(sourceQuery);
    } else if (sourceQuery instanceof SynonymQuery) {
      SynonymQuery synQuery = (SynonymQuery) sourceQuery;
      for (Term term : synQuery.getTerms()) {
        flatten(new TermQuery(term), searcher, flatQueries, boost);
      }
    } else if (sourceQuery instanceof PhraseQuery) {
      PhraseQuery pq = (PhraseQuery) sourceQuery;
      if (pq.getTerms().length == 1) sourceQuery = new TermQuery(pq.getTerms()[0]);
      if (boost != 1f) {
        sourceQuery = new BoostQuery(sourceQuery, boost);
      }
      flatQueries.add(sourceQuery);
    } else if (sourceQuery instanceof ConstantScoreQuery) {
      final Query q = ((ConstantScoreQuery) sourceQuery).getQuery();
      if (q != null) {
        flatten(q, searcher, flatQueries, boost);
      }
    } else if (sourceQuery instanceof FunctionScoreQuery) {
      final Query q = ((FunctionScoreQuery) sourceQuery).getWrappedQuery();
      if (q != null) {
        flatten(q, searcher, flatQueries, boost);
      }
    } else if (searcher != null) {
      Query query = sourceQuery;
      Query rewritten;
      if (sourceQuery instanceof MultiTermQuery) {
        rewritten =
            new MultiTermQuery.TopTermsScoringBooleanQueryRewrite(MAX_MTQ_TERMS)
<<<<<<< HEAD
                .rewrite(searcher.getIndexReader(), (MultiTermQuery) query);
=======
                .rewrite(searcher, (MultiTermQuery) query);
>>>>>>> 75ae372b
      } else {
        rewritten = query.rewrite(searcher);
      }
      if (rewritten != query) {
        // only rewrite once and then flatten again - the rewritten query could have a speacial
        // treatment
        // if this method is overwritten in a subclass.
        flatten(rewritten, searcher, flatQueries, boost);
      }
      // if the query is already rewritten we discard it
    }
    // else discard queries
  }

  /*
   * Create expandQueries from flatQueries.
   *
   * expandQueries := flatQueries + overlapped phrase queries
   *
   * ex1) flatQueries={a,b,c}
   *      => expandQueries={a,b,c}
   * ex2) flatQueries={a,"b c","c d"}
   *      => expandQueries={a,"b c","c d","b c d"}
   */
  Collection<Query> expand(Collection<Query> flatQueries) {
    Set<Query> expandQueries = new LinkedHashSet<>();
    for (Iterator<Query> i = flatQueries.iterator(); i.hasNext(); ) {
      Query query = i.next();
      i.remove();
      expandQueries.add(query);
      float queryBoost = 1f;
      while (query instanceof BoostQuery) {
        BoostQuery bq = (BoostQuery) query;
        queryBoost *= bq.getBoost();
        query = bq.getQuery();
      }
      if (!(query instanceof PhraseQuery)) continue;
      for (Iterator<Query> j = flatQueries.iterator(); j.hasNext(); ) {
        Query qj = j.next();
        float qjBoost = 1f;
        while (qj instanceof BoostQuery) {
          BoostQuery bq = (BoostQuery) qj;
          qjBoost *= bq.getBoost();
          qj = bq.getQuery();
        }
        if (!(qj instanceof PhraseQuery)) continue;
        checkOverlap(expandQueries, (PhraseQuery) query, queryBoost, (PhraseQuery) qj, qjBoost);
      }
    }
    return expandQueries;
  }

  /*
   * Check if PhraseQuery A and B have overlapped part.
   *
   * ex1) A="a b", B="b c" => overlap; expandQueries={"a b c"}
   * ex2) A="b c", B="a b" => overlap; expandQueries={"a b c"}
   * ex3) A="a b", B="c d" => no overlap; expandQueries={}
   */
  private void checkOverlap(
      Collection<Query> expandQueries, PhraseQuery a, float aBoost, PhraseQuery b, float bBoost) {
    if (a.getSlop() != b.getSlop()) return;
    Term[] ats = a.getTerms();
    Term[] bts = b.getTerms();
    if (fieldMatch && !ats[0].field().equals(bts[0].field())) return;
    checkOverlap(expandQueries, ats, bts, a.getSlop(), aBoost);
    checkOverlap(expandQueries, bts, ats, b.getSlop(), bBoost);
  }

  /*
   * Check if src and dest have overlapped part and if it is, create PhraseQueries and add expandQueries.
   *
   * ex1) src="a b", dest="c d"       => no overlap
   * ex2) src="a b", dest="a b c"     => no overlap
   * ex3) src="a b", dest="b c"       => overlap; expandQueries={"a b c"}
   * ex4) src="a b c", dest="b c d"   => overlap; expandQueries={"a b c d"}
   * ex5) src="a b c", dest="b c"     => no overlap
   * ex6) src="a b c", dest="b"       => no overlap
   * ex7) src="a a a a", dest="a a a" => overlap;
   *                                     expandQueries={"a a a a a","a a a a a a"}
   * ex8) src="a b c d", dest="b c"   => no overlap
   */
  private void checkOverlap(
      Collection<Query> expandQueries, Term[] src, Term[] dest, int slop, float boost) {
    // beginning from 1 (not 0) is safe because that the PhraseQuery has multiple terms
    // is guaranteed in flatten() method (if PhraseQuery has only one term, flatten()
    // converts PhraseQuery to TermQuery)
    for (int i = 1; i < src.length; i++) {
      boolean overlap = true;
      for (int j = i; j < src.length; j++) {
        if ((j - i) < dest.length && !src[j].text().equals(dest[j - i].text())) {
          overlap = false;
          break;
        }
      }
      if (overlap && src.length - i < dest.length) {
        PhraseQuery.Builder pqBuilder = new PhraseQuery.Builder();
        for (Term srcTerm : src) pqBuilder.add(srcTerm);
        for (int k = src.length - i; k < dest.length; k++) {
          pqBuilder.add(new Term(src[0].field(), dest[k].text()));
        }
        pqBuilder.setSlop(slop);
        Query pq = pqBuilder.build();
        if (boost != 1f) {
          pq = new BoostQuery(pq, 1f);
        }
        if (!expandQueries.contains(pq)) expandQueries.add(pq);
      }
    }
  }

  QueryPhraseMap getRootMap(Query query) {
    String key = getKey(query);
    QueryPhraseMap map = rootMaps.get(key);
    if (map == null) {
      map = new QueryPhraseMap(this);
      rootMaps.put(key, map);
    }
    return map;
  }

  /*
   * Return 'key' string. 'key' is the field name of the Query.
   * If not fieldMatch, 'key' will be null.
   */
  private String getKey(Query query) {
    if (!fieldMatch) return null;
    while (query instanceof BoostQuery) {
      query = ((BoostQuery) query).getQuery();
    }
    if (query instanceof TermQuery) return ((TermQuery) query).getTerm().field();
    else if (query instanceof PhraseQuery) {
      PhraseQuery pq = (PhraseQuery) query;
      Term[] terms = pq.getTerms();
      return terms[0].field();
    } else if (query instanceof MultiTermQuery) {
      return ((MultiTermQuery) query).getField();
    } else throw new RuntimeException("query \"" + query.toString() + "\" must be flatten first.");
  }

  /*
   * Save the set of terms in the queries to termSetMap.
   *
   * ex1) q=name:john
   *      - fieldMatch==true
   *          termSetMap=Map<"name",Set<"john">>
   *      - fieldMatch==false
   *          termSetMap=Map<null,Set<"john">>
   *
   * ex2) q=name:john title:manager
   *      - fieldMatch==true
   *          termSetMap=Map<"name",Set<"john">,
   *                         "title",Set<"manager">>
   *      - fieldMatch==false
   *          termSetMap=Map<null,Set<"john","manager">>
   *
   * ex3) q=name:"john lennon"
   *      - fieldMatch==true
   *          termSetMap=Map<"name",Set<"john","lennon">>
   *      - fieldMatch==false
   *          termSetMap=Map<null,Set<"john","lennon">>
   */
  void saveTerms(Collection<Query> flatQueries, IndexSearcher searcher) throws IOException {
    for (Query query : flatQueries) {
      while (query instanceof BoostQuery) {
        query = ((BoostQuery) query).getQuery();
      }
      Set<String> termSet = getTermSet(query);
      if (query instanceof TermQuery) termSet.add(((TermQuery) query).getTerm().text());
      else if (query instanceof PhraseQuery) {
        for (Term term : ((PhraseQuery) query).getTerms()) termSet.add(term.text());
      } else if (query instanceof MultiTermQuery && searcher != null) {
        BooleanQuery mtqTerms = (BooleanQuery) query.rewrite(searcher);
        for (BooleanClause clause : mtqTerms) {
          termSet.add(((TermQuery) clause.query()).getTerm().text());
        }
      } else
        throw new RuntimeException("query \"" + query.toString() + "\" must be flatten first.");
    }
  }

  private Set<String> getTermSet(Query query) {
    String key = getKey(query);
    Set<String> set = termSetMap.get(key);
    if (set == null) {
      set = new HashSet<>();
      termSetMap.put(key, set);
    }
    return set;
  }

  Set<String> getTermSet(String field) {
    return termSetMap.get(fieldMatch ? field : null);
  }

  /**
   * @return QueryPhraseMap
   */
  public QueryPhraseMap getFieldTermMap(String fieldName, String term) {
    QueryPhraseMap rootMap = getRootMap(fieldName);
    return rootMap == null ? null : rootMap.subMap.get(term);
  }

  /**
   * @return QueryPhraseMap
   */
  public QueryPhraseMap searchPhrase(String fieldName, final List<TermInfo> phraseCandidate) {
    QueryPhraseMap root = getRootMap(fieldName);
    if (root == null) return null;
    return root.searchPhrase(phraseCandidate);
  }

  private QueryPhraseMap getRootMap(String fieldName) {
    return rootMaps.get(fieldMatch ? fieldName : null);
  }

  int nextTermOrPhraseNumber() {
    return termOrPhraseNumber++;
  }

  /** Internal structure of a query for highlighting: represents a nested query structure */
  public static class QueryPhraseMap {

    boolean terminal;
    int slop; // valid if terminal == true and phraseHighlight == true
    float boost; // valid if terminal == true
    int termOrPhraseNumber; // valid if terminal == true
    FieldQuery fieldQuery;
    Map<String, QueryPhraseMap> subMap = new HashMap<>();

    public QueryPhraseMap(FieldQuery fieldQuery) {
      this.fieldQuery = fieldQuery;
    }

    void addTerm(Term term, float boost) {
      QueryPhraseMap map = getOrNewMap(subMap, term.text());
      map.markTerminal(boost);
    }

    private QueryPhraseMap getOrNewMap(Map<String, QueryPhraseMap> subMap, String term) {
      QueryPhraseMap map = subMap.get(term);
      if (map == null) {
        map = new QueryPhraseMap(fieldQuery);
        subMap.put(term, map);
      }
      return map;
    }

    void add(Query query, IndexReader reader) {
      float boost = 1f;
      while (query instanceof BoostQuery) {
        BoostQuery bq = (BoostQuery) query;
        query = bq.getQuery();
        boost = bq.getBoost();
      }
      if (query instanceof TermQuery) {
        addTerm(((TermQuery) query).getTerm(), boost);
      } else if (query instanceof PhraseQuery) {
        PhraseQuery pq = (PhraseQuery) query;
        Term[] terms = pq.getTerms();
        Map<String, QueryPhraseMap> map = subMap;
        QueryPhraseMap qpm = null;
        for (Term term : terms) {
          qpm = getOrNewMap(map, term.text());
          map = qpm.subMap;
        }
        qpm.markTerminal(pq.getSlop(), boost);
      } else
        throw new RuntimeException("query \"" + query.toString() + "\" must be flatten first.");
    }

    public QueryPhraseMap getTermMap(String term) {
      return subMap.get(term);
    }

    private void markTerminal(float boost) {
      markTerminal(0, boost);
    }

    private void markTerminal(int slop, float boost) {
      this.terminal = true;
      this.slop = slop;
      this.boost = boost;
      this.termOrPhraseNumber = fieldQuery.nextTermOrPhraseNumber();
    }

    public boolean isTerminal() {
      return terminal;
    }

    public int getSlop() {
      return slop;
    }

    public float getBoost() {
      return boost;
    }

    public int getTermOrPhraseNumber() {
      return termOrPhraseNumber;
    }

    public QueryPhraseMap searchPhrase(final List<TermInfo> phraseCandidate) {
      QueryPhraseMap currMap = this;
      for (TermInfo ti : phraseCandidate) {
        currMap = currMap.subMap.get(ti.getText());
        if (currMap == null) return null;
      }
      return currMap.isValidTermOrPhrase(phraseCandidate) ? currMap : null;
    }

    public boolean isValidTermOrPhrase(final List<TermInfo> phraseCandidate) {
      // check terminal
      if (!terminal) return false;

      // if the candidate is a term, it is valid
      if (phraseCandidate.size() == 1) return true;

      // else check whether the candidate is valid phrase
      // compare position-gaps between terms to slop
      int pos = phraseCandidate.get(0).getPosition();
      for (int i = 1; i < phraseCandidate.size(); i++) {
        int nextPos = phraseCandidate.get(i).getPosition();
        if (Math.abs(nextPos - pos - 1) > slop) return false;
        pos = nextPos;
      }
      return true;
    }
  }
}<|MERGE_RESOLUTION|>--- conflicted
+++ resolved
@@ -114,11 +114,7 @@
       BooleanQuery bq = (BooleanQuery) sourceQuery;
       for (BooleanClause clause : bq) {
         if (!clause.isProhibited()) {
-<<<<<<< HEAD
-          flatten(clause.getQuery(), searcher, flatQueries, boost);
-=======
           flatten(clause.query(), searcher, flatQueries, boost);
->>>>>>> 75ae372b
         }
       }
     } else if (sourceQuery instanceof DisjunctionMaxQuery) {
@@ -159,11 +155,7 @@
       if (sourceQuery instanceof MultiTermQuery) {
         rewritten =
             new MultiTermQuery.TopTermsScoringBooleanQueryRewrite(MAX_MTQ_TERMS)
-<<<<<<< HEAD
-                .rewrite(searcher.getIndexReader(), (MultiTermQuery) query);
-=======
                 .rewrite(searcher, (MultiTermQuery) query);
->>>>>>> 75ae372b
       } else {
         rewritten = query.rewrite(searcher);
       }
