/*
 * Licensed to the Apache Software Foundation (ASF) under one or more
 * contributor license agreements.  See the NOTICE file distributed with
 * this work for additional information regarding copyright ownership.
 * The ASF licenses this file to You under the Apache License, Version 2.0
 * (the "License"); you may not use this file except in compliance with
 * the License.  You may obtain a copy of the License at
 *
 *     http://www.apache.org/licenses/LICENSE-2.0
 *
 * Unless required by applicable law or agreed to in writing, software
 * distributed under the License is distributed on an "AS IS" BASIS,
 * WITHOUT WARRANTIES OR CONDITIONS OF ANY KIND, either express or implied.
 * See the License for the specific language governing permissions and
 * limitations under the License.
 */
package org.apache.lucene.search.highlight;

import java.io.IOException;
import java.util.ArrayList;
import java.util.HashMap;
import java.util.HashSet;
import java.util.Iterator;
import java.util.List;
import java.util.Map;
import java.util.Set;
import org.apache.lucene.analysis.CachingTokenFilter;
import org.apache.lucene.analysis.TokenStream;
import org.apache.lucene.index.BinaryDocValues;
import org.apache.lucene.index.FieldInfos;
import org.apache.lucene.index.FilterLeafReader;
import org.apache.lucene.index.IndexReader;
import org.apache.lucene.index.LeafReader;
import org.apache.lucene.index.LeafReaderContext;
import org.apache.lucene.index.NumericDocValues;
import org.apache.lucene.index.SortedDocValues;
import org.apache.lucene.index.Term;
import org.apache.lucene.index.Terms;
import org.apache.lucene.index.memory.MemoryIndex;
import org.apache.lucene.queries.CommonTermsQuery;
import org.apache.lucene.queries.function.FunctionScoreQuery;
import org.apache.lucene.queries.spans.FieldMaskingSpanQuery;
import org.apache.lucene.queries.spans.SpanFirstQuery;
import org.apache.lucene.queries.spans.SpanNearQuery;
import org.apache.lucene.queries.spans.SpanNotQuery;
import org.apache.lucene.queries.spans.SpanOrQuery;
import org.apache.lucene.queries.spans.SpanQuery;
import org.apache.lucene.queries.spans.SpanTermQuery;
import org.apache.lucene.queries.spans.SpanWeight;
import org.apache.lucene.queries.spans.Spans;
import org.apache.lucene.search.BooleanClause;
import org.apache.lucene.search.BooleanQuery;
import org.apache.lucene.search.BoostQuery;
import org.apache.lucene.search.ConstantScoreQuery;
import org.apache.lucene.search.DisjunctionMaxQuery;
import org.apache.lucene.search.FieldExistsQuery;
<<<<<<< HEAD
=======
import org.apache.lucene.search.IndexOrDocValuesQuery;
>>>>>>> 75ae372b
import org.apache.lucene.search.IndexSearcher;
import org.apache.lucene.search.MatchAllDocsQuery;
import org.apache.lucene.search.MultiPhraseQuery;
import org.apache.lucene.search.MultiTermQuery;
import org.apache.lucene.search.PhraseQuery;
import org.apache.lucene.search.Query;
import org.apache.lucene.search.QueryVisitor;
import org.apache.lucene.search.ScoreMode;
import org.apache.lucene.search.SynonymQuery;
import org.apache.lucene.search.TermQuery;
import org.apache.lucene.util.Bits;
import org.apache.lucene.util.IOUtils;

/**
 * Class used to extract {@link WeightedSpanTerm}s from a {@link Query} based on whether {@link
 * Term}s from the {@link Query} are contained in a supplied {@link TokenStream}.
 *
 * <p>In order to support additional, by default unsupported queries, subclasses can override {@link
 * #extract(Query, float, Map)} for extracting wrapped or delegate queries and {@link
 * #extractUnknownQuery(Query, Map)} to process custom leaf queries:
 *
 * <pre>
 * <code>
 *    WeightedSpanTermExtractor extractor = new WeightedSpanTermExtractor() {
 *        protected void extract(Query query, float boost, Map&lt;String, WeightedSpanTerm&gt;terms) throws IOException {
 *          if (query instanceof QueryWrapper) {
 *            extract(((QueryWrapper)query).getQuery(), boost, terms);
 *          } else {
 *            super.extract(query, boost, terms);
 *          }
 *        }
 *
 *        protected void extractUnknownQuery(Query query, Map&lt;String, WeightedSpanTerm&gt; terms) throws IOException {
 *          if (query instanceOf CustomTermQuery) {
 *            Term term = ((CustomTermQuery) query).getTerm();
 *            terms.put(term.field(), new WeightedSpanTerm(1, term.text()));
 *          }
 *        }
 *    };
 * }
 * </code>
 * </pre>
 */
public class WeightedSpanTermExtractor {

  private String fieldName;
  private TokenStream tokenStream; // set after getWeightedSpanTerms* methods
  private final String defaultField;
  private boolean expandMultiTermQuery;
  private boolean cachedTokenStream;
  private boolean wrapToCaching = true;
  private int maxDocCharsToAnalyze;
  private boolean usePayloads = false;
  private LeafReader internalReader = null;

  public WeightedSpanTermExtractor() {
    this(null);
  }

  public WeightedSpanTermExtractor(String defaultField) {
    this.defaultField = defaultField;
  }

  /**
   * Fills a <code>Map</code> with {@link WeightedSpanTerm}s using the terms from the supplied
   * <code>Query</code>.
   *
   * @param query Query to extract Terms from
   * @param terms Map to place created WeightedSpanTerms in
   * @throws IOException If there is a low-level I/O error
   */
  protected void extract(Query query, float boost, Map<String, WeightedSpanTerm> terms)
      throws IOException {
    if (query instanceof BoostQuery) {
      BoostQuery boostQuery = (BoostQuery) query;
      extract(boostQuery.getQuery(), boost * boostQuery.getBoost(), terms);
    } else if (query instanceof BooleanQuery) {
      for (BooleanClause clause : (BooleanQuery) query) {
        if (!clause.isProhibited()) {
          extract(clause.query(), boost, terms);
        }
      }
    } else if (query instanceof PhraseQuery) {
      PhraseQuery phraseQuery = ((PhraseQuery) query);
      Term[] phraseQueryTerms = phraseQuery.getTerms();
      if (phraseQueryTerms.length == 1) {
        extractWeightedSpanTerms(terms, new SpanTermQuery(phraseQueryTerms[0]), boost);
      } else {
        SpanQuery[] clauses = new SpanQuery[phraseQueryTerms.length];
        for (int i = 0; i < phraseQueryTerms.length; i++) {
          clauses[i] = new SpanTermQuery(phraseQueryTerms[i]);
        }

        // sum position increments beyond 1
        int positionGaps = 0;
        int[] positions = phraseQuery.getPositions();
        if (positions.length >= 2) {
          // positions are in increasing order.   max(0,...) is just a safeguard.
          positionGaps =
              Math.max(0, positions[positions.length - 1] - positions[0] - positions.length + 1);
        }

        // if original slop is 0 then require inOrder
        boolean inorder = (phraseQuery.getSlop() == 0);

        SpanNearQuery sp =
            new SpanNearQuery(clauses, phraseQuery.getSlop() + positionGaps, inorder);
        extractWeightedSpanTerms(terms, sp, boost);
      }
    } else if (query instanceof IndexOrDocValuesQuery) {
      Query indexQuery = ((IndexOrDocValuesQuery) query).getIndexQuery();
      if (indexQuery != null) {
        extract(indexQuery, boost, terms);
      }
    } else if (query instanceof TermQuery || query instanceof SynonymQuery) {
      extractWeightedTerms(terms, query, boost);
    } else if (query instanceof SpanQuery) {
      extractWeightedSpanTerms(terms, (SpanQuery) query, boost);
    } else if (query instanceof ConstantScoreQuery) {
      final Query q = ((ConstantScoreQuery) query).getQuery();
      if (q != null) {
        extract(q, boost, terms);
      }
    } else if (query instanceof CommonTermsQuery) {
      // specialized since rewriting would change the result query
      // this query is index sensitive.
      extractWeightedTerms(terms, query, boost);
    } else if (query instanceof DisjunctionMaxQuery) {
      for (Query clause : ((DisjunctionMaxQuery) query)) {
        extract(clause, boost, terms);
      }
    } else if (query instanceof MultiPhraseQuery) {
      final MultiPhraseQuery mpq = (MultiPhraseQuery) query;
      final Term[][] termArrays = mpq.getTermArrays();
      final int[] positions = mpq.getPositions();
      if (positions.length > 0) {

        int maxPosition = positions[positions.length - 1];
        for (int i = 0; i < positions.length - 1; ++i) {
          if (positions[i] > maxPosition) {
            maxPosition = positions[i];
          }
        }

        @SuppressWarnings({"unchecked", "rawtypes"})
        final List<SpanQuery>[] disjunctLists = new List[maxPosition + 1];
        int distinctPositions = 0;

        for (int i = 0; i < termArrays.length; ++i) {
          final Term[] termArray = termArrays[i];
          List<SpanQuery> disjuncts = disjunctLists[positions[i]];
          if (disjuncts == null) {
            disjuncts = (disjunctLists[positions[i]] = new ArrayList<>(termArray.length));
            ++distinctPositions;
          }
          for (Term aTermArray : termArray) {
            disjuncts.add(new SpanTermQuery(aTermArray));
          }
        }

        int positionGaps = 0;
        int position = 0;
        final SpanQuery[] clauses = new SpanQuery[distinctPositions];
        for (List<SpanQuery> disjuncts : disjunctLists) {
          if (disjuncts != null) {
            clauses[position++] =
                new SpanOrQuery(disjuncts.toArray(new SpanQuery[disjuncts.size()]));
          } else {
            ++positionGaps;
          }
        }

        if (clauses.length == 1) {
          extractWeightedSpanTerms(terms, clauses[0], boost);
        } else {
          final int slop = mpq.getSlop();
          final boolean inorder = (slop == 0);

          SpanNearQuery sp = new SpanNearQuery(clauses, slop + positionGaps, inorder);
          extractWeightedSpanTerms(terms, sp, boost);
        }
      }
    } else if (query instanceof MatchAllDocsQuery) {
      // nothing
    } else if (query instanceof FieldExistsQuery) {
      // nothing
    } else if (query instanceof FunctionScoreQuery) {
      extract(((FunctionScoreQuery) query).getWrappedQuery(), boost, terms);
    } else if (isQueryUnsupported(query.getClass())) {
      // nothing
    } else {
      if (query instanceof MultiTermQuery
          && (!expandMultiTermQuery || !fieldNameComparator(((MultiTermQuery) query).getField()))) {
        return;
      }
      final IndexReader reader = getLeafContext().reader();
      Query rewritten;
      if (query instanceof MultiTermQuery) {
        rewritten =
            MultiTermQuery.SCORING_BOOLEAN_REWRITE.rewrite(
                new IndexSearcher(reader), (MultiTermQuery) query);
      } else {
<<<<<<< HEAD
        rewritten = origQuery.rewrite(new IndexSearcher(reader));
=======
        rewritten = query.rewrite(new IndexSearcher(reader));
>>>>>>> 75ae372b
      }
      if (rewritten != query) {
        // only rewrite once and then flatten again - the rewritten query could have a special
        // treatment if this method is overwritten in a subclass or above in the next recursion
        extract(rewritten, boost, terms);
      } else {
        extractUnknownQuery(query, terms);
      }
    }
  }

  protected boolean isQueryUnsupported(Class<? extends Query> clazz) {
    // spatial queries do not support highlighting:
    if (clazz.getName().startsWith("org.apache.lucene.spatial.")) {
      return true;
    }
    // spatial3d queries are also not supported:
    if (clazz.getName().startsWith("org.apache.lucene.spatial3d.")) {
      return true;
    }
    return false;
  }

  protected void extractUnknownQuery(Query query, Map<String, WeightedSpanTerm> terms)
      throws IOException {

    // for sub-classing to extract custom queries
  }

  /**
   * Fills a <code>Map</code> with {@link WeightedSpanTerm}s using the terms from the supplied
   * <code>SpanQuery</code>.
   *
   * @param terms Map to place created WeightedSpanTerms in
   * @param spanQuery SpanQuery to extract Terms from
   * @throws IOException If there is a low-level I/O error
   */
  protected void extractWeightedSpanTerms(
      Map<String, WeightedSpanTerm> terms, SpanQuery spanQuery, float boost) throws IOException {

    Set<String> queryFieldNames = new HashSet<>();
    collectSpanQueryFields(spanQuery, queryFieldNames);
    if (fieldName != null
        && queryFieldNames.contains(fieldName) == false
        && (defaultField == null || queryFieldNames.contains(defaultField) == false)) {
      return;
    }

    final boolean mustRewriteQuery = mustRewriteQuery(spanQuery);
    final IndexSearcher searcher = new IndexSearcher(getLeafContext());
    searcher.setQueryCache(null);
<<<<<<< HEAD
    if (mustRewriteQuery) {
      final SpanQuery rewrittenQuery = (SpanQuery) searcher.rewrite(spanQuery);
      for (final String field : fieldNames) {
        queries.put(field, rewrittenQuery);
      }
      rewrittenQuery.visit(QueryVisitor.termCollector(nonWeightedTerms));
    } else {
      spanQuery.visit(QueryVisitor.termCollector(nonWeightedTerms));
=======
    final SpanQuery query = mustRewriteQuery ? (SpanQuery) searcher.rewrite(spanQuery) : spanQuery;

    final Set<Term> nonWeightedTerms = new HashSet<>();
    query.visit(QueryVisitor.termCollector(nonWeightedTerms));
    if (nonWeightedTerms.isEmpty()) {
      return;
>>>>>>> 75ae372b
    }

    final List<PositionSpan> spanPositions = new ArrayList<>();

    LeafReaderContext context = getLeafContext();
    SpanWeight w =
        (SpanWeight)
            searcher.createWeight(searcher.rewrite(query), ScoreMode.COMPLETE_NO_SCORES, 1);
    final Spans spans = w.getSpans(context, SpanWeight.Postings.POSITIONS);
    if (spans == null) {
      return;
    }

    final Bits acceptDocs = context.reader().getLiveDocs();
    // collect span positions
    while (spans.nextDoc() != Spans.NO_MORE_DOCS) {
      if (acceptDocs != null && acceptDocs.get(spans.docID()) == false) {
        continue;
      }
      while (spans.nextStartPosition() != Spans.NO_MORE_POSITIONS) {
        spanPositions.add(new PositionSpan(spans.startPosition(), spans.endPosition() - 1));
      }
    }

    if (spanPositions.isEmpty()) {
      return;
    }

    for (final Term queryTerm : nonWeightedTerms) {

      if (fieldNameComparator(queryTerm.field())) {
        WeightedSpanTerm weightedSpanTerm = terms.get(queryTerm.text());

        if (weightedSpanTerm == null) {
          weightedSpanTerm = new WeightedSpanTerm(boost, queryTerm.text());
          weightedSpanTerm.addPositionSpans(spanPositions);
          weightedSpanTerm.positionSensitive = true;
          terms.put(queryTerm.text(), weightedSpanTerm);
        } else {
          if (spanPositions.size() > 0) {
            weightedSpanTerm.addPositionSpans(spanPositions);
          }
        }
      }
    }
  }

  /**
   * Fills a <code>Map</code> with {@link WeightedSpanTerm}s using the terms from the supplied
   * <code>Query</code>.
   *
   * @param terms Map to place created WeightedSpanTerms in
   * @param query Query to extract Terms from
   * @throws IOException If there is a low-level I/O error
   */
  protected void extractWeightedTerms(Map<String, WeightedSpanTerm> terms, Query query, float boost)
      throws IOException {
    Set<Term> nonWeightedTerms = new HashSet<>();
    final IndexSearcher searcher = new IndexSearcher(getLeafContext());
    searcher.rewrite(query).visit(QueryVisitor.termCollector(nonWeightedTerms));

    for (final Term queryTerm : nonWeightedTerms) {

      if (fieldNameComparator(queryTerm.field())) {
        WeightedSpanTerm weightedSpanTerm = new WeightedSpanTerm(boost, queryTerm.text());
        terms.put(queryTerm.text(), weightedSpanTerm);
      }
    }
  }

  /** Necessary to implement matches for queries against <code>defaultField</code> */
  protected boolean fieldNameComparator(String fieldNameToCheck) {
    return fieldName == null
        || fieldName.equals(fieldNameToCheck)
        || (defaultField != null && defaultField.equals(fieldNameToCheck));
  }

  protected LeafReaderContext getLeafContext() throws IOException {
    if (internalReader == null) {
      boolean cacheIt = wrapToCaching && !(tokenStream instanceof CachingTokenFilter);

      // If it's from term vectors, simply wrap the underlying Terms in a reader
      if (tokenStream instanceof TokenStreamFromTermVector) {
        cacheIt = false;
        Terms termVectorTerms = ((TokenStreamFromTermVector) tokenStream).getTermVectorTerms();
        if (termVectorTerms.hasPositions() && termVectorTerms.hasOffsets()) {
          internalReader =
              new TermVectorLeafReader(DelegatingLeafReader.FIELD_NAME, termVectorTerms);
        }
      }

      // Use MemoryIndex (index/invert this tokenStream now)
      if (internalReader == null) {
        final MemoryIndex indexer = new MemoryIndex(true, usePayloads); // offsets and payloads
        if (cacheIt) {
          assert !cachedTokenStream;
          tokenStream =
              new CachingTokenFilter(new OffsetLimitTokenFilter(tokenStream, maxDocCharsToAnalyze));
          cachedTokenStream = true;
          indexer.addField(DelegatingLeafReader.FIELD_NAME, tokenStream);
        } else {
          indexer.addField(
              DelegatingLeafReader.FIELD_NAME,
              new OffsetLimitTokenFilter(tokenStream, maxDocCharsToAnalyze));
        }
        final IndexSearcher searcher = indexer.createSearcher();
        // MEM index has only atomic ctx
        internalReader = ((LeafReaderContext) searcher.getTopReaderContext()).reader();
      }

      // Now wrap it so we always use a common field.
      this.internalReader = new DelegatingLeafReader(internalReader);
    }

    return internalReader.getContext();
  }

  /*
   * This reader will just delegate every call to a single field in the wrapped
   * LeafReader. This way we only need to build this field once rather than
   * N-Times
   */
  static final class DelegatingLeafReader extends FilterLeafReader {
    private static final String FIELD_NAME = "shadowed_field";

    DelegatingLeafReader(LeafReader in) {
      super(in);
    }

    @Override
    public FieldInfos getFieldInfos() {
      throw new UnsupportedOperationException(); // TODO merge them
    }

    @Override
    public Terms terms(String field) throws IOException {
      return super.terms(DelegatingLeafReader.FIELD_NAME);
    }

    @Override
    public NumericDocValues getNumericDocValues(String field) throws IOException {
      return super.getNumericDocValues(FIELD_NAME);
    }

    @Override
    public BinaryDocValues getBinaryDocValues(String field) throws IOException {
      return super.getBinaryDocValues(FIELD_NAME);
    }

    @Override
    public SortedDocValues getSortedDocValues(String field) throws IOException {
      return super.getSortedDocValues(FIELD_NAME);
    }

    @Override
    public NumericDocValues getNormValues(String field) throws IOException {
      return super.getNormValues(FIELD_NAME);
    }

    @Override
    public CacheHelper getCoreCacheHelper() {
      return null;
    }

    @Override
    public CacheHelper getReaderCacheHelper() {
      return null;
    }
  }

  /**
   * Creates a Map of <code>WeightedSpanTerms</code> from the given <code>Query</code> and <code>
   * TokenStream</code>.
   *
   * @param query that caused hit
   * @param tokenStream of text to be highlighted
   * @return Map containing WeightedSpanTerms
   * @throws IOException If there is a low-level I/O error
   */
  public Map<String, WeightedSpanTerm> getWeightedSpanTerms(
      Query query, float boost, TokenStream tokenStream) throws IOException {
    return getWeightedSpanTerms(query, boost, tokenStream, null);
  }

  /**
   * Creates a Map of <code>WeightedSpanTerms</code> from the given <code>Query</code> and <code>
   * TokenStream</code>.
   *
   * @param query that caused hit
   * @param tokenStream of text to be highlighted
   * @param fieldName restricts Term's used based on field name
   * @return Map containing WeightedSpanTerms
   * @throws IOException If there is a low-level I/O error
   */
  public Map<String, WeightedSpanTerm> getWeightedSpanTerms(
      Query query, float boost, TokenStream tokenStream, String fieldName) throws IOException {
    this.fieldName = fieldName;

    Map<String, WeightedSpanTerm> terms = new PositionCheckingMap<>();
    this.tokenStream = tokenStream;
    try {
      extract(query, boost, terms);
    } finally {
      IOUtils.close(internalReader);
    }

    return terms;
  }

  /**
   * Creates a Map of <code>WeightedSpanTerms</code> from the given <code>Query</code> and <code>
   * TokenStream</code>. Uses a supplied <code>IndexReader</code> to properly weight terms (for
   * gradient highlighting).
   *
   * @param query that caused hit
   * @param tokenStream of text to be highlighted
   * @param fieldName restricts Term's used based on field name
   * @param reader to use for scoring
   * @return Map of WeightedSpanTerms with quasi tf/idf scores
   * @throws IOException If there is a low-level I/O error
   */
  public Map<String, WeightedSpanTerm> getWeightedSpanTermsWithScores(
      Query query, float boost, TokenStream tokenStream, String fieldName, IndexReader reader)
      throws IOException {
    this.fieldName = fieldName;
    this.tokenStream = tokenStream;

    Map<String, WeightedSpanTerm> terms = new PositionCheckingMap<>();
    extract(query, boost, terms);

    int totalNumDocs = reader.maxDoc();
    Set<String> weightedTerms = terms.keySet();
    Iterator<String> it = weightedTerms.iterator();

    try {
      while (it.hasNext()) {
        WeightedSpanTerm weightedSpanTerm = terms.get(it.next());
        int docFreq = reader.docFreq(new Term(fieldName, weightedSpanTerm.term));
        // IDF algorithm taken from ClassicSimilarity class
        float idf = (float) (Math.log(totalNumDocs / (double) (docFreq + 1)) + 1.0);
        weightedSpanTerm.weight *= idf;
      }
    } finally {
      IOUtils.close(internalReader);
    }

    return terms;
  }

  protected void collectSpanQueryFields(SpanQuery spanQuery, Set<String> fieldNames) {
    if (spanQuery instanceof FieldMaskingSpanQuery) {
      collectSpanQueryFields(((FieldMaskingSpanQuery) spanQuery).getMaskedQuery(), fieldNames);
    } else if (spanQuery instanceof SpanFirstQuery) {
      collectSpanQueryFields(((SpanFirstQuery) spanQuery).getMatch(), fieldNames);
    } else if (spanQuery instanceof SpanNearQuery) {
      for (final SpanQuery clause : ((SpanNearQuery) spanQuery).getClauses()) {
        collectSpanQueryFields(clause, fieldNames);
      }
    } else if (spanQuery instanceof SpanNotQuery) {
      collectSpanQueryFields(((SpanNotQuery) spanQuery).getInclude(), fieldNames);
    } else if (spanQuery instanceof SpanOrQuery) {
      for (final SpanQuery clause : ((SpanOrQuery) spanQuery).getClauses()) {
        collectSpanQueryFields(clause, fieldNames);
      }
    } else {
      fieldNames.add(spanQuery.getField());
    }
  }

  protected boolean mustRewriteQuery(SpanQuery spanQuery) {
    if (!expandMultiTermQuery) {
      return false; // Will throw UnsupportedOperationException in case of a SpanRegexQuery.
    } else if (spanQuery instanceof FieldMaskingSpanQuery) {
      return mustRewriteQuery(((FieldMaskingSpanQuery) spanQuery).getMaskedQuery());
    } else if (spanQuery instanceof SpanFirstQuery) {
      return mustRewriteQuery(((SpanFirstQuery) spanQuery).getMatch());
    } else if (spanQuery instanceof SpanNearQuery) {
      for (final SpanQuery clause : ((SpanNearQuery) spanQuery).getClauses()) {
        if (mustRewriteQuery(clause)) {
          return true;
        }
      }
      return false;
    } else if (spanQuery instanceof SpanNotQuery) {
      SpanNotQuery spanNotQuery = (SpanNotQuery) spanQuery;
      return mustRewriteQuery(spanNotQuery.getInclude())
          || mustRewriteQuery(spanNotQuery.getExclude());
    } else if (spanQuery instanceof SpanOrQuery) {
      for (final SpanQuery clause : ((SpanOrQuery) spanQuery).getClauses()) {
        if (mustRewriteQuery(clause)) {
          return true;
        }
      }
      return false;
    } else if (spanQuery instanceof SpanTermQuery) {
      return false;
    } else {
      return true;
    }
  }

  /**
   * This class makes sure that if both position sensitive and insensitive versions of the same term
   * are added, the position insensitive one wins.
   */
  protected static class PositionCheckingMap<K> extends HashMap<K, WeightedSpanTerm> {

    @Override
    public void putAll(Map<? extends K, ? extends WeightedSpanTerm> m) {
      for (Map.Entry<? extends K, ? extends WeightedSpanTerm> entry : m.entrySet())
        this.put(entry.getKey(), entry.getValue());
    }

    @Override
    public WeightedSpanTerm put(K key, WeightedSpanTerm newTerm) {
      WeightedSpanTerm prevTerm = super.put(key, newTerm);
      if (prevTerm != null && prevTerm.positionSensitive == false) {
        newTerm.positionSensitive = false;
      }
      return prevTerm;
    }
  }

  public boolean getExpandMultiTermQuery() {
    return expandMultiTermQuery;
  }

  public void setExpandMultiTermQuery(boolean expandMultiTermQuery) {
    this.expandMultiTermQuery = expandMultiTermQuery;
  }

  public boolean isUsePayloads() {
    return usePayloads;
  }

  public void setUsePayloads(boolean usePayloads) {
    this.usePayloads = usePayloads;
  }

  public boolean isCachedTokenStream() {
    return cachedTokenStream;
  }

  /**
   * Returns the tokenStream which may have been wrapped in a CachingTokenFilter.
   * getWeightedSpanTerms* sets the tokenStream, so don't call this before.
   */
  public TokenStream getTokenStream() {
    assert tokenStream != null;
    return tokenStream;
  }

  /**
   * By default, {@link TokenStream}s that are not of the type {@link CachingTokenFilter} are
   * wrapped in a {@link CachingTokenFilter} to ensure an efficient reset - if you are already using
   * a different caching {@link TokenStream} impl and you don't want it to be wrapped, set this to
   * false. This setting is ignored when a term vector based TokenStream is supplied, since it can
   * be reset efficiently.
   */
  public void setWrapIfNotCachingTokenFilter(boolean wrap) {
    this.wrapToCaching = wrap;
  }

  /**
   * A threshold of number of characters to analyze. When a TokenStream based on term vectors with
   * offsets and positions are supplied, this setting does not apply.
   */
  protected final void setMaxDocCharsToAnalyze(int maxDocCharsToAnalyze) {
    this.maxDocCharsToAnalyze = maxDocCharsToAnalyze;
  }
}<|MERGE_RESOLUTION|>--- conflicted
+++ resolved
@@ -54,10 +54,7 @@
 import org.apache.lucene.search.ConstantScoreQuery;
 import org.apache.lucene.search.DisjunctionMaxQuery;
 import org.apache.lucene.search.FieldExistsQuery;
-<<<<<<< HEAD
-=======
 import org.apache.lucene.search.IndexOrDocValuesQuery;
->>>>>>> 75ae372b
 import org.apache.lucene.search.IndexSearcher;
 import org.apache.lucene.search.MatchAllDocsQuery;
 import org.apache.lucene.search.MultiPhraseQuery;
@@ -260,11 +257,7 @@
             MultiTermQuery.SCORING_BOOLEAN_REWRITE.rewrite(
                 new IndexSearcher(reader), (MultiTermQuery) query);
       } else {
-<<<<<<< HEAD
-        rewritten = origQuery.rewrite(new IndexSearcher(reader));
-=======
         rewritten = query.rewrite(new IndexSearcher(reader));
->>>>>>> 75ae372b
       }
       if (rewritten != query) {
         // only rewrite once and then flatten again - the rewritten query could have a special
@@ -316,23 +309,12 @@
     final boolean mustRewriteQuery = mustRewriteQuery(spanQuery);
     final IndexSearcher searcher = new IndexSearcher(getLeafContext());
     searcher.setQueryCache(null);
-<<<<<<< HEAD
-    if (mustRewriteQuery) {
-      final SpanQuery rewrittenQuery = (SpanQuery) searcher.rewrite(spanQuery);
-      for (final String field : fieldNames) {
-        queries.put(field, rewrittenQuery);
-      }
-      rewrittenQuery.visit(QueryVisitor.termCollector(nonWeightedTerms));
-    } else {
-      spanQuery.visit(QueryVisitor.termCollector(nonWeightedTerms));
-=======
     final SpanQuery query = mustRewriteQuery ? (SpanQuery) searcher.rewrite(spanQuery) : spanQuery;
 
     final Set<Term> nonWeightedTerms = new HashSet<>();
     query.visit(QueryVisitor.termCollector(nonWeightedTerms));
     if (nonWeightedTerms.isEmpty()) {
       return;
->>>>>>> 75ae372b
     }
 
     final List<PositionSpan> spanPositions = new ArrayList<>();
