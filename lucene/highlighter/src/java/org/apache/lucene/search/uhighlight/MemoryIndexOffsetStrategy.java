/*
 * Licensed to the Apache Software Foundation (ASF) under one or more
 * contributor license agreements.  See the NOTICE file distributed with
 * this work for additional information regarding copyright ownership.
 * The ASF licenses this file to You under the Apache License, Version 2.0
 * (the "License"); you may not use this file except in compliance with
 * the License.  You may obtain a copy of the License at
 *
 *     http://www.apache.org/licenses/LICENSE-2.0
 *
 * Unless required by applicable law or agreed to in writing, software
 * distributed under the License is distributed on an "AS IS" BASIS,
 * WITHOUT WARRANTIES OR CONDITIONS OF ANY KIND, either express or implied.
 * See the License for the specific language governing permissions and
 * limitations under the License.
 */
package org.apache.lucene.search.uhighlight;

import java.io.IOException;
import java.util.ArrayList;
import java.util.Arrays;
import java.util.Collections;
import java.util.List;
import java.util.stream.Collectors;
import org.apache.lucene.analysis.Analyzer;
import org.apache.lucene.analysis.FilteringTokenFilter;
import org.apache.lucene.analysis.TokenStream;
import org.apache.lucene.analysis.tokenattributes.CharTermAttribute;
import org.apache.lucene.index.LeafReader;
import org.apache.lucene.index.memory.MemoryIndex;
import org.apache.lucene.queries.spans.SpanQuery;
import org.apache.lucene.util.BytesRef;
import org.apache.lucene.util.automaton.Automata;

/**
 * Uses an {@link Analyzer} on content to get offsets and then populates a {@link MemoryIndex}.
 *
 * @lucene.internal
 */
public class MemoryIndexOffsetStrategy extends AnalysisOffsetStrategy {

  private final MemoryIndex memoryIndex;
  private final LeafReader memIndexLeafReader;
  private final CharArrayMatcher preMemIndexFilterAutomaton;

  public MemoryIndexOffsetStrategy(UHComponents components, Analyzer analyzer) {
    super(components, analyzer);
    boolean storePayloads = components.phraseHelper().hasPositionSensitivity(); // might be needed
    memoryIndex = new MemoryIndex(true, storePayloads); // true==store offsets
    memIndexLeafReader =
        (LeafReader) memoryIndex.createSearcher().getIndexReader(); // appears to be re-usable
    // preFilter for MemoryIndex
    preMemIndexFilterAutomaton = buildCombinedAutomaton(components);
  }

  /** Build one {@link CharArrayMatcher} matching any term the query might match. */
  private static CharArrayMatcher buildCombinedAutomaton(UHComponents components) {
    // We don't know enough about the query to do this confidently
    if (components.terms() == null || components.automata() == null) {
      return null;
    }

    List<CharArrayMatcher> allAutomata = new ArrayList<>();
<<<<<<< HEAD
    if (components.getTerms().length > 0) {
      // Filter out any long terms that would otherwise cause exceptions if we tried
      // to build an automaton on them
      List<BytesRef> filteredTerms =
          Arrays.stream(components.getTerms())
              .filter(b -> b.length < Automata.MAX_STRING_UNION_TERM_LENGTH)
              .collect(Collectors.toList());
=======
    if (components.terms().length > 0) {
      // Filter out any long terms that would otherwise cause exceptions if we tried
      // to build an automaton on them
      List<BytesRef> filteredTerms =
          Arrays.stream(components.terms())
              .filter(b -> b.length < Automata.MAX_STRING_UNION_TERM_LENGTH)
              .toList();
>>>>>>> 75ae372b
      allAutomata.add(CharArrayMatcher.fromTerms(filteredTerms));
    }
    Collections.addAll(allAutomata, components.automata());
    for (SpanQuery spanQuery : components.phraseHelper().getSpanQueries()) {
      Collections.addAll(
          allAutomata,
          MultiTermHighlighting.extractAutomata(
              spanQuery, components.fieldMatcher(), true)); // true==lookInSpan
    }

    if (allAutomata.size() == 1) {
      return allAutomata.get(0);
    }

    // TODO it'd be nice if we could get at the underlying Automaton in CharacterRunAutomaton so
    // that we
    //  could union them all. But it's not exposed, and sometimes the automaton is byte (not char)
    // oriented

    // Return an aggregate CharArrayMatcher of others
    return (chars, offset, length) -> {
      for (int i = 0; i < allAutomata.size(); i++) {
        // don't use foreach to avoid Iterator allocation
        if (allAutomata.get(i).match(chars, offset, length)) {
          return true;
        }
      }
      return false;
    };
  }

  @Override
  public OffsetsEnum getOffsetsEnum(LeafReader reader, int docId, String content)
      throws IOException {
    // note: don't need LimitTokenOffsetFilter since content is already truncated to maxLength
    TokenStream tokenStream = tokenStream(content);

    // Filter the tokenStream to applicable terms
    if (preMemIndexFilterAutomaton != null) {
      tokenStream = newKeepWordFilter(tokenStream, preMemIndexFilterAutomaton);
    }
    memoryIndex.reset();
    memoryIndex.addField(getField(), tokenStream); // note: calls tokenStream.reset() & close()

    if (reader == null) {
      return createOffsetsEnumFromReader(memIndexLeafReader, 0);
    } else {
      return createOffsetsEnumFromReader(
          new OverlaySingleDocTermsLeafReader(reader, memIndexLeafReader, getField(), docId),
          docId);
    }
  }

  private static FilteringTokenFilter newKeepWordFilter(
      final TokenStream tokenStream, final CharArrayMatcher matcher) {
    // it'd be nice to use KeepWordFilter but it demands a CharArraySet. TODO File JIRA? Need a new
    // interface?
    return new FilteringTokenFilter(tokenStream) {
      final CharTermAttribute charAtt = addAttribute(CharTermAttribute.class);

      @Override
      protected boolean accept() throws IOException {
        return matcher.match(charAtt.buffer(), 0, charAtt.length());
      }
    };
  }
}<|MERGE_RESOLUTION|>--- conflicted
+++ resolved
@@ -21,7 +21,6 @@
 import java.util.Arrays;
 import java.util.Collections;
 import java.util.List;
-import java.util.stream.Collectors;
 import org.apache.lucene.analysis.Analyzer;
 import org.apache.lucene.analysis.FilteringTokenFilter;
 import org.apache.lucene.analysis.TokenStream;
@@ -61,15 +60,6 @@
     }
 
     List<CharArrayMatcher> allAutomata = new ArrayList<>();
-<<<<<<< HEAD
-    if (components.getTerms().length > 0) {
-      // Filter out any long terms that would otherwise cause exceptions if we tried
-      // to build an automaton on them
-      List<BytesRef> filteredTerms =
-          Arrays.stream(components.getTerms())
-              .filter(b -> b.length < Automata.MAX_STRING_UNION_TERM_LENGTH)
-              .collect(Collectors.toList());
-=======
     if (components.terms().length > 0) {
       // Filter out any long terms that would otherwise cause exceptions if we tried
       // to build an automaton on them
@@ -77,7 +67,6 @@
           Arrays.stream(components.terms())
               .filter(b -> b.length < Automata.MAX_STRING_UNION_TERM_LENGTH)
               .toList();
->>>>>>> 75ae372b
       allAutomata.add(CharArrayMatcher.fromTerms(filteredTerms));
     }
     Collections.addAll(allAutomata, components.automata());
