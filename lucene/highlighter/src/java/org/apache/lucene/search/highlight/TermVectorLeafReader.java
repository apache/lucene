--- conflicted
+++ resolved
@@ -99,12 +99,9 @@
             0,
             0,
             0,
-<<<<<<< HEAD
-                false, VectorSimilarityFunction.EUCLIDEAN,
-=======
+            false,
             VectorEncoding.FLOAT32,
             VectorSimilarityFunction.EUCLIDEAN,
->>>>>>> b5dd7119
             false);
     fieldInfos = new FieldInfos(new FieldInfo[] {fieldInfo});
   }
