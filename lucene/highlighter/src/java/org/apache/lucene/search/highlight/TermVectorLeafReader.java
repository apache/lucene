/*
 * Licensed to the Apache Software Foundation (ASF) under one or more
 * contributor license agreements.  See the NOTICE file distributed with
 * this work for additional information regarding copyright ownership.
 * The ASF licenses this file to You under the Apache License, Version 2.0
 * (the "License"); you may not use this file except in compliance with
 * the License.  You may obtain a copy of the License at
 *
 *     http://www.apache.org/licenses/LICENSE-2.0
 *
 * Unless required by applicable law or agreed to in writing, software
 * distributed under the License is distributed on an "AS IS" BASIS,
 * WITHOUT WARRANTIES OR CONDITIONS OF ANY KIND, either express or implied.
 * See the License for the specific language governing permissions and
 * limitations under the License.
 */
package org.apache.lucene.search.highlight;

import java.io.IOException;
import java.util.Collections;
import java.util.Iterator;
import org.apache.lucene.index.BinaryDocValues;
import org.apache.lucene.index.ByteVectorValues;
<<<<<<< HEAD
import org.apache.lucene.index.DataInputDocValues;
=======
import org.apache.lucene.index.DocValuesSkipIndexType;
import org.apache.lucene.index.DocValuesSkipper;
>>>>>>> bb3f1822
import org.apache.lucene.index.DocValuesType;
import org.apache.lucene.index.FieldInfo;
import org.apache.lucene.index.FieldInfos;
import org.apache.lucene.index.Fields;
import org.apache.lucene.index.FloatVectorValues;
import org.apache.lucene.index.IndexOptions;
import org.apache.lucene.index.LeafMetaData;
import org.apache.lucene.index.LeafReader;
import org.apache.lucene.index.NumericDocValues;
import org.apache.lucene.index.PointValues;
import org.apache.lucene.index.SortedDocValues;
import org.apache.lucene.index.SortedNumericDocValues;
import org.apache.lucene.index.SortedSetDocValues;
import org.apache.lucene.index.StoredFieldVisitor;
import org.apache.lucene.index.StoredFields;
import org.apache.lucene.index.TermVectors;
import org.apache.lucene.index.Terms;
import org.apache.lucene.index.VectorEncoding;
import org.apache.lucene.index.VectorSimilarityFunction;
import org.apache.lucene.search.KnnCollector;
import org.apache.lucene.util.Bits;
import org.apache.lucene.util.Version;

/**
 * Wraps a Terms with a {@link org.apache.lucene.index.LeafReader}, typically from term vectors.
 *
 * @lucene.experimental
 */
public class TermVectorLeafReader extends LeafReader {

  private final Fields fields;
  private final FieldInfos fieldInfos;

  public TermVectorLeafReader(String field, Terms terms) {
    fields =
        new Fields() {
          @Override
          public Iterator<String> iterator() {
            return Collections.singletonList(field).iterator();
          }

          @Override
          public Terms terms(String fld) throws IOException {
            if (!field.equals(fld)) {
              return null;
            }
            return terms;
          }

          @Override
          public int size() {
            return 1;
          }
        };

    IndexOptions indexOptions;
    if (!terms.hasFreqs()) {
      indexOptions = IndexOptions.DOCS;
    } else if (!terms.hasPositions()) {
      indexOptions = IndexOptions.DOCS_AND_FREQS;
    } else if (!terms.hasOffsets()) {
      indexOptions = IndexOptions.DOCS_AND_FREQS_AND_POSITIONS;
    } else {
      indexOptions = IndexOptions.DOCS_AND_FREQS_AND_POSITIONS_AND_OFFSETS;
    }
    FieldInfo fieldInfo =
        new FieldInfo(
            field,
            0,
            true,
            true,
            terms.hasPayloads(),
            indexOptions,
            DocValuesType.NONE,
            DocValuesSkipIndexType.NONE,
            -1,
            Collections.emptyMap(),
            0,
            0,
            0,
            0,
            VectorEncoding.FLOAT32,
            VectorSimilarityFunction.EUCLIDEAN,
            false,
            false);
    fieldInfos = new FieldInfos(new FieldInfo[] {fieldInfo});
  }

  @Override
  protected void doClose() throws IOException {}

  @Override
  public Terms terms(String field) throws IOException {
    return fields.terms(field);
  }

  @Override
  public NumericDocValues getNumericDocValues(String field) throws IOException {
    return null;
  }

  @Override
  public BinaryDocValues getBinaryDocValues(String field) throws IOException {
    return null;
  }

  @Override
  public DataInputDocValues getDataInputDocValues(String field) throws IOException {
    return null;
  }

  @Override
  public SortedDocValues getSortedDocValues(String field) throws IOException {
    return null;
  }

  @Override
  public SortedNumericDocValues getSortedNumericDocValues(String field) throws IOException {
    return null;
  }

  @Override
  public SortedSetDocValues getSortedSetDocValues(String field) throws IOException {
    return null;
  }

  @Override
  public DocValuesSkipper getDocValuesSkipper(String field) throws IOException {
    return null;
  }

  @Override
  public NumericDocValues getNormValues(String field) throws IOException {
    return null; // Is this needed?  See MemoryIndex for a way to do it.
  }

  @Override
  public FieldInfos getFieldInfos() {
    return fieldInfos;
  }

  @Override
  public Bits getLiveDocs() {
    return null;
  }

  @Override
  public PointValues getPointValues(String fieldName) {
    return null;
  }

  @Override
  public FloatVectorValues getFloatVectorValues(String fieldName) {
    return null;
  }

  @Override
  public ByteVectorValues getByteVectorValues(String fieldName) {
    return null;
  }

  @Override
  public void searchNearestVectors(
      String field, float[] target, KnnCollector knnCollector, Bits acceptDocs) {}

  @Override
  public void searchNearestVectors(
      String field, byte[] target, KnnCollector knnCollector, Bits acceptDocs) {}

  @Override
  public void checkIntegrity() throws IOException {}

  @Override
  public TermVectors termVectors() throws IOException {
    return new TermVectors() {
      @Override
      public Fields get(int docID) {
        if (docID != 0) {
          return null;
        } else {
          return fields;
        }
      }
    };
  }

  @Override
  public int numDocs() {
    return 1;
  }

  @Override
  public int maxDoc() {
    return 1;
  }

  @Override
  public StoredFields storedFields() throws IOException {
    return new StoredFields() {
      @Override
      public void document(int docID, StoredFieldVisitor visitor) throws IOException {}
    };
  }

  @Override
  public LeafMetaData getMetaData() {
    return new LeafMetaData(Version.LATEST.major, null, null, false);
  }

  @Override
  public CacheHelper getCoreCacheHelper() {
    return null;
  }

  @Override
  public CacheHelper getReaderCacheHelper() {
    return null;
  }
}<|MERGE_RESOLUTION|>--- conflicted
+++ resolved
@@ -21,12 +21,9 @@
 import java.util.Iterator;
 import org.apache.lucene.index.BinaryDocValues;
 import org.apache.lucene.index.ByteVectorValues;
-<<<<<<< HEAD
 import org.apache.lucene.index.DataInputDocValues;
-=======
 import org.apache.lucene.index.DocValuesSkipIndexType;
 import org.apache.lucene.index.DocValuesSkipper;
->>>>>>> bb3f1822
 import org.apache.lucene.index.DocValuesType;
 import org.apache.lucene.index.FieldInfo;
 import org.apache.lucene.index.FieldInfos;
@@ -62,25 +59,25 @@
 
   public TermVectorLeafReader(String field, Terms terms) {
     fields =
-        new Fields() {
-          @Override
-          public Iterator<String> iterator() {
-            return Collections.singletonList(field).iterator();
-          }
-
-          @Override
-          public Terms terms(String fld) throws IOException {
-            if (!field.equals(fld)) {
-              return null;
-            }
-            return terms;
-          }
-
-          @Override
-          public int size() {
-            return 1;
-          }
-        };
+            new Fields() {
+              @Override
+              public Iterator<String> iterator() {
+                return Collections.singletonList(field).iterator();
+              }
+
+              @Override
+              public Terms terms(String fld) throws IOException {
+                if (!field.equals(fld)) {
+                  return null;
+                }
+                return terms;
+              }
+
+              @Override
+              public int size() {
+                return 1;
+              }
+            };
 
     IndexOptions indexOptions;
     if (!terms.hasFreqs()) {
@@ -93,25 +90,25 @@
       indexOptions = IndexOptions.DOCS_AND_FREQS_AND_POSITIONS_AND_OFFSETS;
     }
     FieldInfo fieldInfo =
-        new FieldInfo(
-            field,
-            0,
-            true,
-            true,
-            terms.hasPayloads(),
-            indexOptions,
-            DocValuesType.NONE,
-            DocValuesSkipIndexType.NONE,
-            -1,
-            Collections.emptyMap(),
-            0,
-            0,
-            0,
-            0,
-            VectorEncoding.FLOAT32,
-            VectorSimilarityFunction.EUCLIDEAN,
-            false,
-            false);
+            new FieldInfo(
+                    field,
+                    0,
+                    true,
+                    true,
+                    terms.hasPayloads(),
+                    indexOptions,
+                    DocValuesType.NONE,
+                    DocValuesSkipIndexType.NONE,
+                    -1,
+                    Collections.emptyMap(),
+                    0,
+                    0,
+                    0,
+                    0,
+                    VectorEncoding.FLOAT32,
+                    VectorSimilarityFunction.EUCLIDEAN,
+                    false,
+                    false);
     fieldInfos = new FieldInfos(new FieldInfo[] {fieldInfo});
   }
 
@@ -190,11 +187,11 @@
 
   @Override
   public void searchNearestVectors(
-      String field, float[] target, KnnCollector knnCollector, Bits acceptDocs) {}
+          String field, float[] target, KnnCollector knnCollector, Bits acceptDocs) {}
 
   @Override
   public void searchNearestVectors(
-      String field, byte[] target, KnnCollector knnCollector, Bits acceptDocs) {}
+          String field, byte[] target, KnnCollector knnCollector, Bits acceptDocs) {}
 
   @Override
   public void checkIntegrity() throws IOException {}
