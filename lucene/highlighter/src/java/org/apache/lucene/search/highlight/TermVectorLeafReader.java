--- conflicted
+++ resolved
@@ -21,11 +21,8 @@
 import java.util.Iterator;
 import org.apache.lucene.index.BinaryDocValues;
 import org.apache.lucene.index.ByteVectorValues;
-<<<<<<< HEAD
-=======
 import org.apache.lucene.index.DocValuesSkipIndexType;
 import org.apache.lucene.index.DocValuesSkipper;
->>>>>>> 75ae372b
 import org.apache.lucene.index.DocValuesType;
 import org.apache.lucene.index.FieldInfo;
 import org.apache.lucene.index.FieldInfos;
@@ -208,20 +205,6 @@
   }
 
   @Override
-  public TermVectors termVectors() throws IOException {
-    return new TermVectors() {
-      @Override
-      public Fields get(int docID) {
-        if (docID != 0) {
-          return null;
-        } else {
-          return fields;
-        }
-      }
-    };
-  }
-
-  @Override
   public int numDocs() {
     return 1;
   }
@@ -240,14 +223,6 @@
   }
 
   @Override
-  public StoredFields storedFields() throws IOException {
-    return new StoredFields() {
-      @Override
-      public void document(int docID, StoredFieldVisitor visitor) throws IOException {}
-    };
-  }
-
-  @Override
   public LeafMetaData getMetaData() {
     return new LeafMetaData(Version.LATEST.major, null, null, false);
   }
