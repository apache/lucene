/*
 * Licensed to the Apache Software Foundation (ASF) under one or more
 * contributor license agreements.  See the NOTICE file distributed with
 * this work for additional information regarding copyright ownership.
 * The ASF licenses this file to You under the Apache License, Version 2.0
 * (the "License"); you may not use this file except in compliance with
 * the License.  You may obtain a copy of the License at
 *
 *     http://www.apache.org/licenses/LICENSE-2.0
 *
 * Unless required by applicable law or agreed to in writing, software
 * distributed under the License is distributed on an "AS IS" BASIS,
 * WITHOUT WARRANTIES OR CONDITIONS OF ANY KIND, either express or implied.
 * See the License for the specific language governing permissions and
 * limitations under the License.
 */
package org.apache.lucene.search.matchhighlight;

import java.io.IOException;
import java.util.ArrayList;
import java.util.Collection;
import java.util.Collections;
import java.util.HashSet;
import java.util.LinkedHashMap;
import java.util.List;
import java.util.Map;
import java.util.Objects;
import java.util.function.Predicate;
import java.util.stream.Stream;
import org.apache.lucene.analysis.Analyzer;
import org.apache.lucene.index.LeafReader;
import org.apache.lucene.search.IndexSearcher;
import org.apache.lucene.search.Query;
import org.apache.lucene.search.ScoreDoc;
import org.apache.lucene.search.TopDocs;

/**
 * An example highlighter that combines several lower-level utility classes in this package into a
 * fully featured, ready-to-use component.
 *
 * <p>Note: if you need to customize or tweak the details of highlighting, it is better to assemble
 * your own highlighter using those low-level building blocks, rather than extend or modify this
 * one.
 */
public class MatchHighlighter {
  private final IndexSearcher searcher;
  private final OffsetsRetrievalStrategySupplier offsetsRetrievalStrategies;
  private final Analyzer analyzer;

  private final HashSet<String> fieldsAlwaysReturned = new HashSet<>();
  private final List<FieldValueHighlighter> fieldHighlighters = new ArrayList<>();

  /**
   * Actual per-field highlighter. Field highlighters are probed whether they are applicable to a
   * particular combination of (field, hasMatches) pair. If a highlighter declares it is applicable,
   * its {@link #format} method is invoked and the result is returned as the field's value.
   *
   * @see FieldValueHighlighters
   */
  public interface FieldValueHighlighter {
    /**
     * Check if this highlighter can be applied to a given field.
     *
     * @param field Field name
     * @param hasMatches {@code true} if the field has a non-empty set of match regions.
     */
    boolean isApplicable(String field, boolean hasMatches);

    /** Format field values into a list of final "highlights". */
    List<String> format(
        String field,
        List<String> values,
        String contiguousValue,
        List<OffsetRange> valueRanges,
        List<QueryOffsetRange> matchOffsets);

    /**
     * @return Returns a set of fields that must be loaded from each document, regardless of whether
     *     they had matches or not. This is useful to load and return certain fields that should
     *     always be included (identifiers, document titles, etc.).
     */
    default Collection<String> alwaysFetchedFields() {
      return Collections.emptyList();
    }

    /** Returns a new field value highlighter that is a combination of this one and another one. */
    default FieldValueHighlighter or(FieldValueHighlighter other) {
      FieldValueHighlighter first = this;
      FieldValueHighlighter second = other;

      HashSet<String> fieldUnion = new HashSet<>();
      fieldUnion.addAll(first.alwaysFetchedFields());
      fieldUnion.addAll(second.alwaysFetchedFields());

      return new FieldValueHighlighter() {
        @Override
        public boolean isApplicable(String field, boolean hasMatches) {
          return first.isApplicable(field, hasMatches) || second.isApplicable(field, hasMatches);
        }

        @Override
        public List<String> format(
            String field,
            List<String> values,
            String contiguousValue,
            List<OffsetRange> valueRanges,
            List<QueryOffsetRange> matchOffsets) {
          FieldValueHighlighter delegate =
              first.isApplicable(field, matchOffsets != null && !matchOffsets.isEmpty())
                  ? first
                  : second;
          return delegate.format(field, values, contiguousValue, valueRanges, matchOffsets);
        }

        @Override
        public Collection<String> alwaysFetchedFields() {
          return fieldUnion;
        }
      };
    }
  }

  /**
   * Append a new highlighter to field highlighters chain. The order of field highlighters is
   * important (first-matching wins).
   */
  public MatchHighlighter appendFieldHighlighter(FieldValueHighlighter highlighter) {
    fieldHighlighters.add(highlighter);
    fieldsAlwaysReturned.addAll(highlighter.alwaysFetchedFields());
    return this;
  }

  /** Always fetch the given set of fields for all input documents. */
  public void alwaysFetchFields(String... fields) {
    for (String fld : fields) {
      fieldsAlwaysReturned.add(Objects.requireNonNull(fld));
    }
  }

  /** Single document's highlights. */
  public static class DocHighlights {
    public final int docId;
    public final Map<String, List<String>> fields = new LinkedHashMap<>();

    public DocHighlights(int docId) {
      this.docId = docId;
    }
  }

  /** An {@link OffsetRange} of a match, together with the source query that caused it. */
  public static class QueryOffsetRange extends OffsetRange {
    public final Query query;

    public QueryOffsetRange(Query query, int from, int to) {
      super(from, to);
      this.query = query;
    }

    @Override
    public QueryOffsetRange slice(int from, int to) {
      return new QueryOffsetRange(query, from, to);
    }
  }

  private static class DocHit {
    final int docId;
    private final LinkedHashMap<String, List<QueryOffsetRange>> matchRanges = new LinkedHashMap<>();
    private final LinkedHashMap<String, List<String>> fieldValues = new LinkedHashMap<>();

    DocHit(int docId, MatchRegionRetriever.FieldValueProvider fieldValueProvider) {
      this.docId = docId;
      for (var fieldName : fieldValueProvider) {
        fieldValues.put(fieldName, fieldValueProvider.getValues(fieldName));
      }
    }

    void addMatches(Query query, Map<String, List<OffsetRange>> hits) {
      hits.forEach(
          (field, offsets) -> {
            List<QueryOffsetRange> target =
                matchRanges.computeIfAbsent(field, (fld) -> new ArrayList<>());
            offsets.forEach(o -> target.add(new QueryOffsetRange(query, o.from, o.to)));
          });
    }
<<<<<<< HEAD

    Document document(Predicate<String> needsField) throws IOException {
      // Only load the fields that have a chance to be highlighted.
      DocumentStoredFieldVisitor visitor =
          new DocumentStoredFieldVisitor() {
            @Override
            public Status needsField(FieldInfo fieldInfo) {
              return (matchRanges.containsKey(fieldInfo.name) || needsField.test(fieldInfo.name))
                  ? Status.YES
                  : Status.NO;
            }
          };

      leafReader.storedFields().document(leafDocId, visitor);
      return visitor.getDocument();
    }
=======
>>>>>>> 75ae372b
  }

  public MatchHighlighter(IndexSearcher searcher, Analyzer analyzer) {
    this(
        searcher,
        analyzer,
        MatchRegionRetriever.computeOffsetRetrievalStrategies(searcher.getIndexReader(), analyzer));
  }

  public MatchHighlighter(
      IndexSearcher searcher,
      Analyzer analyzer,
      OffsetsRetrievalStrategySupplier offsetsRetrievalStrategies) {
    this.searcher = searcher;
    this.offsetsRetrievalStrategies = offsetsRetrievalStrategies;
    this.analyzer = analyzer;
  }

  public Stream<DocHighlights> highlight(TopDocs topDocs, Query... queries) throws IOException {
    // We want to preserve topDocs document ordering and MatchRegionRetriever is optimized
    // for streaming, so we'll just populate the map in proper order.
    LinkedHashMap<Integer, DocHit> docHits = new LinkedHashMap<>();
    for (ScoreDoc scoreDoc : topDocs.scoreDocs) {
      docHits.put(scoreDoc.doc, null);
    }

    Predicate<String> fieldsToLoadUnconditionally = fieldsAlwaysReturned::contains;
    Predicate<String> fieldsToLoadIfWithHits =
        fieldName -> {
          // We're interested in any fields for which existing highlighters are applicable (with or
          // without hits).
          return fieldHighlighters.stream()
              .anyMatch(
                  highlighter ->
                      highlighter.isApplicable(fieldName, true)
                          || highlighter.isApplicable(fieldName, false));
        };

    // Collect match ranges for each query and associate each range to the origin query.
    for (Query q : queries) {
      MatchRegionRetriever highlighter =
          new MatchRegionRetriever(
              searcher,
              searcher.rewrite(q),
              offsetsRetrievalStrategies,
              fieldsToLoadUnconditionally,
              fieldsToLoadIfWithHits);

      highlighter.highlightDocuments(
          topDocs,
          (int docId,
              LeafReader leafReader,
              int leafDocId,
              MatchRegionRetriever.FieldValueProvider fieldValueProvider,
              Map<String, List<OffsetRange>> hits) -> {
            DocHit docHit = docHits.get(docId);
            if (docHit == null) {
              docHit = new DocHit(docId, fieldValueProvider);
              docHits.put(docId, docHit);
            }
            docHit.addMatches(q, hits);
          });
    }

    return docHits.values().stream()
        .filter(Objects::nonNull) // This should always the case?
        .map(this::computeDocFieldValues);
  }

  private DocHighlights computeDocFieldValues(DocHit docHit) {
    DocHighlights docHighlights = new DocHighlights(docHit.docId);

    for (var e : docHit.fieldValues.entrySet()) {
      String field = e.getKey();
      List<String> values = e.getValue();
      String contiguousValue = contiguousFieldValue(field, values);
      List<OffsetRange> valueRanges = computeValueRanges(field, values);
      List<QueryOffsetRange> offsets = docHit.matchRanges.get(field);

      List<String> formattedValues =
          fieldValueHighlighter(field, offsets != null)
              .format(field, values, contiguousValue, valueRanges, offsets);

      if (formattedValues != null) {
        docHighlights.fields.put(field, formattedValues);
      }
    }

    return docHighlights;
  }

  private List<OffsetRange> computeValueRanges(String field, List<String> values) {
    ArrayList<OffsetRange> valueRanges = new ArrayList<>();
    int offset = 0;
    for (CharSequence v : values) {
      valueRanges.add(new OffsetRange(offset, offset + v.length()));
      offset += v.length();
      offset += analyzer.getOffsetGap(field);
    }
    return valueRanges;
  }

  private String contiguousFieldValue(String field, List<String> values) {
    String value;
    if (values.size() == 1) {
      value = values.get(0);
    } else {
      // TODO: This can be inefficient if offset gap is large but the logic
      // of applying offsets would get much more complicated so leaving for now
      // (would have to recalculate all offsets to omit gaps).
      String fieldGapPadding = " ".repeat(analyzer.getOffsetGap(field));
      value = String.join(fieldGapPadding, values);
    }
    return value;
  }

  private FieldValueHighlighter fieldValueHighlighter(String field, boolean hasMatches) {
    for (FieldValueHighlighter highlighter : fieldHighlighters) {
      if (highlighter.isApplicable(field, hasMatches)) {
        return highlighter;
      }
    }
    throw new RuntimeException("No field highlighter could be matched to field: " + field);
  }
}<|MERGE_RESOLUTION|>--- conflicted
+++ resolved
@@ -182,25 +182,6 @@
             offsets.forEach(o -> target.add(new QueryOffsetRange(query, o.from, o.to)));
           });
     }
-<<<<<<< HEAD
-
-    Document document(Predicate<String> needsField) throws IOException {
-      // Only load the fields that have a chance to be highlighted.
-      DocumentStoredFieldVisitor visitor =
-          new DocumentStoredFieldVisitor() {
-            @Override
-            public Status needsField(FieldInfo fieldInfo) {
-              return (matchRanges.containsKey(fieldInfo.name) || needsField.test(fieldInfo.name))
-                  ? Status.YES
-                  : Status.NO;
-            }
-          };
-
-      leafReader.storedFields().document(leafDocId, visitor);
-      return visitor.getDocument();
-    }
-=======
->>>>>>> 75ae372b
   }
 
   public MatchHighlighter(IndexSearcher searcher, Analyzer analyzer) {
