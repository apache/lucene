--- conflicted
+++ resolved
@@ -335,166 +335,6 @@
     for (String field : List.of(FLD_TEXT1, FLD_TEXT2)) {
       String inputDocument = "The quick brown fox jumps over the lazy dog";
 
-<<<<<<< HEAD
-      List<String[]> queryResultPairs =
-          Arrays.asList(
-              new String[][] {
-                {"fn:ordered(brown dog)", "0. %s: The quick >brown fox jumps over the lazy dog<"},
-                {
-                  "fn:within(fn:or(lazy quick) 1 fn:or(dog fox))",
-                  "0. %s: The quick brown fox jumps over the >lazy< dog"
-                },
-                {
-                  "fn:containedBy(fox fn:ordered(brown fox dog))",
-                  "0. %s: The quick brown >fox< jumps over the lazy dog"
-                },
-                {
-                  "fn:atLeast(2 quick fox \"furry dog\")",
-                  "0. %s: The >quick brown fox< jumps over the lazy dog"
-                },
-                {
-                  "fn:maxgaps(0 fn:ordered(fn:or(quick lazy) fn:or(fox dog)))",
-                  "0. %s: The quick brown fox jumps over the >lazy dog<"
-                },
-                {
-                  "fn:maxgaps(1 fn:ordered(fn:or(quick lazy) fn:or(fox dog)))",
-                  "0. %s: The >quick brown fox< jumps over the >lazy dog<"
-                },
-                {
-                  "fn:maxwidth(2 fn:ordered(fn:or(quick lazy) fn:or(fox dog)))",
-                  "0. %s: The quick brown fox jumps over the >lazy dog<"
-                },
-                {
-                  "fn:maxwidth(3 fn:ordered(fn:or(quick lazy) fn:or(fox dog)))",
-                  "0. %s: The >quick brown fox< jumps over the >lazy dog<"
-                },
-                {"fn:or(quick \"fox\")", "0. %s: The >quick< brown >fox< jumps over the lazy dog"},
-                {"fn:or(\"quick fox\")"},
-                {
-                  "fn:phrase(quick brown fox)",
-                  "0. %s: The >quick brown fox< jumps over the lazy dog"
-                },
-                {"fn:wildcard(jump*)", "0. %s: The quick brown fox >jumps< over the lazy dog"},
-                {"fn:wildcard(br*n)", "0. %s: The quick >brown< fox jumps over the lazy dog"},
-                {"fn:fuzzyTerm(fxo)", "0. %s: The quick brown >fox< jumps over the lazy dog"},
-                {"fn:or(dog fox)", "0. %s: The quick brown >fox< jumps over the lazy >dog<"},
-                {
-                  "fn:phrase(fn:ordered(quick fox) jumps)",
-                  "0. %s: The >quick brown fox jumps< over the lazy dog"
-                },
-                {
-                  "fn:ordered(quick jumps dog)",
-                  "0. %s: The >quick brown fox jumps over the lazy dog<"
-                },
-                {
-                  "fn:ordered(quick fn:or(fox dog))",
-                  "0. %s: The >quick brown fox< jumps over the lazy dog"
-                },
-                {
-                  "fn:ordered(quick jumps fn:or(fox dog))",
-                  "0. %s: The >quick brown fox jumps over the lazy dog<"
-                },
-                {
-                  "fn:unordered(dog jumps quick)",
-                  "0. %s: The >quick brown fox jumps over the lazy dog<"
-                },
-                {
-                  "fn:unordered(fn:or(fox dog) quick)",
-                  "0. %s: The >quick brown fox< jumps over the lazy dog"
-                },
-                {
-                  "fn:unordered(fn:phrase(brown fox) fn:phrase(fox jumps))",
-                  "0. %s: The quick >brown fox jumps< over the lazy dog"
-                },
-                {"fn:ordered(fn:phrase(brown fox) fn:phrase(fox jumps))"},
-                {"fn:unorderedNoOverlaps(fn:phrase(brown fox) fn:phrase(fox jumps))"},
-                {
-                  "fn:before(fn:or(brown lazy) fox)",
-                  "0. %s: The quick >brown< fox jumps over the lazy dog"
-                },
-                {
-                  "fn:before(fn:or(brown lazy) fn:or(dog fox))",
-                  "0. %s: The quick >brown< fox jumps over the >lazy< dog"
-                },
-                {
-                  "fn:after(fn:or(brown lazy) fox)",
-                  "0. %s: The quick brown fox jumps over the >lazy< dog"
-                },
-                {
-                  "fn:after(fn:or(brown lazy) fn:or(dog fox))",
-                  "0. %s: The quick brown fox jumps over the >lazy< dog"
-                },
-                {
-                  "fn:within(fn:or(fox dog) 1 fn:or(quick lazy))",
-                  "0. %s: The quick brown fox jumps over the lazy >dog<"
-                },
-                {
-                  "fn:within(fn:or(fox dog) 2 fn:or(quick lazy))",
-                  "0. %s: The quick brown >fox< jumps over the lazy >dog<"
-                },
-                {
-                  "fn:notWithin(fn:or(fox dog) 1 fn:or(quick lazy))",
-                  "0. %s: The quick brown >fox< jumps over the lazy dog"
-                },
-                {
-                  "fn:containedBy(fn:or(fox dog) fn:ordered(quick lazy))",
-                  "0. %s: The quick brown >fox< jumps over the lazy dog"
-                },
-                {
-                  "fn:notContainedBy(fn:or(fox dog) fn:ordered(quick lazy))",
-                  "0. %s: The quick brown fox jumps over the lazy >dog<"
-                },
-                {
-                  "fn:containing(fn:atLeast(2 quick fox dog) jumps)",
-                  "0. %s: The quick brown >fox jumps over the lazy dog<"
-                },
-                {
-                  "fn:notContaining(fn:ordered(fn:or(the The) fn:or(fox dog)) brown)",
-                  "0. %s: The quick brown fox jumps over >the lazy dog<"
-                },
-                {
-                  "fn:overlapping(fn:phrase(brown fox) fn:phrase(fox jumps))",
-                  "0. %s: The quick >brown fox< jumps over the lazy dog"
-                },
-                {
-                  "fn:overlapping(fn:or(fox dog) fn:extend(lazy 2 2))",
-                  "0. %s: The quick brown fox jumps over the lazy >dog<"
-                },
-                {
-                  "fn:nonOverlapping(fn:phrase(brown fox) fn:phrase(lazy dog))",
-                  "0. %s: The quick >brown fox< jumps over the lazy dog"
-                },
-                {
-                  "fn:nonOverlapping(fn:or(fox dog) fn:extend(lazy 2 2))",
-                  "0. %s: The quick brown >fox< jumps over the lazy dog"
-                },
-                {
-                  "fn:atLeast(2 fn:unordered(furry dog) fn:unordered(brown dog) lazy quick)",
-                  "0. %s: The >quick >brown fox jumps over the lazy<<> dog<"
-                },
-                {"fn:extend(fox 1 2)", "0. %s: The quick >brown fox jumps over< the lazy dog"},
-                {
-                  "fn:extend(fn:or(dog fox) 2 0)",
-                  "0. %s: The >quick brown fox< jumps over >the lazy dog<"
-                },
-                {
-                  "fn:containedBy(fn:or(fox dog) fn:extend(lazy 3 3))",
-                  "0. %s: The quick brown fox jumps over the lazy >dog<"
-                },
-                {
-                  "fn:notContainedBy(fn:or(fox dog) fn:extend(lazy 3 3))",
-                  "0. %s: The quick brown >fox< jumps over the lazy dog"
-                },
-                {
-                  "fn:containing(fn:extend(fn:or(lazy brown) 1 1) fn:or(fox dog))",
-                  "0. %s: The >quick brown fox< jumps over >the lazy dog<"
-                },
-                {
-                  "fn:notContaining(fn:extend(fn:or(fox dog) 1 0) fn:or(brown yellow))",
-                  "0. %s: The quick brown fox jumps over the >lazy dog<"
-                }
-              });
-=======
       String[][] queryResultPairs =
           new String[][] {
             {"fn:ordered(brown dog)", "0. %s: The quick >brown fox jumps over the lazy dog<"},
@@ -646,7 +486,6 @@
               "0. %s: The quick brown fox jumps over the >lazy dog<"
             }
           };
->>>>>>> 75ae372b
 
       // Verify assertions.
       new IndexBuilder(this::toField)
@@ -942,14 +781,8 @@
       }
     }
 
-<<<<<<< HEAD
-    var expectedTrimmed =
-        Stream.of(expectedFormattedLines).map(String::trim).collect(Collectors.toList());
-    var actualTrimmed = actualLines.stream().map(String::trim).collect(Collectors.toList());
-=======
     var expectedTrimmed = Stream.of(expectedFormattedLines).map(String::trim).toList();
     var actualTrimmed = actualLines.stream().map(String::trim).toList();
->>>>>>> 75ae372b
     if (!Objects.equals(expectedTrimmed, actualTrimmed)) {
       throw new AssertionError(
           "Actual hits were:\n"
