/*
 * Licensed to the Apache Software Foundation (ASF) under one or more
 * contributor license agreements.  See the NOTICE file distributed with
 * this work for additional information regarding copyright ownership.
 * The ASF licenses this file to You under the Apache License, Version 2.0
 * (the "License"); you may not use this file except in compliance with
 * the License.  You may obtain a copy of the License at
 *
 *     http://www.apache.org/licenses/LICENSE-2.0
 *
 * Unless required by applicable law or agreed to in writing, software
 * distributed under the License is distributed on an "AS IS" BASIS,
 * WITHOUT WARRANTIES OR CONDITIONS OF ANY KIND, either express or implied.
 * See the License for the specific language governing permissions and
 * limitations under the License.
 */
package org.apache.lucene.search.uhighlight;

import com.carrotsearch.randomizedtesting.annotations.Name;
import com.carrotsearch.randomizedtesting.annotations.ParametersFactory;
import java.io.BufferedReader;
import java.io.IOException;
import java.io.InputStreamReader;
import java.nio.charset.StandardCharsets;
import java.text.BreakIterator;
import java.util.Arrays;
import java.util.Collections;
import java.util.EnumSet;
import java.util.List;
import java.util.Map;
import java.util.regex.Matcher;
import java.util.regex.Pattern;
import org.apache.lucene.analysis.Analyzer;
import org.apache.lucene.document.Document;
import org.apache.lucene.document.Field;
import org.apache.lucene.document.FieldType;
import org.apache.lucene.index.IndexOptions;
import org.apache.lucene.index.IndexReader;
import org.apache.lucene.index.Term;
import org.apache.lucene.queries.intervals.IntervalQuery;
import org.apache.lucene.queries.intervals.Intervals;
import org.apache.lucene.search.DocIdSetIterator;
import org.apache.lucene.search.IndexSearcher;
import org.apache.lucene.search.Query;
import org.apache.lucene.search.ScoreDoc;
import org.apache.lucene.search.Sort;
import org.apache.lucene.search.TermQuery;
import org.apache.lucene.search.TopDocs;
import org.apache.lucene.search.uhighlight.UnifiedHighlighter.HighlightFlag;
import org.apache.lucene.tests.index.RandomIndexWriter;

public class TestUnifiedHighlighterTermIntervals extends UnifiedHighlighterTestBase {

  @ParametersFactory
  public static Iterable<Object[]> parameters() {
    return parametersFactoryList();
  }

  public TestUnifiedHighlighterTermIntervals(@Name("fieldType") FieldType fieldType) {
    super(fieldType);
  }

  static UnifiedHighlighter randomUnifiedHighlighter(
      IndexSearcher searcher, Analyzer indexAnalyzer) {
    return TestUnifiedHighlighter.randomUnifiedHighlighter(
        searcher, indexAnalyzer, EnumSet.noneOf(HighlightFlag.class), null);
  }

  private UnifiedHighlighter randomUnifiedHighlighter(UnifiedHighlighter.Builder uhBuilder) {
    return TestUnifiedHighlighter.randomUnifiedHighlighter(
        uhBuilder, EnumSet.noneOf(HighlightFlag.class), null);
  }

  //
  //  Tests below were ported from the PostingsHighlighter. Possibly augmented.  Far below are newer
  // tests.
  //

  public void testBasics() throws Exception {
    RandomIndexWriter iw = newIndexOrderPreservingWriter();

    Field body = new Field("body", "", fieldType);
    Document doc = new Document();
    doc.add(body);

    body.setStringValue(
        "This is a test. Just a test highlighting from postings. Feel free to ignore.");
    iw.addDocument(doc);
    body.setStringValue("Highlighting the first term. Hope it works.");
    iw.addDocument(doc);

    IndexReader ir = iw.getReader();
    iw.close();

    IndexSearcher searcher = newSearcher(ir);
    UnifiedHighlighter highlighter = randomUnifiedHighlighter(searcher, indexAnalyzer);
    Query query = new IntervalQuery("body", Intervals.term("highlighting"));
    TopDocs topDocs = searcher.search(query, 10, Sort.INDEXORDER);
    assertEquals(2, topDocs.totalHits.value());
    String[] snippets = highlighter.highlight("body", query, topDocs);
    assertEquals(2, snippets.length);
    assertEquals("Just a test <b>highlighting</b> from postings. ", snippets[0]);
    assertEquals("<b>Highlighting</b> the first term. ", snippets[1]);
    ir.close();
  }

  public void testFormatWithMatchExceedingContentLength2() throws Exception {

    String bodyText = "123 TEST 01234 TEST";

    String[] snippets = formatWithMatchExceedingContentLength(bodyText);

    assertEquals(1, snippets.length);
    assertEquals("123 <b>TEST</b> 01234 TE", snippets[0]);
  }

  public void testFormatWithMatchExceedingContentLength3() throws Exception {

    String bodyText = "123 5678 01234 TEST TEST";

    String[] snippets = formatWithMatchExceedingContentLength(bodyText);

    assertEquals(1, snippets.length);
    assertEquals("123 5678 01234 TE", snippets[0]);
  }

  public void testFormatWithMatchExceedingContentLength() throws Exception {

    String bodyText = "123 5678 01234 TEST";

    String[] snippets = formatWithMatchExceedingContentLength(bodyText);

    assertEquals(1, snippets.length);
    // LUCENE-5166: no snippet
    assertEquals("123 5678 01234 TE", snippets[0]);
  }

  private String[] formatWithMatchExceedingContentLength(String bodyText) throws IOException {

    int maxLength = 17;

    RandomIndexWriter iw = newIndexOrderPreservingWriter();

    final Field body = new Field("body", bodyText, fieldType);

    Document doc = new Document();
    doc.add(body);

    iw.addDocument(doc);

    IndexReader ir = iw.getReader();
    iw.close();

    IndexSearcher searcher = newSearcher(ir);

    Query query = new IntervalQuery("body", Intervals.term("test"));

    TopDocs topDocs = searcher.search(query, 10, Sort.INDEXORDER);
    assertEquals(1, topDocs.totalHits.value());

    UnifiedHighlighter.Builder uhBuilder =
        new UnifiedHighlighter.Builder(searcher, indexAnalyzer).withMaxLength(maxLength);
    UnifiedHighlighter highlighter = randomUnifiedHighlighter(uhBuilder);
    String[] snippets = highlighter.highlight("body", query, topDocs);

    ir.close();
    return snippets;
  }

  // simple test highlighting last word.
  public void testHighlightLastWord() throws Exception {
    RandomIndexWriter iw = newIndexOrderPreservingWriter();

    Field body = new Field("body", "", fieldType);
    Document doc = new Document();
    doc.add(body);

    body.setStringValue("This is a test");
    iw.addDocument(doc);

    IndexReader ir = iw.getReader();
    iw.close();

    IndexSearcher searcher = newSearcher(ir);
    UnifiedHighlighter highlighter = randomUnifiedHighlighter(searcher, indexAnalyzer);
    Query query = new IntervalQuery("body", Intervals.term("test"));
    TopDocs topDocs = searcher.search(query, 10, Sort.INDEXORDER);
    assertEquals(1, topDocs.totalHits.value());
    String[] snippets = highlighter.highlight("body", query, topDocs);
    assertEquals(1, snippets.length);
    assertEquals("This is a <b>test</b>", snippets[0]);

    ir.close();
  }

  // simple test with one sentence documents.
  public void testOneSentence() throws Exception {
    RandomIndexWriter iw = newIndexOrderPreservingWriter();

    Field body = new Field("body", "", fieldType);
    Document doc = new Document();
    doc.add(body);

    body.setStringValue("This is a test.");
    iw.addDocument(doc);
    body.setStringValue("Test a one sentence document.");
    iw.addDocument(doc);

    IndexReader ir = iw.getReader();
    iw.close();

    IndexSearcher searcher = newSearcher(ir);
    UnifiedHighlighter highlighter = randomUnifiedHighlighter(searcher, indexAnalyzer);
    Query query = new IntervalQuery("body", Intervals.term("test"));
    TopDocs topDocs = searcher.search(query, 10, Sort.INDEXORDER);
    assertEquals(2, topDocs.totalHits.value());
    String[] snippets = highlighter.highlight("body", query, topDocs);
    assertEquals(2, snippets.length);
    assertEquals("This is a <b>test</b>.", snippets[0]);
    assertEquals("<b>Test</b> a one sentence document.", snippets[1]);
    ir.close();
  }

  // simple test with multiple values that make a result longer than maxLength.
  public void testMaxLengthWithMultivalue() throws Exception {
    RandomIndexWriter iw = newIndexOrderPreservingWriter();

    Document doc = new Document();

    final String value = "This is a multivalued field. Sentencetwo field.";
    doc.add(new Field("body", value, fieldType));
    doc.add(new Field("body", value, fieldType));
    doc.add(new Field("body", value, fieldType));

    iw.addDocument(doc);

    IndexReader ir = iw.getReader();
    iw.close();

    IndexSearcher searcher = newSearcher(ir);
    UnifiedHighlighter.Builder uhBuilder =
        new UnifiedHighlighter.Builder(searcher, indexAnalyzer)
            .withMaxLength(value.length() * 2 + 1);
    UnifiedHighlighter highlighter = randomUnifiedHighlighter(uhBuilder);
    Query query = new IntervalQuery("body", Intervals.term("field"));
    TopDocs topDocs = searcher.search(query, 10, Sort.INDEXORDER);
    assertEquals(1, topDocs.totalHits.value());
    String[] snippets = highlighter.highlight("body", query, topDocs, 10);
    assertEquals(1, snippets.length);
    String highlightedValue = "This is a multivalued <b>field</b>. Sentencetwo <b>field</b>.";
    assertEquals(highlightedValue + "... " + highlightedValue, snippets[0]);
    ir.close();
  }

  public void testMultipleTerms() throws Exception {
    RandomIndexWriter iw = newIndexOrderPreservingWriter();

    Field body = new Field("body", "", fieldType);
    Document doc = new Document();
    doc.add(body);

    body.setStringValue(
        "This is a test. Just a test highlighting from postings. Feel free to ignore.");
    iw.addDocument(doc);
    body.setStringValue("Highlighting the first term. Hope it works.");
    iw.addDocument(doc);

    IndexReader ir = iw.getReader();
    iw.close();

    IndexSearcher searcher = newSearcher(ir);
    UnifiedHighlighter highlighter = randomUnifiedHighlighter(searcher, indexAnalyzer);
    Query query =
        new IntervalQuery(
            "body",
            Intervals.or(
                Intervals.term("highlighting"), Intervals.term("just"), Intervals.term("first")));
    TopDocs topDocs = searcher.search(query, 10, Sort.INDEXORDER);
    assertEquals(2, topDocs.totalHits.value());
    String[] snippets = highlighter.highlight("body", query, topDocs);
    assertEquals(2, snippets.length);
    assertEquals("<b>Just</b> a test <b>highlighting</b> from postings. ", snippets[0]);
    assertEquals("<b>Highlighting</b> the <b>first</b> term. ", snippets[1]);
    ir.close();
  }

  public void testMultiplePassages() throws Exception {
    RandomIndexWriter iw = newIndexOrderPreservingWriter();

    Field body = new Field("body", "", fieldType);
    Document doc = new Document();
    doc.add(body);

    body.setStringValue(
        "This is a test. Just a test highlighting from postings. Feel free to ignore.");
    iw.addDocument(doc);
    body.setStringValue("This test is another test. Not a good sentence. Test test test test.");
    iw.addDocument(doc);

    IndexReader ir = iw.getReader();
    iw.close();

    IndexSearcher searcher = newSearcher(ir);
    UnifiedHighlighter highlighter = randomUnifiedHighlighter(searcher, indexAnalyzer);
    Query query = new IntervalQuery("body", Intervals.term("test"));
    TopDocs topDocs = searcher.search(query, 10, Sort.INDEXORDER);
    assertEquals(2, topDocs.totalHits.value());
    String[] snippets = highlighter.highlight("body", query, topDocs, 2);
    assertEquals(2, snippets.length);
    assertEquals(
        "This is a <b>test</b>. Just a <b>test</b> highlighting from postings. ", snippets[0]);
    assertEquals(
        "This <b>test</b> is another <b>test</b>. ... <b>Test</b> <b>test</b> <b>test</b> <b>test</b>.",
        snippets[1]);
    ir.close();
  }

  public void testBuddhism() throws Exception {
    String text =
        "This eight-volume set brings together seminal papers in Buddhist studies from a vast "
            + "range of academic disciplines published over the last forty years. With a new introduction "
            + "by the editor, this collection is a unique and unrivalled research resource for both "
            + "student and scholar. Coverage includes: - Buddhist origins; early history of Buddhism in "
            + "South and Southeast Asia - early Buddhist Schools and Doctrinal History; Theravada Doctrine "
            + "- the Origins and nature of Mahayana Buddhism; some Mahayana religious topics - Abhidharma "
            + "and Madhyamaka - Yogacara, the Epistemological tradition, and Tathagatagarbha - Tantric "
            + "Buddhism (Including China and Japan); Buddhism in Nepal and Tibet - Buddhism in South and "
            + "Southeast Asia, and - Buddhism in China, East Asia, and Japan.";
    RandomIndexWriter iw = newIndexOrderPreservingWriter();

    Field body = new Field("body", text, fieldType);
    Document document = new Document();
    document.add(body);
    iw.addDocument(document);
    IndexReader ir = iw.getReader();
    iw.close();
    IndexSearcher searcher = newSearcher(ir);
    Query query = new IntervalQuery("body", Intervals.phrase("buddhist", "origins"));
    TopDocs topDocs = searcher.search(query, 10);
<<<<<<< HEAD
    assertEquals(1, topDocs.totalHits.value);
=======
    assertEquals(1, topDocs.totalHits.value());
>>>>>>> 75ae372b
    UnifiedHighlighter.Builder uhBuilder =
        new UnifiedHighlighter.Builder(searcher, indexAnalyzer).withHighlightPhrasesStrictly(false);
    UnifiedHighlighter highlighter = randomUnifiedHighlighter(uhBuilder);
    String[] snippets = highlighter.highlight("body", query, topDocs, 2);
    assertEquals(1, snippets.length);
    //  highlighter.getFlags("body").containsAll(EnumSet.of(HighlightFlag.WEIGHT_MATCHES,
    // HighlightFlag.PHRASES))) {
    // assertTrue(snippets[0] + " " + query, snippets[0].contains("<b>Buddhist origins</b>"));
    assertTrue(snippets[0], snippets[0].contains("<b>Buddhist</b> <b>origins</b>"));
    ir.close();
  }

  public void testCuriousGeorge() throws Exception {
    String text =
        "It’s the formula for success for preschoolers—Curious George and fire trucks! "
            + "Curious George and the Firefighters is a story based on H. A. and Margret Rey’s "
            + "popular primate and painted in the original watercolor and charcoal style. "
            + "Firefighters are a famously brave lot, but can they withstand a visit from one curious monkey?";
    RandomIndexWriter iw = newIndexOrderPreservingWriter();

    Field body = new Field("body", text, fieldType);
    Document document = new Document();
    document.add(body);
    iw.addDocument(document);
    IndexReader ir = iw.getReader();
    iw.close();
    IndexSearcher searcher = newSearcher(ir);
    Query query = new IntervalQuery("body", Intervals.phrase("curious", "george"));
    TopDocs topDocs = searcher.search(query, 10);
<<<<<<< HEAD
    assertEquals(1, topDocs.totalHits.value);
=======
    assertEquals(1, topDocs.totalHits.value());
>>>>>>> 75ae372b
    UnifiedHighlighter.Builder uhBuilder =
        new UnifiedHighlighter.Builder(searcher, indexAnalyzer).withHighlightPhrasesStrictly(false);
    UnifiedHighlighter highlighter = randomUnifiedHighlighter(uhBuilder);
    String[] snippets = highlighter.highlight("body", query, topDocs, 2);
    assertEquals(1, snippets.length);
    assertFalse(snippets[0].contains("<b>Curious</b>Curious"));
    int matches = 0;
    final String snippet = "<b>Curious((</b> <b>)| )?George</b>";
    for (Matcher m = Pattern.compile(snippet).matcher(snippets[0]); m.find(); ) {
      matches++;
    }
    assertEquals(query + " is looking for " + snippet + " at " + snippets[0], 2, matches);
    ir.close();
  }

  public void testCambridgeMA() throws Exception {
    BufferedReader r =
        new BufferedReader(
            new InputStreamReader(
                this.getClass().getResourceAsStream("CambridgeMA.utf8"), StandardCharsets.UTF_8));
    String text = r.readLine();
    r.close();
    RandomIndexWriter iw = newIndexOrderPreservingWriter();
    Field body = new Field("body", text, fieldType);
    Document document = new Document();
    document.add(body);
    iw.addDocument(document);
    IndexReader ir = iw.getReader();
    try {
      iw.close();
      IndexSearcher searcher = newSearcher(ir);
      Query query =
          new IntervalQuery(
              "body",
              Intervals.unordered(
                  Intervals.term("porter"),
                  Intervals.term("square"),
                  Intervals.term("massachusetts")));
      TopDocs topDocs = searcher.search(query, 10);
<<<<<<< HEAD
      assertEquals(1, topDocs.totalHits.value);
=======
      assertEquals(1, topDocs.totalHits.value());
>>>>>>> 75ae372b
      UnifiedHighlighter.Builder uhBuilder =
          new UnifiedHighlighter.Builder(searcher, indexAnalyzer)
              .withMaxLength(Integer.MAX_VALUE - 1);
      UnifiedHighlighter highlighter = randomUnifiedHighlighter(uhBuilder);
      String[] snippets = highlighter.highlight("body", query, topDocs, 2);
      assertEquals(1, snippets.length);
      assertTrue(snippets[0].contains("<b>Square</b>"));
      assertTrue(snippets[0].contains("<b>Porter</b>"));
    } finally {
      ir.close();
    }
  }

  public void testPassageRanking() throws Exception {
    RandomIndexWriter iw = newIndexOrderPreservingWriter();

    Field body = new Field("body", "", fieldType);
    Document doc = new Document();
    doc.add(body);

    body.setStringValue(
        "This is a test.  Just highlighting from postings. This is also a much sillier test.  Feel free to test test test test test test test.");
    iw.addDocument(doc);

    IndexReader ir = iw.getReader();
    iw.close();

    IndexSearcher searcher = newSearcher(ir);
    UnifiedHighlighter highlighter = randomUnifiedHighlighter(searcher, indexAnalyzer);
    Query query = new IntervalQuery("body", Intervals.term("test"));
    TopDocs topDocs = searcher.search(query, 10, Sort.INDEXORDER);
    assertEquals(1, topDocs.totalHits.value());
    String[] snippets = highlighter.highlight("body", query, topDocs, 2);
    assertEquals(1, snippets.length);
    assertEquals(
        "This is a <b>test</b>.  ... Feel free to <b>test</b> <b>test</b> <b>test</b> <b>test</b> <b>test</b> <b>test</b> <b>test</b>.",
        snippets[0]);
    ir.close();
  }

  public void testBooleanMustNot() throws Exception {
    RandomIndexWriter iw = newIndexOrderPreservingWriter();

    Field body =
        new Field(
            "body", "This sentence has both terms.  This sentence has only terms.", fieldType);
    Document document = new Document();
    document.add(body);
    iw.addDocument(document);
    IndexReader ir = iw.getReader();
    iw.close();
    IndexSearcher searcher = newSearcher(ir);

    Query query =
        new IntervalQuery(
            "body", Intervals.notContaining(Intervals.term("terms"), Intervals.term("both")));
    TopDocs topDocs = searcher.search(query, 10);
<<<<<<< HEAD
    assertEquals(1, topDocs.totalHits.value);
=======
    assertEquals(1, topDocs.totalHits.value());
>>>>>>> 75ae372b
    UnifiedHighlighter.Builder uhBuilder =
        new UnifiedHighlighter.Builder(searcher, indexAnalyzer)
            .withMaxLength(Integer.MAX_VALUE - 1);
    UnifiedHighlighter highlighter = randomUnifiedHighlighter(uhBuilder);
    String[] snippets = highlighter.highlight("body", query, topDocs, 2);
    assertEquals(1, snippets.length);
    assertFalse(snippets[0].contains("<b>both</b>"));
    assertTrue(snippets[0].contains("<b>terms</b>"));
    ir.close();
  }

  public void testHighlightAllText() throws Exception {
    RandomIndexWriter iw = newIndexOrderPreservingWriter();

    Field body = new Field("body", "", fieldType);
    Document doc = new Document();
    doc.add(body);

    body.setStringValue(
        "This is a test.  Just highlighting from postings. This is also a much sillier test.  Feel free to test test test test test test test.");
    iw.addDocument(doc);

    IndexReader ir = iw.getReader();
    iw.close();

    IndexSearcher searcher = newSearcher(ir);
    UnifiedHighlighter.Builder uhBuilder =
        new UnifiedHighlighter.Builder(searcher, indexAnalyzer)
            .withMaxLength(1000)
            .withBreakIterator(WholeBreakIterator::new);
    UnifiedHighlighter highlighter = randomUnifiedHighlighter(uhBuilder);
    Query query = new IntervalQuery("body", Intervals.term("test"));
    TopDocs topDocs = searcher.search(query, 10, Sort.INDEXORDER);
    assertEquals(1, topDocs.totalHits.value());
    String[] snippets = highlighter.highlight("body", query, topDocs, 2);
    assertEquals(1, snippets.length);
    assertEquals(
        "This is a <b>test</b>.  Just highlighting from postings. This is also a much sillier <b>test</b>.  Feel free to <b>test</b> <b>test</b> <b>test</b> <b>test</b> <b>test</b> <b>test</b> <b>test</b>.",
        snippets[0]);
    ir.close();
  }

  public void testSpecificDocIDs() throws Exception {
    RandomIndexWriter iw = newIndexOrderPreservingWriter();

    Field body = new Field("body", "", fieldType);
    Document doc = new Document();
    doc.add(body);

    body.setStringValue(
        "This is a test. Just a test highlighting from postings. Feel free to ignore.");
    iw.addDocument(doc);
    body.setStringValue("Highlighting the first term. Hope it works.");
    iw.addDocument(doc);

    IndexReader ir = iw.getReader();
    iw.close();

    IndexSearcher searcher = newSearcher(ir);
    UnifiedHighlighter highlighter = randomUnifiedHighlighter(searcher, indexAnalyzer);
    Query query = new IntervalQuery("body", Intervals.term("highlighting"));
    TopDocs topDocs = searcher.search(query, 10, Sort.INDEXORDER);
    assertEquals(2, topDocs.totalHits.value());
    ScoreDoc[] hits = topDocs.scoreDocs;
    int[] docIDs = new int[2];
    docIDs[0] = hits[0].doc;
    docIDs[1] = hits[1].doc;
    String[] snippets =
        highlighter
            .highlightFields(new String[] {"body"}, query, docIDs, new int[] {1})
            .get("body");
    assertEquals(2, snippets.length);
    assertEquals("Just a test <b>highlighting</b> from postings. ", snippets[0]);
    assertEquals("<b>Highlighting</b> the first term. ", snippets[1]);
    ir.close();
  }

  public void testCustomFieldValueSource() throws Exception {
    RandomIndexWriter iw = newIndexOrderPreservingWriter();

    Document doc = new Document();

    final String text =
        "This is a test.  Just highlighting from postings. This is also a much sillier test.  Feel free to test test test test test test test.";
    Field body = new Field("body", text, fieldType);
    doc.add(body);
    iw.addDocument(doc);

    IndexReader ir = iw.getReader();
    iw.close();

    IndexSearcher searcher = newSearcher(ir);
    UnifiedHighlighter.Builder uhBuilder = new UnifiedHighlighter.Builder(searcher, indexAnalyzer);
    UnifiedHighlighter highlighter =
        new UnifiedHighlighter(uhBuilder) {
          @Override
          protected List<CharSequence[]> loadFieldValues(
              String[] fields, DocIdSetIterator docIter, int cacheCharsThreshold)
              throws IOException {
            assert fields.length == 1;
            assert docIter.cost() == 1;
            docIter.nextDoc();
            return Collections.singletonList(new CharSequence[] {text});
          }

          @Override
          protected BreakIterator getBreakIterator(String field) {
            return new WholeBreakIterator();
          }
        };

    Query query = new IntervalQuery("body", Intervals.term("test"));
    TopDocs topDocs = searcher.search(query, 10, Sort.INDEXORDER);
    assertEquals(1, topDocs.totalHits.value());
    String[] snippets = highlighter.highlight("body", query, topDocs, 2);
    assertEquals(1, snippets.length);
    assertEquals(
        "This is a <b>test</b>.  Just highlighting from postings. This is also a much sillier <b>test</b>.  Feel free to <b>test</b> <b>test</b> <b>test</b> <b>test</b> <b>test</b> <b>test</b> <b>test</b>.",
        snippets[0]);
    ir.close();
  }

  /** Make sure highlighter returns first N sentences if there were no hits. */
  public void testEmptyHighlights() throws Exception {
    RandomIndexWriter iw = newIndexOrderPreservingWriter();

    Document doc = new Document();

    Field body =
        new Field(
            "body",
            "test this is.  another sentence this test has.  far away is that planet.",
            fieldType);
    doc.add(body);
    iw.addDocument(doc);

    IndexReader ir = iw.getReader();
    iw.close();

    IndexSearcher searcher = newSearcher(ir);
    UnifiedHighlighter highlighter = randomUnifiedHighlighter(searcher, indexAnalyzer);
    Query query = new IntervalQuery("body", Intervals.term("highlighting"));
    int[] docIDs = new int[] {0};
    String[] snippets =
        highlighter
            .highlightFields(new String[] {"body"}, query, docIDs, new int[] {2})
            .get("body");
    assertEquals(1, snippets.length);
    assertEquals("test this is.  another sentence this test has.  ", snippets[0]);
    ir.close();
  }

  /** Not empty but nothing analyzes. Ensures we address null term-vectors. */
  public void testNothingAnalyzes() throws Exception {
    RandomIndexWriter iw = newIndexOrderPreservingWriter();

    Document doc = new Document();
    doc.add(new Field("body", " ", fieldType)); // just a space! (thus not empty)
    doc.add(newTextField("id", "id", Field.Store.YES));
    iw.addDocument(doc);

    doc = new Document();
    doc.add(new Field("body", "something", fieldType));
    iw.addDocument(doc);

    IndexReader ir = iw.getReader();
    iw.close();

    IndexSearcher searcher = newSearcher(ir);
    UnifiedHighlighter highlighter = randomUnifiedHighlighter(searcher, indexAnalyzer);
    int docID = searcher.search(new TermQuery(new Term("id", "id")), 1).scoreDocs[0].doc;
    Query query = new IntervalQuery("body", Intervals.term("highlighting"));
    int[] docIDs = new int[1];
    docIDs[0] = docID;
    String[] snippets =
        highlighter
            .highlightFields(new String[] {"body"}, query, docIDs, new int[] {2})
            .get("body");
    assertEquals(1, snippets.length);
    assertEquals(" ", snippets[0]);
    ir.close();
  }

  /** Make sure highlighter we can customize how emtpy highlight is returned. */
  public void testCustomEmptyHighlights() throws Exception {
    indexAnalyzer.setPositionIncrementGap(10);
    RandomIndexWriter iw = newIndexOrderPreservingWriter();

    Document doc = new Document();

    Field body =
        new Field(
            "body",
            "test this is.  another sentence this test has.  far away is that planet.",
            fieldType);
    doc.add(body);
    iw.addDocument(doc);

    IndexReader ir = iw.getReader();
    iw.close();

    IndexSearcher searcher = newSearcher(ir);
    UnifiedHighlighter.Builder uhBuilder =
        new UnifiedHighlighter.Builder(searcher, indexAnalyzer)
            .withMaxNoHighlightPassages(0); // don't want any default summary
    UnifiedHighlighter highlighter = randomUnifiedHighlighter(uhBuilder);
    Query query = new IntervalQuery("body", Intervals.term("highlighting"));
    int[] docIDs = new int[] {0};
    String[] snippets =
        highlighter
            .highlightFields(new String[] {"body"}, query, docIDs, new int[] {2})
            .get("body");
    assertEquals(1, snippets.length);
    assertNull(snippets[0]);
    ir.close();
  }

  /** Make sure highlighter returns whole text when there are no hits and BreakIterator is null. */
  public void testEmptyHighlightsWhole() throws Exception {
    RandomIndexWriter iw = newIndexOrderPreservingWriter();

    Document doc = new Document();

    Field body =
        new Field(
            "body",
            "test this is.  another sentence this test has.  far away is that planet.",
            fieldType);
    doc.add(body);
    iw.addDocument(doc);

    IndexReader ir = iw.getReader();
    iw.close();

    IndexSearcher searcher = newSearcher(ir);
    UnifiedHighlighter highlighter =
        UnifiedHighlighter.builder(searcher, indexAnalyzer)
            .withBreakIterator(WholeBreakIterator::new)
            .build();
    Query query = new IntervalQuery("body", Intervals.term("highlighting"));
    int[] docIDs = new int[] {0};
    String[] snippets =
        highlighter
            .highlightFields(new String[] {"body"}, query, docIDs, new int[] {2})
            .get("body");
    assertEquals(1, snippets.length);
    assertEquals(
        "test this is.  another sentence this test has.  far away is that planet.", snippets[0]);
    ir.close();
  }

  /** Make sure highlighter is OK with entirely missing field. */
  public void testFieldIsMissing() throws Exception {
    RandomIndexWriter iw = newIndexOrderPreservingWriter();

    Document doc = new Document();

    Field body =
        new Field(
            "body",
            "test this is.  another sentence this test has.  far away is that planet.",
            fieldType);
    doc.add(body);
    iw.addDocument(doc);

    IndexReader ir = iw.getReader();
    iw.close();

    IndexSearcher searcher = newSearcher(ir);
    UnifiedHighlighter highlighter = randomUnifiedHighlighter(searcher, indexAnalyzer);
    Query query = new IntervalQuery("bogus", Intervals.term("highlighting"));
    int[] docIDs = new int[] {0};
    String[] snippets =
        highlighter
            .highlightFields(new String[] {"bogus"}, query, docIDs, new int[] {2})
            .get("bogus");
    assertEquals(1, snippets.length);
    assertNull(snippets[0]);
    ir.close();
  }

  public void testFieldIsJustSpace() throws Exception {
    RandomIndexWriter iw = newIndexOrderPreservingWriter();

    Document doc = new Document();
    doc.add(new Field("body", "   ", fieldType));
    doc.add(newTextField("id", "id", Field.Store.YES));
    iw.addDocument(doc);

    doc = new Document();
    doc.add(new Field("body", "something", fieldType));
    iw.addDocument(doc);

    IndexReader ir = iw.getReader();
    iw.close();

    IndexSearcher searcher = newSearcher(ir);
    UnifiedHighlighter highlighter = randomUnifiedHighlighter(searcher, indexAnalyzer);
    int docID = searcher.search(new TermQuery(new Term("id", "id")), 1).scoreDocs[0].doc;

    Query query = new IntervalQuery("body", Intervals.term("highlighting"));
    int[] docIDs = new int[1];
    docIDs[0] = docID;
    String[] snippets =
        highlighter
            .highlightFields(new String[] {"body"}, query, docIDs, new int[] {2})
            .get("body");
    assertEquals(1, snippets.length);
    assertEquals("   ", snippets[0]);
    ir.close();
  }

  public void testFieldIsEmptyString() throws Exception {
    RandomIndexWriter iw = newIndexOrderPreservingWriter();

    Document doc = new Document();
    doc.add(new Field("body", "", fieldType));
    doc.add(newTextField("id", "id", Field.Store.YES));
    iw.addDocument(doc);

    doc = new Document();
    doc.add(new Field("body", "something", fieldType));
    iw.addDocument(doc);

    IndexReader ir = iw.getReader();
    iw.close();

    IndexSearcher searcher = newSearcher(ir);
    UnifiedHighlighter highlighter = randomUnifiedHighlighter(searcher, indexAnalyzer);
    int docID = searcher.search(new TermQuery(new Term("id", "id")), 1).scoreDocs[0].doc;

    Query query = new IntervalQuery("body", Intervals.term("highlighting"));
    int[] docIDs = new int[1];
    docIDs[0] = docID;
    String[] snippets =
        highlighter
            .highlightFields(new String[] {"body"}, query, docIDs, new int[] {2})
            .get("body");
    assertEquals(1, snippets.length);
    assertNull(snippets[0]);
    ir.close();
  }

  public void testMultipleDocs() throws Exception {
    RandomIndexWriter iw = newIndexOrderPreservingWriter();

    int numDocs = atLeast(100);
    for (int i = 0; i < numDocs; i++) {
      Document doc = new Document();
      String content = "the answer is " + i;
      if ((i & 1) == 0) {
        content += " some more terms";
      }
      doc.add(new Field("body", content, fieldType));
      doc.add(newStringField("id", "" + i, Field.Store.YES));
      iw.addDocument(doc);

      if (random().nextInt(10) == 2) {
        iw.commit();
      }
    }

    IndexReader ir = iw.getReader();
    iw.close();

    IndexSearcher searcher = newSearcher(ir);
    UnifiedHighlighter.Builder uhBuilder =
        new UnifiedHighlighter.Builder(searcher, indexAnalyzer)
            .withCacheFieldValCharsThreshold(
                random().nextInt(10) * 10); // 0 thru 90 intervals of 10
    UnifiedHighlighter highlighter = randomUnifiedHighlighter(uhBuilder);
    Query query = new IntervalQuery("body", Intervals.term("answer"));
    TopDocs hits = searcher.search(query, numDocs);
    assertEquals(numDocs, hits.totalHits.value());

    String[] snippets = highlighter.highlight("body", query, hits);
    assertEquals(numDocs, snippets.length);
    for (int hit = 0; hit < numDocs; hit++) {
      Document doc = searcher.storedFields().document(hits.scoreDocs[hit].doc);
      int id = Integer.parseInt(doc.get("id"));
      String expected = "the <b>answer</b> is " + id;
      if ((id & 1) == 0) {
        expected += " some more terms";
      }
      assertEquals(expected, snippets[hit]);
    }
    ir.close();
  }

  public void testEncode() throws Exception {
    RandomIndexWriter iw = newIndexOrderPreservingWriter();

    Field body = new Field("body", "", fieldType);
    Document doc = new Document();
    doc.add(body);

    body.setStringValue(
        "This is a test. Just a test highlighting from <i>postings</i>. Feel free to ignore.");
    iw.addDocument(doc);

    IndexReader ir = iw.getReader();
    iw.close();

    IndexSearcher searcher = newSearcher(ir);
    UnifiedHighlighter highlighter =
        UnifiedHighlighter.builder(searcher, indexAnalyzer)
            .withFormatter(new DefaultPassageFormatter("<b>", "</b>", "... ", true))
            .build();

    Query query = new IntervalQuery("body", Intervals.term("highlighting"));
    TopDocs topDocs = searcher.search(query, 10, Sort.INDEXORDER);
    assertEquals(1, topDocs.totalHits.value());
    String[] snippets = highlighter.highlight("body", query, topDocs);
    assertEquals(1, snippets.length);
    assertEquals(
        "Just a test <b>highlighting</b> from &lt;i&gt;postings&lt;&#x2F;i&gt;. ", snippets[0]);
    ir.close();
  }

  // LUCENE-4906
  public void testObjectFormatter() throws Exception {
    RandomIndexWriter iw = newIndexOrderPreservingWriter();

    Field body = new Field("body", "", fieldType);
    Document doc = new Document();
    doc.add(body);

    body.setStringValue(
        "This is a test. Just a test highlighting from postings. Feel free to ignore.");
    iw.addDocument(doc);

    IndexReader ir = iw.getReader();
    iw.close();

    IndexSearcher searcher = newSearcher(ir);
    UnifiedHighlighter highlighter =
        UnifiedHighlighter.builder(searcher, indexAnalyzer)
            .withFormatter(
                new PassageFormatter() {
                  PassageFormatter defaultFormatter = new DefaultPassageFormatter();

                  @Override
                  public String[] format(Passage[] passages, String content) {
                    // Just turns the String snippet into a length 2
                    // array of String
                    return new String[] {
                      "blah blah", defaultFormatter.format(passages, content).toString()
                    };
                  }
                })
            .build();

    Query query = new IntervalQuery("body", Intervals.term("highlighting"));
    TopDocs topDocs = searcher.search(query, 10, Sort.INDEXORDER);
    assertEquals(1, topDocs.totalHits.value());
    int[] docIDs = new int[1];
    docIDs[0] = topDocs.scoreDocs[0].doc;
    Map<String, Object[]> snippets =
        highlighter.highlightFieldsAsObjects(new String[] {"body"}, query, docIDs, new int[] {1});
    Object[] bodySnippets = snippets.get("body");
    assertEquals(1, bodySnippets.length);
    assertTrue(
        Arrays.equals(
            new String[] {"blah blah", "Just a test <b>highlighting</b> from postings. "},
            (String[]) bodySnippets[0]));
    ir.close();
  }

  private IndexReader indexSomeFields() throws IOException {
    RandomIndexWriter iw = newIndexOrderPreservingWriter();
    FieldType ft = new FieldType();
    ft.setIndexOptions(IndexOptions.NONE);
    ft.setTokenized(false);
    ft.setStored(true);
    ft.freeze();

    Field title = new Field("title", "", fieldType);
    Field text = new Field("text", "", fieldType);
    Field category = new Field("category", "", fieldType);

    Document doc = new Document();
    doc.add(title);
    doc.add(text);
    doc.add(category);
    title.setStringValue("This is the title field.");
    text.setStringValue("This is the text field. You can put some text if you want.");
    category.setStringValue("This is the category field.");
    iw.addDocument(doc);

    IndexReader ir = iw.getReader();
    iw.close();
    return ir;
  }

  public void testMatchesSlopBug() throws IOException {
    IndexReader ir = indexSomeFields();
    IndexSearcher searcher = newSearcher(ir);
    UnifiedHighlighter highlighter = UnifiedHighlighter.builder(searcher, indexAnalyzer).build();
    Query query =
        new IntervalQuery(
            "title",
            Intervals.maxgaps(
                random().nextBoolean() ? 1 : 2,
                Intervals.ordered(
                    Intervals.term("this"),
                    Intervals.term("is"),
                    Intervals.term("the"),
                    Intervals.term("field"))));
    TopDocs topDocs = searcher.search(query, 10, Sort.INDEXORDER);
    assertEquals(1, topDocs.totalHits.value());
    String[] snippets = highlighter.highlight("title", query, topDocs, 10);
    assertEquals(1, snippets.length);
    // All flags are enabled.
    assertEquals(
        "" + highlighter.getFlags("title"),
        HighlightFlag.values().length,
        highlighter.getFlags("title").size());
    assertEquals(
        "" + highlighter.getFlags("title"),
        "<b>This</b> <b>is</b> <b>the</b> title <b>field</b>.",
        snippets[0]);
    ir.close();
  }

  public void testNotReanalyzed() throws Exception {
    if (fieldType == reanalysisType) {
      return; // we're testing the *other* cases
    }

    RandomIndexWriter iw = newIndexOrderPreservingWriter();

    Field body = new Field("body", "", fieldType);
    Document doc = new Document();
    doc.add(body);

    body.setStringValue(
        "This is a test. Just a test highlighting from postings. Feel free to ignore.");
    iw.addDocument(doc);

    IndexReader ir = iw.getReader();
    iw.close();

    IndexSearcher searcher = newSearcher(ir);
    UnifiedHighlighter highlighter =
        randomUnifiedHighlighter(
            searcher,
            new Analyzer() {
              @Override
              protected TokenStreamComponents createComponents(String fieldName) {
                throw new AssertionError("shouldn't be called");
              }
            });
    Query query = new IntervalQuery("body", Intervals.term("highlighting"));
    TopDocs topDocs = searcher.search(query, 10, Sort.INDEXORDER);
    assertEquals(1, topDocs.totalHits.value());
    String[] snippets = highlighter.highlight("body", query, topDocs);
    assertEquals(1, snippets.length);
    assertEquals("Just a test <b>highlighting</b> from postings. ", snippets[0]);

    ir.close();
  }
}<|MERGE_RESOLUTION|>--- conflicted
+++ resolved
@@ -337,11 +337,7 @@
     IndexSearcher searcher = newSearcher(ir);
     Query query = new IntervalQuery("body", Intervals.phrase("buddhist", "origins"));
     TopDocs topDocs = searcher.search(query, 10);
-<<<<<<< HEAD
-    assertEquals(1, topDocs.totalHits.value);
-=======
-    assertEquals(1, topDocs.totalHits.value());
->>>>>>> 75ae372b
+    assertEquals(1, topDocs.totalHits.value());
     UnifiedHighlighter.Builder uhBuilder =
         new UnifiedHighlighter.Builder(searcher, indexAnalyzer).withHighlightPhrasesStrictly(false);
     UnifiedHighlighter highlighter = randomUnifiedHighlighter(uhBuilder);
@@ -371,11 +367,7 @@
     IndexSearcher searcher = newSearcher(ir);
     Query query = new IntervalQuery("body", Intervals.phrase("curious", "george"));
     TopDocs topDocs = searcher.search(query, 10);
-<<<<<<< HEAD
-    assertEquals(1, topDocs.totalHits.value);
-=======
-    assertEquals(1, topDocs.totalHits.value());
->>>>>>> 75ae372b
+    assertEquals(1, topDocs.totalHits.value());
     UnifiedHighlighter.Builder uhBuilder =
         new UnifiedHighlighter.Builder(searcher, indexAnalyzer).withHighlightPhrasesStrictly(false);
     UnifiedHighlighter highlighter = randomUnifiedHighlighter(uhBuilder);
@@ -415,11 +407,7 @@
                   Intervals.term("square"),
                   Intervals.term("massachusetts")));
       TopDocs topDocs = searcher.search(query, 10);
-<<<<<<< HEAD
-      assertEquals(1, topDocs.totalHits.value);
-=======
       assertEquals(1, topDocs.totalHits.value());
->>>>>>> 75ae372b
       UnifiedHighlighter.Builder uhBuilder =
           new UnifiedHighlighter.Builder(searcher, indexAnalyzer)
               .withMaxLength(Integer.MAX_VALUE - 1);
@@ -477,11 +465,7 @@
         new IntervalQuery(
             "body", Intervals.notContaining(Intervals.term("terms"), Intervals.term("both")));
     TopDocs topDocs = searcher.search(query, 10);
-<<<<<<< HEAD
-    assertEquals(1, topDocs.totalHits.value);
-=======
-    assertEquals(1, topDocs.totalHits.value());
->>>>>>> 75ae372b
+    assertEquals(1, topDocs.totalHits.value());
     UnifiedHighlighter.Builder uhBuilder =
         new UnifiedHighlighter.Builder(searcher, indexAnalyzer)
             .withMaxLength(Integer.MAX_VALUE - 1);
