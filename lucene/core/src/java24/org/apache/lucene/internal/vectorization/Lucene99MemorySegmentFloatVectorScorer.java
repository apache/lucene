--- conflicted
+++ resolved
@@ -34,21 +34,15 @@
   final int vectorByteSize;
   final MemorySegment seg;
   final float[] query;
+  final float[] scratchScores = new float[4];
 
   /**
    * Return an optional whose value, if present, is the scorer. Otherwise, an empty optional is
    * returned.
    */
   public static Optional<Lucene99MemorySegmentFloatVectorScorer> create(
-<<<<<<< HEAD
-      VectorSimilarityFunction type, IndexInput input, FloatVectorValues values, float[] query) {
-=======
-      VectorSimilarityFunction type,
-      IndexInput input,
-      FloatVectorValues values,
-      float[] queryVector)
+      VectorSimilarityFunction type, IndexInput input, FloatVectorValues values, float[] query)
       throws IOException {
->>>>>>> 55cd4600
     input = FilterIndexInput.unwrapOnlyTest(input);
     MemorySegment seg;
     if (!(input instanceof MemorySegmentAccessInput msInput
@@ -57,27 +51,15 @@
     }
     checkInvariants(values.size(), values.getVectorByteLength(), input);
     return switch (type) {
-<<<<<<< HEAD
-      case COSINE -> Optional.of(new CosineScorer(msInput, values, query));
-      case DOT_PRODUCT -> Optional.of(new DotProductScorer(msInput, values, query));
-      case EUCLIDEAN -> Optional.of(new EuclideanScorer(msInput, values, query));
-      case MAXIMUM_INNER_PRODUCT -> Optional.of(new MaxInnerProductScorer(msInput, values, query));
-=======
-      case COSINE -> Optional.empty(); // of(new CosineScorer(msInput, values, queryVector));
-      case DOT_PRODUCT -> Optional.of(new DotProductScorer(seg, values, queryVector));
-      case EUCLIDEAN -> Optional.empty(); // of(new EuclideanScorer(msInput, values, queryVector));
-      case MAXIMUM_INNER_PRODUCT ->
-          Optional.empty(); // of(new MaxInnerProductScorer(msInput, values, queryVector));
->>>>>>> 55cd4600
+      case COSINE -> Optional.of(new CosineScorer(seg, values, query));
+      case DOT_PRODUCT -> Optional.of(new DotProductScorer(seg, values, query));
+      case EUCLIDEAN -> Optional.of(new EuclideanScorer(seg, values, query));
+      case MAXIMUM_INNER_PRODUCT -> Optional.of(new MaxInnerProductScorer(seg, values, query));
     };
   }
 
   Lucene99MemorySegmentFloatVectorScorer(
-<<<<<<< HEAD
-      MemorySegmentAccessInput input, FloatVectorValues values, float[] query) {
-=======
-      MemorySegment seg, FloatVectorValues values, float[] queryVector) {
->>>>>>> 55cd4600
+      MemorySegment seg, FloatVectorValues values, float[] query) {
     super(values);
     this.values = values;
     this.seg = seg;
@@ -99,15 +81,14 @@
 
   @Override
   public void bulkScore(int[] nodes, float[] scores, int numNodes) throws IOException {
-    float[] scratchScores = new float[4];
     int i = 0;
     final int limit = numNodes & ~3;
     for (; i < limit; i += 4) {
-      MemorySegment ms1 = getSegment(nodes[i]);
-      MemorySegment ms2 = getSegment(nodes[i + 1]);
-      MemorySegment ms3 = getSegment(nodes[i + 2]);
-      MemorySegment ms4 = getSegment(nodes[i + 3]);
-      vectorOp(scratchScores, query, ms1, ms2, ms3, ms4, query.length);
+      long offset1 = (long) nodes[i] * vectorByteSize;
+      long offset2 = (long) nodes[i + 1] * vectorByteSize;
+      long offset3 = (long) nodes[i + 2] * vectorByteSize;
+      long offset4 = (long) nodes[i + 3] * vectorByteSize;
+      vectorOp(seg, scratchScores, query, offset1, offset2, offset3, offset4, query.length);
       scores[i + 0] = normalizeRawScore(scratchScores[0]);
       scores[i + 1] = normalizeRawScore(scratchScores[1]);
       scores[i + 2] = normalizeRawScore(scratchScores[2]);
@@ -116,10 +97,10 @@
     // Handle remaining 1–3 nodes in bulk (if any)
     int remaining = numNodes - i;
     if (remaining > 0) {
-      MemorySegment ms1 = getSegment(nodes[i]);
-      MemorySegment ms2 = (remaining > 1) ? getSegment(nodes[i + 1]) : ms1;
-      MemorySegment ms3 = (remaining > 2) ? getSegment(nodes[i + 2]) : ms1;
-      vectorOp(scratchScores, query, ms1, ms2, ms3, ms1, query.length);
+      long addr1 = (long) nodes[i] * vectorByteSize;
+      long addr2 = (remaining > 1) ? (long) nodes[i + 1] * vectorByteSize : addr1;
+      long addr3 = (remaining > 2) ? (long) nodes[i + 2] * vectorByteSize : addr1;
+      vectorOp(seg, scratchScores, query, addr1, addr2, addr3, addr1, query.length);
       scores[i] = normalizeRawScore(scratchScores[0]);
       if (remaining > 1) scores[i + 1] = normalizeRawScore(scratchScores[1]);
       if (remaining > 2) scores[i + 2] = normalizeRawScore(scratchScores[2]);
@@ -127,23 +108,24 @@
   }
 
   abstract void vectorOp(
+      MemorySegment seg,
       float[] scores,
       float[] query,
-      MemorySegment ms1,
-      MemorySegment ms2,
-      MemorySegment ms3,
-      MemorySegment ms4,
+      long node1Offset,
+      long node2Offset,
+      long node3Offset,
+      long node4Offset,
       int elementCount);
 
   abstract float normalizeRawScore(float value);
 
   static final class CosineScorer extends Lucene99MemorySegmentFloatVectorScorer {
 
-    static final MemorySegmentBulkVectorOps.CosineFromQueryArray COS_OPS =
-        new MemorySegmentBulkVectorOps.CosineFromQueryArray();
-
-    CosineScorer(MemorySegmentAccessInput input, FloatVectorValues values, float[] query) {
-      super(input, values, query);
+    static final MemorySegmentBulkVectorOps.Cosine COS_OPS =
+        MemorySegmentBulkVectorOps.COS_INSTANCE;
+
+    CosineScorer(MemorySegment seg, FloatVectorValues values, float[] query) {
+      super(seg, values, query);
     }
 
     @Override
@@ -155,14 +137,16 @@
 
     @Override
     void vectorOp(
-        float[] scores,
-        float[] query,
-        MemorySegment ms1,
-        MemorySegment ms2,
-        MemorySegment ms3,
-        MemorySegment ms4,
-        int elementCount) {
-      COS_OPS.cosineBulk(scores, query, ms1, ms2, ms3, ms4, elementCount);
+        MemorySegment seg,
+        float[] scores,
+        float[] query,
+        long node1Offset,
+        long node2Offset,
+        long node3Offset,
+        long node4Offset,
+        int elementCount) {
+      COS_OPS.cosineBulk(
+          seg, scores, query, node1Offset, node2Offset, node3Offset, node4Offset, elementCount);
     }
 
     @Override
@@ -176,8 +160,6 @@
     static final MemorySegmentBulkVectorOps.DotProduct DOT_OPS =
         MemorySegmentBulkVectorOps.DOT_INSTANCE;
 
-    final float[] scratchScores = new float[4];
-
     DotProductScorer(MemorySegment input, FloatVectorValues values, float[] query) {
       super(input, values, query);
     }
@@ -190,16 +172,17 @@
     }
 
     @Override
-<<<<<<< HEAD
-    void vectorOp(
-        float[] scores,
-        float[] query,
-        MemorySegment ms1,
-        MemorySegment ms2,
-        MemorySegment ms3,
-        MemorySegment ms4,
-        int elementCount) {
-      DOT_OPS.dotProductBulk(scores, query, ms1, ms2, ms3, ms4, elementCount);
+    void vectorOp(
+        MemorySegment seg,
+        float[] scores,
+        float[] query,
+        long node1Offset,
+        long node2Offset,
+        long node3Offset,
+        long node4Offset,
+        int elementCount) {
+      DOT_OPS.dotProductBulk(
+          seg, scores, query, node1Offset, node2Offset, node3Offset, node4Offset, elementCount);
     }
 
     @Override
@@ -210,11 +193,11 @@
 
   static final class EuclideanScorer extends Lucene99MemorySegmentFloatVectorScorer {
 
-    static final MemorySegmentBulkVectorOps.SqrDistanceFromQueryArray SQR_OPS =
-        new MemorySegmentBulkVectorOps.SqrDistanceFromQueryArray();
-
-    EuclideanScorer(MemorySegmentAccessInput input, FloatVectorValues values, float[] query) {
-      super(input, values, query);
+    static final MemorySegmentBulkVectorOps.SqrDistance SQR_OPS =
+        MemorySegmentBulkVectorOps.SQR_INSTANCE;
+
+    EuclideanScorer(MemorySegment seg, FloatVectorValues values, float[] query) {
+      super(seg, values, query);
     }
 
     @Override
@@ -226,14 +209,16 @@
 
     @Override
     void vectorOp(
-        float[] scores,
-        float[] query,
-        MemorySegment ms1,
-        MemorySegment ms2,
-        MemorySegment ms3,
-        MemorySegment ms4,
-        int elementCount) {
-      SQR_OPS.sqrDistanceBulk(scores, query, ms1, ms2, ms3, ms4, elementCount);
+        MemorySegment seg,
+        float[] scores,
+        float[] query,
+        long node1Offset,
+        long node2Offset,
+        long node3Offset,
+        long node4Offset,
+        int elementCount) {
+      SQR_OPS.sqrDistanceBulk(
+          seg, scores, query, node1Offset, node2Offset, node3Offset, node4Offset, elementCount);
     }
 
     @Override
@@ -244,11 +229,11 @@
 
   static final class MaxInnerProductScorer extends Lucene99MemorySegmentFloatVectorScorer {
 
-    static final MemorySegmentBulkVectorOps.DotFromQueryArray DOT_OPS =
-        new MemorySegmentBulkVectorOps.DotFromQueryArray();
-
-    MaxInnerProductScorer(MemorySegmentAccessInput input, FloatVectorValues values, float[] query) {
-      super(input, values, query);
+    static final MemorySegmentBulkVectorOps.DotProduct DOT_OPS =
+        MemorySegmentBulkVectorOps.DOT_INSTANCE;
+
+    MaxInnerProductScorer(MemorySegment seg, FloatVectorValues values, float[] query) {
+      super(seg, values, query);
     }
 
     @Override
@@ -261,47 +246,21 @@
 
     @Override
     void vectorOp(
-        float[] scores,
-        float[] query,
-        MemorySegment ms1,
-        MemorySegment ms2,
-        MemorySegment ms3,
-        MemorySegment ms4,
-        int elementCount) {
-      DOT_OPS.dotProductBulk(scores, query, ms1, ms2, ms3, ms4, elementCount);
+        MemorySegment seg,
+        float[] scores,
+        float[] query,
+        long node1Offset,
+        long node2Offset,
+        long node3Offset,
+        long node4Offset,
+        int elementCount) {
+      DOT_OPS.dotProductBulk(
+          seg, scores, query, node1Offset, node2Offset, node3Offset, node4Offset, elementCount);
     }
 
     @Override
     float normalizeRawScore(float rawScore) {
       return VectorUtil.scaleMaxInnerProductScore(rawScore);
-=======
-    public void bulkScore(int[] nodes, float[] scores, int numNodes) {
-      int i = 0;
-      final int limit = numNodes & ~3;
-      for (; i < limit; i += 4) {
-        long offset1 = (long) nodes[i] * vectorByteSize;
-        long offset2 = (long) nodes[i + 1] * vectorByteSize;
-        long offset3 = (long) nodes[i + 2] * vectorByteSize;
-        long offset4 = (long) nodes[i + 3] * vectorByteSize;
-        DOT_OPS.dotProductBulk(
-            seg, scratchScores, query, offset1, offset2, offset3, offset4, query.length);
-        scores[i + 0] = normalizeToUnitInterval(scratchScores[0]);
-        scores[i + 1] = normalizeToUnitInterval(scratchScores[1]);
-        scores[i + 2] = normalizeToUnitInterval(scratchScores[2]);
-        scores[i + 3] = normalizeToUnitInterval(scratchScores[3]);
-      }
-      // Handle remaining 1–3 nodes in bulk (if any)
-      int remaining = numNodes - i;
-      if (remaining > 0) {
-        long addr1 = (long) nodes[i] * vectorByteSize;
-        long addr2 = (remaining > 1) ? (long) nodes[i + 1] * vectorByteSize : addr1;
-        long addr3 = (remaining > 2) ? (long) nodes[i + 2] * vectorByteSize : addr1;
-        DOT_OPS.dotProductBulk(seg, scratchScores, query, addr1, addr2, addr3, addr1, query.length);
-        scores[i] = normalizeToUnitInterval(scratchScores[0]);
-        if (remaining > 1) scores[i + 1] = normalizeToUnitInterval(scratchScores[1]);
-        if (remaining > 2) scores[i + 2] = normalizeToUnitInterval(scratchScores[2]);
-      }
->>>>>>> 55cd4600
     }
   }
 }