/*
 * Licensed to the Apache Software Foundation (ASF) under one or more
 * contributor license agreements.  See the NOTICE file distributed with
 * this work for additional information regarding copyright ownership.
 * The ASF licenses this file to You under the Apache License, Version 2.0
 * (the "License"); you may not use this file except in compliance with
 * the License.  You may obtain a copy of the License at
 *
 *     http://www.apache.org/licenses/LICENSE-2.0
 *
 * Unless required by applicable law or agreed to in writing, software
 * distributed under the License is distributed on an "AS IS" BASIS,
 * WITHOUT WARRANTIES OR CONDITIONS OF ANY KIND, either express or implied.
 * See the License for the specific language governing permissions and
 * limitations under the License.
 */
package org.apache.lucene.internal.vectorization;

import java.io.IOException;
import java.lang.foreign.MemorySegment;
import java.util.Optional;
import org.apache.lucene.index.FloatVectorValues;
import org.apache.lucene.index.VectorSimilarityFunction;
import org.apache.lucene.store.FilterIndexInput;
import org.apache.lucene.store.IndexInput;
import org.apache.lucene.store.MemorySegmentAccessInput;
import org.apache.lucene.util.VectorUtil;
import org.apache.lucene.util.hnsw.RandomVectorScorerSupplier;
import org.apache.lucene.util.hnsw.UpdateableRandomVectorScorer;

/** A score supplier of vectors whose element size is byte. */
public abstract sealed class Lucene99MemorySegmentFloatVectorScorerSupplier
    implements RandomVectorScorerSupplier {
  final int vectorByteSize;
  final int maxOrd;
  final int dims;
  final MemorySegment seg;
  final FloatVectorValues values; // to support ordToDoc/getAcceptOrds

  /**
   * Return an optional whose value, if present, is the scorer supplier. Otherwise, an empty
   * optional is returned.
   */
  static Optional<RandomVectorScorerSupplier> create(
      VectorSimilarityFunction type, IndexInput input, FloatVectorValues values)
      throws IOException {
    input = FilterIndexInput.unwrapOnlyTest(input);
    MemorySegment seg;
    if (!(input instanceof MemorySegmentAccessInput msInput
        && (seg = msInput.segmentSliceOrNull(0L, msInput.length())) != null)) {
      return Optional.empty();
    }
    checkInvariants(values.size(), values.getVectorByteLength(), input);
    return switch (type) {
<<<<<<< HEAD
      case COSINE -> Optional.of(new CosineSupplier(msInput, values));
      case DOT_PRODUCT -> Optional.of(new DotProductSupplier(msInput, values));
      case EUCLIDEAN -> Optional.of(new EuclideanSupplier(msInput, values));
      case MAXIMUM_INNER_PRODUCT -> Optional.of(new MaxInnerProductSupplier(msInput, values));
=======
      case COSINE -> Optional.empty(); // of(new CosineSupplier(msInput, values));
      case DOT_PRODUCT -> Optional.of(new DotProductSupplier(seg, values));
      case EUCLIDEAN -> Optional.empty(); // of(new EuclideanSupplier(msInput, values));
      case MAXIMUM_INNER_PRODUCT ->
          Optional.empty(); // of(new MaxInnerProductSupplier(msInput, values));
>>>>>>> 55cd4600
    };
  }

  Lucene99MemorySegmentFloatVectorScorerSupplier(MemorySegment seg, FloatVectorValues values) {
    this.seg = seg;
    this.values = values;
    this.vectorByteSize = values.getVectorByteLength();
    this.maxOrd = values.size();
    this.dims = values.dimension();
  }

  static void checkInvariants(int maxOrd, int vectorByteLength, IndexInput input) {
    if (input.length() < (long) vectorByteLength * maxOrd) {
      throw new IllegalArgumentException("input length is less than expected vector data");
    }
  }

<<<<<<< HEAD
  final MemorySegment getSegment(int ord, byte[] scratch) throws IOException {
    long byteOffset = (long) ord * vectorByteSize;
    MemorySegment seg = input.segmentSliceOrNull(byteOffset, vectorByteSize);
    if (seg == null) {
      if (scratch == null) {
        scratch = new byte[vectorByteSize];
      }
      input.readBytes(byteOffset, scratch, 0, vectorByteSize);
      seg = MemorySegment.ofArray(scratch);
    }
    return seg;
  }

  static final class CosineSupplier extends Lucene99MemorySegmentFloatVectorScorerSupplier {

    static final MemorySegmentBulkVectorOps.CosineFromQuerySegment COS_OPS =
        new MemorySegmentBulkVectorOps.CosineFromQuerySegment();

    CosineSupplier(MemorySegmentAccessInput input, FloatVectorValues values) {
      super(input, values);
    }

    @Override
    public UpdateableRandomVectorScorer scorer() {
      return new AbstractBulkScorer(values) {
        @Override
        float vectorOp(MemorySegment query, MemorySegment ms, int elementCount) {
          return COS_OPS.cosine(query, ms, dims);
        }

        @Override
        void vectorOp(
            float[] scores,
            MemorySegment query,
            MemorySegment ms1,
            MemorySegment ms2,
            MemorySegment ms3,
            MemorySegment ms4,
            int elementCount) {
          COS_OPS.cosineBulk(scores, query, ms1, ms2, ms3, ms4, dims);
        }

        @Override
        float normalizeRawScore(float rawScore) {
          return VectorUtil.normalizeToUnitInterval(rawScore);
        }
      };
    }

    @Override
    public CosineSupplier copy() throws IOException {
      return new CosineSupplier(input.clone(), values);
=======
  final void checkOrdinal(int ord) {
    if (ord < 0 || ord >= maxOrd) {
      throw new IllegalArgumentException("illegal ordinal: " + ord);
>>>>>>> 55cd4600
    }
  }

  static final class DotProductSupplier extends Lucene99MemorySegmentFloatVectorScorerSupplier {

    static final MemorySegmentBulkVectorOps.DotProduct DOT_OPS =
        MemorySegmentBulkVectorOps.DOT_INSTANCE;

    final float[] scratchScores = new float[4];

    DotProductSupplier(MemorySegment seg, FloatVectorValues values) {
      super(seg, values);
    }

    @Override
    public UpdateableRandomVectorScorer scorer() {
      return new AbstractBulkScorer(values) {
        @Override
<<<<<<< HEAD
        float vectorOp(MemorySegment query, MemorySegment ms, int elementCount) {
          return DOT_OPS.dotProduct(query, ms, dims);
        }

        @Override
        void vectorOp(
            float[] scores,
            MemorySegment query,
            MemorySegment ms1,
            MemorySegment ms2,
            MemorySegment ms3,
            MemorySegment ms4,
            int elementCount) {
          DOT_OPS.dotProductBulk(scores, query, ms1, ms2, ms3, ms4, dims);
=======
        public float score(int node) throws IOException {
          checkOrdinal(node);
          long queryAddr = (long) queryOrd * vectorByteSize;
          long addr = (long) node * vectorByteSize;
          var raw = DOT_OPS.dotProduct(seg, queryAddr, addr, dims);
          return normalizeToUnitInterval(raw);
        }

        @Override
        public void bulkScore(int[] nodes, float[] scores, int numNodes) {
          // TODO checkOrdinal(node1 ....);
          int i = 0;
          long queryAddr = (long) queryOrd * vectorByteSize;
          final int limit = numNodes & ~3;
          for (; i < limit; i += 4) {
            long offset1 = (long) nodes[i + 0] * vectorByteSize;
            long offset2 = (long) nodes[i + 1] * vectorByteSize;
            long offset3 = (long) nodes[i + 2] * vectorByteSize;
            long offset4 = (long) nodes[i + 3] * vectorByteSize;
            DOT_OPS.dotProductBulk(
                seg, scratchScores, queryAddr, offset1, offset2, offset3, offset4, dims);
            scores[i + 0] = normalizeToUnitInterval(scratchScores[0]);
            scores[i + 1] = normalizeToUnitInterval(scratchScores[1]);
            scores[i + 2] = normalizeToUnitInterval(scratchScores[2]);
            scores[i + 3] = normalizeToUnitInterval(scratchScores[3]);
          }
          // Handle remaining 1–3 nodes in bulk (if any)
          int remaining = numNodes - i;
          if (remaining > 0) {
            long addr1 = (long) nodes[i] * vectorByteSize;
            long addr2 = (remaining > 1) ? (long) nodes[i + 1] * vectorByteSize : addr1;
            long addr3 = (remaining > 2) ? (long) nodes[i + 2] * vectorByteSize : addr1;
            DOT_OPS.dotProductBulk(seg, scratchScores, queryAddr, addr1, addr2, addr3, addr3, dims);
            scores[i] = normalizeToUnitInterval(scratchScores[0]);
            if (remaining > 1) scores[i + 1] = normalizeToUnitInterval(scratchScores[1]);
            if (remaining > 2) scores[i + 2] = normalizeToUnitInterval(scratchScores[2]);
          }
>>>>>>> 55cd4600
        }

        @Override
        float normalizeRawScore(float rawScore) {
          return VectorUtil.normalizeToUnitInterval(rawScore);
        }
      };
    }

    @Override
    public DotProductSupplier copy() throws IOException {
      return new DotProductSupplier(seg, values);
    }
  }

  static final class EuclideanSupplier extends Lucene99MemorySegmentFloatVectorScorerSupplier {

    static final MemorySegmentBulkVectorOps.SqrDistanceFromQuerySegment SQR_OPS =
        new MemorySegmentBulkVectorOps.SqrDistanceFromQuerySegment();

    EuclideanSupplier(MemorySegmentAccessInput input, FloatVectorValues values) {
      super(input, values);
    }

    @Override
    public UpdateableRandomVectorScorer scorer() {
      return new AbstractBulkScorer(values) {
        @Override
        float vectorOp(MemorySegment query, MemorySegment ms, int elementCount) {
          return SQR_OPS.sqrDistance(query, ms, dims);
        }

        @Override
        void vectorOp(
            float[] scores,
            MemorySegment query,
            MemorySegment ms1,
            MemorySegment ms2,
            MemorySegment ms3,
            MemorySegment ms4,
            int elementCount) {
          SQR_OPS.sqrDistanceBulk(scores, query, ms1, ms2, ms3, ms4, dims);
        }

        @Override
        float normalizeRawScore(float rawScore) {
          return VectorUtil.normalizeDistanceToUnitInterval(rawScore);
        }
      };
    }

    @Override
    public EuclideanSupplier copy() throws IOException {
      return new EuclideanSupplier(input.clone(), values);
    }
  }

  static final class MaxInnerProductSupplier
      extends Lucene99MemorySegmentFloatVectorScorerSupplier {

    static final MemorySegmentBulkVectorOps.DotFromQuerySegment DOT_OPS =
        new MemorySegmentBulkVectorOps.DotFromQuerySegment();

    MaxInnerProductSupplier(MemorySegmentAccessInput input, FloatVectorValues values) {
      super(input, values);
    }

    @Override
    public UpdateableRandomVectorScorer scorer() {
      return new AbstractBulkScorer(values) {
        @Override
        float vectorOp(MemorySegment query, MemorySegment ms, int elementCount) {
          return DOT_OPS.dotProduct(query, ms, dims);
        }

        @Override
        void vectorOp(
            float[] scores,
            MemorySegment query,
            MemorySegment ms1,
            MemorySegment ms2,
            MemorySegment ms3,
            MemorySegment ms4,
            int elementCount) {
          DOT_OPS.dotProductBulk(scores, query, ms1, ms2, ms3, ms4, dims);
        }

        @Override
        float normalizeRawScore(float rawScore) {
          return VectorUtil.scaleMaxInnerProductScore(rawScore);
        }
      };
    }

    @Override
    public MaxInnerProductSupplier copy() throws IOException {
      return new MaxInnerProductSupplier(input.clone(), values);
    }
  }

  abstract class AbstractBulkScorer
      extends UpdateableRandomVectorScorer.AbstractUpdateableRandomVectorScorer {
    private int queryOrd;

    AbstractBulkScorer(FloatVectorValues values) {
      super(values);
    }

    final void checkOrdinal(int ord) {
      if (ord < 0 || ord >= maxOrd) {
        throw new IllegalArgumentException("illegal ordinal: " + ord);
      }
    }

    abstract float vectorOp(MemorySegment query, MemorySegment ms, int elementCount);

    abstract void vectorOp(
        float[] scores,
        MemorySegment query,
        MemorySegment ms1,
        MemorySegment ms2,
        MemorySegment ms3,
        MemorySegment ms4,
        int elementCount);

    abstract float normalizeRawScore(float rawScore);

    @Override
    public float score(int node) throws IOException {
      checkOrdinal(node);
      MemorySegment query = getSegment(queryOrd, queryScratch);
      MemorySegment ms = getSegment(node, scratch1);
      float raw = vectorOp(query, ms, dims);
      return normalizeRawScore(raw);
    }

    @Override
    public void bulkScore(int[] nodes, float[] scores, int numNodes) throws IOException {
      float[] scratchScores = new float[4];
      int i = 0;
      MemorySegment query = getSegment(queryOrd, queryScratch);
      final int limit = numNodes & ~3;
      for (; i < limit; i += 4) {
        MemorySegment ms1 = getSegment(nodes[i], scratch1);
        MemorySegment ms2 = getSegment(nodes[i + 1], scratch2);
        MemorySegment ms3 = getSegment(nodes[i + 2], scratch3);
        MemorySegment ms4 = getSegment(nodes[i + 3], scratch4);
        vectorOp(scratchScores, query, ms1, ms2, ms3, ms4, dims);
        scores[i + 0] = normalizeRawScore(scratchScores[0]);
        scores[i + 1] = normalizeRawScore(scratchScores[1]);
        scores[i + 2] = normalizeRawScore(scratchScores[2]);
        scores[i + 3] = normalizeRawScore(scratchScores[3]);
      }
      // Handle remaining 1–3 nodes in bulk (if any)
      int remaining = numNodes - i;
      if (remaining > 0) {
        MemorySegment ms1 = getSegment(nodes[i], scratch1);
        MemorySegment ms2 = (remaining > 1) ? getSegment(nodes[i + 1], scratch2) : ms1;
        MemorySegment ms3 = (remaining > 2) ? getSegment(nodes[i + 2], scratch3) : ms1;
        vectorOp(scratchScores, query, ms1, ms2, ms3, ms1, dims);
        scores[i] = normalizeRawScore(scratchScores[0]);
        if (remaining > 1) scores[i + 1] = normalizeRawScore(scratchScores[1]);
        if (remaining > 2) scores[i + 2] = normalizeRawScore(scratchScores[2]);
      }
    }

    @Override
    public void setScoringOrdinal(int node) {
      checkOrdinal(node);
      queryOrd = node;
    }
  }
}<|MERGE_RESOLUTION|>--- conflicted
+++ resolved
@@ -52,18 +52,10 @@
     }
     checkInvariants(values.size(), values.getVectorByteLength(), input);
     return switch (type) {
-<<<<<<< HEAD
-      case COSINE -> Optional.of(new CosineSupplier(msInput, values));
-      case DOT_PRODUCT -> Optional.of(new DotProductSupplier(msInput, values));
-      case EUCLIDEAN -> Optional.of(new EuclideanSupplier(msInput, values));
-      case MAXIMUM_INNER_PRODUCT -> Optional.of(new MaxInnerProductSupplier(msInput, values));
-=======
-      case COSINE -> Optional.empty(); // of(new CosineSupplier(msInput, values));
+      case COSINE -> Optional.of(new CosineSupplier(seg, values));
       case DOT_PRODUCT -> Optional.of(new DotProductSupplier(seg, values));
-      case EUCLIDEAN -> Optional.empty(); // of(new EuclideanSupplier(msInput, values));
-      case MAXIMUM_INNER_PRODUCT ->
-          Optional.empty(); // of(new MaxInnerProductSupplier(msInput, values));
->>>>>>> 55cd4600
+      case EUCLIDEAN -> Optional.of(new EuclideanSupplier(seg, values));
+      case MAXIMUM_INNER_PRODUCT -> Optional.of(new MaxInnerProductSupplier(seg, values));
     };
   }
 
@@ -81,47 +73,35 @@
     }
   }
 
-<<<<<<< HEAD
-  final MemorySegment getSegment(int ord, byte[] scratch) throws IOException {
-    long byteOffset = (long) ord * vectorByteSize;
-    MemorySegment seg = input.segmentSliceOrNull(byteOffset, vectorByteSize);
-    if (seg == null) {
-      if (scratch == null) {
-        scratch = new byte[vectorByteSize];
-      }
-      input.readBytes(byteOffset, scratch, 0, vectorByteSize);
-      seg = MemorySegment.ofArray(scratch);
-    }
-    return seg;
-  }
-
   static final class CosineSupplier extends Lucene99MemorySegmentFloatVectorScorerSupplier {
 
-    static final MemorySegmentBulkVectorOps.CosineFromQuerySegment COS_OPS =
-        new MemorySegmentBulkVectorOps.CosineFromQuerySegment();
-
-    CosineSupplier(MemorySegmentAccessInput input, FloatVectorValues values) {
-      super(input, values);
+    static final MemorySegmentBulkVectorOps.Cosine COS_OPS =
+        MemorySegmentBulkVectorOps.COS_INSTANCE;
+
+    CosineSupplier(MemorySegment seg, FloatVectorValues values) {
+      super(seg, values);
     }
 
     @Override
     public UpdateableRandomVectorScorer scorer() {
       return new AbstractBulkScorer(values) {
         @Override
-        float vectorOp(MemorySegment query, MemorySegment ms, int elementCount) {
-          return COS_OPS.cosine(query, ms, dims);
+        float vectorOp(MemorySegment seg, long q, long d, int elementCount) {
+          return COS_OPS.cosine(seg, q, d, dims);
         }
 
         @Override
         void vectorOp(
+            MemorySegment seg,
             float[] scores,
-            MemorySegment query,
-            MemorySegment ms1,
-            MemorySegment ms2,
-            MemorySegment ms3,
-            MemorySegment ms4,
+            long queryOffset,
+            long node1Offset,
+            long node2Offset,
+            long node3Offset,
+            long node4Offset,
             int elementCount) {
-          COS_OPS.cosineBulk(scores, query, ms1, ms2, ms3, ms4, dims);
+          COS_OPS.cosineBulk(
+              seg, scores, queryOffset, node1Offset, node2Offset, node3Offset, node4Offset, dims);
         }
 
         @Override
@@ -133,12 +113,7 @@
 
     @Override
     public CosineSupplier copy() throws IOException {
-      return new CosineSupplier(input.clone(), values);
-=======
-  final void checkOrdinal(int ord) {
-    if (ord < 0 || ord >= maxOrd) {
-      throw new IllegalArgumentException("illegal ordinal: " + ord);
->>>>>>> 55cd4600
+      return new CosineSupplier(seg, values.copy()); // TODO: check copy
     }
   }
 
@@ -147,8 +122,6 @@
     static final MemorySegmentBulkVectorOps.DotProduct DOT_OPS =
         MemorySegmentBulkVectorOps.DOT_INSTANCE;
 
-    final float[] scratchScores = new float[4];
-
     DotProductSupplier(MemorySegment seg, FloatVectorValues values) {
       super(seg, values);
     }
@@ -157,60 +130,22 @@
     public UpdateableRandomVectorScorer scorer() {
       return new AbstractBulkScorer(values) {
         @Override
-<<<<<<< HEAD
-        float vectorOp(MemorySegment query, MemorySegment ms, int elementCount) {
-          return DOT_OPS.dotProduct(query, ms, dims);
+        float vectorOp(MemorySegment seg, long q, long d, int elementCount) {
+          return DOT_OPS.dotProduct(seg, q, d, dims);
         }
 
         @Override
         void vectorOp(
+            MemorySegment seg,
             float[] scores,
-            MemorySegment query,
-            MemorySegment ms1,
-            MemorySegment ms2,
-            MemorySegment ms3,
-            MemorySegment ms4,
+            long queryOffset,
+            long node1Offset,
+            long node2Offset,
+            long node3Offset,
+            long node4Offset,
             int elementCount) {
-          DOT_OPS.dotProductBulk(scores, query, ms1, ms2, ms3, ms4, dims);
-=======
-        public float score(int node) throws IOException {
-          checkOrdinal(node);
-          long queryAddr = (long) queryOrd * vectorByteSize;
-          long addr = (long) node * vectorByteSize;
-          var raw = DOT_OPS.dotProduct(seg, queryAddr, addr, dims);
-          return normalizeToUnitInterval(raw);
-        }
-
-        @Override
-        public void bulkScore(int[] nodes, float[] scores, int numNodes) {
-          // TODO checkOrdinal(node1 ....);
-          int i = 0;
-          long queryAddr = (long) queryOrd * vectorByteSize;
-          final int limit = numNodes & ~3;
-          for (; i < limit; i += 4) {
-            long offset1 = (long) nodes[i + 0] * vectorByteSize;
-            long offset2 = (long) nodes[i + 1] * vectorByteSize;
-            long offset3 = (long) nodes[i + 2] * vectorByteSize;
-            long offset4 = (long) nodes[i + 3] * vectorByteSize;
-            DOT_OPS.dotProductBulk(
-                seg, scratchScores, queryAddr, offset1, offset2, offset3, offset4, dims);
-            scores[i + 0] = normalizeToUnitInterval(scratchScores[0]);
-            scores[i + 1] = normalizeToUnitInterval(scratchScores[1]);
-            scores[i + 2] = normalizeToUnitInterval(scratchScores[2]);
-            scores[i + 3] = normalizeToUnitInterval(scratchScores[3]);
-          }
-          // Handle remaining 1–3 nodes in bulk (if any)
-          int remaining = numNodes - i;
-          if (remaining > 0) {
-            long addr1 = (long) nodes[i] * vectorByteSize;
-            long addr2 = (remaining > 1) ? (long) nodes[i + 1] * vectorByteSize : addr1;
-            long addr3 = (remaining > 2) ? (long) nodes[i + 2] * vectorByteSize : addr1;
-            DOT_OPS.dotProductBulk(seg, scratchScores, queryAddr, addr1, addr2, addr3, addr3, dims);
-            scores[i] = normalizeToUnitInterval(scratchScores[0]);
-            if (remaining > 1) scores[i + 1] = normalizeToUnitInterval(scratchScores[1]);
-            if (remaining > 2) scores[i + 2] = normalizeToUnitInterval(scratchScores[2]);
-          }
->>>>>>> 55cd4600
+          DOT_OPS.dotProductBulk(
+              seg, scores, queryOffset, node1Offset, node2Offset, node3Offset, node4Offset, dims);
         }
 
         @Override
@@ -228,31 +163,33 @@
 
   static final class EuclideanSupplier extends Lucene99MemorySegmentFloatVectorScorerSupplier {
 
-    static final MemorySegmentBulkVectorOps.SqrDistanceFromQuerySegment SQR_OPS =
-        new MemorySegmentBulkVectorOps.SqrDistanceFromQuerySegment();
-
-    EuclideanSupplier(MemorySegmentAccessInput input, FloatVectorValues values) {
-      super(input, values);
+    static final MemorySegmentBulkVectorOps.SqrDistance SQR_OPS =
+        MemorySegmentBulkVectorOps.SQR_INSTANCE;
+
+    EuclideanSupplier(MemorySegment seg, FloatVectorValues values) {
+      super(seg, values);
     }
 
     @Override
     public UpdateableRandomVectorScorer scorer() {
       return new AbstractBulkScorer(values) {
         @Override
-        float vectorOp(MemorySegment query, MemorySegment ms, int elementCount) {
-          return SQR_OPS.sqrDistance(query, ms, dims);
+        float vectorOp(MemorySegment seg, long q, long d, int elementCount) {
+          return SQR_OPS.sqrDistance(seg, q, d, dims);
         }
 
         @Override
         void vectorOp(
+            MemorySegment seg,
             float[] scores,
-            MemorySegment query,
-            MemorySegment ms1,
-            MemorySegment ms2,
-            MemorySegment ms3,
-            MemorySegment ms4,
+            long queryOffset,
+            long node1Offset,
+            long node2Offset,
+            long node3Offset,
+            long node4Offset,
             int elementCount) {
-          SQR_OPS.sqrDistanceBulk(scores, query, ms1, ms2, ms3, ms4, dims);
+          SQR_OPS.sqrDistanceBulk(
+              seg, scores, queryOffset, node1Offset, node2Offset, node3Offset, node4Offset, dims);
         }
 
         @Override
@@ -264,38 +201,40 @@
 
     @Override
     public EuclideanSupplier copy() throws IOException {
-      return new EuclideanSupplier(input.clone(), values);
+      return new EuclideanSupplier(seg, values); // TODO: need to copy ?
     }
   }
 
   static final class MaxInnerProductSupplier
       extends Lucene99MemorySegmentFloatVectorScorerSupplier {
 
-    static final MemorySegmentBulkVectorOps.DotFromQuerySegment DOT_OPS =
-        new MemorySegmentBulkVectorOps.DotFromQuerySegment();
-
-    MaxInnerProductSupplier(MemorySegmentAccessInput input, FloatVectorValues values) {
-      super(input, values);
+    static final MemorySegmentBulkVectorOps.DotProduct DOT_OPS =
+        MemorySegmentBulkVectorOps.DOT_INSTANCE;
+
+    MaxInnerProductSupplier(MemorySegment seg, FloatVectorValues values) {
+      super(seg, values);
     }
 
     @Override
     public UpdateableRandomVectorScorer scorer() {
       return new AbstractBulkScorer(values) {
         @Override
-        float vectorOp(MemorySegment query, MemorySegment ms, int elementCount) {
-          return DOT_OPS.dotProduct(query, ms, dims);
+        float vectorOp(MemorySegment seg, long q, long d, int elementCount) {
+          return DOT_OPS.dotProduct(seg, q, d, dims);
         }
 
         @Override
         void vectorOp(
+            MemorySegment seg,
             float[] scores,
-            MemorySegment query,
-            MemorySegment ms1,
-            MemorySegment ms2,
-            MemorySegment ms3,
-            MemorySegment ms4,
+            long queryOffset,
+            long node1Offset,
+            long node2Offset,
+            long node3Offset,
+            long node4Offset,
             int elementCount) {
-          DOT_OPS.dotProductBulk(scores, query, ms1, ms2, ms3, ms4, dims);
+          DOT_OPS.dotProductBulk(
+              seg, scores, queryOffset, node1Offset, node2Offset, node3Offset, node4Offset, dims);
         }
 
         @Override
@@ -307,13 +246,14 @@
 
     @Override
     public MaxInnerProductSupplier copy() throws IOException {
-      return new MaxInnerProductSupplier(input.clone(), values);
+      return new MaxInnerProductSupplier(seg, values);
     }
   }
 
   abstract class AbstractBulkScorer
       extends UpdateableRandomVectorScorer.AbstractUpdateableRandomVectorScorer {
     private int queryOrd;
+    final float[] scratchScores = new float[4];
 
     AbstractBulkScorer(FloatVectorValues values) {
       super(values);
@@ -325,40 +265,40 @@
       }
     }
 
-    abstract float vectorOp(MemorySegment query, MemorySegment ms, int elementCount);
+    abstract float vectorOp(MemorySegment seg, long q, long d, int elementCount);
 
     abstract void vectorOp(
+        MemorySegment seg,
         float[] scores,
-        MemorySegment query,
-        MemorySegment ms1,
-        MemorySegment ms2,
-        MemorySegment ms3,
-        MemorySegment ms4,
+        long queryOffset,
+        long node1Offset,
+        long node2Offset,
+        long node3Offset,
+        long node4Offset,
         int elementCount);
 
     abstract float normalizeRawScore(float rawScore);
 
     @Override
-    public float score(int node) throws IOException {
+    public float score(int node) {
       checkOrdinal(node);
-      MemorySegment query = getSegment(queryOrd, queryScratch);
-      MemorySegment ms = getSegment(node, scratch1);
-      float raw = vectorOp(query, ms, dims);
+      long queryAddr = (long) queryOrd * vectorByteSize;
+      long addr = (long) node * vectorByteSize;
+      var raw = vectorOp(seg, queryAddr, addr, dims);
       return normalizeRawScore(raw);
     }
 
     @Override
-    public void bulkScore(int[] nodes, float[] scores, int numNodes) throws IOException {
-      float[] scratchScores = new float[4];
+    public void bulkScore(int[] nodes, float[] scores, int numNodes) {
       int i = 0;
-      MemorySegment query = getSegment(queryOrd, queryScratch);
+      long queryAddr = (long) queryOrd * vectorByteSize;
       final int limit = numNodes & ~3;
       for (; i < limit; i += 4) {
-        MemorySegment ms1 = getSegment(nodes[i], scratch1);
-        MemorySegment ms2 = getSegment(nodes[i + 1], scratch2);
-        MemorySegment ms3 = getSegment(nodes[i + 2], scratch3);
-        MemorySegment ms4 = getSegment(nodes[i + 3], scratch4);
-        vectorOp(scratchScores, query, ms1, ms2, ms3, ms4, dims);
+        long offset1 = (long) nodes[i] * vectorByteSize;
+        long offset2 = (long) nodes[i + 1] * vectorByteSize;
+        long offset3 = (long) nodes[i + 2] * vectorByteSize;
+        long offset4 = (long) nodes[i + 3] * vectorByteSize;
+        vectorOp(seg, scratchScores, queryAddr, offset1, offset2, offset3, offset4, dims);
         scores[i + 0] = normalizeRawScore(scratchScores[0]);
         scores[i + 1] = normalizeRawScore(scratchScores[1]);
         scores[i + 2] = normalizeRawScore(scratchScores[2]);
@@ -367,10 +307,10 @@
       // Handle remaining 1–3 nodes in bulk (if any)
       int remaining = numNodes - i;
       if (remaining > 0) {
-        MemorySegment ms1 = getSegment(nodes[i], scratch1);
-        MemorySegment ms2 = (remaining > 1) ? getSegment(nodes[i + 1], scratch2) : ms1;
-        MemorySegment ms3 = (remaining > 2) ? getSegment(nodes[i + 2], scratch3) : ms1;
-        vectorOp(scratchScores, query, ms1, ms2, ms3, ms1, dims);
+        long addr1 = (long) nodes[i] * vectorByteSize;
+        long addr2 = (remaining > 1) ? (long) nodes[i + 1] * vectorByteSize : addr1;
+        long addr3 = (remaining > 2) ? (long) nodes[i + 2] * vectorByteSize : addr1;
+        vectorOp(seg, scratchScores, queryAddr, addr1, addr2, addr3, addr1, dims);
         scores[i] = normalizeRawScore(scratchScores[0]);
         if (remaining > 1) scores[i + 1] = normalizeRawScore(scratchScores[1]);
         if (remaining > 2) scores[i + 2] = normalizeRawScore(scratchScores[2]);
