--- conflicted
+++ resolved
@@ -48,12 +48,8 @@
     path = Unwrappable.unwrapAll(path);
 
     boolean success = false;
-<<<<<<< HEAD
-    final Arena arena = GroupedArena.get(path, ARENAS);
-=======
     final boolean confined = context == IOContext.READONCE;
-    final Arena arena = confined ? Arena.ofConfined() : Arena.ofShared();
->>>>>>> da41215a
+    final Arena arena = confined ? Arena.ofConfined() : GroupedArena.get(path, ARENAS);
     try (var fc = FileChannel.open(path, StandardOpenOption.READ)) {
       final long fileSize = fc.size();
       final IndexInput in =
