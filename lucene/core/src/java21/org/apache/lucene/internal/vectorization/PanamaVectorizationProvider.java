--- conflicted
+++ resolved
@@ -24,12 +24,9 @@
 import java.util.logging.Logger;
 import jdk.incubator.vector.FloatVector;
 import org.apache.lucene.codecs.hnsw.FlatVectorsScorer;
-<<<<<<< HEAD
 import org.apache.lucene.codecs.lucene99.Lucene99ScalarQuantizedVectorScorer;
-=======
 import org.apache.lucene.store.IndexInput;
 import org.apache.lucene.store.MemorySegmentAccessInput;
->>>>>>> 97e30fa4
 import org.apache.lucene.util.Constants;
 import org.apache.lucene.util.SuppressForbidden;
 
@@ -91,11 +88,12 @@
   }
 
   @Override
-<<<<<<< HEAD
   public FlatVectorsScorer getLucene99ScalarQuantizedVectorsScorer() {
     return new Lucene99MemorySegmentScalarQuantizedFlatVectorsScorer(
-        new Lucene99ScalarQuantizedVectorScorer(getLucene99FlatVectorsScorer()));
-=======
+      new Lucene99ScalarQuantizedVectorScorer(getLucene99FlatVectorsScorer()));
+  }
+
+  @Override
   public PostingDecodingUtil newPostingDecodingUtil(IndexInput input) throws IOException {
     if (PanamaVectorConstants.HAS_FAST_INTEGER_VECTORS
         && input instanceof MemorySegmentAccessInput msai) {
@@ -105,6 +103,5 @@
       }
     }
     return new DefaultPostingDecodingUtil(input);
->>>>>>> 97e30fa4
   }
 }