/*
 * Licensed to the Apache Software Foundation (ASF) under one or more
 * contributor license agreements.  See the NOTICE file distributed with
 * this work for additional information regarding copyright ownership.
 * The ASF licenses this file to You under the Apache License, Version 2.0
 * (the "License"); you may not use this file except in compliance with
 * the License.  You may obtain a copy of the License at
 *
 *     http://www.apache.org/licenses/LICENSE-2.0
 *
 * Unless required by applicable law or agreed to in writing, software
 * distributed under the License is distributed on an "AS IS" BASIS,
 * WITHOUT WARRANTIES OR CONDITIONS OF ANY KIND, either express or implied.
 * See the License for the specific language governing permissions and
 * limitations under the License.
 */
package org.apache.lucene.internal.vectorization;

import static java.lang.foreign.ValueLayout.JAVA_BYTE;
import static java.nio.ByteOrder.LITTLE_ENDIAN;
import static jdk.incubator.vector.VectorOperators.ADD;
import static jdk.incubator.vector.VectorOperators.B2I;
import static jdk.incubator.vector.VectorOperators.B2S;
import static jdk.incubator.vector.VectorOperators.LSHR;
import static jdk.incubator.vector.VectorOperators.S2I;
import static jdk.incubator.vector.VectorOperators.ZERO_EXTEND_B2S;

import java.lang.foreign.MemorySegment;
import jdk.incubator.vector.ByteVector;
import jdk.incubator.vector.FloatVector;
import jdk.incubator.vector.IntVector;
import jdk.incubator.vector.LongVector;
import jdk.incubator.vector.ShortVector;
import jdk.incubator.vector.Vector;
import jdk.incubator.vector.VectorMask;
import jdk.incubator.vector.VectorOperators;
import jdk.incubator.vector.VectorShape;
import jdk.incubator.vector.VectorSpecies;
import org.apache.lucene.util.Constants;
import org.apache.lucene.util.SuppressForbidden;

/**
 * VectorUtil methods implemented with Panama incubating vector API.
 *
 * <p>Supports two system properties for correctness testing purposes only:
 *
 * <ul>
 *   <li>tests.vectorsize (int)
 *   <li>tests.forceintegervectors (boolean)
 * </ul>
 *
 * Setting these properties will make this code run EXTREMELY slow!
 */
final class PanamaVectorUtilSupport implements VectorUtilSupport {

  // preferred vector sizes, which can be altered for testing
  private static final VectorSpecies<Float> FLOAT_SPECIES;
  private static final VectorSpecies<Integer> INT_SPECIES =
      PanamaVectorConstants.PRERERRED_INT_SPECIES;
  private static final VectorSpecies<Byte> BYTE_SPECIES;
  private static final VectorSpecies<Short> SHORT_SPECIES;
  private static final VectorSpecies<Byte> BYTE_SPECIES_128 = ByteVector.SPECIES_128;
  private static final VectorSpecies<Byte> BYTE_SPECIES_256 = ByteVector.SPECIES_256;

  static final int VECTOR_BITSIZE;

  static {
    VECTOR_BITSIZE = PanamaVectorConstants.PREFERRED_VECTOR_BITSIZE;
    FLOAT_SPECIES = INT_SPECIES.withLanes(float.class);
    // compute BYTE/SHORT sizes relative to preferred integer vector size
    if (VECTOR_BITSIZE >= 256) {
      BYTE_SPECIES = ByteVector.SPECIES_MAX.withShape(VectorShape.forBitSize(VECTOR_BITSIZE >> 2));
      SHORT_SPECIES =
          ShortVector.SPECIES_MAX.withShape(VectorShape.forBitSize(VECTOR_BITSIZE >> 1));
    } else {
      BYTE_SPECIES = null;
      SHORT_SPECIES = null;
    }
  }

  // the way FMA should work! if available use it, otherwise fall back to mul/add
  private static FloatVector fma(FloatVector a, FloatVector b, FloatVector c) {
    if (Constants.HAS_FAST_VECTOR_FMA) {
      return a.fma(b, c);
    } else {
      return a.mul(b).add(c);
    }
  }

  @SuppressForbidden(reason = "Uses FMA only where fast and carefully contained")
  private static float fma(float a, float b, float c) {
    if (Constants.HAS_FAST_SCALAR_FMA) {
      return Math.fma(a, b, c);
    } else {
      return a * b + c;
    }
  }

  @Override
  public float dotProduct(float[] a, float[] b) {
    int i = 0;
    float res = 0;

    // if the array size is large (> 2x platform vector size), it's worth the overhead to vectorize
    if (a.length > 2 * FLOAT_SPECIES.length()) {
      i += FLOAT_SPECIES.loopBound(a.length);
      res += dotProductBody(a, b, i);
    }

    // scalar tail
    for (; i < a.length; i++) {
      res = fma(a[i], b[i], res);
    }
    return res;
  }

  /** vectorized float dot product body */
  private float dotProductBody(float[] a, float[] b, int limit) {
    int i = 0;
    // vector loop is unrolled 4x (4 accumulators in parallel)
    // we don't know how many the cpu can do at once, some can do 2, some 4
    FloatVector acc1 = FloatVector.zero(FLOAT_SPECIES);
    FloatVector acc2 = FloatVector.zero(FLOAT_SPECIES);
    FloatVector acc3 = FloatVector.zero(FLOAT_SPECIES);
    FloatVector acc4 = FloatVector.zero(FLOAT_SPECIES);
    int unrolledLimit = limit - 3 * FLOAT_SPECIES.length();
    for (; i < unrolledLimit; i += 4 * FLOAT_SPECIES.length()) {
      // one
      FloatVector va = FloatVector.fromArray(FLOAT_SPECIES, a, i);
      FloatVector vb = FloatVector.fromArray(FLOAT_SPECIES, b, i);
      acc1 = fma(va, vb, acc1);

      // two
      FloatVector vc = FloatVector.fromArray(FLOAT_SPECIES, a, i + FLOAT_SPECIES.length());
      FloatVector vd = FloatVector.fromArray(FLOAT_SPECIES, b, i + FLOAT_SPECIES.length());
      acc2 = fma(vc, vd, acc2);

      // three
      FloatVector ve = FloatVector.fromArray(FLOAT_SPECIES, a, i + 2 * FLOAT_SPECIES.length());
      FloatVector vf = FloatVector.fromArray(FLOAT_SPECIES, b, i + 2 * FLOAT_SPECIES.length());
      acc3 = fma(ve, vf, acc3);

      // four
      FloatVector vg = FloatVector.fromArray(FLOAT_SPECIES, a, i + 3 * FLOAT_SPECIES.length());
      FloatVector vh = FloatVector.fromArray(FLOAT_SPECIES, b, i + 3 * FLOAT_SPECIES.length());
      acc4 = fma(vg, vh, acc4);
    }
    // vector tail: less scalar computations for unaligned sizes, esp with big vector sizes
    for (; i < limit; i += FLOAT_SPECIES.length()) {
      FloatVector va = FloatVector.fromArray(FLOAT_SPECIES, a, i);
      FloatVector vb = FloatVector.fromArray(FLOAT_SPECIES, b, i);
      acc1 = fma(va, vb, acc1);
    }
    // reduce
    FloatVector res1 = acc1.add(acc2);
    FloatVector res2 = acc3.add(acc4);
    return res1.add(res2).reduceLanes(ADD);
  }

  @Override
  public float cosine(float[] a, float[] b) {
    int i = 0;
    float sum = 0;
    float norm1 = 0;
    float norm2 = 0;

    // if the array size is large (> 2x platform vector size), it's worth the overhead to vectorize
    if (a.length > 2 * FLOAT_SPECIES.length()) {
      i += FLOAT_SPECIES.loopBound(a.length);
      float[] ret = cosineBody(a, b, i);
      sum += ret[0];
      norm1 += ret[1];
      norm2 += ret[2];
    }

    // scalar tail
    for (; i < a.length; i++) {
      sum = fma(a[i], b[i], sum);
      norm1 = fma(a[i], a[i], norm1);
      norm2 = fma(b[i], b[i], norm2);
    }
    return (float) (sum / Math.sqrt((double) norm1 * (double) norm2));
  }

  /** vectorized cosine body */
  private float[] cosineBody(float[] a, float[] b, int limit) {
    int i = 0;
    // vector loop is unrolled 2x (2 accumulators in parallel)
    // each iteration has 3 FMAs, so its a lot already, no need to unroll more
    FloatVector sum1 = FloatVector.zero(FLOAT_SPECIES);
    FloatVector sum2 = FloatVector.zero(FLOAT_SPECIES);
    FloatVector norm1_1 = FloatVector.zero(FLOAT_SPECIES);
    FloatVector norm1_2 = FloatVector.zero(FLOAT_SPECIES);
    FloatVector norm2_1 = FloatVector.zero(FLOAT_SPECIES);
    FloatVector norm2_2 = FloatVector.zero(FLOAT_SPECIES);
    int unrolledLimit = limit - FLOAT_SPECIES.length();
    for (; i < unrolledLimit; i += 2 * FLOAT_SPECIES.length()) {
      // one
      FloatVector va = FloatVector.fromArray(FLOAT_SPECIES, a, i);
      FloatVector vb = FloatVector.fromArray(FLOAT_SPECIES, b, i);
      sum1 = fma(va, vb, sum1);
      norm1_1 = fma(va, va, norm1_1);
      norm2_1 = fma(vb, vb, norm2_1);

      // two
      FloatVector vc = FloatVector.fromArray(FLOAT_SPECIES, a, i + FLOAT_SPECIES.length());
      FloatVector vd = FloatVector.fromArray(FLOAT_SPECIES, b, i + FLOAT_SPECIES.length());
      sum2 = fma(vc, vd, sum2);
      norm1_2 = fma(vc, vc, norm1_2);
      norm2_2 = fma(vd, vd, norm2_2);
    }
    // vector tail: less scalar computations for unaligned sizes, esp with big vector sizes
    for (; i < limit; i += FLOAT_SPECIES.length()) {
      FloatVector va = FloatVector.fromArray(FLOAT_SPECIES, a, i);
      FloatVector vb = FloatVector.fromArray(FLOAT_SPECIES, b, i);
      sum1 = fma(va, vb, sum1);
      norm1_1 = fma(va, va, norm1_1);
      norm2_1 = fma(vb, vb, norm2_1);
    }
    return new float[] {
      sum1.add(sum2).reduceLanes(ADD),
      norm1_1.add(norm1_2).reduceLanes(ADD),
      norm2_1.add(norm2_2).reduceLanes(ADD)
    };
  }

  @Override
  public float squareDistance(float[] a, float[] b) {
    int i = 0;
    float res = 0;

    // if the array size is large (> 2x platform vector size), it's worth the overhead to vectorize
    if (a.length > 2 * FLOAT_SPECIES.length()) {
      i += FLOAT_SPECIES.loopBound(a.length);
      res += squareDistanceBody(a, b, i);
    }

    // scalar tail
    for (; i < a.length; i++) {
      float diff = a[i] - b[i];
      res = fma(diff, diff, res);
    }
    return res;
  }

  /** vectorized square distance body */
  private float squareDistanceBody(float[] a, float[] b, int limit) {
    int i = 0;
    // vector loop is unrolled 4x (4 accumulators in parallel)
    // we don't know how many the cpu can do at once, some can do 2, some 4
    FloatVector acc1 = FloatVector.zero(FLOAT_SPECIES);
    FloatVector acc2 = FloatVector.zero(FLOAT_SPECIES);
    FloatVector acc3 = FloatVector.zero(FLOAT_SPECIES);
    FloatVector acc4 = FloatVector.zero(FLOAT_SPECIES);
    int unrolledLimit = limit - 3 * FLOAT_SPECIES.length();
    for (; i < unrolledLimit; i += 4 * FLOAT_SPECIES.length()) {
      // one
      FloatVector va = FloatVector.fromArray(FLOAT_SPECIES, a, i);
      FloatVector vb = FloatVector.fromArray(FLOAT_SPECIES, b, i);
      FloatVector diff1 = va.sub(vb);
      acc1 = fma(diff1, diff1, acc1);

      // two
      FloatVector vc = FloatVector.fromArray(FLOAT_SPECIES, a, i + FLOAT_SPECIES.length());
      FloatVector vd = FloatVector.fromArray(FLOAT_SPECIES, b, i + FLOAT_SPECIES.length());
      FloatVector diff2 = vc.sub(vd);
      acc2 = fma(diff2, diff2, acc2);

      // three
      FloatVector ve = FloatVector.fromArray(FLOAT_SPECIES, a, i + 2 * FLOAT_SPECIES.length());
      FloatVector vf = FloatVector.fromArray(FLOAT_SPECIES, b, i + 2 * FLOAT_SPECIES.length());
      FloatVector diff3 = ve.sub(vf);
      acc3 = fma(diff3, diff3, acc3);

      // four
      FloatVector vg = FloatVector.fromArray(FLOAT_SPECIES, a, i + 3 * FLOAT_SPECIES.length());
      FloatVector vh = FloatVector.fromArray(FLOAT_SPECIES, b, i + 3 * FLOAT_SPECIES.length());
      FloatVector diff4 = vg.sub(vh);
      acc4 = fma(diff4, diff4, acc4);
    }
    // vector tail: less scalar computations for unaligned sizes, esp with big vector sizes
    for (; i < limit; i += FLOAT_SPECIES.length()) {
      FloatVector va = FloatVector.fromArray(FLOAT_SPECIES, a, i);
      FloatVector vb = FloatVector.fromArray(FLOAT_SPECIES, b, i);
      FloatVector diff = va.sub(vb);
      acc1 = fma(diff, diff, acc1);
    }
    // reduce
    FloatVector res1 = acc1.add(acc2);
    FloatVector res2 = acc3.add(acc4);
    return res1.add(res2).reduceLanes(ADD);
  }

  // Binary functions, these all follow a general pattern like this:
  //
  //   short intermediate = a * b;
  //   int accumulator = (int)accumulator + (int)intermediate;
  //
  // 256 or 512 bit vectors can process 64 or 128 bits at a time, respectively
  // intermediate results use 128 or 256 bit vectors, respectively
  // final accumulator uses 256 or 512 bit vectors, respectively
  //
  // We also support 128 bit vectors, going 32 bits at a time.
  // This is slower but still faster than not vectorizing at all.

  @Override
  public int dotProduct(byte[] a, byte[] b) {
    return dotProduct(MemorySegment.ofArray(a), MemorySegment.ofArray(b));
  }

  public static int dotProduct(MemorySegment a, MemorySegment b) {
    assert a.byteSize() == b.byteSize();
    int i = 0;
    int res = 0;

    // only vectorize if we'll at least enter the loop a single time, and we have at least 128-bit
    // vectors (256-bit on intel to dodge performance landmines)
    if (a.byteSize() >= 16 && PanamaVectorConstants.HAS_FAST_INTEGER_VECTORS) {
      // compute vectorized dot product consistent with VPDPBUSD instruction
      if (VECTOR_BITSIZE >= 512) {
        i += BYTE_SPECIES.loopBound(a.byteSize());
        res += dotProductBody512(a, b, i);
      } else if (VECTOR_BITSIZE == 256) {
        i += BYTE_SPECIES.loopBound(a.byteSize());
        res += dotProductBody256(a, b, i);
      } else {
        // tricky: we don't have SPECIES_32, so we workaround with "overlapping read"
        i += ByteVector.SPECIES_64.loopBound(a.byteSize() - ByteVector.SPECIES_64.length());
        res += dotProductBody128(a, b, i);
      }
    }

    // scalar tail
    for (; i < a.byteSize(); i++) {
      res += b.get(JAVA_BYTE, i) * a.get(JAVA_BYTE, i);
    }
    return res;
  }

  /** vectorized dot product body (512 bit vectors) */
  private static int dotProductBody512(MemorySegment a, MemorySegment b, int limit) {
    IntVector acc = IntVector.zero(INT_SPECIES);
    for (int i = 0; i < limit; i += BYTE_SPECIES.length()) {
      ByteVector va8 = ByteVector.fromMemorySegment(BYTE_SPECIES, a, i, LITTLE_ENDIAN);
      ByteVector vb8 = ByteVector.fromMemorySegment(BYTE_SPECIES, b, i, LITTLE_ENDIAN);

      // 16-bit multiply: avoid AVX-512 heavy multiply on zmm
      Vector<Short> va16 = va8.convertShape(B2S, SHORT_SPECIES, 0);
      Vector<Short> vb16 = vb8.convertShape(B2S, SHORT_SPECIES, 0);
      Vector<Short> prod16 = va16.mul(vb16);

      // 32-bit add
      Vector<Integer> prod32 = prod16.convertShape(S2I, INT_SPECIES, 0);
      acc = acc.add(prod32);
    }
    // reduce
    return acc.reduceLanes(ADD);
  }

  /** vectorized dot product body (256 bit vectors) */
  private static int dotProductBody256(MemorySegment a, MemorySegment b, int limit) {
    IntVector acc = IntVector.zero(IntVector.SPECIES_256);
    for (int i = 0; i < limit; i += ByteVector.SPECIES_64.length()) {
      ByteVector va8 = ByteVector.fromMemorySegment(ByteVector.SPECIES_64, a, i, LITTLE_ENDIAN);
      ByteVector vb8 = ByteVector.fromMemorySegment(ByteVector.SPECIES_64, b, i, LITTLE_ENDIAN);

      // 32-bit multiply and add into accumulator
      Vector<Integer> va32 = va8.convertShape(B2I, IntVector.SPECIES_256, 0);
      Vector<Integer> vb32 = vb8.convertShape(B2I, IntVector.SPECIES_256, 0);
      acc = acc.add(va32.mul(vb32));
    }
    // reduce
    return acc.reduceLanes(ADD);
  }

  /** vectorized dot product body (128 bit vectors) */
  private static int dotProductBody128(MemorySegment a, MemorySegment b, int limit) {
    IntVector acc = IntVector.zero(IntVector.SPECIES_128);
    // 4 bytes at a time (re-loading half the vector each time!)
    for (int i = 0; i < limit; i += ByteVector.SPECIES_64.length() >> 1) {
      // load 8 bytes
      ByteVector va8 = ByteVector.fromMemorySegment(ByteVector.SPECIES_64, a, i, LITTLE_ENDIAN);
      ByteVector vb8 = ByteVector.fromMemorySegment(ByteVector.SPECIES_64, b, i, LITTLE_ENDIAN);

      // process first "half" only: 16-bit multiply
      Vector<Short> va16 = va8.convert(B2S, 0);
      Vector<Short> vb16 = vb8.convert(B2S, 0);
      Vector<Short> prod16 = va16.mul(vb16);

      // 32-bit add
      acc = acc.add(prod16.convertShape(S2I, IntVector.SPECIES_128, 0));
    }
    // reduce
    return acc.reduceLanes(ADD);
  }

  @Override
  public int int4DotProduct(byte[] a, boolean apacked, byte[] b, boolean bpacked) {
    assert (apacked && bpacked) == false;
    int i = 0;
    int res = 0;
    if (apacked || bpacked) {
      byte[] packed = apacked ? a : b;
      byte[] unpacked = apacked ? b : a;
      if (packed.length >= 32) {
        if (VECTOR_BITSIZE >= 512) {
          i += ByteVector.SPECIES_256.loopBound(packed.length);
          res += dotProductBody512Int4Packed(unpacked, packed, i);
        } else if (VECTOR_BITSIZE == 256) {
          i += ByteVector.SPECIES_128.loopBound(packed.length);
          res += dotProductBody256Int4Packed(unpacked, packed, i);
        } else if (PanamaVectorConstants.HAS_FAST_INTEGER_VECTORS) {
          i += ByteVector.SPECIES_64.loopBound(packed.length);
          res += dotProductBody128Int4Packed(unpacked, packed, i);
        }
      }
      // scalar tail
      for (; i < packed.length; i++) {
        byte packedByte = packed[i];
        byte unpacked1 = unpacked[i];
        byte unpacked2 = unpacked[i + packed.length];
        res += (packedByte & 0x0F) * unpacked2;
        res += ((packedByte & 0xFF) >> 4) * unpacked1;
      }
    } else {
      if (VECTOR_BITSIZE >= 512 || VECTOR_BITSIZE == 256) {
        return dotProduct(a, b);
      } else if (a.length >= 32 && PanamaVectorConstants.HAS_FAST_INTEGER_VECTORS) {
        i += ByteVector.SPECIES_128.loopBound(a.length);
        res += int4DotProductBody128(a, b, i);
      }
      // scalar tail
      for (; i < a.length; i++) {
        res += b[i] * a[i];
      }
    }

    return res;
  }

  private int dotProductBody512Int4Packed(byte[] unpacked, byte[] packed, int limit) {
    int sum = 0;
    // iterate in chunks of 1024 items to ensure we don't overflow the short accumulator
    for (int i = 0; i < limit; i += 4096) {
      ShortVector acc0 = ShortVector.zero(ShortVector.SPECIES_512);
      ShortVector acc1 = ShortVector.zero(ShortVector.SPECIES_512);
      int innerLimit = Math.min(limit - i, 4096);
      for (int j = 0; j < innerLimit; j += ByteVector.SPECIES_256.length()) {
        // packed
        var vb8 = ByteVector.fromArray(ByteVector.SPECIES_256, packed, i + j);
        // unpacked
        var va8 = ByteVector.fromArray(ByteVector.SPECIES_256, unpacked, i + j + packed.length);

        // upper
        ByteVector prod8 = vb8.and((byte) 0x0F).mul(va8);
        Vector<Short> prod16 = prod8.convertShape(ZERO_EXTEND_B2S, ShortVector.SPECIES_512, 0);
        acc0 = acc0.add(prod16);

        // lower
        ByteVector vc8 = ByteVector.fromArray(ByteVector.SPECIES_256, unpacked, i + j);
        ByteVector prod8a = vb8.lanewise(LSHR, 4).mul(vc8);
        Vector<Short> prod16a = prod8a.convertShape(ZERO_EXTEND_B2S, ShortVector.SPECIES_512, 0);
        acc1 = acc1.add(prod16a);
      }
      IntVector intAcc0 = acc0.convertShape(S2I, IntVector.SPECIES_512, 0).reinterpretAsInts();
      IntVector intAcc1 = acc0.convertShape(S2I, IntVector.SPECIES_512, 1).reinterpretAsInts();
      IntVector intAcc2 = acc1.convertShape(S2I, IntVector.SPECIES_512, 0).reinterpretAsInts();
      IntVector intAcc3 = acc1.convertShape(S2I, IntVector.SPECIES_512, 1).reinterpretAsInts();
      sum += intAcc0.add(intAcc1).add(intAcc2).add(intAcc3).reduceLanes(ADD);
    }
    return sum;
  }

  private int dotProductBody256Int4Packed(byte[] unpacked, byte[] packed, int limit) {
    int sum = 0;
    // iterate in chunks of 1024 items to ensure we don't overflow the short accumulator
    for (int i = 0; i < limit; i += 2048) {
      ShortVector acc0 = ShortVector.zero(ShortVector.SPECIES_256);
      ShortVector acc1 = ShortVector.zero(ShortVector.SPECIES_256);
      int innerLimit = Math.min(limit - i, 2048);
      for (int j = 0; j < innerLimit; j += ByteVector.SPECIES_128.length()) {
        // packed
        var vb8 = ByteVector.fromArray(ByteVector.SPECIES_128, packed, i + j);
        // unpacked
        var va8 = ByteVector.fromArray(ByteVector.SPECIES_128, unpacked, i + j + packed.length);

        // upper
        ByteVector prod8 = vb8.and((byte) 0x0F).mul(va8);
        Vector<Short> prod16 = prod8.convertShape(ZERO_EXTEND_B2S, ShortVector.SPECIES_256, 0);
        acc0 = acc0.add(prod16);

        // lower
        ByteVector vc8 = ByteVector.fromArray(ByteVector.SPECIES_128, unpacked, i + j);
        ByteVector prod8a = vb8.lanewise(LSHR, 4).mul(vc8);
        Vector<Short> prod16a = prod8a.convertShape(ZERO_EXTEND_B2S, ShortVector.SPECIES_256, 0);
        acc1 = acc1.add(prod16a);
      }
      IntVector intAcc0 = acc0.convertShape(S2I, IntVector.SPECIES_256, 0).reinterpretAsInts();
      IntVector intAcc1 = acc0.convertShape(S2I, IntVector.SPECIES_256, 1).reinterpretAsInts();
      IntVector intAcc2 = acc1.convertShape(S2I, IntVector.SPECIES_256, 0).reinterpretAsInts();
      IntVector intAcc3 = acc1.convertShape(S2I, IntVector.SPECIES_256, 1).reinterpretAsInts();
      sum += intAcc0.add(intAcc1).add(intAcc2).add(intAcc3).reduceLanes(ADD);
    }
    return sum;
  }

  /** vectorized dot product body (128 bit vectors) */
  private int dotProductBody128Int4Packed(byte[] unpacked, byte[] packed, int limit) {
    int sum = 0;
    // iterate in chunks of 1024 items to ensure we don't overflow the short accumulator
    for (int i = 0; i < limit; i += 1024) {
      ShortVector acc0 = ShortVector.zero(ShortVector.SPECIES_128);
      ShortVector acc1 = ShortVector.zero(ShortVector.SPECIES_128);
      int innerLimit = Math.min(limit - i, 1024);
      for (int j = 0; j < innerLimit; j += ByteVector.SPECIES_64.length()) {
        // packed
        ByteVector vb8 = ByteVector.fromArray(ByteVector.SPECIES_64, packed, i + j);
        // unpacked
        ByteVector va8 =
            ByteVector.fromArray(ByteVector.SPECIES_64, unpacked, i + j + packed.length);

        // upper
        ByteVector prod8 = vb8.and((byte) 0x0F).mul(va8);
        ShortVector prod16 =
            prod8.convertShape(B2S, ShortVector.SPECIES_128, 0).reinterpretAsShorts();
        acc0 = acc0.add(prod16.and((short) 0xFF));

        // lower
        va8 = ByteVector.fromArray(ByteVector.SPECIES_64, unpacked, i + j);
        prod8 = vb8.lanewise(LSHR, 4).mul(va8);
        prod16 = prod8.convertShape(B2S, ShortVector.SPECIES_128, 0).reinterpretAsShorts();
        acc1 = acc1.add(prod16.and((short) 0xFF));
      }
      IntVector intAcc0 = acc0.convertShape(S2I, IntVector.SPECIES_128, 0).reinterpretAsInts();
      IntVector intAcc1 = acc0.convertShape(S2I, IntVector.SPECIES_128, 1).reinterpretAsInts();
      IntVector intAcc2 = acc1.convertShape(S2I, IntVector.SPECIES_128, 0).reinterpretAsInts();
      IntVector intAcc3 = acc1.convertShape(S2I, IntVector.SPECIES_128, 1).reinterpretAsInts();
      sum += intAcc0.add(intAcc1).add(intAcc2).add(intAcc3).reduceLanes(ADD);
    }
    return sum;
  }

  private int int4DotProductBody128(byte[] a, byte[] b, int limit) {
    int sum = 0;
    // iterate in chunks of 1024 items to ensure we don't overflow the short accumulator
    for (int i = 0; i < limit; i += 1024) {
      ShortVector acc0 = ShortVector.zero(ShortVector.SPECIES_128);
      ShortVector acc1 = ShortVector.zero(ShortVector.SPECIES_128);
      int innerLimit = Math.min(limit - i, 1024);
      for (int j = 0; j < innerLimit; j += ByteVector.SPECIES_128.length()) {
        ByteVector va8 = ByteVector.fromArray(ByteVector.SPECIES_64, a, i + j);
        ByteVector vb8 = ByteVector.fromArray(ByteVector.SPECIES_64, b, i + j);
        ByteVector prod8 = va8.mul(vb8);
        ShortVector prod16 =
            prod8.convertShape(B2S, ShortVector.SPECIES_128, 0).reinterpretAsShorts();
        acc0 = acc0.add(prod16.and((short) 0xFF));

        va8 = ByteVector.fromArray(ByteVector.SPECIES_64, a, i + j + 8);
        vb8 = ByteVector.fromArray(ByteVector.SPECIES_64, b, i + j + 8);
        prod8 = va8.mul(vb8);
        prod16 = prod8.convertShape(B2S, ShortVector.SPECIES_128, 0).reinterpretAsShorts();
        acc1 = acc1.add(prod16.and((short) 0xFF));
      }
      IntVector intAcc0 = acc0.convertShape(S2I, IntVector.SPECIES_128, 0).reinterpretAsInts();
      IntVector intAcc1 = acc0.convertShape(S2I, IntVector.SPECIES_128, 1).reinterpretAsInts();
      IntVector intAcc2 = acc1.convertShape(S2I, IntVector.SPECIES_128, 0).reinterpretAsInts();
      IntVector intAcc3 = acc1.convertShape(S2I, IntVector.SPECIES_128, 1).reinterpretAsInts();
      sum += intAcc0.add(intAcc1).add(intAcc2).add(intAcc3).reduceLanes(ADD);
    }
    return sum;
  }

  @Override
  public float cosine(byte[] a, byte[] b) {
    return cosine(MemorySegment.ofArray(a), MemorySegment.ofArray(b));
  }

  public static float cosine(MemorySegment a, MemorySegment b) {
    int i = 0;
    int sum = 0;
    int norm1 = 0;
    int norm2 = 0;

    // only vectorize if we'll at least enter the loop a single time, and we have at least 128-bit
    // vectors (256-bit on intel to dodge performance landmines)
    if (a.byteSize() >= 16 && PanamaVectorConstants.HAS_FAST_INTEGER_VECTORS) {
      final float[] ret;
      if (VECTOR_BITSIZE >= 512) {
        i += BYTE_SPECIES.loopBound((int) a.byteSize());
        ret = cosineBody512(a, b, i);
      } else if (VECTOR_BITSIZE == 256) {
        i += BYTE_SPECIES.loopBound((int) a.byteSize());
        ret = cosineBody256(a, b, i);
      } else {
        // tricky: we don't have SPECIES_32, so we workaround with "overlapping read"
        i += ByteVector.SPECIES_64.loopBound(a.byteSize() - ByteVector.SPECIES_64.length());
        ret = cosineBody128(a, b, i);
      }
      sum += ret[0];
      norm1 += ret[1];
      norm2 += ret[2];
    }

    // scalar tail
    for (; i < a.byteSize(); i++) {
      byte elem1 = a.get(JAVA_BYTE, i);
      byte elem2 = b.get(JAVA_BYTE, i);
      sum += elem1 * elem2;
      norm1 += elem1 * elem1;
      norm2 += elem2 * elem2;
    }
    return (float) (sum / Math.sqrt((double) norm1 * (double) norm2));
  }

  /** vectorized cosine body (512 bit vectors) */
  private static float[] cosineBody512(MemorySegment a, MemorySegment b, int limit) {
    IntVector accSum = IntVector.zero(INT_SPECIES);
    IntVector accNorm1 = IntVector.zero(INT_SPECIES);
    IntVector accNorm2 = IntVector.zero(INT_SPECIES);
    for (int i = 0; i < limit; i += BYTE_SPECIES.length()) {
      ByteVector va8 = ByteVector.fromMemorySegment(BYTE_SPECIES, a, i, LITTLE_ENDIAN);
      ByteVector vb8 = ByteVector.fromMemorySegment(BYTE_SPECIES, b, i, LITTLE_ENDIAN);

      // 16-bit multiply: avoid AVX-512 heavy multiply on zmm
      Vector<Short> va16 = va8.convertShape(B2S, SHORT_SPECIES, 0);
      Vector<Short> vb16 = vb8.convertShape(B2S, SHORT_SPECIES, 0);
      Vector<Short> norm1_16 = va16.mul(va16);
      Vector<Short> norm2_16 = vb16.mul(vb16);
      Vector<Short> prod16 = va16.mul(vb16);

      // sum into accumulators: 32-bit add
      Vector<Integer> norm1_32 = norm1_16.convertShape(S2I, INT_SPECIES, 0);
      Vector<Integer> norm2_32 = norm2_16.convertShape(S2I, INT_SPECIES, 0);
      Vector<Integer> prod32 = prod16.convertShape(S2I, INT_SPECIES, 0);
      accNorm1 = accNorm1.add(norm1_32);
      accNorm2 = accNorm2.add(norm2_32);
      accSum = accSum.add(prod32);
    }
    // reduce
    return new float[] {
      accSum.reduceLanes(ADD), accNorm1.reduceLanes(ADD), accNorm2.reduceLanes(ADD)
    };
  }

  /** vectorized cosine body (256 bit vectors) */
  private static float[] cosineBody256(MemorySegment a, MemorySegment b, int limit) {
    IntVector accSum = IntVector.zero(IntVector.SPECIES_256);
    IntVector accNorm1 = IntVector.zero(IntVector.SPECIES_256);
    IntVector accNorm2 = IntVector.zero(IntVector.SPECIES_256);
    for (int i = 0; i < limit; i += ByteVector.SPECIES_64.length()) {
      ByteVector va8 = ByteVector.fromMemorySegment(ByteVector.SPECIES_64, a, i, LITTLE_ENDIAN);
      ByteVector vb8 = ByteVector.fromMemorySegment(ByteVector.SPECIES_64, b, i, LITTLE_ENDIAN);

      // 16-bit multiply, and add into accumulators
      Vector<Integer> va32 = va8.convertShape(B2I, IntVector.SPECIES_256, 0);
      Vector<Integer> vb32 = vb8.convertShape(B2I, IntVector.SPECIES_256, 0);
      Vector<Integer> norm1_32 = va32.mul(va32);
      Vector<Integer> norm2_32 = vb32.mul(vb32);
      Vector<Integer> prod32 = va32.mul(vb32);
      accNorm1 = accNorm1.add(norm1_32);
      accNorm2 = accNorm2.add(norm2_32);
      accSum = accSum.add(prod32);
    }
    // reduce
    return new float[] {
      accSum.reduceLanes(ADD), accNorm1.reduceLanes(ADD), accNorm2.reduceLanes(ADD)
    };
  }

  /** vectorized cosine body (128 bit vectors) */
  private static float[] cosineBody128(MemorySegment a, MemorySegment b, int limit) {
    IntVector accSum = IntVector.zero(IntVector.SPECIES_128);
    IntVector accNorm1 = IntVector.zero(IntVector.SPECIES_128);
    IntVector accNorm2 = IntVector.zero(IntVector.SPECIES_128);
    for (int i = 0; i < limit; i += ByteVector.SPECIES_64.length() >> 1) {
      ByteVector va8 = ByteVector.fromMemorySegment(ByteVector.SPECIES_64, a, i, LITTLE_ENDIAN);
      ByteVector vb8 = ByteVector.fromMemorySegment(ByteVector.SPECIES_64, b, i, LITTLE_ENDIAN);

      // process first half only: 16-bit multiply
      Vector<Short> va16 = va8.convert(B2S, 0);
      Vector<Short> vb16 = vb8.convert(B2S, 0);
      Vector<Short> norm1_16 = va16.mul(va16);
      Vector<Short> norm2_16 = vb16.mul(vb16);
      Vector<Short> prod16 = va16.mul(vb16);

      // sum into accumulators: 32-bit add
      accNorm1 = accNorm1.add(norm1_16.convertShape(S2I, IntVector.SPECIES_128, 0));
      accNorm2 = accNorm2.add(norm2_16.convertShape(S2I, IntVector.SPECIES_128, 0));
      accSum = accSum.add(prod16.convertShape(S2I, IntVector.SPECIES_128, 0));
    }
    // reduce
    return new float[] {
      accSum.reduceLanes(ADD), accNorm1.reduceLanes(ADD), accNorm2.reduceLanes(ADD)
    };
  }

  @Override
  public int squareDistance(byte[] a, byte[] b) {
    return squareDistance(MemorySegment.ofArray(a), MemorySegment.ofArray(b));
  }

  public static int squareDistance(MemorySegment a, MemorySegment b) {
    assert a.byteSize() == b.byteSize();
    int i = 0;
    int res = 0;

    // only vectorize if we'll at least enter the loop a single time, and we have at least 128-bit
    // vectors (256-bit on intel to dodge performance landmines)
    if (a.byteSize() >= 16 && PanamaVectorConstants.HAS_FAST_INTEGER_VECTORS) {
      if (VECTOR_BITSIZE >= 256) {
        i += BYTE_SPECIES.loopBound((int) a.byteSize());
        res += squareDistanceBody256(a, b, i);
      } else {
        i += ByteVector.SPECIES_64.loopBound((int) a.byteSize());
        res += squareDistanceBody128(a, b, i);
      }
    }

    // scalar tail
    for (; i < a.byteSize(); i++) {
      int diff = a.get(JAVA_BYTE, i) - b.get(JAVA_BYTE, i);
      res += diff * diff;
    }
    return res;
  }

  /** vectorized square distance body (256+ bit vectors) */
  private static int squareDistanceBody256(MemorySegment a, MemorySegment b, int limit) {
    IntVector acc = IntVector.zero(INT_SPECIES);
    for (int i = 0; i < limit; i += BYTE_SPECIES.length()) {
      ByteVector va8 = ByteVector.fromMemorySegment(BYTE_SPECIES, a, i, LITTLE_ENDIAN);
      ByteVector vb8 = ByteVector.fromMemorySegment(BYTE_SPECIES, b, i, LITTLE_ENDIAN);

      // 32-bit sub, multiply, and add into accumulators
      // TODO: uses AVX-512 heavy multiply on zmm, should we just use 256-bit vectors on AVX-512?
      Vector<Integer> va32 = va8.convertShape(B2I, INT_SPECIES, 0);
      Vector<Integer> vb32 = vb8.convertShape(B2I, INT_SPECIES, 0);
      Vector<Integer> diff32 = va32.sub(vb32);
      acc = acc.add(diff32.mul(diff32));
    }
    // reduce
    return acc.reduceLanes(ADD);
  }

  /** vectorized square distance body (128 bit vectors) */
  private static int squareDistanceBody128(MemorySegment a, MemorySegment b, int limit) {
    // 128-bit implementation, which must "split up" vectors due to widening conversions
    // it doesn't help to do the overlapping read trick, due to 32-bit multiply in the formula
    IntVector acc1 = IntVector.zero(IntVector.SPECIES_128);
    IntVector acc2 = IntVector.zero(IntVector.SPECIES_128);
    for (int i = 0; i < limit; i += ByteVector.SPECIES_64.length()) {
      ByteVector va8 = ByteVector.fromMemorySegment(ByteVector.SPECIES_64, a, i, LITTLE_ENDIAN);
      ByteVector vb8 = ByteVector.fromMemorySegment(ByteVector.SPECIES_64, b, i, LITTLE_ENDIAN);

      // 16-bit sub
      Vector<Short> va16 = va8.convertShape(B2S, ShortVector.SPECIES_128, 0);
      Vector<Short> vb16 = vb8.convertShape(B2S, ShortVector.SPECIES_128, 0);
      Vector<Short> diff16 = va16.sub(vb16);

      // 32-bit multiply and add into accumulators
      Vector<Integer> diff32_1 = diff16.convertShape(S2I, IntVector.SPECIES_128, 0);
      Vector<Integer> diff32_2 = diff16.convertShape(S2I, IntVector.SPECIES_128, 1);
      acc1 = acc1.add(diff32_1.mul(diff32_1));
      acc2 = acc2.add(diff32_2.mul(diff32_2));
    }
    // reduce
    return acc1.add(acc2).reduceLanes(ADD);
  }

  // Experiments suggest that we need at least 8 lanes so that the overhead of going with the vector
  // approach and counting trues on vector masks pays off.
  private static final boolean ENABLE_FIND_NEXT_GEQ_VECTOR_OPTO = INT_SPECIES.length() >= 8;

  @Override
  public int findNextGEQ(int[] buffer, int target, int from, int to) {
    if (ENABLE_FIND_NEXT_GEQ_VECTOR_OPTO) {
      // This effectively implements the V1 intersection algorithm from
      // D. Lemire, L. Boytsov, N. Kurz SIMD Compression and the Intersection of Sorted Integers
      // with T = INT_SPECIES.length(), ie. T=8 with AVX2 and T=16 with AVX-512
      // https://arxiv.org/pdf/1401.6399
      for (; from + INT_SPECIES.length() < to; from += INT_SPECIES.length() + 1) {
        if (buffer[from + INT_SPECIES.length()] >= target) {
          IntVector vector = IntVector.fromArray(INT_SPECIES, buffer, from);
          VectorMask<Integer> mask = vector.compare(VectorOperators.LT, target);
          return from + mask.trueCount();
        }
      }
    }
    for (int i = from; i < to; ++i) {
      if (buffer[i] >= target) {
        return i;
      }
    }
    return to;
  }

  @Override
<<<<<<< HEAD
  public float quantize(
      float[] vector, byte[] dest, float scale, float alpha, float minQuantile, float maxQuantile) {
    float correction = 0;
    int i = 0;
    // only vectorize if we have a viable BYTE_SPECIES we can use for output
    if (VECTOR_BITSIZE >= 256) {
      for (; i < FLOAT_SPECIES.loopBound(vector.length); i += FLOAT_SPECIES.length()) {
        FloatVector v = FloatVector.fromArray(FLOAT_SPECIES, vector, i);

        // Make sure the value is within the quantile range, cutting off the tails
        // see first parenthesis in equation: byte = (float - minQuantile) * 127/(maxQuantile -
        // minQuantile)
        FloatVector dxc = v.min(maxQuantile).max(minQuantile).sub(minQuantile);
        // Scale the value to the range [0, 127], this is our quantized value
        // scale = 127/(maxQuantile - minQuantile)
        // Math.round rounds to positive infinity, so do the same by +0.5 then truncating to int
        Vector<Integer> roundedDxs = dxc.mul(scale).add(0.5f).convert(VectorOperators.F2I, 0);
        // output this to the array
        ((ByteVector) roundedDxs.castShape(BYTE_SPECIES, 0)).intoArray(dest, i);
        // We multiply by `alpha` here to get the quantized value back into the original range
        // to aid in calculating the corrective offset
        Vector<Float> dxq = ((FloatVector) roundedDxs.castShape(FLOAT_SPECIES, 0)).mul(alpha);
        // Calculate the corrective offset that needs to be applied to the score
        // in addition to the `byte * minQuantile * alpha` term in the equation
        // we add the `(dx - dxq) * dxq` term to account for the fact that the quantized value
        // will be rounded to the nearest whole number and lose some accuracy
        // Additionally, we account for the global correction of `minQuantile^2` in the equation
        correction +=
            v.sub(minQuantile / 2f)
                .mul(minQuantile)
                .add(v.sub(minQuantile).sub(dxq).mul(dxq))
                .reduceLanes(VectorOperators.ADD);
      }
    }

    // complete the tail normally
    correction +=
        new DefaultVectorUtilSupport.ScalarQuantizer(alpha, scale, minQuantile, maxQuantile)
            .quantize(vector, dest, i);

    return correction;
  }

  @Override
  public float recalculateOffset(
      byte[] vector,
      float oldAlpha,
      float oldMinQuantile,
      float scale,
      float alpha,
      float minQuantile,
      float maxQuantile) {
    float correction = 0;
    int i = 0;
    // only vectorize if we have a viable BYTE_SPECIES that we can use
    if (VECTOR_BITSIZE >= 256) {
      for (; i < BYTE_SPECIES.loopBound(vector.length); i += BYTE_SPECIES.length()) {
        ByteVector bv = ByteVector.fromArray(BYTE_SPECIES, vector, i);
        // undo the old quantization
        FloatVector v =
            ((FloatVector) bv.castShape(FLOAT_SPECIES, 0)).mul(oldAlpha).add(oldMinQuantile);

        // same operations as in quantize above
        FloatVector dxc = v.min(maxQuantile).max(minQuantile).sub(minQuantile);
        Vector<Integer> roundedDxs = dxc.mul(scale).add(0.5f).convert(VectorOperators.F2I, 0);
        Vector<Float> dxq = ((FloatVector) roundedDxs.castShape(FLOAT_SPECIES, 0)).mul(alpha);
        correction +=
            v.sub(minQuantile / 2f)
                .mul(minQuantile)
                .add(v.sub(minQuantile).sub(dxq).mul(dxq))
                .reduceLanes(VectorOperators.ADD);
      }
    }

    // complete the tail normally
    correction +=
        new DefaultVectorUtilSupport.ScalarQuantizer(alpha, scale, minQuantile, maxQuantile)
            .recalculateOffset(vector, i, oldAlpha, oldMinQuantile);

    return correction;
=======
  public long int4BitDotProduct(byte[] q, byte[] d) {
    assert q.length == d.length * 4;
    // 128 / 8 == 16
    if (d.length >= 16 && PanamaVectorConstants.HAS_FAST_INTEGER_VECTORS) {
      if (VECTOR_BITSIZE >= 256) {
        return int4BitDotProduct256(q, d);
      } else if (VECTOR_BITSIZE == 128) {
        return int4BitDotProduct128(q, d);
      }
    }
    return DefaultVectorUtilSupport.int4BitDotProductImpl(q, d);
  }

  static long int4BitDotProduct256(byte[] q, byte[] d) {
    long subRet0 = 0;
    long subRet1 = 0;
    long subRet2 = 0;
    long subRet3 = 0;
    int i = 0;

    if (d.length >= ByteVector.SPECIES_256.vectorByteSize() * 2) {
      int limit = ByteVector.SPECIES_256.loopBound(d.length);
      var sum0 = LongVector.zero(LongVector.SPECIES_256);
      var sum1 = LongVector.zero(LongVector.SPECIES_256);
      var sum2 = LongVector.zero(LongVector.SPECIES_256);
      var sum3 = LongVector.zero(LongVector.SPECIES_256);
      for (; i < limit; i += ByteVector.SPECIES_256.length()) {
        var vq0 = ByteVector.fromArray(BYTE_SPECIES_256, q, i).reinterpretAsLongs();
        var vq1 = ByteVector.fromArray(BYTE_SPECIES_256, q, i + d.length).reinterpretAsLongs();
        var vq2 = ByteVector.fromArray(BYTE_SPECIES_256, q, i + d.length * 2).reinterpretAsLongs();
        var vq3 = ByteVector.fromArray(BYTE_SPECIES_256, q, i + d.length * 3).reinterpretAsLongs();
        var vd = ByteVector.fromArray(BYTE_SPECIES_256, d, i).reinterpretAsLongs();
        sum0 = sum0.add(vq0.and(vd).lanewise(VectorOperators.BIT_COUNT));
        sum1 = sum1.add(vq1.and(vd).lanewise(VectorOperators.BIT_COUNT));
        sum2 = sum2.add(vq2.and(vd).lanewise(VectorOperators.BIT_COUNT));
        sum3 = sum3.add(vq3.and(vd).lanewise(VectorOperators.BIT_COUNT));
      }
      subRet0 += sum0.reduceLanes(VectorOperators.ADD);
      subRet1 += sum1.reduceLanes(VectorOperators.ADD);
      subRet2 += sum2.reduceLanes(VectorOperators.ADD);
      subRet3 += sum3.reduceLanes(VectorOperators.ADD);
    }

    if (d.length - i >= ByteVector.SPECIES_128.vectorByteSize()) {
      var sum0 = LongVector.zero(LongVector.SPECIES_128);
      var sum1 = LongVector.zero(LongVector.SPECIES_128);
      var sum2 = LongVector.zero(LongVector.SPECIES_128);
      var sum3 = LongVector.zero(LongVector.SPECIES_128);
      int limit = ByteVector.SPECIES_128.loopBound(d.length);
      for (; i < limit; i += ByteVector.SPECIES_128.length()) {
        var vq0 = ByteVector.fromArray(BYTE_SPECIES_128, q, i).reinterpretAsLongs();
        var vq1 = ByteVector.fromArray(BYTE_SPECIES_128, q, i + d.length).reinterpretAsLongs();
        var vq2 = ByteVector.fromArray(BYTE_SPECIES_128, q, i + d.length * 2).reinterpretAsLongs();
        var vq3 = ByteVector.fromArray(BYTE_SPECIES_128, q, i + d.length * 3).reinterpretAsLongs();
        var vd = ByteVector.fromArray(BYTE_SPECIES_128, d, i).reinterpretAsLongs();
        sum0 = sum0.add(vq0.and(vd).lanewise(VectorOperators.BIT_COUNT));
        sum1 = sum1.add(vq1.and(vd).lanewise(VectorOperators.BIT_COUNT));
        sum2 = sum2.add(vq2.and(vd).lanewise(VectorOperators.BIT_COUNT));
        sum3 = sum3.add(vq3.and(vd).lanewise(VectorOperators.BIT_COUNT));
      }
      subRet0 += sum0.reduceLanes(VectorOperators.ADD);
      subRet1 += sum1.reduceLanes(VectorOperators.ADD);
      subRet2 += sum2.reduceLanes(VectorOperators.ADD);
      subRet3 += sum3.reduceLanes(VectorOperators.ADD);
    }
    // tail as bytes
    for (; i < d.length; i++) {
      subRet0 += Integer.bitCount((q[i] & d[i]) & 0xFF);
      subRet1 += Integer.bitCount((q[i + d.length] & d[i]) & 0xFF);
      subRet2 += Integer.bitCount((q[i + 2 * d.length] & d[i]) & 0xFF);
      subRet3 += Integer.bitCount((q[i + 3 * d.length] & d[i]) & 0xFF);
    }
    return subRet0 + (subRet1 << 1) + (subRet2 << 2) + (subRet3 << 3);
  }

  public static long int4BitDotProduct128(byte[] q, byte[] d) {
    long subRet0 = 0;
    long subRet1 = 0;
    long subRet2 = 0;
    long subRet3 = 0;
    int i = 0;

    var sum0 = IntVector.zero(IntVector.SPECIES_128);
    var sum1 = IntVector.zero(IntVector.SPECIES_128);
    var sum2 = IntVector.zero(IntVector.SPECIES_128);
    var sum3 = IntVector.zero(IntVector.SPECIES_128);
    int limit = ByteVector.SPECIES_128.loopBound(d.length);
    for (; i < limit; i += ByteVector.SPECIES_128.length()) {
      var vd = ByteVector.fromArray(BYTE_SPECIES_128, d, i).reinterpretAsInts();
      var vq0 = ByteVector.fromArray(BYTE_SPECIES_128, q, i).reinterpretAsInts();
      var vq1 = ByteVector.fromArray(BYTE_SPECIES_128, q, i + d.length).reinterpretAsInts();
      var vq2 = ByteVector.fromArray(BYTE_SPECIES_128, q, i + d.length * 2).reinterpretAsInts();
      var vq3 = ByteVector.fromArray(BYTE_SPECIES_128, q, i + d.length * 3).reinterpretAsInts();
      sum0 = sum0.add(vd.and(vq0).lanewise(VectorOperators.BIT_COUNT));
      sum1 = sum1.add(vd.and(vq1).lanewise(VectorOperators.BIT_COUNT));
      sum2 = sum2.add(vd.and(vq2).lanewise(VectorOperators.BIT_COUNT));
      sum3 = sum3.add(vd.and(vq3).lanewise(VectorOperators.BIT_COUNT));
    }
    subRet0 += sum0.reduceLanes(VectorOperators.ADD);
    subRet1 += sum1.reduceLanes(VectorOperators.ADD);
    subRet2 += sum2.reduceLanes(VectorOperators.ADD);
    subRet3 += sum3.reduceLanes(VectorOperators.ADD);
    // tail as bytes
    for (; i < d.length; i++) {
      int dValue = d[i];
      subRet0 += Integer.bitCount((dValue & q[i]) & 0xFF);
      subRet1 += Integer.bitCount((dValue & q[i + d.length]) & 0xFF);
      subRet2 += Integer.bitCount((dValue & q[i + 2 * d.length]) & 0xFF);
      subRet3 += Integer.bitCount((dValue & q[i + 3 * d.length]) & 0xFF);
    }
    return subRet0 + (subRet1 << 1) + (subRet2 << 2) + (subRet3 << 3);
>>>>>>> 8856a5f4
  }
}<|MERGE_RESOLUTION|>--- conflicted
+++ resolved
@@ -794,8 +794,120 @@
     return to;
   }
 
+  public long int4BitDotProduct(byte[] q, byte[] d) {
+    assert q.length == d.length * 4;
+    // 128 / 8 == 16
+    if (d.length >= 16 && PanamaVectorConstants.HAS_FAST_INTEGER_VECTORS) {
+      if (VECTOR_BITSIZE >= 256) {
+        return int4BitDotProduct256(q, d);
+      } else if (VECTOR_BITSIZE == 128) {
+        return int4BitDotProduct128(q, d);
+      }
+    }
+    return DefaultVectorUtilSupport.int4BitDotProductImpl(q, d);
+  }
+
+  static long int4BitDotProduct256(byte[] q, byte[] d) {
+    long subRet0 = 0;
+    long subRet1 = 0;
+    long subRet2 = 0;
+    long subRet3 = 0;
+    int i = 0;
+
+    if (d.length >= ByteVector.SPECIES_256.vectorByteSize() * 2) {
+      int limit = ByteVector.SPECIES_256.loopBound(d.length);
+      var sum0 = LongVector.zero(LongVector.SPECIES_256);
+      var sum1 = LongVector.zero(LongVector.SPECIES_256);
+      var sum2 = LongVector.zero(LongVector.SPECIES_256);
+      var sum3 = LongVector.zero(LongVector.SPECIES_256);
+      for (; i < limit; i += ByteVector.SPECIES_256.length()) {
+        var vq0 = ByteVector.fromArray(BYTE_SPECIES_256, q, i).reinterpretAsLongs();
+        var vq1 = ByteVector.fromArray(BYTE_SPECIES_256, q, i + d.length).reinterpretAsLongs();
+        var vq2 = ByteVector.fromArray(BYTE_SPECIES_256, q, i + d.length * 2).reinterpretAsLongs();
+        var vq3 = ByteVector.fromArray(BYTE_SPECIES_256, q, i + d.length * 3).reinterpretAsLongs();
+        var vd = ByteVector.fromArray(BYTE_SPECIES_256, d, i).reinterpretAsLongs();
+        sum0 = sum0.add(vq0.and(vd).lanewise(VectorOperators.BIT_COUNT));
+        sum1 = sum1.add(vq1.and(vd).lanewise(VectorOperators.BIT_COUNT));
+        sum2 = sum2.add(vq2.and(vd).lanewise(VectorOperators.BIT_COUNT));
+        sum3 = sum3.add(vq3.and(vd).lanewise(VectorOperators.BIT_COUNT));
+      }
+      subRet0 += sum0.reduceLanes(VectorOperators.ADD);
+      subRet1 += sum1.reduceLanes(VectorOperators.ADD);
+      subRet2 += sum2.reduceLanes(VectorOperators.ADD);
+      subRet3 += sum3.reduceLanes(VectorOperators.ADD);
+    }
+
+    if (d.length - i >= ByteVector.SPECIES_128.vectorByteSize()) {
+      var sum0 = LongVector.zero(LongVector.SPECIES_128);
+      var sum1 = LongVector.zero(LongVector.SPECIES_128);
+      var sum2 = LongVector.zero(LongVector.SPECIES_128);
+      var sum3 = LongVector.zero(LongVector.SPECIES_128);
+      int limit = ByteVector.SPECIES_128.loopBound(d.length);
+      for (; i < limit; i += ByteVector.SPECIES_128.length()) {
+        var vq0 = ByteVector.fromArray(BYTE_SPECIES_128, q, i).reinterpretAsLongs();
+        var vq1 = ByteVector.fromArray(BYTE_SPECIES_128, q, i + d.length).reinterpretAsLongs();
+        var vq2 = ByteVector.fromArray(BYTE_SPECIES_128, q, i + d.length * 2).reinterpretAsLongs();
+        var vq3 = ByteVector.fromArray(BYTE_SPECIES_128, q, i + d.length * 3).reinterpretAsLongs();
+        var vd = ByteVector.fromArray(BYTE_SPECIES_128, d, i).reinterpretAsLongs();
+        sum0 = sum0.add(vq0.and(vd).lanewise(VectorOperators.BIT_COUNT));
+        sum1 = sum1.add(vq1.and(vd).lanewise(VectorOperators.BIT_COUNT));
+        sum2 = sum2.add(vq2.and(vd).lanewise(VectorOperators.BIT_COUNT));
+        sum3 = sum3.add(vq3.and(vd).lanewise(VectorOperators.BIT_COUNT));
+      }
+      subRet0 += sum0.reduceLanes(VectorOperators.ADD);
+      subRet1 += sum1.reduceLanes(VectorOperators.ADD);
+      subRet2 += sum2.reduceLanes(VectorOperators.ADD);
+      subRet3 += sum3.reduceLanes(VectorOperators.ADD);
+    }
+    // tail as bytes
+    for (; i < d.length; i++) {
+      subRet0 += Integer.bitCount((q[i] & d[i]) & 0xFF);
+      subRet1 += Integer.bitCount((q[i + d.length] & d[i]) & 0xFF);
+      subRet2 += Integer.bitCount((q[i + 2 * d.length] & d[i]) & 0xFF);
+      subRet3 += Integer.bitCount((q[i + 3 * d.length] & d[i]) & 0xFF);
+    }
+    return subRet0 + (subRet1 << 1) + (subRet2 << 2) + (subRet3 << 3);
+  }
+
+  public static long int4BitDotProduct128(byte[] q, byte[] d) {
+    long subRet0 = 0;
+    long subRet1 = 0;
+    long subRet2 = 0;
+    long subRet3 = 0;
+    int i = 0;
+
+    var sum0 = IntVector.zero(IntVector.SPECIES_128);
+    var sum1 = IntVector.zero(IntVector.SPECIES_128);
+    var sum2 = IntVector.zero(IntVector.SPECIES_128);
+    var sum3 = IntVector.zero(IntVector.SPECIES_128);
+    int limit = ByteVector.SPECIES_128.loopBound(d.length);
+    for (; i < limit; i += ByteVector.SPECIES_128.length()) {
+      var vd = ByteVector.fromArray(BYTE_SPECIES_128, d, i).reinterpretAsInts();
+      var vq0 = ByteVector.fromArray(BYTE_SPECIES_128, q, i).reinterpretAsInts();
+      var vq1 = ByteVector.fromArray(BYTE_SPECIES_128, q, i + d.length).reinterpretAsInts();
+      var vq2 = ByteVector.fromArray(BYTE_SPECIES_128, q, i + d.length * 2).reinterpretAsInts();
+      var vq3 = ByteVector.fromArray(BYTE_SPECIES_128, q, i + d.length * 3).reinterpretAsInts();
+      sum0 = sum0.add(vd.and(vq0).lanewise(VectorOperators.BIT_COUNT));
+      sum1 = sum1.add(vd.and(vq1).lanewise(VectorOperators.BIT_COUNT));
+      sum2 = sum2.add(vd.and(vq2).lanewise(VectorOperators.BIT_COUNT));
+      sum3 = sum3.add(vd.and(vq3).lanewise(VectorOperators.BIT_COUNT));
+    }
+    subRet0 += sum0.reduceLanes(VectorOperators.ADD);
+    subRet1 += sum1.reduceLanes(VectorOperators.ADD);
+    subRet2 += sum2.reduceLanes(VectorOperators.ADD);
+    subRet3 += sum3.reduceLanes(VectorOperators.ADD);
+    // tail as bytes
+    for (; i < d.length; i++) {
+      int dValue = d[i];
+      subRet0 += Integer.bitCount((dValue & q[i]) & 0xFF);
+      subRet1 += Integer.bitCount((dValue & q[i + d.length]) & 0xFF);
+      subRet2 += Integer.bitCount((dValue & q[i + 2 * d.length]) & 0xFF);
+      subRet3 += Integer.bitCount((dValue & q[i + 3 * d.length]) & 0xFF);
+    }
+    return subRet0 + (subRet1 << 1) + (subRet2 << 2) + (subRet3 << 3);
+  }
+
   @Override
-<<<<<<< HEAD
   public float quantize(
       float[] vector, byte[] dest, float scale, float alpha, float minQuantile, float maxQuantile) {
     float correction = 0;
@@ -876,118 +988,5 @@
             .recalculateOffset(vector, i, oldAlpha, oldMinQuantile);
 
     return correction;
-=======
-  public long int4BitDotProduct(byte[] q, byte[] d) {
-    assert q.length == d.length * 4;
-    // 128 / 8 == 16
-    if (d.length >= 16 && PanamaVectorConstants.HAS_FAST_INTEGER_VECTORS) {
-      if (VECTOR_BITSIZE >= 256) {
-        return int4BitDotProduct256(q, d);
-      } else if (VECTOR_BITSIZE == 128) {
-        return int4BitDotProduct128(q, d);
-      }
-    }
-    return DefaultVectorUtilSupport.int4BitDotProductImpl(q, d);
-  }
-
-  static long int4BitDotProduct256(byte[] q, byte[] d) {
-    long subRet0 = 0;
-    long subRet1 = 0;
-    long subRet2 = 0;
-    long subRet3 = 0;
-    int i = 0;
-
-    if (d.length >= ByteVector.SPECIES_256.vectorByteSize() * 2) {
-      int limit = ByteVector.SPECIES_256.loopBound(d.length);
-      var sum0 = LongVector.zero(LongVector.SPECIES_256);
-      var sum1 = LongVector.zero(LongVector.SPECIES_256);
-      var sum2 = LongVector.zero(LongVector.SPECIES_256);
-      var sum3 = LongVector.zero(LongVector.SPECIES_256);
-      for (; i < limit; i += ByteVector.SPECIES_256.length()) {
-        var vq0 = ByteVector.fromArray(BYTE_SPECIES_256, q, i).reinterpretAsLongs();
-        var vq1 = ByteVector.fromArray(BYTE_SPECIES_256, q, i + d.length).reinterpretAsLongs();
-        var vq2 = ByteVector.fromArray(BYTE_SPECIES_256, q, i + d.length * 2).reinterpretAsLongs();
-        var vq3 = ByteVector.fromArray(BYTE_SPECIES_256, q, i + d.length * 3).reinterpretAsLongs();
-        var vd = ByteVector.fromArray(BYTE_SPECIES_256, d, i).reinterpretAsLongs();
-        sum0 = sum0.add(vq0.and(vd).lanewise(VectorOperators.BIT_COUNT));
-        sum1 = sum1.add(vq1.and(vd).lanewise(VectorOperators.BIT_COUNT));
-        sum2 = sum2.add(vq2.and(vd).lanewise(VectorOperators.BIT_COUNT));
-        sum3 = sum3.add(vq3.and(vd).lanewise(VectorOperators.BIT_COUNT));
-      }
-      subRet0 += sum0.reduceLanes(VectorOperators.ADD);
-      subRet1 += sum1.reduceLanes(VectorOperators.ADD);
-      subRet2 += sum2.reduceLanes(VectorOperators.ADD);
-      subRet3 += sum3.reduceLanes(VectorOperators.ADD);
-    }
-
-    if (d.length - i >= ByteVector.SPECIES_128.vectorByteSize()) {
-      var sum0 = LongVector.zero(LongVector.SPECIES_128);
-      var sum1 = LongVector.zero(LongVector.SPECIES_128);
-      var sum2 = LongVector.zero(LongVector.SPECIES_128);
-      var sum3 = LongVector.zero(LongVector.SPECIES_128);
-      int limit = ByteVector.SPECIES_128.loopBound(d.length);
-      for (; i < limit; i += ByteVector.SPECIES_128.length()) {
-        var vq0 = ByteVector.fromArray(BYTE_SPECIES_128, q, i).reinterpretAsLongs();
-        var vq1 = ByteVector.fromArray(BYTE_SPECIES_128, q, i + d.length).reinterpretAsLongs();
-        var vq2 = ByteVector.fromArray(BYTE_SPECIES_128, q, i + d.length * 2).reinterpretAsLongs();
-        var vq3 = ByteVector.fromArray(BYTE_SPECIES_128, q, i + d.length * 3).reinterpretAsLongs();
-        var vd = ByteVector.fromArray(BYTE_SPECIES_128, d, i).reinterpretAsLongs();
-        sum0 = sum0.add(vq0.and(vd).lanewise(VectorOperators.BIT_COUNT));
-        sum1 = sum1.add(vq1.and(vd).lanewise(VectorOperators.BIT_COUNT));
-        sum2 = sum2.add(vq2.and(vd).lanewise(VectorOperators.BIT_COUNT));
-        sum3 = sum3.add(vq3.and(vd).lanewise(VectorOperators.BIT_COUNT));
-      }
-      subRet0 += sum0.reduceLanes(VectorOperators.ADD);
-      subRet1 += sum1.reduceLanes(VectorOperators.ADD);
-      subRet2 += sum2.reduceLanes(VectorOperators.ADD);
-      subRet3 += sum3.reduceLanes(VectorOperators.ADD);
-    }
-    // tail as bytes
-    for (; i < d.length; i++) {
-      subRet0 += Integer.bitCount((q[i] & d[i]) & 0xFF);
-      subRet1 += Integer.bitCount((q[i + d.length] & d[i]) & 0xFF);
-      subRet2 += Integer.bitCount((q[i + 2 * d.length] & d[i]) & 0xFF);
-      subRet3 += Integer.bitCount((q[i + 3 * d.length] & d[i]) & 0xFF);
-    }
-    return subRet0 + (subRet1 << 1) + (subRet2 << 2) + (subRet3 << 3);
-  }
-
-  public static long int4BitDotProduct128(byte[] q, byte[] d) {
-    long subRet0 = 0;
-    long subRet1 = 0;
-    long subRet2 = 0;
-    long subRet3 = 0;
-    int i = 0;
-
-    var sum0 = IntVector.zero(IntVector.SPECIES_128);
-    var sum1 = IntVector.zero(IntVector.SPECIES_128);
-    var sum2 = IntVector.zero(IntVector.SPECIES_128);
-    var sum3 = IntVector.zero(IntVector.SPECIES_128);
-    int limit = ByteVector.SPECIES_128.loopBound(d.length);
-    for (; i < limit; i += ByteVector.SPECIES_128.length()) {
-      var vd = ByteVector.fromArray(BYTE_SPECIES_128, d, i).reinterpretAsInts();
-      var vq0 = ByteVector.fromArray(BYTE_SPECIES_128, q, i).reinterpretAsInts();
-      var vq1 = ByteVector.fromArray(BYTE_SPECIES_128, q, i + d.length).reinterpretAsInts();
-      var vq2 = ByteVector.fromArray(BYTE_SPECIES_128, q, i + d.length * 2).reinterpretAsInts();
-      var vq3 = ByteVector.fromArray(BYTE_SPECIES_128, q, i + d.length * 3).reinterpretAsInts();
-      sum0 = sum0.add(vd.and(vq0).lanewise(VectorOperators.BIT_COUNT));
-      sum1 = sum1.add(vd.and(vq1).lanewise(VectorOperators.BIT_COUNT));
-      sum2 = sum2.add(vd.and(vq2).lanewise(VectorOperators.BIT_COUNT));
-      sum3 = sum3.add(vd.and(vq3).lanewise(VectorOperators.BIT_COUNT));
-    }
-    subRet0 += sum0.reduceLanes(VectorOperators.ADD);
-    subRet1 += sum1.reduceLanes(VectorOperators.ADD);
-    subRet2 += sum2.reduceLanes(VectorOperators.ADD);
-    subRet3 += sum3.reduceLanes(VectorOperators.ADD);
-    // tail as bytes
-    for (; i < d.length; i++) {
-      int dValue = d[i];
-      subRet0 += Integer.bitCount((dValue & q[i]) & 0xFF);
-      subRet1 += Integer.bitCount((dValue & q[i + d.length]) & 0xFF);
-      subRet2 += Integer.bitCount((dValue & q[i + 2 * d.length]) & 0xFF);
-      subRet3 += Integer.bitCount((dValue & q[i + 3 * d.length]) & 0xFF);
-    }
-    return subRet0 + (subRet1 << 1) + (subRet2 << 2) + (subRet3 << 3);
->>>>>>> 8856a5f4
   }
 }