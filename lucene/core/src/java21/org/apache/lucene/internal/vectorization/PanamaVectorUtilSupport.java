/*
 * Licensed to the Apache Software Foundation (ASF) under one or more
 * contributor license agreements.  See the NOTICE file distributed with
 * this work for additional information regarding copyright ownership.
 * The ASF licenses this file to You under the Apache License, Version 2.0
 * (the "License"); you may not use this file except in compliance with
 * the License.  You may obtain a copy of the License at
 *
 *     http://www.apache.org/licenses/LICENSE-2.0
 *
 * Unless required by applicable law or agreed to in writing, software
 * distributed under the License is distributed on an "AS IS" BASIS,
 * WITHOUT WARRANTIES OR CONDITIONS OF ANY KIND, either express or implied.
 * See the License for the specific language governing permissions and
 * limitations under the License.
 */
package org.apache.lucene.internal.vectorization;

import static java.lang.foreign.ValueLayout.JAVA_BYTE;
import static java.nio.ByteOrder.LITTLE_ENDIAN;
import static jdk.incubator.vector.VectorOperators.ADD;
import static jdk.incubator.vector.VectorOperators.B2I;
import static jdk.incubator.vector.VectorOperators.B2S;
import static jdk.incubator.vector.VectorOperators.LSHR;
import static jdk.incubator.vector.VectorOperators.S2I;
import static jdk.incubator.vector.VectorOperators.ZERO_EXTEND_B2S;

import java.lang.foreign.MemorySegment;
import jdk.incubator.vector.ByteVector;
import jdk.incubator.vector.FloatVector;
import jdk.incubator.vector.IntVector;
import jdk.incubator.vector.LongVector;
import jdk.incubator.vector.ShortVector;
import jdk.incubator.vector.Vector;
<<<<<<< HEAD
=======
import jdk.incubator.vector.VectorMask;
>>>>>>> 12ca4779
import jdk.incubator.vector.VectorOperators;
import jdk.incubator.vector.VectorShape;
import jdk.incubator.vector.VectorSpecies;
import org.apache.lucene.util.Constants;
import org.apache.lucene.util.SuppressForbidden;

/**
 * VectorUtil methods implemented with Panama incubating vector API.
 *
 * <p>Supports two system properties for correctness testing purposes only:
 *
 * <ul>
 *   <li>tests.vectorsize (int)
 *   <li>tests.forceintegervectors (boolean)
 * </ul>
 *
 * Setting these properties will make this code run EXTREMELY slow!
 */
final class PanamaVectorUtilSupport implements VectorUtilSupport {

  // preferred vector sizes, which can be altered for testing
  private static final VectorSpecies<Float> FLOAT_SPECIES;
  private static final VectorSpecies<Integer> INT_SPECIES =
      PanamaVectorConstants.PRERERRED_INT_SPECIES;
  private static final VectorSpecies<Byte> BYTE_SPECIES;
  private static final VectorSpecies<Short> SHORT_SPECIES;

  static final int VECTOR_BITSIZE;

  static {
    VECTOR_BITSIZE = PanamaVectorConstants.PREFERRED_VECTOR_BITSIZE;
    FLOAT_SPECIES = INT_SPECIES.withLanes(float.class);
    // compute BYTE/SHORT sizes relative to preferred integer vector size
    if (VECTOR_BITSIZE >= 256) {
      BYTE_SPECIES = ByteVector.SPECIES_MAX.withShape(VectorShape.forBitSize(VECTOR_BITSIZE >> 2));
      SHORT_SPECIES =
          ShortVector.SPECIES_MAX.withShape(VectorShape.forBitSize(VECTOR_BITSIZE >> 1));
    } else {
      BYTE_SPECIES = null;
      SHORT_SPECIES = null;
    }
  }

  // the way FMA should work! if available use it, otherwise fall back to mul/add
  private static FloatVector fma(FloatVector a, FloatVector b, FloatVector c) {
    if (Constants.HAS_FAST_VECTOR_FMA) {
      return a.fma(b, c);
    } else {
      return a.mul(b).add(c);
    }
  }

  @SuppressForbidden(reason = "Uses FMA only where fast and carefully contained")
  private static float fma(float a, float b, float c) {
    if (Constants.HAS_FAST_SCALAR_FMA) {
      return Math.fma(a, b, c);
    } else {
      return a * b + c;
    }
  }

  @Override
  public float dotProduct(float[] a, float[] b) {
    int i = 0;
    float res = 0;

    // if the array size is large (> 2x platform vector size), its worth the overhead to vectorize
    if (a.length > 2 * FLOAT_SPECIES.length()) {
      i += FLOAT_SPECIES.loopBound(a.length);
      res += dotProductBody(a, b, i);
    }

    // scalar tail
    for (; i < a.length; i++) {
      res = fma(a[i], b[i], res);
    }
    return res;
  }

  /** vectorized float dot product body */
  private float dotProductBody(float[] a, float[] b, int limit) {
    int i = 0;
    // vector loop is unrolled 4x (4 accumulators in parallel)
    // we don't know how many the cpu can do at once, some can do 2, some 4
    FloatVector acc1 = FloatVector.zero(FLOAT_SPECIES);
    FloatVector acc2 = FloatVector.zero(FLOAT_SPECIES);
    FloatVector acc3 = FloatVector.zero(FLOAT_SPECIES);
    FloatVector acc4 = FloatVector.zero(FLOAT_SPECIES);
    int unrolledLimit = limit - 3 * FLOAT_SPECIES.length();
    for (; i < unrolledLimit; i += 4 * FLOAT_SPECIES.length()) {
      // one
      FloatVector va = FloatVector.fromArray(FLOAT_SPECIES, a, i);
      FloatVector vb = FloatVector.fromArray(FLOAT_SPECIES, b, i);
      acc1 = fma(va, vb, acc1);

      // two
      FloatVector vc = FloatVector.fromArray(FLOAT_SPECIES, a, i + FLOAT_SPECIES.length());
      FloatVector vd = FloatVector.fromArray(FLOAT_SPECIES, b, i + FLOAT_SPECIES.length());
      acc2 = fma(vc, vd, acc2);

      // three
      FloatVector ve = FloatVector.fromArray(FLOAT_SPECIES, a, i + 2 * FLOAT_SPECIES.length());
      FloatVector vf = FloatVector.fromArray(FLOAT_SPECIES, b, i + 2 * FLOAT_SPECIES.length());
      acc3 = fma(ve, vf, acc3);

      // four
      FloatVector vg = FloatVector.fromArray(FLOAT_SPECIES, a, i + 3 * FLOAT_SPECIES.length());
      FloatVector vh = FloatVector.fromArray(FLOAT_SPECIES, b, i + 3 * FLOAT_SPECIES.length());
      acc4 = fma(vg, vh, acc4);
    }
    // vector tail: less scalar computations for unaligned sizes, esp with big vector sizes
    for (; i < limit; i += FLOAT_SPECIES.length()) {
      FloatVector va = FloatVector.fromArray(FLOAT_SPECIES, a, i);
      FloatVector vb = FloatVector.fromArray(FLOAT_SPECIES, b, i);
      acc1 = fma(va, vb, acc1);
    }
    // reduce
    FloatVector res1 = acc1.add(acc2);
    FloatVector res2 = acc3.add(acc4);
    return res1.add(res2).reduceLanes(ADD);
  }

  @Override
  public float cosine(float[] a, float[] b) {
    int i = 0;
    float sum = 0;
    float norm1 = 0;
    float norm2 = 0;

    // if the array size is large (> 2x platform vector size), its worth the overhead to vectorize
    if (a.length > 2 * FLOAT_SPECIES.length()) {
      i += FLOAT_SPECIES.loopBound(a.length);
      float[] ret = cosineBody(a, b, i);
      sum += ret[0];
      norm1 += ret[1];
      norm2 += ret[2];
    }

    // scalar tail
    for (; i < a.length; i++) {
      sum = fma(a[i], b[i], sum);
      norm1 = fma(a[i], a[i], norm1);
      norm2 = fma(b[i], b[i], norm2);
    }
    return (float) (sum / Math.sqrt((double) norm1 * (double) norm2));
  }

  /** vectorized cosine body */
  private float[] cosineBody(float[] a, float[] b, int limit) {
    int i = 0;
    // vector loop is unrolled 2x (2 accumulators in parallel)
    // each iteration has 3 FMAs, so its a lot already, no need to unroll more
    FloatVector sum1 = FloatVector.zero(FLOAT_SPECIES);
    FloatVector sum2 = FloatVector.zero(FLOAT_SPECIES);
    FloatVector norm1_1 = FloatVector.zero(FLOAT_SPECIES);
    FloatVector norm1_2 = FloatVector.zero(FLOAT_SPECIES);
    FloatVector norm2_1 = FloatVector.zero(FLOAT_SPECIES);
    FloatVector norm2_2 = FloatVector.zero(FLOAT_SPECIES);
    int unrolledLimit = limit - FLOAT_SPECIES.length();
    for (; i < unrolledLimit; i += 2 * FLOAT_SPECIES.length()) {
      // one
      FloatVector va = FloatVector.fromArray(FLOAT_SPECIES, a, i);
      FloatVector vb = FloatVector.fromArray(FLOAT_SPECIES, b, i);
      sum1 = fma(va, vb, sum1);
      norm1_1 = fma(va, va, norm1_1);
      norm2_1 = fma(vb, vb, norm2_1);

      // two
      FloatVector vc = FloatVector.fromArray(FLOAT_SPECIES, a, i + FLOAT_SPECIES.length());
      FloatVector vd = FloatVector.fromArray(FLOAT_SPECIES, b, i + FLOAT_SPECIES.length());
      sum2 = fma(vc, vd, sum2);
      norm1_2 = fma(vc, vc, norm1_2);
      norm2_2 = fma(vd, vd, norm2_2);
    }
    // vector tail: less scalar computations for unaligned sizes, esp with big vector sizes
    for (; i < limit; i += FLOAT_SPECIES.length()) {
      FloatVector va = FloatVector.fromArray(FLOAT_SPECIES, a, i);
      FloatVector vb = FloatVector.fromArray(FLOAT_SPECIES, b, i);
      sum1 = fma(va, vb, sum1);
      norm1_1 = fma(va, va, norm1_1);
      norm2_1 = fma(vb, vb, norm2_1);
    }
    return new float[] {
      sum1.add(sum2).reduceLanes(ADD),
      norm1_1.add(norm1_2).reduceLanes(ADD),
      norm2_1.add(norm2_2).reduceLanes(ADD)
    };
  }

  @Override
  public float squareDistance(float[] a, float[] b) {
    int i = 0;
    float res = 0;

    // if the array size is large (> 2x platform vector size), its worth the overhead to vectorize
    if (a.length > 2 * FLOAT_SPECIES.length()) {
      i += FLOAT_SPECIES.loopBound(a.length);
      res += squareDistanceBody(a, b, i);
    }

    // scalar tail
    for (; i < a.length; i++) {
      float diff = a[i] - b[i];
      res = fma(diff, diff, res);
    }
    return res;
  }

  /** vectorized square distance body */
  private float squareDistanceBody(float[] a, float[] b, int limit) {
    int i = 0;
    // vector loop is unrolled 4x (4 accumulators in parallel)
    // we don't know how many the cpu can do at once, some can do 2, some 4
    FloatVector acc1 = FloatVector.zero(FLOAT_SPECIES);
    FloatVector acc2 = FloatVector.zero(FLOAT_SPECIES);
    FloatVector acc3 = FloatVector.zero(FLOAT_SPECIES);
    FloatVector acc4 = FloatVector.zero(FLOAT_SPECIES);
    int unrolledLimit = limit - 3 * FLOAT_SPECIES.length();
    for (; i < unrolledLimit; i += 4 * FLOAT_SPECIES.length()) {
      // one
      FloatVector va = FloatVector.fromArray(FLOAT_SPECIES, a, i);
      FloatVector vb = FloatVector.fromArray(FLOAT_SPECIES, b, i);
      FloatVector diff1 = va.sub(vb);
      acc1 = fma(diff1, diff1, acc1);

      // two
      FloatVector vc = FloatVector.fromArray(FLOAT_SPECIES, a, i + FLOAT_SPECIES.length());
      FloatVector vd = FloatVector.fromArray(FLOAT_SPECIES, b, i + FLOAT_SPECIES.length());
      FloatVector diff2 = vc.sub(vd);
      acc2 = fma(diff2, diff2, acc2);

      // three
      FloatVector ve = FloatVector.fromArray(FLOAT_SPECIES, a, i + 2 * FLOAT_SPECIES.length());
      FloatVector vf = FloatVector.fromArray(FLOAT_SPECIES, b, i + 2 * FLOAT_SPECIES.length());
      FloatVector diff3 = ve.sub(vf);
      acc3 = fma(diff3, diff3, acc3);

      // four
      FloatVector vg = FloatVector.fromArray(FLOAT_SPECIES, a, i + 3 * FLOAT_SPECIES.length());
      FloatVector vh = FloatVector.fromArray(FLOAT_SPECIES, b, i + 3 * FLOAT_SPECIES.length());
      FloatVector diff4 = vg.sub(vh);
      acc4 = fma(diff4, diff4, acc4);
    }
    // vector tail: less scalar computations for unaligned sizes, esp with big vector sizes
    for (; i < limit; i += FLOAT_SPECIES.length()) {
      FloatVector va = FloatVector.fromArray(FLOAT_SPECIES, a, i);
      FloatVector vb = FloatVector.fromArray(FLOAT_SPECIES, b, i);
      FloatVector diff = va.sub(vb);
      acc1 = fma(diff, diff, acc1);
    }
    // reduce
    FloatVector res1 = acc1.add(acc2);
    FloatVector res2 = acc3.add(acc4);
    return res1.add(res2).reduceLanes(ADD);
  }

  // Binary functions, these all follow a general pattern like this:
  //
  //   short intermediate = a * b;
  //   int accumulator = (int)accumulator + (int)intermediate;
  //
  // 256 or 512 bit vectors can process 64 or 128 bits at a time, respectively
  // intermediate results use 128 or 256 bit vectors, respectively
  // final accumulator uses 256 or 512 bit vectors, respectively
  //
  // We also support 128 bit vectors, going 32 bits at a time.
  // This is slower but still faster than not vectorizing at all.

  @Override
  public int dotProduct(byte[] a, byte[] b) {
    return dotProduct(MemorySegment.ofArray(a), MemorySegment.ofArray(b));
  }

  public static int dotProduct(MemorySegment a, MemorySegment b) {
    assert a.byteSize() == b.byteSize();
    int i = 0;
    int res = 0;

    // only vectorize if we'll at least enter the loop a single time, and we have at least 128-bit
    // vectors (256-bit on intel to dodge performance landmines)
    if (a.byteSize() >= 16 && PanamaVectorConstants.HAS_FAST_INTEGER_VECTORS) {
      // compute vectorized dot product consistent with VPDPBUSD instruction
      if (VECTOR_BITSIZE >= 512) {
        i += BYTE_SPECIES.loopBound(a.byteSize());
        res += dotProductBody512(a, b, i);
      } else if (VECTOR_BITSIZE == 256) {
        i += BYTE_SPECIES.loopBound(a.byteSize());
        res += dotProductBody256(a, b, i);
      } else {
        // tricky: we don't have SPECIES_32, so we workaround with "overlapping read"
        i += ByteVector.SPECIES_64.loopBound(a.byteSize() - ByteVector.SPECIES_64.length());
        res += dotProductBody128(a, b, i);
      }
    }

    // scalar tail
    for (; i < a.byteSize(); i++) {
      res += b.get(JAVA_BYTE, i) * a.get(JAVA_BYTE, i);
    }
    return res;
  }

  /** vectorized dot product body (512 bit vectors) */
  private static int dotProductBody512(MemorySegment a, MemorySegment b, int limit) {
    IntVector acc = IntVector.zero(INT_SPECIES);
    for (int i = 0; i < limit; i += BYTE_SPECIES.length()) {
      ByteVector va8 = ByteVector.fromMemorySegment(BYTE_SPECIES, a, i, LITTLE_ENDIAN);
      ByteVector vb8 = ByteVector.fromMemorySegment(BYTE_SPECIES, b, i, LITTLE_ENDIAN);

      // 16-bit multiply: avoid AVX-512 heavy multiply on zmm
      Vector<Short> va16 = va8.convertShape(B2S, SHORT_SPECIES, 0);
      Vector<Short> vb16 = vb8.convertShape(B2S, SHORT_SPECIES, 0);
      Vector<Short> prod16 = va16.mul(vb16);

      // 32-bit add
      Vector<Integer> prod32 = prod16.convertShape(S2I, INT_SPECIES, 0);
      acc = acc.add(prod32);
    }
    // reduce
    return acc.reduceLanes(ADD);
  }

  /** vectorized dot product body (256 bit vectors) */
  private static int dotProductBody256(MemorySegment a, MemorySegment b, int limit) {
    IntVector acc = IntVector.zero(IntVector.SPECIES_256);
    for (int i = 0; i < limit; i += ByteVector.SPECIES_64.length()) {
      ByteVector va8 = ByteVector.fromMemorySegment(ByteVector.SPECIES_64, a, i, LITTLE_ENDIAN);
      ByteVector vb8 = ByteVector.fromMemorySegment(ByteVector.SPECIES_64, b, i, LITTLE_ENDIAN);

      // 32-bit multiply and add into accumulator
      Vector<Integer> va32 = va8.convertShape(B2I, IntVector.SPECIES_256, 0);
      Vector<Integer> vb32 = vb8.convertShape(B2I, IntVector.SPECIES_256, 0);
      acc = acc.add(va32.mul(vb32));
    }
    // reduce
    return acc.reduceLanes(ADD);
  }

  /** vectorized dot product body (128 bit vectors) */
  private static int dotProductBody128(MemorySegment a, MemorySegment b, int limit) {
    IntVector acc = IntVector.zero(IntVector.SPECIES_128);
    // 4 bytes at a time (re-loading half the vector each time!)
    for (int i = 0; i < limit; i += ByteVector.SPECIES_64.length() >> 1) {
      // load 8 bytes
      ByteVector va8 = ByteVector.fromMemorySegment(ByteVector.SPECIES_64, a, i, LITTLE_ENDIAN);
      ByteVector vb8 = ByteVector.fromMemorySegment(ByteVector.SPECIES_64, b, i, LITTLE_ENDIAN);

      // process first "half" only: 16-bit multiply
      Vector<Short> va16 = va8.convert(B2S, 0);
      Vector<Short> vb16 = vb8.convert(B2S, 0);
      Vector<Short> prod16 = va16.mul(vb16);

      // 32-bit add
      acc = acc.add(prod16.convertShape(S2I, IntVector.SPECIES_128, 0));
    }
    // reduce
    return acc.reduceLanes(ADD);
  }

  @Override
  public int int4DotProduct(byte[] a, boolean apacked, byte[] b, boolean bpacked) {
    assert (apacked && bpacked) == false;
    int i = 0;
    int res = 0;
    if (apacked || bpacked) {
      byte[] packed = apacked ? a : b;
      byte[] unpacked = apacked ? b : a;
      if (packed.length >= 32) {
        if (VECTOR_BITSIZE >= 512) {
          i += ByteVector.SPECIES_256.loopBound(packed.length);
          res += dotProductBody512Int4Packed(unpacked, packed, i);
        } else if (VECTOR_BITSIZE == 256) {
          i += ByteVector.SPECIES_128.loopBound(packed.length);
          res += dotProductBody256Int4Packed(unpacked, packed, i);
        } else if (PanamaVectorConstants.HAS_FAST_INTEGER_VECTORS) {
          i += ByteVector.SPECIES_64.loopBound(packed.length);
          res += dotProductBody128Int4Packed(unpacked, packed, i);
        }
      }
      // scalar tail
      for (; i < packed.length; i++) {
        byte packedByte = packed[i];
        byte unpacked1 = unpacked[i];
        byte unpacked2 = unpacked[i + packed.length];
        res += (packedByte & 0x0F) * unpacked2;
        res += ((packedByte & 0xFF) >> 4) * unpacked1;
      }
    } else {
      if (VECTOR_BITSIZE >= 512 || VECTOR_BITSIZE == 256) {
        return dotProduct(a, b);
      } else if (a.length >= 32 && PanamaVectorConstants.HAS_FAST_INTEGER_VECTORS) {
        i += ByteVector.SPECIES_128.loopBound(a.length);
        res += int4DotProductBody128(a, b, i);
      }
      // scalar tail
      for (; i < a.length; i++) {
        res += b[i] * a[i];
      }
    }

    return res;
  }

  private int dotProductBody512Int4Packed(byte[] unpacked, byte[] packed, int limit) {
    int sum = 0;
    // iterate in chunks of 1024 items to ensure we don't overflow the short accumulator
    for (int i = 0; i < limit; i += 4096) {
      ShortVector acc0 = ShortVector.zero(ShortVector.SPECIES_512);
      ShortVector acc1 = ShortVector.zero(ShortVector.SPECIES_512);
      int innerLimit = Math.min(limit - i, 4096);
      for (int j = 0; j < innerLimit; j += ByteVector.SPECIES_256.length()) {
        // packed
        var vb8 = ByteVector.fromArray(ByteVector.SPECIES_256, packed, i + j);
        // unpacked
        var va8 = ByteVector.fromArray(ByteVector.SPECIES_256, unpacked, i + j + packed.length);

        // upper
        ByteVector prod8 = vb8.and((byte) 0x0F).mul(va8);
        Vector<Short> prod16 = prod8.convertShape(ZERO_EXTEND_B2S, ShortVector.SPECIES_512, 0);
        acc0 = acc0.add(prod16);

        // lower
        ByteVector vc8 = ByteVector.fromArray(ByteVector.SPECIES_256, unpacked, i + j);
        ByteVector prod8a = vb8.lanewise(LSHR, 4).mul(vc8);
        Vector<Short> prod16a = prod8a.convertShape(ZERO_EXTEND_B2S, ShortVector.SPECIES_512, 0);
        acc1 = acc1.add(prod16a);
      }
      IntVector intAcc0 = acc0.convertShape(S2I, IntVector.SPECIES_512, 0).reinterpretAsInts();
      IntVector intAcc1 = acc0.convertShape(S2I, IntVector.SPECIES_512, 1).reinterpretAsInts();
      IntVector intAcc2 = acc1.convertShape(S2I, IntVector.SPECIES_512, 0).reinterpretAsInts();
      IntVector intAcc3 = acc1.convertShape(S2I, IntVector.SPECIES_512, 1).reinterpretAsInts();
      sum += intAcc0.add(intAcc1).add(intAcc2).add(intAcc3).reduceLanes(ADD);
    }
    return sum;
  }

  private int dotProductBody256Int4Packed(byte[] unpacked, byte[] packed, int limit) {
    int sum = 0;
    // iterate in chunks of 1024 items to ensure we don't overflow the short accumulator
    for (int i = 0; i < limit; i += 2048) {
      ShortVector acc0 = ShortVector.zero(ShortVector.SPECIES_256);
      ShortVector acc1 = ShortVector.zero(ShortVector.SPECIES_256);
      int innerLimit = Math.min(limit - i, 2048);
      for (int j = 0; j < innerLimit; j += ByteVector.SPECIES_128.length()) {
        // packed
        var vb8 = ByteVector.fromArray(ByteVector.SPECIES_128, packed, i + j);
        // unpacked
        var va8 = ByteVector.fromArray(ByteVector.SPECIES_128, unpacked, i + j + packed.length);

        // upper
        ByteVector prod8 = vb8.and((byte) 0x0F).mul(va8);
        Vector<Short> prod16 = prod8.convertShape(ZERO_EXTEND_B2S, ShortVector.SPECIES_256, 0);
        acc0 = acc0.add(prod16);

        // lower
        ByteVector vc8 = ByteVector.fromArray(ByteVector.SPECIES_128, unpacked, i + j);
        ByteVector prod8a = vb8.lanewise(LSHR, 4).mul(vc8);
        Vector<Short> prod16a = prod8a.convertShape(ZERO_EXTEND_B2S, ShortVector.SPECIES_256, 0);
        acc1 = acc1.add(prod16a);
      }
      IntVector intAcc0 = acc0.convertShape(S2I, IntVector.SPECIES_256, 0).reinterpretAsInts();
      IntVector intAcc1 = acc0.convertShape(S2I, IntVector.SPECIES_256, 1).reinterpretAsInts();
      IntVector intAcc2 = acc1.convertShape(S2I, IntVector.SPECIES_256, 0).reinterpretAsInts();
      IntVector intAcc3 = acc1.convertShape(S2I, IntVector.SPECIES_256, 1).reinterpretAsInts();
      sum += intAcc0.add(intAcc1).add(intAcc2).add(intAcc3).reduceLanes(ADD);
    }
    return sum;
  }

  /** vectorized dot product body (128 bit vectors) */
  private int dotProductBody128Int4Packed(byte[] unpacked, byte[] packed, int limit) {
    int sum = 0;
    // iterate in chunks of 1024 items to ensure we don't overflow the short accumulator
    for (int i = 0; i < limit; i += 1024) {
      ShortVector acc0 = ShortVector.zero(ShortVector.SPECIES_128);
      ShortVector acc1 = ShortVector.zero(ShortVector.SPECIES_128);
      int innerLimit = Math.min(limit - i, 1024);
      for (int j = 0; j < innerLimit; j += ByteVector.SPECIES_64.length()) {
        // packed
        ByteVector vb8 = ByteVector.fromArray(ByteVector.SPECIES_64, packed, i + j);
        // unpacked
        ByteVector va8 =
            ByteVector.fromArray(ByteVector.SPECIES_64, unpacked, i + j + packed.length);

        // upper
        ByteVector prod8 = vb8.and((byte) 0x0F).mul(va8);
        ShortVector prod16 =
            prod8.convertShape(B2S, ShortVector.SPECIES_128, 0).reinterpretAsShorts();
        acc0 = acc0.add(prod16.and((short) 0xFF));

        // lower
        va8 = ByteVector.fromArray(ByteVector.SPECIES_64, unpacked, i + j);
        prod8 = vb8.lanewise(LSHR, 4).mul(va8);
        prod16 = prod8.convertShape(B2S, ShortVector.SPECIES_128, 0).reinterpretAsShorts();
        acc1 = acc1.add(prod16.and((short) 0xFF));
      }
      IntVector intAcc0 = acc0.convertShape(S2I, IntVector.SPECIES_128, 0).reinterpretAsInts();
      IntVector intAcc1 = acc0.convertShape(S2I, IntVector.SPECIES_128, 1).reinterpretAsInts();
      IntVector intAcc2 = acc1.convertShape(S2I, IntVector.SPECIES_128, 0).reinterpretAsInts();
      IntVector intAcc3 = acc1.convertShape(S2I, IntVector.SPECIES_128, 1).reinterpretAsInts();
      sum += intAcc0.add(intAcc1).add(intAcc2).add(intAcc3).reduceLanes(ADD);
    }
    return sum;
  }

  private int int4DotProductBody128(byte[] a, byte[] b, int limit) {
    int sum = 0;
    // iterate in chunks of 1024 items to ensure we don't overflow the short accumulator
    for (int i = 0; i < limit; i += 1024) {
      ShortVector acc0 = ShortVector.zero(ShortVector.SPECIES_128);
      ShortVector acc1 = ShortVector.zero(ShortVector.SPECIES_128);
      int innerLimit = Math.min(limit - i, 1024);
      for (int j = 0; j < innerLimit; j += ByteVector.SPECIES_128.length()) {
        ByteVector va8 = ByteVector.fromArray(ByteVector.SPECIES_64, a, i + j);
        ByteVector vb8 = ByteVector.fromArray(ByteVector.SPECIES_64, b, i + j);
        ByteVector prod8 = va8.mul(vb8);
        ShortVector prod16 =
            prod8.convertShape(B2S, ShortVector.SPECIES_128, 0).reinterpretAsShorts();
        acc0 = acc0.add(prod16.and((short) 0xFF));

        va8 = ByteVector.fromArray(ByteVector.SPECIES_64, a, i + j + 8);
        vb8 = ByteVector.fromArray(ByteVector.SPECIES_64, b, i + j + 8);
        prod8 = va8.mul(vb8);
        prod16 = prod8.convertShape(B2S, ShortVector.SPECIES_128, 0).reinterpretAsShorts();
        acc1 = acc1.add(prod16.and((short) 0xFF));
      }
      IntVector intAcc0 = acc0.convertShape(S2I, IntVector.SPECIES_128, 0).reinterpretAsInts();
      IntVector intAcc1 = acc0.convertShape(S2I, IntVector.SPECIES_128, 1).reinterpretAsInts();
      IntVector intAcc2 = acc1.convertShape(S2I, IntVector.SPECIES_128, 0).reinterpretAsInts();
      IntVector intAcc3 = acc1.convertShape(S2I, IntVector.SPECIES_128, 1).reinterpretAsInts();
      sum += intAcc0.add(intAcc1).add(intAcc2).add(intAcc3).reduceLanes(ADD);
    }
    return sum;
  }

  @Override
  public float cosine(byte[] a, byte[] b) {
    return cosine(MemorySegment.ofArray(a), MemorySegment.ofArray(b));
  }

  public static float cosine(MemorySegment a, MemorySegment b) {
    int i = 0;
    int sum = 0;
    int norm1 = 0;
    int norm2 = 0;

    // only vectorize if we'll at least enter the loop a single time, and we have at least 128-bit
    // vectors (256-bit on intel to dodge performance landmines)
    if (a.byteSize() >= 16 && PanamaVectorConstants.HAS_FAST_INTEGER_VECTORS) {
      final float[] ret;
      if (VECTOR_BITSIZE >= 512) {
        i += BYTE_SPECIES.loopBound((int) a.byteSize());
        ret = cosineBody512(a, b, i);
      } else if (VECTOR_BITSIZE == 256) {
        i += BYTE_SPECIES.loopBound((int) a.byteSize());
        ret = cosineBody256(a, b, i);
      } else {
        // tricky: we don't have SPECIES_32, so we workaround with "overlapping read"
        i += ByteVector.SPECIES_64.loopBound(a.byteSize() - ByteVector.SPECIES_64.length());
        ret = cosineBody128(a, b, i);
      }
      sum += ret[0];
      norm1 += ret[1];
      norm2 += ret[2];
    }

    // scalar tail
    for (; i < a.byteSize(); i++) {
      byte elem1 = a.get(JAVA_BYTE, i);
      byte elem2 = b.get(JAVA_BYTE, i);
      sum += elem1 * elem2;
      norm1 += elem1 * elem1;
      norm2 += elem2 * elem2;
    }
    return (float) (sum / Math.sqrt((double) norm1 * (double) norm2));
  }

  /** vectorized cosine body (512 bit vectors) */
  private static float[] cosineBody512(MemorySegment a, MemorySegment b, int limit) {
    IntVector accSum = IntVector.zero(INT_SPECIES);
    IntVector accNorm1 = IntVector.zero(INT_SPECIES);
    IntVector accNorm2 = IntVector.zero(INT_SPECIES);
    for (int i = 0; i < limit; i += BYTE_SPECIES.length()) {
      ByteVector va8 = ByteVector.fromMemorySegment(BYTE_SPECIES, a, i, LITTLE_ENDIAN);
      ByteVector vb8 = ByteVector.fromMemorySegment(BYTE_SPECIES, b, i, LITTLE_ENDIAN);

      // 16-bit multiply: avoid AVX-512 heavy multiply on zmm
      Vector<Short> va16 = va8.convertShape(B2S, SHORT_SPECIES, 0);
      Vector<Short> vb16 = vb8.convertShape(B2S, SHORT_SPECIES, 0);
      Vector<Short> norm1_16 = va16.mul(va16);
      Vector<Short> norm2_16 = vb16.mul(vb16);
      Vector<Short> prod16 = va16.mul(vb16);

      // sum into accumulators: 32-bit add
      Vector<Integer> norm1_32 = norm1_16.convertShape(S2I, INT_SPECIES, 0);
      Vector<Integer> norm2_32 = norm2_16.convertShape(S2I, INT_SPECIES, 0);
      Vector<Integer> prod32 = prod16.convertShape(S2I, INT_SPECIES, 0);
      accNorm1 = accNorm1.add(norm1_32);
      accNorm2 = accNorm2.add(norm2_32);
      accSum = accSum.add(prod32);
    }
    // reduce
    return new float[] {
      accSum.reduceLanes(ADD), accNorm1.reduceLanes(ADD), accNorm2.reduceLanes(ADD)
    };
  }

  /** vectorized cosine body (256 bit vectors) */
  private static float[] cosineBody256(MemorySegment a, MemorySegment b, int limit) {
    IntVector accSum = IntVector.zero(IntVector.SPECIES_256);
    IntVector accNorm1 = IntVector.zero(IntVector.SPECIES_256);
    IntVector accNorm2 = IntVector.zero(IntVector.SPECIES_256);
    for (int i = 0; i < limit; i += ByteVector.SPECIES_64.length()) {
      ByteVector va8 = ByteVector.fromMemorySegment(ByteVector.SPECIES_64, a, i, LITTLE_ENDIAN);
      ByteVector vb8 = ByteVector.fromMemorySegment(ByteVector.SPECIES_64, b, i, LITTLE_ENDIAN);

      // 16-bit multiply, and add into accumulators
      Vector<Integer> va32 = va8.convertShape(B2I, IntVector.SPECIES_256, 0);
      Vector<Integer> vb32 = vb8.convertShape(B2I, IntVector.SPECIES_256, 0);
      Vector<Integer> norm1_32 = va32.mul(va32);
      Vector<Integer> norm2_32 = vb32.mul(vb32);
      Vector<Integer> prod32 = va32.mul(vb32);
      accNorm1 = accNorm1.add(norm1_32);
      accNorm2 = accNorm2.add(norm2_32);
      accSum = accSum.add(prod32);
    }
    // reduce
    return new float[] {
      accSum.reduceLanes(ADD), accNorm1.reduceLanes(ADD), accNorm2.reduceLanes(ADD)
    };
  }

  /** vectorized cosine body (128 bit vectors) */
  private static float[] cosineBody128(MemorySegment a, MemorySegment b, int limit) {
    IntVector accSum = IntVector.zero(IntVector.SPECIES_128);
    IntVector accNorm1 = IntVector.zero(IntVector.SPECIES_128);
    IntVector accNorm2 = IntVector.zero(IntVector.SPECIES_128);
    for (int i = 0; i < limit; i += ByteVector.SPECIES_64.length() >> 1) {
      ByteVector va8 = ByteVector.fromMemorySegment(ByteVector.SPECIES_64, a, i, LITTLE_ENDIAN);
      ByteVector vb8 = ByteVector.fromMemorySegment(ByteVector.SPECIES_64, b, i, LITTLE_ENDIAN);

      // process first half only: 16-bit multiply
      Vector<Short> va16 = va8.convert(B2S, 0);
      Vector<Short> vb16 = vb8.convert(B2S, 0);
      Vector<Short> norm1_16 = va16.mul(va16);
      Vector<Short> norm2_16 = vb16.mul(vb16);
      Vector<Short> prod16 = va16.mul(vb16);

      // sum into accumulators: 32-bit add
      accNorm1 = accNorm1.add(norm1_16.convertShape(S2I, IntVector.SPECIES_128, 0));
      accNorm2 = accNorm2.add(norm2_16.convertShape(S2I, IntVector.SPECIES_128, 0));
      accSum = accSum.add(prod16.convertShape(S2I, IntVector.SPECIES_128, 0));
    }
    // reduce
    return new float[] {
      accSum.reduceLanes(ADD), accNorm1.reduceLanes(ADD), accNorm2.reduceLanes(ADD)
    };
  }

  @Override
  public int squareDistance(byte[] a, byte[] b) {
    return squareDistance(MemorySegment.ofArray(a), MemorySegment.ofArray(b));
  }

  public static int squareDistance(MemorySegment a, MemorySegment b) {
    assert a.byteSize() == b.byteSize();
    int i = 0;
    int res = 0;

    // only vectorize if we'll at least enter the loop a single time, and we have at least 128-bit
    // vectors (256-bit on intel to dodge performance landmines)
    if (a.byteSize() >= 16 && PanamaVectorConstants.HAS_FAST_INTEGER_VECTORS) {
      if (VECTOR_BITSIZE >= 256) {
        i += BYTE_SPECIES.loopBound((int) a.byteSize());
        res += squareDistanceBody256(a, b, i);
      } else {
        i += ByteVector.SPECIES_64.loopBound((int) a.byteSize());
        res += squareDistanceBody128(a, b, i);
      }
    }

    // scalar tail
    for (; i < a.byteSize(); i++) {
      int diff = a.get(JAVA_BYTE, i) - b.get(JAVA_BYTE, i);
      res += diff * diff;
    }
    return res;
  }

  /** vectorized square distance body (256+ bit vectors) */
  private static int squareDistanceBody256(MemorySegment a, MemorySegment b, int limit) {
    IntVector acc = IntVector.zero(INT_SPECIES);
    for (int i = 0; i < limit; i += BYTE_SPECIES.length()) {
      ByteVector va8 = ByteVector.fromMemorySegment(BYTE_SPECIES, a, i, LITTLE_ENDIAN);
      ByteVector vb8 = ByteVector.fromMemorySegment(BYTE_SPECIES, b, i, LITTLE_ENDIAN);

      // 32-bit sub, multiply, and add into accumulators
      // TODO: uses AVX-512 heavy multiply on zmm, should we just use 256-bit vectors on AVX-512?
      Vector<Integer> va32 = va8.convertShape(B2I, INT_SPECIES, 0);
      Vector<Integer> vb32 = vb8.convertShape(B2I, INT_SPECIES, 0);
      Vector<Integer> diff32 = va32.sub(vb32);
      acc = acc.add(diff32.mul(diff32));
    }
    // reduce
    return acc.reduceLanes(ADD);
  }

  /** vectorized square distance body (128 bit vectors) */
  private static int squareDistanceBody128(MemorySegment a, MemorySegment b, int limit) {
    // 128-bit implementation, which must "split up" vectors due to widening conversions
    // it doesn't help to do the overlapping read trick, due to 32-bit multiply in the formula
    IntVector acc1 = IntVector.zero(IntVector.SPECIES_128);
    IntVector acc2 = IntVector.zero(IntVector.SPECIES_128);
    for (int i = 0; i < limit; i += ByteVector.SPECIES_64.length()) {
      ByteVector va8 = ByteVector.fromMemorySegment(ByteVector.SPECIES_64, a, i, LITTLE_ENDIAN);
      ByteVector vb8 = ByteVector.fromMemorySegment(ByteVector.SPECIES_64, b, i, LITTLE_ENDIAN);

      // 16-bit sub
      Vector<Short> va16 = va8.convertShape(B2S, ShortVector.SPECIES_128, 0);
      Vector<Short> vb16 = vb8.convertShape(B2S, ShortVector.SPECIES_128, 0);
      Vector<Short> diff16 = va16.sub(vb16);

      // 32-bit multiply and add into accumulators
      Vector<Integer> diff32_1 = diff16.convertShape(S2I, IntVector.SPECIES_128, 0);
      Vector<Integer> diff32_2 = diff16.convertShape(S2I, IntVector.SPECIES_128, 1);
      acc1 = acc1.add(diff32_1.mul(diff32_1));
      acc2 = acc2.add(diff32_2.mul(diff32_2));
    }
    // reduce
    return acc1.add(acc2).reduceLanes(ADD);
  }

<<<<<<< HEAD
  @Override
  public long ipByteBinByte(byte[] q, byte[] d) {
    // 128 / 8 == 16
    if (d.length >= 16 && PanamaVectorConstants.HAS_FAST_INTEGER_VECTORS) {
      if (VECTOR_BITSIZE >= 256) {
        return ipByteBin256(q, d);
      } else if (VECTOR_BITSIZE == 128) {
        return ipByteBin128(q, d);
      }
    }
    return DefaultVectorUtilSupport.ipByteBinByteImpl(q, d);
  }

  private static final VectorSpecies<Byte> BYTE_SPECIES_128 = ByteVector.SPECIES_128;
  private static final VectorSpecies<Byte> BYTE_SPECIES_256 = ByteVector.SPECIES_256;

  static long ipByteBin256(byte[] q, byte[] d) {
    long subRet0 = 0;
    long subRet1 = 0;
    long subRet2 = 0;
    long subRet3 = 0;
    int i = 0;

    if (d.length >= ByteVector.SPECIES_256.vectorByteSize() * 2) {
      int limit = ByteVector.SPECIES_256.loopBound(d.length);
      var sum0 = LongVector.zero(LongVector.SPECIES_256);
      var sum1 = LongVector.zero(LongVector.SPECIES_256);
      var sum2 = LongVector.zero(LongVector.SPECIES_256);
      var sum3 = LongVector.zero(LongVector.SPECIES_256);
      for (; i < limit; i += ByteVector.SPECIES_256.length()) {
        var vq0 = ByteVector.fromArray(BYTE_SPECIES_256, q, i).reinterpretAsLongs();
        var vq1 = ByteVector.fromArray(BYTE_SPECIES_256, q, i + d.length).reinterpretAsLongs();
        var vq2 = ByteVector.fromArray(BYTE_SPECIES_256, q, i + d.length * 2).reinterpretAsLongs();
        var vq3 = ByteVector.fromArray(BYTE_SPECIES_256, q, i + d.length * 3).reinterpretAsLongs();
        var vd = ByteVector.fromArray(BYTE_SPECIES_256, d, i).reinterpretAsLongs();
        sum0 = sum0.add(vq0.and(vd).lanewise(VectorOperators.BIT_COUNT));
        sum1 = sum1.add(vq1.and(vd).lanewise(VectorOperators.BIT_COUNT));
        sum2 = sum2.add(vq2.and(vd).lanewise(VectorOperators.BIT_COUNT));
        sum3 = sum3.add(vq3.and(vd).lanewise(VectorOperators.BIT_COUNT));
      }
      subRet0 += sum0.reduceLanes(VectorOperators.ADD);
      subRet1 += sum1.reduceLanes(VectorOperators.ADD);
      subRet2 += sum2.reduceLanes(VectorOperators.ADD);
      subRet3 += sum3.reduceLanes(VectorOperators.ADD);
    }

    if (d.length - i >= ByteVector.SPECIES_128.vectorByteSize()) {
      var sum0 = LongVector.zero(LongVector.SPECIES_128);
      var sum1 = LongVector.zero(LongVector.SPECIES_128);
      var sum2 = LongVector.zero(LongVector.SPECIES_128);
      var sum3 = LongVector.zero(LongVector.SPECIES_128);
      int limit = ByteVector.SPECIES_128.loopBound(d.length);
      for (; i < limit; i += ByteVector.SPECIES_128.length()) {
        var vq0 = ByteVector.fromArray(BYTE_SPECIES_128, q, i).reinterpretAsLongs();
        var vq1 = ByteVector.fromArray(BYTE_SPECIES_128, q, i + d.length).reinterpretAsLongs();
        var vq2 = ByteVector.fromArray(BYTE_SPECIES_128, q, i + d.length * 2).reinterpretAsLongs();
        var vq3 = ByteVector.fromArray(BYTE_SPECIES_128, q, i + d.length * 3).reinterpretAsLongs();
        var vd = ByteVector.fromArray(BYTE_SPECIES_128, d, i).reinterpretAsLongs();
        sum0 = sum0.add(vq0.and(vd).lanewise(VectorOperators.BIT_COUNT));
        sum1 = sum1.add(vq1.and(vd).lanewise(VectorOperators.BIT_COUNT));
        sum2 = sum2.add(vq2.and(vd).lanewise(VectorOperators.BIT_COUNT));
        sum3 = sum3.add(vq3.and(vd).lanewise(VectorOperators.BIT_COUNT));
      }
      subRet0 += sum0.reduceLanes(VectorOperators.ADD);
      subRet1 += sum1.reduceLanes(VectorOperators.ADD);
      subRet2 += sum2.reduceLanes(VectorOperators.ADD);
      subRet3 += sum3.reduceLanes(VectorOperators.ADD);
    }
    // tail as bytes
    for (; i < d.length; i++) {
      subRet0 += Integer.bitCount((q[i] & d[i]) & 0xFF);
      subRet1 += Integer.bitCount((q[i + d.length] & d[i]) & 0xFF);
      subRet2 += Integer.bitCount((q[i + 2 * d.length] & d[i]) & 0xFF);
      subRet3 += Integer.bitCount((q[i + 3 * d.length] & d[i]) & 0xFF);
    }
    return subRet0 + (subRet1 << 1) + (subRet2 << 2) + (subRet3 << 3);
  }

  public static long ipByteBin128(byte[] q, byte[] d) {
    long subRet0 = 0;
    long subRet1 = 0;
    long subRet2 = 0;
    long subRet3 = 0;
    int i = 0;

    var sum0 = IntVector.zero(IntVector.SPECIES_128);
    var sum1 = IntVector.zero(IntVector.SPECIES_128);
    var sum2 = IntVector.zero(IntVector.SPECIES_128);
    var sum3 = IntVector.zero(IntVector.SPECIES_128);
    int limit = ByteVector.SPECIES_128.loopBound(d.length);
    for (; i < limit; i += ByteVector.SPECIES_128.length()) {
      var vd = ByteVector.fromArray(BYTE_SPECIES_128, d, i).reinterpretAsInts();
      var vq0 = ByteVector.fromArray(BYTE_SPECIES_128, q, i).reinterpretAsInts();
      var vq1 = ByteVector.fromArray(BYTE_SPECIES_128, q, i + d.length).reinterpretAsInts();
      var vq2 = ByteVector.fromArray(BYTE_SPECIES_128, q, i + d.length * 2).reinterpretAsInts();
      var vq3 = ByteVector.fromArray(BYTE_SPECIES_128, q, i + d.length * 3).reinterpretAsInts();
      sum0 = sum0.add(vd.and(vq0).lanewise(VectorOperators.BIT_COUNT));
      sum1 = sum1.add(vd.and(vq1).lanewise(VectorOperators.BIT_COUNT));
      sum2 = sum2.add(vd.and(vq2).lanewise(VectorOperators.BIT_COUNT));
      sum3 = sum3.add(vd.and(vq3).lanewise(VectorOperators.BIT_COUNT));
    }
    subRet0 += sum0.reduceLanes(VectorOperators.ADD);
    subRet1 += sum1.reduceLanes(VectorOperators.ADD);
    subRet2 += sum2.reduceLanes(VectorOperators.ADD);
    subRet3 += sum3.reduceLanes(VectorOperators.ADD);
    // tail as bytes
    for (; i < d.length; i++) {
      int dValue = d[i];
      subRet0 += Integer.bitCount((dValue & q[i]) & 0xFF);
      subRet1 += Integer.bitCount((dValue & q[i + d.length]) & 0xFF);
      subRet2 += Integer.bitCount((dValue & q[i + 2 * d.length]) & 0xFF);
      subRet3 += Integer.bitCount((dValue & q[i + 3 * d.length]) & 0xFF);
    }
    return subRet0 + (subRet1 << 1) + (subRet2 << 2) + (subRet3 << 3);
=======
  // Experiments suggest that we need at least 8 lanes so that the overhead of going with the vector
  // approach and counting trues on vector masks pays off.
  private static final boolean ENABLE_FIND_NEXT_GEQ_VECTOR_OPTO = INT_SPECIES.length() >= 8;

  @Override
  public int findNextGEQ(int[] buffer, int target, int from, int to) {
    if (ENABLE_FIND_NEXT_GEQ_VECTOR_OPTO) {
      for (; from + INT_SPECIES.length() < to; from += INT_SPECIES.length() + 1) {
        if (buffer[from + INT_SPECIES.length()] >= target) {
          IntVector vector = IntVector.fromArray(INT_SPECIES, buffer, from);
          VectorMask<Integer> mask = vector.compare(VectorOperators.LT, target);
          return from + mask.trueCount();
        }
      }
    }
    for (int i = from; i < to; ++i) {
      if (buffer[i] >= target) {
        return i;
      }
    }
    return to;
>>>>>>> 12ca4779
  }
}<|MERGE_RESOLUTION|>--- conflicted
+++ resolved
@@ -32,10 +32,7 @@
 import jdk.incubator.vector.LongVector;
 import jdk.incubator.vector.ShortVector;
 import jdk.incubator.vector.Vector;
-<<<<<<< HEAD
-=======
 import jdk.incubator.vector.VectorMask;
->>>>>>> 12ca4779
 import jdk.incubator.vector.VectorOperators;
 import jdk.incubator.vector.VectorShape;
 import jdk.incubator.vector.VectorSpecies;
@@ -768,7 +765,6 @@
     return acc1.add(acc2).reduceLanes(ADD);
   }
 
-<<<<<<< HEAD
   @Override
   public long ipByteBinByte(byte[] q, byte[] d) {
     // 128 / 8 == 16
@@ -883,7 +879,8 @@
       subRet3 += Integer.bitCount((dValue & q[i + 3 * d.length]) & 0xFF);
     }
     return subRet0 + (subRet1 << 1) + (subRet2 << 2) + (subRet3 << 3);
-=======
+  }
+
   // Experiments suggest that we need at least 8 lanes so that the overhead of going with the vector
   // approach and counting trues on vector masks pays off.
   private static final boolean ENABLE_FIND_NEXT_GEQ_VECTOR_OPTO = INT_SPECIES.length() >= 8;
@@ -905,6 +902,5 @@
       }
     }
     return to;
->>>>>>> 12ca4779
   }
 }