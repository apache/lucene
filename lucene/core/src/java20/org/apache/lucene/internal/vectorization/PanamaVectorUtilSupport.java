--- conflicted
+++ resolved
@@ -16,20 +16,15 @@
  */
 package org.apache.lucene.internal.vectorization;
 
-<<<<<<< HEAD
 import static java.nio.ByteOrder.LITTLE_ENDIAN;
-
-import java.io.IOException;
-import java.lang.foreign.MemorySegment;
-import java.lang.foreign.ValueLayout;
-import java.nio.ByteOrder;
-=======
 import static jdk.incubator.vector.VectorOperators.ADD;
 import static jdk.incubator.vector.VectorOperators.B2I;
 import static jdk.incubator.vector.VectorOperators.B2S;
 import static jdk.incubator.vector.VectorOperators.S2I;
 
->>>>>>> 2482f768
+import java.io.IOException;
+import java.lang.foreign.MemorySegment;
+import java.lang.foreign.ValueLayout;
 import jdk.incubator.vector.ByteVector;
 import jdk.incubator.vector.FloatVector;
 import jdk.incubator.vector.IntVector;
@@ -37,12 +32,9 @@
 import jdk.incubator.vector.Vector;
 import jdk.incubator.vector.VectorShape;
 import jdk.incubator.vector.VectorSpecies;
-<<<<<<< HEAD
 import org.apache.lucene.store.MemorySegmentIndexInput;
+import org.apache.lucene.util.Constants;
 import org.apache.lucene.util.hnsw.RandomAccessVectorValues;
-=======
-import org.apache.lucene.util.Constants;
->>>>>>> 2482f768
 
 /**
  * VectorUtil methods implemented with Panama incubating vector API.
@@ -57,6 +49,9 @@
  * Setting these properties will make this code run EXTREMELY slow!
  */
 final class PanamaVectorUtilSupport implements VectorUtilSupport {
+
+  static final ValueLayout.OfFloat LAYOUT_LE_FLOAT =
+      ValueLayout.JAVA_FLOAT_UNALIGNED.withOrder(LITTLE_ENDIAN);
 
   // preferred vector sizes, which can be altered for testing
   private static final VectorSpecies<Float> FLOAT_SPECIES;
@@ -84,115 +79,11 @@
       BYTE_SPECIES = null;
       SHORT_SPECIES = null;
     }
-<<<<<<< HEAD
-  }
-
-  static final ValueLayout.OfFloat LAYOUT_LE_FLOAT =
-      ValueLayout.JAVA_FLOAT_UNALIGNED.withOrder(ByteOrder.LITTLE_ENDIAN);
-
-  private final boolean useIntegerVectors;
-
-  PanamaVectorUtilSupport(boolean useIntegerVectors) {
-    this.useIntegerVectors = useIntegerVectors;
-=======
     // hotspot misses some SSE intrinsics, workaround it
     // to be fair, they do document this thing only works well with AVX2/AVX3 and Neon
     boolean isAMD64withoutAVX2 = Constants.OS_ARCH.equals("amd64") && VECTOR_BITSIZE < 256;
     HAS_FAST_INTEGER_VECTORS =
         VectorizationProvider.TESTS_FORCE_INTEGER_VECTORS || (isAMD64withoutAVX2 == false);
->>>>>>> 2482f768
-  }
-
-  @Override
-  public float dotProduct(float[] a, RandomAccessVectorValues<float[]> b, int bOrd)
-      throws IOException {
-    assert b.dimension() == a.length;
-    try {
-      if (b.getIndexInput() instanceof MemorySegmentIndexInput bIndex) {
-        final int vecByteSize = b.byteSize();
-        final long bOffset = (long) bOrd * vecByteSize;
-        var ms = bIndex.getSegmentFor(bOffset, vecByteSize);
-        return dotProduct(a, ms, bIndex.maskedPosition(bOffset));
-      }
-    } catch (UnsupportedOperationException e) {
-      // take the slower path for values ranging over multiple segment slices
-    }
-    return dotProduct(a, b.vectorValue(bOrd));
-  }
-
-  private float dotProduct(float[] a, MemorySegment b, long bOffset) {
-    int i = 0;
-    float res = 0;
-    FloatVector acc = FloatVector.zero(PREF_FLOAT_SPECIES);
-    int upperBound = PREF_FLOAT_SPECIES.loopBound(a.length);
-    for (; i < upperBound; i += PREF_FLOAT_SPECIES.length()) {
-      FloatVector va = FloatVector.fromArray(PREF_FLOAT_SPECIES, a, i);
-      FloatVector vb =
-          FloatVector.fromMemorySegment(
-              PREF_FLOAT_SPECIES, b, bOffset + (long) i * Float.BYTES, LITTLE_ENDIAN);
-      acc = acc.add(va.mul(vb));
-      // TODO: evaluate whether or not to add some hand unrolling
-    }
-    // reduce
-    res += acc.reduceLanes(VectorOperators.ADD);
-
-    for (; i < a.length; i++) {
-      res += a[i] * b.get(LAYOUT_LE_FLOAT, bOffset + (long) i * Float.BYTES);
-    }
-    return res;
-  }
-
-  @Override
-  public float dotProduct(
-      RandomAccessVectorValues<float[]> a, int aOrd, RandomAccessVectorValues<float[]> b, int bOrd)
-      throws IOException {
-    assert a.dimension() == b.dimension();
-    try {
-      if (a.getIndexInput() instanceof MemorySegmentIndexInput aIndex
-          && b.getIndexInput() instanceof MemorySegmentIndexInput bIndex) {
-        final int vecByteSize = a.byteSize();
-        final long aOffset = (long) aOrd * vecByteSize;
-        final long bOffset = (long) bOrd * vecByteSize;
-        var msa = aIndex.getSegmentFor(aOffset, vecByteSize);
-        var msb = bIndex.getSegmentFor(bOffset, vecByteSize);
-        return dotProduct(
-            msa,
-            aIndex.maskedPosition(aOffset),
-            msb,
-            bIndex.maskedPosition(bOffset),
-            a.dimension());
-      }
-    } catch (UnsupportedOperationException e) {
-      // take the slower path for values ranging over multiple segment slices
-    }
-    return dotProduct(a.vectorValue(aOrd), b.vectorValue(bOrd));
-  }
-
-  private float dotProduct(
-      MemorySegment a, long aOffset, MemorySegment b, long bOffset, int length) {
-    int i = 0;
-    float res = 0;
-    FloatVector acc = FloatVector.zero(PREF_FLOAT_SPECIES);
-    int upperBound = PREF_FLOAT_SPECIES.loopBound(length);
-    for (; i < upperBound; i += PREF_FLOAT_SPECIES.length()) {
-      FloatVector va =
-          FloatVector.fromMemorySegment(
-              PREF_FLOAT_SPECIES, a, aOffset + (long) i * Float.BYTES, LITTLE_ENDIAN);
-      FloatVector vb =
-          FloatVector.fromMemorySegment(
-              PREF_FLOAT_SPECIES, b, bOffset + (long) i * Float.BYTES, LITTLE_ENDIAN);
-      acc = acc.add(va.mul(vb));
-      // TODO: evaluate whether or not to add some hand unrolling
-    }
-    // reduce
-    res += acc.reduceLanes(VectorOperators.ADD);
-
-    for (; i < length; i++) {
-      res +=
-          a.get(LAYOUT_LE_FLOAT, aOffset + (long) i * Float.BYTES)
-              * b.get(LAYOUT_LE_FLOAT, bOffset + (long) i * Float.BYTES);
-    }
-    return res;
   }
 
   @Override
@@ -255,6 +146,99 @@
     FloatVector res2 = acc3.add(acc4);
     return res1.add(res2).reduceLanes(ADD);
   }
+
+  @Override
+  public float dotProduct(float[] a, RandomAccessVectorValues<float[]> b, int bOrd)
+          throws IOException {
+    assert b.dimension() == a.length;
+    try {
+      if (b.getIndexInput() instanceof MemorySegmentIndexInput bIndex) {
+        final int vecByteSize = b.byteSize();
+        final long bOffset = (long) bOrd * vecByteSize;
+        var ms = bIndex.getSegmentFor(bOffset, vecByteSize);
+        return dotProduct(a, ms, bIndex.maskedPosition(bOffset));
+      }
+    } catch (UnsupportedOperationException e) {
+      // take the slower path for values ranging over multiple segment slices
+    }
+    return dotProduct(a, b.vectorValue(bOrd));
+  }
+
+  private float dotProduct(float[] a, MemorySegment b, long bOffset) {
+    int i = 0;
+    float res = 0;
+    FloatVector acc = FloatVector.zero(FLOAT_SPECIES);
+    int upperBound = FLOAT_SPECIES.loopBound(a.length);
+    for (; i < upperBound; i += FLOAT_SPECIES.length()) {
+      FloatVector va = FloatVector.fromArray(FLOAT_SPECIES, a, i);
+      FloatVector vb =
+              FloatVector.fromMemorySegment(
+                      FLOAT_SPECIES, b, bOffset + (long) i * Float.BYTES, LITTLE_ENDIAN);
+      acc = acc.add(va.mul(vb));
+      // TODO: add some hand unrolling
+    }
+    // reduce
+    res += acc.reduceLanes(ADD);
+
+    for (; i < a.length; i++) {
+      res += a[i] * b.get(LAYOUT_LE_FLOAT, bOffset + (long) i * Float.BYTES);
+    }
+    return res;
+  }
+
+  @Override
+  public float dotProduct(
+          RandomAccessVectorValues<float[]> a, int aOrd, RandomAccessVectorValues<float[]> b, int bOrd)
+          throws IOException {
+    assert a.dimension() == b.dimension();
+    try {
+      if (a.getIndexInput() instanceof MemorySegmentIndexInput aIndex
+              && b.getIndexInput() instanceof MemorySegmentIndexInput bIndex) {
+        final int vecByteSize = a.byteSize();
+        final long aOffset = (long) aOrd * vecByteSize;
+        final long bOffset = (long) bOrd * vecByteSize;
+        var msa = aIndex.getSegmentFor(aOffset, vecByteSize);
+        var msb = bIndex.getSegmentFor(bOffset, vecByteSize);
+        return dotProduct(
+                msa,
+                aIndex.maskedPosition(aOffset),
+                msb,
+                bIndex.maskedPosition(bOffset),
+                a.dimension());
+      }
+    } catch (UnsupportedOperationException e) {
+      // take the slower path for values ranging over multiple segment slices
+    }
+    return dotProduct(a.vectorValue(aOrd), b.vectorValue(bOrd));
+  }
+
+  private float dotProduct(
+          MemorySegment a, long aOffset, MemorySegment b, long bOffset, int length) {
+    int i = 0;
+    float res = 0;
+    FloatVector acc = FloatVector.zero(FLOAT_SPECIES);
+    int upperBound = FLOAT_SPECIES.loopBound(length);
+    for (; i < upperBound; i += FLOAT_SPECIES.length()) {
+      FloatVector va =
+              FloatVector.fromMemorySegment(
+                      FLOAT_SPECIES, a, aOffset + (long) i * Float.BYTES, LITTLE_ENDIAN);
+      FloatVector vb =
+              FloatVector.fromMemorySegment(
+                      FLOAT_SPECIES, b, bOffset + (long) i * Float.BYTES, LITTLE_ENDIAN);
+      acc = acc.add(va.mul(vb));
+      // TODO: add some hand unrolling
+    }
+    // reduce
+    res += acc.reduceLanes(ADD);
+
+    for (; i < length; i++) {
+      res +=
+              a.get(LAYOUT_LE_FLOAT, aOffset + (long) i * Float.BYTES)
+                      * b.get(LAYOUT_LE_FLOAT, bOffset + (long) i * Float.BYTES);
+    }
+    return res;
+  }
+
 
   @Override
   public float cosine(float[] a, float[] b) {
