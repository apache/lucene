/*
 * Licensed to the Apache Software Foundation (ASF) under one or more
 * contributor license agreements.  See the NOTICE file distributed with
 * this work for additional information regarding copyright ownership.
 * The ASF licenses this file to You under the Apache License, Version 2.0
 * (the "License"); you may not use this file except in compliance with
 * the License.  You may obtain a copy of the License at
 *
 *     http://www.apache.org/licenses/LICENSE-2.0
 *
 * Unless required by applicable law or agreed to in writing, software
 * distributed under the License is distributed on an "AS IS" BASIS,
 * WITHOUT WARRANTIES OR CONDITIONS OF ANY KIND, either express or implied.
 * See the License for the specific language governing permissions and
 * limitations under the License.
 */
package org.apache.lucene.document;

import java.util.Arrays;
import java.util.Collection;
import org.apache.lucene.index.PointValues;
<<<<<<< HEAD
import org.apache.lucene.search.BooleanClause.Occur;
import org.apache.lucene.search.BooleanQuery;
=======
>>>>>>> 75ae372b
import org.apache.lucene.search.PointInSetQuery;
import org.apache.lucene.search.PointRangeQuery;
import org.apache.lucene.search.Query;
import org.apache.lucene.util.BytesRef;
import org.apache.lucene.util.NumericUtils;

/**
 * An indexed {@code long} field for fast range filters. If you also need to store the value, you
 * should add a separate {@link StoredField} instance.
 *
 * <p>Finding all documents within an N-dimensional shape or range at search time is efficient.
 * Multiple values for the same field in one document is allowed.
 *
 * <p>This field defines static factory methods for creating common queries:
 *
 * <ul>
 *   <li>{@link #newExactQuery(String, long)} for matching an exact 1D point.
 *   <li>{@link #newSetQuery(String, long...)} for matching a set of 1D values.
 *   <li>{@link #newRangeQuery(String, long, long)} for matching a 1D range.
 *   <li>{@link #newRangeQuery(String, long[], long[])} for matching points/ranges in n-dimensional
 *       space.
 * </ul>
 *
 * @see PointValues
 */
public final class LongPoint extends Field {
  private static FieldType getType(int numDims) {
    FieldType type = new FieldType();
    type.setDimensions(numDims, Long.BYTES);
    type.freeze();
    return type;
  }

  @Override
  public void setLongValue(long value) {
    setLongValues(value);
  }

  /** Change the values of this field */
  public void setLongValues(long... point) {
    if (type.pointDimensionCount() != point.length) {
      throw new IllegalArgumentException(
          "this field (name="
              + name
              + ") uses "
              + type.pointDimensionCount()
              + " dimensions; cannot change to (incoming) "
              + point.length
              + " dimensions");
    }
    fieldsData = pack(point);
  }

  @Override
  public void setBytesValue(BytesRef bytes) {
    throw new IllegalArgumentException("cannot change value type from long to BytesRef");
  }

  @Override
  public Number numericValue() {
    if (type.pointDimensionCount() != 1) {
      throw new IllegalStateException(
          "this field (name="
              + name
              + ") uses "
              + type.pointDimensionCount()
              + " dimensions; cannot convert to a single numeric value");
    }
    BytesRef bytes = (BytesRef) fieldsData;
    assert bytes.length == Long.BYTES;
    return decodeDimension(bytes.bytes, bytes.offset);
  }

  /**
   * Pack a long point into a BytesRef
   *
   * @param point long[] value
   * @throws IllegalArgumentException is the value is null or of zero length
   */
  public static BytesRef pack(long... point) {
    if (point == null) {
      throw new IllegalArgumentException("point must not be null");
    }
    if (point.length == 0) {
      throw new IllegalArgumentException("point must not be 0 dimensions");
    }
    byte[] packed = new byte[point.length * Long.BYTES];

    for (int dim = 0; dim < point.length; dim++) {
      encodeDimension(point[dim], packed, dim * Long.BYTES);
    }

    return new BytesRef(packed);
  }

  /**
   * Unpack a BytesRef into a long point. This method can be used to unpack values that were packed
   * with {@link #pack(long...)}.
   *
   * @param bytesRef BytesRef Value
   * @param start the start offset to unpack the values from
   * @param buf the buffer to store the values in
   * @throws IllegalArgumentException if bytesRef or buf are null
   */
  public static void unpack(BytesRef bytesRef, int start, long[] buf) {
    if (bytesRef == null || buf == null) {
      throw new IllegalArgumentException("bytesRef and buf must not be null");
    }

    for (int i = 0, offset = start; i < buf.length; i++, offset += Long.BYTES) {
      buf[i] = LongPoint.decodeDimension(bytesRef.bytes, offset);
    }
  }

  /**
   * Creates a new LongPoint, indexing the provided N-dimensional long point.
   *
   * @param name field name
   * @param point long[] value
   * @throws IllegalArgumentException if the field name or value is null.
   */
  public LongPoint(String name, long... point) {
    super(name, pack(point), getType(point.length));
  }

  @Override
  public String toString() {
    StringBuilder result = new StringBuilder();
    result.append(getClass().getSimpleName());
    result.append(" <");
    result.append(name);
    result.append(':');

    BytesRef bytes = (BytesRef) fieldsData;
    for (int dim = 0; dim < type.pointDimensionCount(); dim++) {
      if (dim > 0) {
        result.append(',');
      }
      result.append(decodeDimension(bytes.bytes, bytes.offset + dim * Long.BYTES));
    }

    result.append('>');
    return result.toString();
  }

  // public helper methods (e.g. for queries)

  /** Encode single long dimension */
  public static void encodeDimension(long value, byte[] dest, int offset) {
    NumericUtils.longToSortableBytes(value, dest, offset);
  }

  /** Decode single long dimension */
  public static long decodeDimension(byte[] value, int offset) {
    return NumericUtils.sortableBytesToLong(value, offset);
  }

  // static methods for generating queries

  /**
   * Create a query for matching an exact long value.
   *
   * <p>This is for simple one-dimension points, for multidimensional points use {@link
   * #newRangeQuery(String, long[], long[])} instead.
   *
   * @param field field name. must not be {@code null}.
   * @param value exact value
   * @throws IllegalArgumentException if {@code field} is null.
   * @return a query matching documents with this exact value
   */
  public static Query newExactQuery(String field, long value) {
    return newRangeQuery(field, value, value);
  }

  /**
   * Create a range query for long values.
   *
   * <p>This is for simple one-dimension ranges, for multidimensional ranges use {@link
   * #newRangeQuery(String, long[], long[])} instead.
   *
   * <p>You can have half-open ranges (which are in fact &lt;/&le; or &gt;/&ge; queries) by setting
   * {@code lowerValue = Long.MIN_VALUE} or {@code upperValue = Long.MAX_VALUE}.
   *
   * <p>Ranges are inclusive. For exclusive ranges, pass {@code Math.addExact(lowerValue, 1)} or
   * {@code Math.addExact(upperValue, -1)}.
   *
   * @param field field name. must not be {@code null}.
   * @param lowerValue lower portion of the range (inclusive).
   * @param upperValue upper portion of the range (inclusive).
   * @throws IllegalArgumentException if {@code field} is null.
   * @return a query matching documents within this range.
   */
  public static Query newRangeQuery(String field, long lowerValue, long upperValue) {
    return newRangeQuery(field, new long[] {lowerValue}, new long[] {upperValue});
  }

  /**
   * Create a range query for n-dimensional long values.
   *
   * <p>You can have half-open ranges (which are in fact &lt;/&le; or &gt;/&ge; queries) by setting
   * {@code lowerValue[i] = Long.MIN_VALUE} or {@code upperValue[i] = Long.MAX_VALUE}.
   *
   * <p>Ranges are inclusive. For exclusive ranges, pass {@code Math.addExact(lowerValue[i], 1)} or
   * {@code Math.addExact(upperValue[i], -1)}.
   *
   * @param field field name. must not be {@code null}.
   * @param lowerValue lower portion of the range (inclusive). must not be {@code null}.
   * @param upperValue upper portion of the range (inclusive). must not be {@code null}.
   * @throws IllegalArgumentException if {@code field} is null, if {@code lowerValue} is null, if
   *     {@code upperValue} is null, or if {@code lowerValue.length != upperValue.length}
   * @return a query matching documents within this range.
   */
  public static Query newRangeQuery(String field, long[] lowerValue, long[] upperValue) {
    PointRangeQuery.checkArgs(field, lowerValue, upperValue);
    return new PointRangeQuery(
        field, pack(lowerValue).bytes, pack(upperValue).bytes, lowerValue.length) {
      @Override
      protected String toString(int dimension, byte[] value) {
        return Long.toString(decodeDimension(value, 0));
      }
    };
  }

  /**
   * Create a query matching any of the specified 1D values. This is the points equivalent of {@code
   * TermsQuery}.
   *
   * @param field field name. must not be {@code null}.
   * @param values all values to match
   */
  public static Query newSetQuery(String field, long... values) {

    // Don't unexpectedly change the user's incoming values array:
    long[] sortedValues = values.clone();
    Arrays.sort(sortedValues);

    final BytesRef encoded = new BytesRef(new byte[Long.BYTES]);

    return new PointInSetQuery(
        field,
        1,
        Long.BYTES,
        new PointInSetQuery.Stream() {

          int upto;

          @Override
          public BytesRef next() {
            if (upto == sortedValues.length) {
              return null;
            } else {
              encodeDimension(sortedValues[upto], encoded.bytes, 0);
              upto++;
              return encoded;
            }
          }
        }) {
      @Override
      protected String toString(byte[] value) {
        assert value.length == Long.BYTES;
        return Long.toString(decodeDimension(value, 0));
      }
    };
  }

  /**
   * Create a query matching any of the specified 1D values. This is the points equivalent of {@code
   * TermsQuery}.
   *
   * @param field field name. must not be {@code null}.
   * @param values all values to match
   */
  public static Query newSetQuery(String field, Collection<Long> values) {
    Long[] boxed = values.toArray(new Long[0]);
    long[] unboxed = new long[boxed.length];
    for (int i = 0; i < boxed.length; i++) {
      unboxed[i] = boxed[i];
    }
    return newSetQuery(field, unboxed);
  }
<<<<<<< HEAD

  /**
   * Given a field that indexes the same long values into a {@link LongPoint} and doc values (either
   * {@link NumericDocValuesField} or {@link SortedNumericDocValuesField}), this returns a query
   * that scores documents based on their distance to {@code origin}: {@code score = weight *
   * pivotDistance / (pivotDistance + distance)}, ie. score is in the {@code [0, weight]} range, is
   * equal to {@code weight} when the document's value is equal to {@code origin} and is equal to
   * {@code weight/2} when the document's value is distant of {@code pivotDistance} from {@code
   * origin}. In case of multi-valued fields, only the closest point to {@code origin} will be
   * considered. This query is typically useful to boost results based on recency by adding this
   * query to a {@link Occur#SHOULD} clause of a {@link BooleanQuery}. @Deprecated Use {@link
   * LongField#newDistanceFeatureQuery}
   */
  @Deprecated
  public static Query newDistanceFeatureQuery(
      String field, float weight, long origin, long pivotDistance) {
    return LongField.newDistanceFeatureQuery(field, weight, origin, pivotDistance);
  }
=======
>>>>>>> 75ae372b
}<|MERGE_RESOLUTION|>--- conflicted
+++ resolved
@@ -19,11 +19,6 @@
 import java.util.Arrays;
 import java.util.Collection;
 import org.apache.lucene.index.PointValues;
-<<<<<<< HEAD
-import org.apache.lucene.search.BooleanClause.Occur;
-import org.apache.lucene.search.BooleanQuery;
-=======
->>>>>>> 75ae372b
 import org.apache.lucene.search.PointInSetQuery;
 import org.apache.lucene.search.PointRangeQuery;
 import org.apache.lucene.search.Query;
@@ -304,25 +299,4 @@
     }
     return newSetQuery(field, unboxed);
   }
-<<<<<<< HEAD
-
-  /**
-   * Given a field that indexes the same long values into a {@link LongPoint} and doc values (either
-   * {@link NumericDocValuesField} or {@link SortedNumericDocValuesField}), this returns a query
-   * that scores documents based on their distance to {@code origin}: {@code score = weight *
-   * pivotDistance / (pivotDistance + distance)}, ie. score is in the {@code [0, weight]} range, is
-   * equal to {@code weight} when the document's value is equal to {@code origin} and is equal to
-   * {@code weight/2} when the document's value is distant of {@code pivotDistance} from {@code
-   * origin}. In case of multi-valued fields, only the closest point to {@code origin} will be
-   * considered. This query is typically useful to boost results based on recency by adding this
-   * query to a {@link Occur#SHOULD} clause of a {@link BooleanQuery}. @Deprecated Use {@link
-   * LongField#newDistanceFeatureQuery}
-   */
-  @Deprecated
-  public static Query newDistanceFeatureQuery(
-      String field, float weight, long origin, long pivotDistance) {
-    return LongField.newDistanceFeatureQuery(field, weight, origin, pivotDistance);
-  }
-=======
->>>>>>> 75ae372b
 }