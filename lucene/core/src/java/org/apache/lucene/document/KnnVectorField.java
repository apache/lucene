/*
 * Licensed to the Apache Software Foundation (ASF) under one or more
 * contributor license agreements.  See the NOTICE file distributed with
 * this work for additional information regarding copyright ownership.
 * The ASF licenses this file to You under the Apache License, Version 2.0
 * (the "License"); you may not use this file except in compliance with
 * the License.  You may obtain a copy of the License at
 *
 *     http://www.apache.org/licenses/LICENSE-2.0
 *
 * Unless required by applicable law or agreed to in writing, software
 * distributed under the License is distributed on an "AS IS" BASIS,
 * WITHOUT WARRANTIES OR CONDITIONS OF ANY KIND, either express or implied.
 * See the License for the specific language governing permissions and
 * limitations under the License.
 */

package org.apache.lucene.document;

import org.apache.lucene.index.VectorEncoding;
import org.apache.lucene.index.VectorSimilarityFunction;
import org.apache.lucene.index.VectorValues;
import org.apache.lucene.util.BytesRef;
import org.apache.lucene.util.VectorUtil;

/**
 * A field that contains a single floating-point numeric vector (or none) for each document. Vectors
 * are dense - that is, every dimension of a vector contains an explicit value, stored packed into
 * an array (of type float[]) whose length is the vector dimension. Values can be retrieved using
 * {@link VectorValues}, which is a forward-only docID-based iterator and also offers random-access
 * by dense ordinal (not docId). {@link VectorSimilarityFunction} may be used to compare vectors at
 * query time (for example as part of result ranking). A KnnVectorField may be associated with a
 * search similarity function defining the metric used for nearest-neighbor search among vectors of
 * that field.
 *
 * @lucene.experimental
 */
public class KnnVectorField extends Field {

  private static FieldType createType(float[] v, VectorSimilarityFunction similarityFunction, boolean multiValued) {
    if (v == null) {
      throw new IllegalArgumentException("vector value must not be null");
    }
    return createType(v.length, VectorEncoding.FLOAT32, similarityFunction);
  }

  private static FieldType createType(BytesRef v, VectorSimilarityFunction similarityFunction) {
    if (v == null) {
      throw new IllegalArgumentException("vector value must not be null");
    }
    return createType(v.length, VectorEncoding.BYTE, similarityFunction);
  }

  private static FieldType createType(
      int dimension, VectorEncoding vectorEncoding, VectorSimilarityFunction similarityFunction) {
    if (dimension == 0) {
      throw new IllegalArgumentException("cannot index an empty vector");
    }
    if (dimension > VectorValues.MAX_DIMENSIONS) {
      throw new IllegalArgumentException(
          "cannot index vectors with dimension greater than " + VectorValues.MAX_DIMENSIONS);
    }
    if (similarityFunction == null) {
      throw new IllegalArgumentException("similarity function must not be null");
    }
    FieldType type = new FieldType();
<<<<<<< HEAD
    type.setVectorDimensionsAndSimilarityFunction(dimension, similarityFunction, multiValued);
=======
    type.setVectorAttributes(dimension, vectorEncoding, similarityFunction);
>>>>>>> b5dd7119
    type.freeze();
    return type;
  }

  /**
   * A convenience method for creating a vector field type with the default FLOAT32 encoding.
   *
   * @param dimension dimension of vectors
   * @param similarityFunction a function defining vector proximity.
   * @throws IllegalArgumentException if any parameter is null, or has dimension &gt; 1024.
   */
  public static FieldType createFieldType(
      int dimension, VectorSimilarityFunction similarityFunction) {
    return createFieldType(dimension, VectorEncoding.FLOAT32, similarityFunction);
  }

  /**
   * A convenience method for creating a vector field type.
   *
   * @param dimension dimension of vectors
   * @param vectorEncoding the encoding of the scalar values
   * @param similarityFunction a function defining vector proximity.
   * @throws IllegalArgumentException if any parameter is null, or has dimension &gt; 1024.
   */
  public static FieldType createFieldType(
      int dimension, VectorEncoding vectorEncoding, VectorSimilarityFunction similarityFunction) {
    FieldType type = new FieldType();
<<<<<<< HEAD
    type.setVectorDimensionsAndSimilarityFunction(dimension, similarityFunction, false);
=======
    type.setVectorAttributes(dimension, vectorEncoding, similarityFunction);
>>>>>>> b5dd7119
    type.freeze();
    return type;
  }

  /**
   * Creates a numeric vector field. Fields are single-valued: each document has either one value or
   * no value. Vectors of a single field share the same dimension and similarity function. Note that
   * some vector similarities (like {@link VectorSimilarityFunction#DOT_PRODUCT}) require values to
   * be unit-length, which can be enforced using {@link VectorUtil#l2normalize(float[])}.
   *
   * @param name field name
   * @param vector value
   * @param similarityFunction a function defining vector proximity.
   * @throws IllegalArgumentException if any parameter is null, or the vector is empty or has
   *     dimension &gt; 1024.
   */
  public KnnVectorField(String name, float[] vector, VectorSimilarityFunction similarityFunction, boolean multiValued) {
    super(name, createType(vector, similarityFunction, multiValued));
    fieldsData = vector;
  }
  
  /**
   * Creates a numeric vector field. Fields are single-valued: each document has either one value or
   * no value. Vectors of a single field share the same dimension and similarity function. Note that
   * some strategies (like {@link VectorSimilarityFunction#DOT_PRODUCT}) require values to be
   * unit-length, which can be enforced using {@link VectorUtil#l2normalize(float[])}.
   *
   * @param name field name
   * @param vector value
   * @param similarityFunction a function defining vector proximity.
   * @throws IllegalArgumentException if any parameter is null, or the vector is empty or has
   *     dimension &gt; 1024.
   */
  public KnnVectorField(String name, float[] vector, VectorSimilarityFunction similarityFunction) {
    super(name, createType(vector, similarityFunction, false));
    fieldsData = vector;
  }

  /**
   * Creates a numeric vector field. Fields are single-valued: each document has either one value or
   * no value. Vectors of a single field share the same dimension and similarity function. Note that
   * some vector similarities (like {@link VectorSimilarityFunction#DOT_PRODUCT}) require values to
   * be constant-length.
   *
   * @param name field name
   * @param vector value
   * @param similarityFunction a function defining vector proximity.
   * @throws IllegalArgumentException if any parameter is null, or the vector is empty or has
   *     dimension &gt; 1024.
   */
  public KnnVectorField(String name, BytesRef vector, VectorSimilarityFunction similarityFunction) {
    super(name, createType(vector, similarityFunction));
    fieldsData = vector;
  }

  /**
   * Creates a numeric vector field with the default EUCLIDEAN_HNSW (L2) similarity. Fields are
   * single-valued: each document has either one value or no value. Vectors of a single field share
   * the same dimension and similarity function.
   *
   * @param name field name
   * @param vector value
   * @throws IllegalArgumentException if any parameter is null, or the vector is empty or has
   *     dimension &gt; 1024.
   */
  public KnnVectorField(String name, float[] vector) {
    this(name, vector, VectorSimilarityFunction.EUCLIDEAN);
  }

  /**
   * Creates a numeric vector field. Fields are single-valued: each document has either one value or
   * no value. Vectors of a single field share the same dimension and similarity function.
   *
   * @param name field name
   * @param vector value
   * @param fieldType field type
   * @throws IllegalArgumentException if any parameter is null, or the vector is empty or has
   *     dimension &gt; 1024.
   */
  public KnnVectorField(String name, float[] vector, FieldType fieldType) {
    super(name, fieldType);
    if (fieldType.vectorEncoding() != VectorEncoding.FLOAT32) {
      throw new IllegalArgumentException(
          "Attempt to create a vector for field "
              + name
              + " using float[] but the field encoding is "
              + fieldType.vectorEncoding());
    }
    fieldsData = vector;
  }

  /**
   * Creates a numeric vector field. Fields are single-valued: each document has either one value or
   * no value. Vectors of a single field share the same dimension and similarity function.
   *
   * @param name field name
   * @param vector value
   * @param fieldType field type
   * @throws IllegalArgumentException if any parameter is null, or the vector is empty or has
   *     dimension &gt; 1024.
   */
  public KnnVectorField(String name, BytesRef vector, FieldType fieldType) {
    super(name, fieldType);
    if (fieldType.vectorEncoding() != VectorEncoding.BYTE) {
      throw new IllegalArgumentException(
          "Attempt to create a vector for field "
              + name
              + " using BytesRef but the field encoding is "
              + fieldType.vectorEncoding());
    }
    fieldsData = vector;
  }

  /** Return the vector value of this field */
  public float[] vectorValue() {
    return (float[]) fieldsData;
  }

  /**
   * Set the vector value of this field
   *
   * @param value the value to set; must not be null, and length must match the field type
   */
  public void setVectorValue(float[] value) {
    if (value == null) {
      throw new IllegalArgumentException("value must not be null");
    }
    if (value.length != type.vectorDimension()) {
      throw new IllegalArgumentException(
          "value length " + value.length + " must match field dimension " + type.vectorDimension());
    }
    fieldsData = value;
  }
}<|MERGE_RESOLUTION|>--- conflicted
+++ resolved
@@ -64,11 +64,7 @@
       throw new IllegalArgumentException("similarity function must not be null");
     }
     FieldType type = new FieldType();
-<<<<<<< HEAD
-    type.setVectorDimensionsAndSimilarityFunction(dimension, similarityFunction, multiValued);
-=======
-    type.setVectorAttributes(dimension, vectorEncoding, similarityFunction);
->>>>>>> b5dd7119
+    type.setVectorAttributes(dimension, vectorEncoding, similarityFunction, multiValued);
     type.freeze();
     return type;
   }
@@ -96,37 +92,33 @@
   public static FieldType createFieldType(
       int dimension, VectorEncoding vectorEncoding, VectorSimilarityFunction similarityFunction) {
     FieldType type = new FieldType();
-<<<<<<< HEAD
-    type.setVectorDimensionsAndSimilarityFunction(dimension, similarityFunction, false);
-=======
-    type.setVectorAttributes(dimension, vectorEncoding, similarityFunction);
->>>>>>> b5dd7119
+    type.setVectorAttributes(dimension, vectorEncoding, similarityFunction, multiValued);
     type.freeze();
     return type;
   }
 
+  /**
+   * Creates a numeric vector field. Fields are single-valued: each document has either one value or
+   * no value. Vectors of a single field share the same dimension and similarity function. Note that
+   * some strategies (like {@link VectorSimilarityFunction#DOT_PRODUCT}) require values to be
+   * unit-length, which can be enforced using {@link VectorUtil#l2normalize(float[])}.
+   *
+   * @param name field name
+   * @param vector value
+   * @param similarityFunction a function defining vector proximity.
+   * @throws IllegalArgumentException if any parameter is null, or the vector is empty or has
+   *     dimension &gt; 1024.
+   */
+  public KnnVectorField(String name, float[] vector, VectorSimilarityFunction similarityFunction, boolean multiValued) {
+    super(name, createType(vector, similarityFunction, multiValued));
+    fieldsData = vector;
+  }
+  
   /**
    * Creates a numeric vector field. Fields are single-valued: each document has either one value or
    * no value. Vectors of a single field share the same dimension and similarity function. Note that
    * some vector similarities (like {@link VectorSimilarityFunction#DOT_PRODUCT}) require values to
    * be unit-length, which can be enforced using {@link VectorUtil#l2normalize(float[])}.
-   *
-   * @param name field name
-   * @param vector value
-   * @param similarityFunction a function defining vector proximity.
-   * @throws IllegalArgumentException if any parameter is null, or the vector is empty or has
-   *     dimension &gt; 1024.
-   */
-  public KnnVectorField(String name, float[] vector, VectorSimilarityFunction similarityFunction, boolean multiValued) {
-    super(name, createType(vector, similarityFunction, multiValued));
-    fieldsData = vector;
-  }
-  
-  /**
-   * Creates a numeric vector field. Fields are single-valued: each document has either one value or
-   * no value. Vectors of a single field share the same dimension and similarity function. Note that
-   * some strategies (like {@link VectorSimilarityFunction#DOT_PRODUCT}) require values to be
-   * unit-length, which can be enforced using {@link VectorUtil#l2normalize(float[])}.
    *
    * @param name field name
    * @param vector value
