/*
 * Licensed to the Apache Software Foundation (ASF) under one or more
 * contributor license agreements.  See the NOTICE file distributed with
 * this work for additional information regarding copyright ownership.
 * The ASF licenses this file to You under the Apache License, Version 2.0
 * (the "License"); you may not use this file except in compliance with
 * the License.  You may obtain a copy of the License at
 *
 *     http://www.apache.org/licenses/LICENSE-2.0
 *
 * Unless required by applicable law or agreed to in writing, software
 * distributed under the License is distributed on an "AS IS" BASIS,
 * WITHOUT WARRANTIES OR CONDITIONS OF ANY KIND, either express or implied.
 * See the License for the specific language governing permissions and
 * limitations under the License.
 */
package org.apache.lucene.document;

import java.util.Collection;
<<<<<<< HEAD
=======
import org.apache.lucene.index.DocValuesSkipIndexType;
>>>>>>> 75ae372b
import org.apache.lucene.index.DocValuesType;
import org.apache.lucene.search.IndexOrDocValuesQuery;
import org.apache.lucene.search.MultiTermQuery;
import org.apache.lucene.search.Query;
import org.apache.lucene.search.TermInSetQuery;
import org.apache.lucene.util.BytesRef;

/**
 * Field that stores a per-document {@link BytesRef} value, indexed for sorting. Here's an example
 * usage:
 *
 * <pre class="prettyprint">
 *   document.add(new SortedDocValuesField(name, new BytesRef("hello")));
 * </pre>
 *
 * <p>If you also need to store the value, you should add a separate {@link StoredField} instance.
 *
 * <p>This value can be at most 32766 bytes long.
 */
public class SortedDocValuesField extends Field {

  /** Type for sorted bytes DocValues */
  public static final FieldType TYPE = new FieldType();

  private static final FieldType INDEXED_TYPE;

  static {
    TYPE.setDocValuesType(DocValuesType.SORTED);
    TYPE.freeze();

    INDEXED_TYPE = new FieldType(TYPE);
    INDEXED_TYPE.setDocValuesSkipIndexType(DocValuesSkipIndexType.RANGE);
    INDEXED_TYPE.freeze();
  }

  /**
   * Creates a new {@link SortedDocValuesField} with the specified 64-bit long value that also
   * creates a {@link FieldType#docValuesSkipIndexType() skip index}.
   *
   * @param name field name
   * @param bytes binary content
   * @throws IllegalArgumentException if the field name is null
   */
  public static SortedDocValuesField indexedField(String name, BytesRef bytes) {
    return new SortedDocValuesField(name, bytes, INDEXED_TYPE);
  }

  /**
   * Create a new sorted DocValues field.
   *
   * @param name field name
   * @param bytes binary content
   * @throws IllegalArgumentException if the field name is null
   */
  public SortedDocValuesField(String name, BytesRef bytes) {
    this(name, bytes, TYPE);
  }

  private SortedDocValuesField(String name, BytesRef bytes, FieldType fieldType) {
    super(name, fieldType);
    fieldsData = bytes;
  }

  /**
   * Create a range query that matches all documents whose value is between {@code lowerValue} and
   * {@code upperValue} included.
   *
   * <p>You can have half-open ranges by setting {@code lowerValue = null} or {@code upperValue =
   * null}.
   *
   * <p><b>NOTE</b>: Such queries cannot efficiently advance to the next match, which makes them
   * slow if they are not ANDed with a selective query. As a consequence, they are best used wrapped
   * in an {@link IndexOrDocValuesQuery}, alongside a range query that executes on points, such as
   * {@link BinaryPoint#newRangeQuery}.
   */
  public static Query newSlowRangeQuery(
      String field,
      BytesRef lowerValue,
      BytesRef upperValue,
      boolean lowerInclusive,
      boolean upperInclusive) {
    return new SortedSetDocValuesRangeQuery(
        field, lowerValue, upperValue, lowerInclusive, upperInclusive);
  }

  /**
   * Create a query for matching an exact {@link BytesRef} value.
   *
   * <p><b>NOTE</b>: Such queries cannot efficiently advance to the next match, which makes them
   * slow if they are not ANDed with a selective query. As a consequence, they are best used wrapped
   * in an {@link IndexOrDocValuesQuery}, alongside a range query that executes on points, such as
   * {@link BinaryPoint#newExactQuery}.
   */
  public static Query newSlowExactQuery(String field, BytesRef value) {
    return newSlowRangeQuery(field, value, value, true, true);
  }

  /**
   * Create a query matching any of the specified values.
   *
   * <p><b>NOTE</b>: Such queries cannot efficiently advance to the next match, which makes them
   * slow if they are not ANDed with a selective query. As a consequence, they are best used wrapped
   * in an {@link IndexOrDocValuesQuery}, alongside a set query that executes on postings, such as
   * {@link TermInSetQuery}.
<<<<<<< HEAD
   *
   * @deprecated Use {@link #newSlowSetQuery(String, Collection)} instead.
   */
  @Deprecated(forRemoval = true, since = "9.10")
  public static Query newSlowSetQuery(String field, BytesRef... values) {
    return new TermInSetQuery(MultiTermQuery.DOC_VALUES_REWRITE, field, values);
  }

  /**
   * Create a query matching any of the specified values.
   *
   * <p><b>NOTE</b>: Such queries cannot efficiently advance to the next match, which makes them
   * slow if they are not ANDed with a selective query. As a consequence, they are best used wrapped
   * in an {@link IndexOrDocValuesQuery}, alongside a set query that executes on postings, such as
   * {@link TermInSetQuery}.
=======
>>>>>>> 75ae372b
   */
  public static Query newSlowSetQuery(String field, Collection<BytesRef> values) {
    return new TermInSetQuery(MultiTermQuery.DOC_VALUES_REWRITE, field, values);
  }
}<|MERGE_RESOLUTION|>--- conflicted
+++ resolved
@@ -17,10 +17,7 @@
 package org.apache.lucene.document;
 
 import java.util.Collection;
-<<<<<<< HEAD
-=======
 import org.apache.lucene.index.DocValuesSkipIndexType;
->>>>>>> 75ae372b
 import org.apache.lucene.index.DocValuesType;
 import org.apache.lucene.search.IndexOrDocValuesQuery;
 import org.apache.lucene.search.MultiTermQuery;
@@ -125,24 +122,6 @@
    * slow if they are not ANDed with a selective query. As a consequence, they are best used wrapped
    * in an {@link IndexOrDocValuesQuery}, alongside a set query that executes on postings, such as
    * {@link TermInSetQuery}.
-<<<<<<< HEAD
-   *
-   * @deprecated Use {@link #newSlowSetQuery(String, Collection)} instead.
-   */
-  @Deprecated(forRemoval = true, since = "9.10")
-  public static Query newSlowSetQuery(String field, BytesRef... values) {
-    return new TermInSetQuery(MultiTermQuery.DOC_VALUES_REWRITE, field, values);
-  }
-
-  /**
-   * Create a query matching any of the specified values.
-   *
-   * <p><b>NOTE</b>: Such queries cannot efficiently advance to the next match, which makes them
-   * slow if they are not ANDed with a selective query. As a consequence, they are best used wrapped
-   * in an {@link IndexOrDocValuesQuery}, alongside a set query that executes on postings, such as
-   * {@link TermInSetQuery}.
-=======
->>>>>>> 75ae372b
    */
   public static Query newSlowSetQuery(String field, Collection<BytesRef> values) {
     return new TermInSetQuery(MultiTermQuery.DOC_VALUES_REWRITE, field, values);
