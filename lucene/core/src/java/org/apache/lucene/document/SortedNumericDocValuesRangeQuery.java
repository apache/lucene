/*
 * Licensed to the Apache Software Foundation (ASF) under one or more
 * contributor license agreements.  See the NOTICE file distributed with
 * this work for additional information regarding copyright ownership.
 * The ASF licenses this file to You under the Apache License, Version 2.0
 * (the "License"); you may not use this file except in compliance with
 * the License.  You may obtain a copy of the License at
 *
 *     http://www.apache.org/licenses/LICENSE-2.0
 *
 * Unless required by applicable law or agreed to in writing, software
 * distributed under the License is distributed on an "AS IS" BASIS,
 * WITHOUT WARRANTIES OR CONDITIONS OF ANY KIND, either express or implied.
 * See the License for the specific language governing permissions and
 * limitations under the License.
 */
package org.apache.lucene.document;

import java.io.IOException;
import java.util.Objects;
import org.apache.lucene.index.DocValues;
import org.apache.lucene.index.DocValuesSkipper;
import org.apache.lucene.index.LeafReaderContext;
import org.apache.lucene.index.NumericDocValues;
import org.apache.lucene.index.SortedNumericDocValues;
import org.apache.lucene.search.ConstantScoreScorer;
import org.apache.lucene.search.ConstantScoreWeight;
import org.apache.lucene.search.FieldExistsQuery;
import org.apache.lucene.search.IndexSearcher;
import org.apache.lucene.search.MatchNoDocsQuery;
import org.apache.lucene.search.Query;
import org.apache.lucene.search.QueryVisitor;
import org.apache.lucene.search.ScoreMode;
import org.apache.lucene.search.ScorerSupplier;
import org.apache.lucene.search.TwoPhaseIterator;
import org.apache.lucene.search.Weight;

final class SortedNumericDocValuesRangeQuery extends Query {

  private final String field;
  private final long lowerValue;
  private final long upperValue;

  SortedNumericDocValuesRangeQuery(String field, long lowerValue, long upperValue) {
    this.field = Objects.requireNonNull(field);
    this.lowerValue = lowerValue;
    this.upperValue = upperValue;
  }

  @Override
  public boolean equals(Object obj) {
    if (sameClassAs(obj) == false) {
      return false;
    }
    SortedNumericDocValuesRangeQuery that = (SortedNumericDocValuesRangeQuery) obj;
    return Objects.equals(field, that.field)
        && lowerValue == that.lowerValue
        && upperValue == that.upperValue;
  }

  @Override
  public int hashCode() {
    return Objects.hash(classHash(), field, lowerValue, upperValue);
  }

  @Override
  public void visit(QueryVisitor visitor) {
    if (visitor.acceptField(field)) {
      visitor.visitLeaf(this);
    }
  }

  @Override
  public String toString(String field) {
    StringBuilder b = new StringBuilder();
    if (this.field.equals(field) == false) {
      b.append(this.field).append(":");
    }
    return b.append("[")
        .append(lowerValue)
        .append(" TO ")
        .append(upperValue)
        .append("]")
        .toString();
  }

  @Override
  public Query rewrite(IndexSearcher indexSearcher) throws IOException {
    if (lowerValue == Long.MIN_VALUE && upperValue == Long.MAX_VALUE) {
      return new FieldExistsQuery(field);
    }
    if (lowerValue > upperValue) {
      return new MatchNoDocsQuery();
    }
    return super.rewrite(indexSearcher);
  }

  @Override
  public Weight createWeight(IndexSearcher searcher, ScoreMode scoreMode, float boost)
      throws IOException {
    return new ConstantScoreWeight(this, boost) {

      @Override
      public boolean isCacheable(LeafReaderContext ctx) {
        return DocValues.isCacheable(ctx, field);
      }

      @Override
      public ScorerSupplier scorerSupplier(LeafReaderContext context) throws IOException {
        if (context.reader().getFieldInfos().fieldInfo(field) == null) {
          return null;
        }

        DocValuesSkipper skipper = context.reader().getDocValuesSkipper(field);
        if (skipper != null) {
          if (skipper.minValue() > upperValue || skipper.maxValue() < lowerValue) {
            return null;
          }
        }

        final SortedNumericDocValues values = DocValues.getSortedNumeric(context.reader(), field);
        final NumericDocValues singleton = DocValues.unwrapSingleton(values);
        TwoPhaseIterator iterator;
        if (singleton != null) {
          iterator =
              new TwoPhaseIterator(singleton) {
                @Override
                public boolean matches() throws IOException {
                  final long value = singleton.longValue();
                  return value >= lowerValue && value <= upperValue;
                }

                @Override
                public float matchCost() {
                  return 2; // 2 comparisons
                }
              };
        } else {
          iterator =
              new TwoPhaseIterator(values) {
                @Override
                public boolean matches() throws IOException {
                  for (int i = 0, count = values.docValueCount(); i < count; ++i) {
                    final long value = values.nextValue();
                    if (value < lowerValue) {
                      continue;
                    }
                    // Values are sorted, so the first value that is >= lowerValue is our best
                    // candidate
                    return value <= upperValue;
                  }
                  return false; // all values were < lowerValue
                }

                @Override
                public float matchCost() {
                  return 2; // 2 comparisons
                }
              };
        }
<<<<<<< HEAD
        if (skipper != null) {
          iterator = new DocValuesRangeIterator(iterator, skipper, lowerValue, upperValue);
        }
        final var scorer = new ConstantScoreScorer(this, score(), scoreMode, iterator);
=======
        final var scorer = new ConstantScoreScorer(score(), scoreMode, iterator);
>>>>>>> 9f8e8867
        return new DefaultScorerSupplier(scorer);
      }
    };
  }
}<|MERGE_RESOLUTION|>--- conflicted
+++ resolved
@@ -118,7 +118,7 @@
           }
         }
 
-        final SortedNumericDocValues values = DocValues.getSortedNumeric(context.reader(), field);
+        SortedNumericDocValues values = DocValues.getSortedNumeric(context.reader(), field);
         final NumericDocValues singleton = DocValues.unwrapSingleton(values);
         TwoPhaseIterator iterator;
         if (singleton != null) {
@@ -158,14 +158,10 @@
                 }
               };
         }
-<<<<<<< HEAD
         if (skipper != null) {
           iterator = new DocValuesRangeIterator(iterator, skipper, lowerValue, upperValue);
         }
-        final var scorer = new ConstantScoreScorer(this, score(), scoreMode, iterator);
-=======
         final var scorer = new ConstantScoreScorer(score(), scoreMode, iterator);
->>>>>>> 9f8e8867
         return new DefaultScorerSupplier(scorer);
       }
     };
