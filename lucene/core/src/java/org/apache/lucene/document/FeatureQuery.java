--- conflicted
+++ resolved
@@ -27,7 +27,6 @@
 import org.apache.lucene.index.TermsEnum;
 import org.apache.lucene.search.Explanation;
 import org.apache.lucene.search.IndexSearcher;
-import org.apache.lucene.search.LeafSimScorer;
 import org.apache.lucene.search.Query;
 import org.apache.lucene.search.QueryVisitor;
 import org.apache.lucene.search.ScoreMode;
@@ -120,10 +119,6 @@
 
       @Override
       public ScorerSupplier scorerSupplier(LeafReaderContext context) throws IOException {
-<<<<<<< HEAD
-        final Weight thisWeight = this;
-=======
->>>>>>> 75ae372b
         Terms terms = Terms.getTerms(context.reader(), fieldName);
         TermsEnum termsEnum = terms.iterator();
         if (termsEnum.seekExact(new BytesRef(featureName)) == false) {
@@ -138,15 +133,8 @@
           @Override
           public Scorer get(long leadCost) throws IOException {
             final SimScorer scorer = function.scorer(boost);
-<<<<<<< HEAD
-            final LeafSimScorer simScorer =
-                new LeafSimScorer(scorer, context.reader(), fieldName, false);
-            final ImpactsEnum impacts = termsEnum.impacts(PostingsEnum.FREQS);
-            return new TermScorer(thisWeight, impacts, simScorer, topLevelScoringClause);
-=======
             final ImpactsEnum impacts = termsEnum.impacts(PostingsEnum.FREQS);
             return new TermScorer(impacts, scorer, null, topLevelScoringClause);
->>>>>>> 75ae372b
           }
 
           @Override
@@ -159,15 +147,6 @@
             topLevelScoringClause = true;
           }
         };
-      }
-
-      @Override
-      public Scorer scorer(LeafReaderContext context) throws IOException {
-        ScorerSupplier supplier = scorerSupplier(context);
-        if (supplier == null) {
-          return null;
-        }
-        return supplier.get(Long.MAX_VALUE);
       }
     };
   }
