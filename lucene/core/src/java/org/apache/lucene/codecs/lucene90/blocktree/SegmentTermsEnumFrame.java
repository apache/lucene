--- conflicted
+++ resolved
@@ -674,11 +674,7 @@
 
     assert prefixMatches(target);
 
-<<<<<<< HEAD
-    suffix = suffixLengthsReader.readVInt();
-=======
     suffixLength = suffixLengthsReader.readVInt();
->>>>>>> 75ae372b
     // TODO early terminate when target length unequals suffix + prefix.
     // But we need to keep the same status with scanToTermLeaf.
     int start = nextEnt;
@@ -688,28 +684,16 @@
     while (start <= end) {
       int mid = (start + end) >>> 1;
       nextEnt = mid + 1;
-<<<<<<< HEAD
-      startBytePos = mid * suffix;
-
-      // Binary search bytes in the suffix, comparing to the target.
-=======
       startBytePos = mid * suffixLength;
 
       // Compare suffix and target.
->>>>>>> 75ae372b
       cmp =
           Arrays.compareUnsigned(
               suffixBytes,
               startBytePos,
-<<<<<<< HEAD
-              startBytePos + suffix,
-              target.bytes,
-              target.offset + prefix,
-=======
               startBytePos + suffixLength,
               target.bytes,
               target.offset + prefixLength,
->>>>>>> 75ae372b
               target.offset + target.length);
       if (cmp < 0) {
         start = mid + 1;
@@ -717,11 +701,7 @@
         end = mid - 1;
       } else {
         // Exact match!
-<<<<<<< HEAD
-        suffixesReader.setPosition(startBytePos + suffix);
-=======
         suffixesReader.setPosition(startBytePos + suffixLength);
->>>>>>> 75ae372b
         fillTerm();
         // if (DEBUG) System.out.println("        found!");
         return SeekStatus.FOUND;
@@ -744,16 +724,6 @@
       // If binary search ended at the less term, and greater term exists.
       // We need to advance to the greater term.
       if (cmp < 0) {
-<<<<<<< HEAD
-        startBytePos += suffix;
-        nextEnt++;
-      }
-      suffixesReader.setPosition(startBytePos + suffix);
-      fillTerm();
-    } else {
-      seekStatus = SeekStatus.END;
-      suffixesReader.setPosition(startBytePos + suffix);
-=======
         startBytePos += suffixLength;
         nextEnt++;
       }
@@ -762,7 +732,6 @@
     } else {
       seekStatus = SeekStatus.END;
       suffixesReader.setPosition(startBytePos + suffixLength);
->>>>>>> 75ae372b
       if (exactOnly) {
         fillTerm();
       }
@@ -851,12 +820,8 @@
           // us to position to the next term after
           // the target, so we must recurse into the
           // sub-frame(s):
-<<<<<<< HEAD
-          ste.currentFrame = ste.pushFrame(null, ste.currentFrame.lastSubFP, prefix + suffix);
-=======
           ste.currentFrame =
               ste.pushFrame(null, ste.currentFrame.lastSubFP, prefixLength + suffixLength);
->>>>>>> 75ae372b
           ste.currentFrame.loadBlock();
           while (ste.currentFrame.next()) {
             ste.currentFrame = ste.pushFrame(null, ste.currentFrame.lastSubFP, ste.term.length());
