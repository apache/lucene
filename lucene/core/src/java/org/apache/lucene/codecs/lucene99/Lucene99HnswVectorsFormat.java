--- conflicted
+++ resolved
@@ -18,11 +18,8 @@
 package org.apache.lucene.codecs.lucene99;
 
 import java.io.IOException;
-<<<<<<< HEAD
+import java.util.concurrent.ExecutorService;
 import org.apache.lucene.codecs.FlatVectorsFormat;
-=======
-import java.util.concurrent.ExecutorService;
->>>>>>> e292a5fe
 import org.apache.lucene.codecs.KnnVectorsFormat;
 import org.apache.lucene.codecs.KnnVectorsReader;
 import org.apache.lucene.codecs.KnnVectorsWriter;
@@ -144,7 +141,12 @@
 
   /** Constructs a format using default graph construction parameters */
   public Lucene99HnswVectorsFormat() {
-    this(DEFAULT_MAX_CONN, DEFAULT_BEAM_WIDTH, new Lucene99FlatVectorsFormat());
+    this(
+        DEFAULT_MAX_CONN,
+        DEFAULT_BEAM_WIDTH,
+        new Lucene99FlatVectorsFormat(),
+        DEFAULT_NUM_MERGE_WORKER,
+        null);
   }
 
   /**
@@ -157,25 +159,16 @@
     this(maxConn, beamWidth, new Lucene99FlatVectorsFormat());
   }
 
-  public Lucene99HnswVectorsFormat(
-      int maxConn, int beamWidth, Lucene99ScalarQuantizedVectorsFormat scalarQuantize) {
-    this(maxConn, beamWidth, scalarQuantize, DEFAULT_NUM_MERGE_WORKER, null);
-  }
-
   /**
    * Constructs a format using the given graph construction parameters.
    *
    * @param maxConn the maximum number of connections to a node in the HNSW graph
    * @param beamWidth the size of the queue maintained during graph construction.
-<<<<<<< HEAD
    * @param flatVectorsFormat the format for storing, reading, merging vectors on disk
    */
   public Lucene99HnswVectorsFormat(
       int maxConn, int beamWidth, FlatVectorsFormat flatVectorsFormat) {
-=======
-   */
-  public Lucene99HnswVectorsFormat(int maxConn, int beamWidth) {
-    this(maxConn, beamWidth, null);
+    this(maxConn, beamWidth, flatVectorsFormat, DEFAULT_NUM_MERGE_WORKER, null);
   }
 
   /**
@@ -183,7 +176,7 @@
    *
    * @param maxConn the maximum number of connections to a node in the HNSW graph
    * @param beamWidth the size of the queue maintained during graph construction.
-   * @param scalarQuantize the scalar quantization format
+   * @param flatVectorsFormat the format for storing, reading, merging vectors on disk
    * @param numMergeWorkers number of workers (threads) that will be used when doing merge. If
    *     larger than 1, a non-null {@link ExecutorService} must be passed as mergeExec
    * @param mergeExec the {@link ExecutorService} that will be used by ALL vector writers that are
@@ -192,10 +185,9 @@
   public Lucene99HnswVectorsFormat(
       int maxConn,
       int beamWidth,
-      Lucene99ScalarQuantizedVectorsFormat scalarQuantize,
+      FlatVectorsFormat flatVectorsFormat,
       int numMergeWorkers,
       ExecutorService mergeExec) {
->>>>>>> e292a5fe
     super("Lucene99HnswVectorsFormat");
     if (maxConn <= 0 || maxConn > MAXIMUM_MAX_CONN) {
       throw new IllegalArgumentException(
@@ -211,14 +203,12 @@
               + "; beamWidth="
               + beamWidth);
     }
-<<<<<<< HEAD
     if (flatVectorsFormat == null) {
       throw new IllegalArgumentException("flatVectorsFormat must not be null");
     }
     this.maxConn = maxConn;
     this.beamWidth = beamWidth;
     this.flatVectorsFormat = flatVectorsFormat;
-=======
     if (numMergeWorkers > 1 && mergeExec == null) {
       throw new IllegalArgumentException(
           "No executor service passed in when " + numMergeWorkers + " merge workers are requested");
@@ -227,22 +217,14 @@
       throw new IllegalArgumentException(
           "No executor service is needed as we'll use single thread to merge");
     }
-    this.maxConn = maxConn;
-    this.beamWidth = beamWidth;
-    this.scalarQuantizedVectorsFormat = scalarQuantize;
     this.numMergeWorkers = numMergeWorkers;
     this.mergeExec = mergeExec;
->>>>>>> e292a5fe
   }
 
   @Override
   public KnnVectorsWriter fieldsWriter(SegmentWriteState state) throws IOException {
-<<<<<<< HEAD
-    return new Lucene99HnswVectorsWriter(state, maxConn, beamWidth, flatVectorsFormat);
-=======
     return new Lucene99HnswVectorsWriter(
-        state, maxConn, beamWidth, scalarQuantizedVectorsFormat, numMergeWorkers, mergeExec);
->>>>>>> e292a5fe
+        state, maxConn, beamWidth, flatVectorsFormat, numMergeWorkers, mergeExec);
   }
 
   @Override
