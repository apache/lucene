/*
 * Licensed to the Apache Software Foundation (ASF) under one or more
 * contributor license agreements.  See the NOTICE file distributed with
 * this work for additional information regarding copyright ownership.
 * The ASF licenses this file to You under the Apache License, Version 2.0
 * (the "License"); you may not use this file except in compliance with
 * the License.  You may obtain a copy of the License at
 *
 *     http://www.apache.org/licenses/LICENSE-2.0
 *
 * Unless required by applicable law or agreed to in writing, software
 * distributed under the License is distributed on an "AS IS" BASIS,
 * WITHOUT WARRANTIES OR CONDITIONS OF ANY KIND, either express or implied.
 * See the License for the specific language governing permissions and
 * limitations under the License.
 */
package org.apache.lucene.codecs.lucene90.blocktree;

import java.io.IOException;
import java.io.PrintStream;
import java.util.Arrays;
import org.apache.lucene.codecs.BlockTermState;
import org.apache.lucene.index.BaseTermsEnum;
import org.apache.lucene.index.ImpactsEnum;
import org.apache.lucene.index.PostingsEnum;
import org.apache.lucene.index.TermState;
import org.apache.lucene.store.ByteArrayDataInput;
import org.apache.lucene.store.DataInput;
import org.apache.lucene.store.IndexInput;
import org.apache.lucene.util.ArrayUtil;
import org.apache.lucene.util.BytesRef;
import org.apache.lucene.util.BytesRefBuilder;
import org.apache.lucene.util.IOBooleanSupplier;
import org.apache.lucene.util.RamUsageEstimator;
import org.apache.lucene.util.fst.FST;
import org.apache.lucene.util.fst.Util;

/** Iterates through terms in this field. */
final class SegmentTermsEnum extends BaseTermsEnum {

  // Lazy init:
  IndexInput in;

  private SegmentTermsEnumFrame[] stack;
  private final SegmentTermsEnumFrame staticFrame;
  SegmentTermsEnumFrame currentFrame;
  boolean termExists;
  final FieldReader fr;

  private int targetBeforeCurrentLength;

  // static boolean DEBUG = BlockTreeTermsWriter.DEBUG;

  private final OutputAccumulator outputAccumulator = new OutputAccumulator();

  // What prefix of the current term was present in the index; when we only next() through the
  // index, this stays at 0.  It's only set when
  // we seekCeil/Exact:
  private int validIndexPrefix;

  // assert only:
  private boolean eof;

  final BytesRefBuilder term = new BytesRefBuilder();
  private final FST.BytesReader fstReader;

  @SuppressWarnings({"rawtypes", "unchecked"})
  private FST.Arc<BytesRef>[] arcs = new FST.Arc[1];

  public SegmentTermsEnum(FieldReader fr) throws IOException {
    this.fr = fr;

    // if (DEBUG) {
    //   System.out.println("BTTR.init seg=" + fr.parent.segment);
    // }
    stack = new SegmentTermsEnumFrame[0];

    // Used to hold seek by TermState, or cached seek
    staticFrame = new SegmentTermsEnumFrame(this, -1);

    if (fr.index == null) {
      fstReader = null;
    } else {
      fstReader = fr.index.getBytesReader();
    }

    // Init w/ root block; don't use index since it may
    // not (and need not) have been loaded
    for (int arcIdx = 0; arcIdx < arcs.length; arcIdx++) {
      arcs[arcIdx] = new FST.Arc<>();
    }

    currentFrame = staticFrame;
    final FST.Arc<BytesRef> arc;
    if (fr.index != null) {
      arc = fr.index.getFirstArc(arcs[0]);
      // Empty string prefix must have an output in the index!
      assert arc.isFinal();
    } else {
      arc = null;
    }
    // currentFrame = pushFrame(arc, rootCode, 0);
    // currentFrame.loadBlock();
    validIndexPrefix = 0;
    // if (DEBUG) {
    //   System.out.println("init frame state " + currentFrame.ord);
    //   printSeekState();
    // }

    // System.out.println();
    // computeBlockStats().print(System.out);
  }

  // Not private to avoid synthetic access$NNN methods
  void initIndexInput() {
    if (this.in == null) {
      this.in = fr.parent.termsIn.clone();
    }
  }

  /** Runs next() through the entire terms dict, computing aggregate statistics. */
  public Stats computeBlockStats() throws IOException {

    Stats stats = new Stats(fr.parent.segment, fr.fieldInfo.name);
    if (fr.index != null) {
      stats.indexNumBytes = fr.index.ramBytesUsed();
    }

    currentFrame = staticFrame;
    FST.Arc<BytesRef> arc;
    if (fr.index != null) {
      arc = fr.index.getFirstArc(arcs[0]);
      // Empty string prefix must have an output in the index!
      assert arc.isFinal();
    } else {
      arc = null;
    }

    // Empty string prefix must have an output in the
    // index!
    currentFrame = pushFrame(arc, fr.rootCode, 0);
    currentFrame.fpOrig = currentFrame.fp;
    currentFrame.loadBlock();
    validIndexPrefix = 0;

    stats.startBlock(currentFrame, !currentFrame.isLastInFloor);

    allTerms:
    while (true) {

      // Pop finished blocks
      while (currentFrame.nextEnt == currentFrame.entCount) {
        stats.endBlock(currentFrame);
        if (!currentFrame.isLastInFloor) {
          // Advance to next floor block
          currentFrame.loadNextFloorBlock();
          stats.startBlock(currentFrame, true);
          break;
        } else {
          if (currentFrame.ord == 0) {
            break allTerms;
          }
          final long lastFP = currentFrame.fpOrig;
          currentFrame = stack[currentFrame.ord - 1];
          assert lastFP == currentFrame.lastSubFP;
          // if (DEBUG) {
          //   System.out.println("  reset validIndexPrefix=" + validIndexPrefix);
          // }
        }
      }

      while (true) {
        if (currentFrame.next()) {
          // Push to new block:
          currentFrame = pushFrame(null, currentFrame.lastSubFP, term.length());
          currentFrame.fpOrig = currentFrame.fp;
          // This is a "next" frame -- even if it's
          // floor'd we must pretend it isn't so we don't
          // try to scan to the right floor frame:
          currentFrame.loadBlock();
          stats.startBlock(currentFrame, !currentFrame.isLastInFloor);
        } else {
          stats.term(term.get());
          break;
        }
      }
    }

    stats.finish();

    // Put root frame back:
    currentFrame = staticFrame;
    if (fr.index != null) {
      arc = fr.index.getFirstArc(arcs[0]);
      // Empty string prefix must have an output in the index!
      assert arc.isFinal();
    } else {
      arc = null;
    }
    currentFrame = pushFrame(arc, fr.rootCode, 0);
    currentFrame.rewind();
    currentFrame.loadBlock();
    validIndexPrefix = 0;
    term.clear();

    return stats;
  }

  private SegmentTermsEnumFrame getFrame(int ord) throws IOException {
    if (ord >= stack.length) {
      final SegmentTermsEnumFrame[] next =
          new SegmentTermsEnumFrame
              [ArrayUtil.oversize(1 + ord, RamUsageEstimator.NUM_BYTES_OBJECT_REF)];
      System.arraycopy(stack, 0, next, 0, stack.length);
      for (int stackOrd = stack.length; stackOrd < next.length; stackOrd++) {
        next[stackOrd] = new SegmentTermsEnumFrame(this, stackOrd);
      }
      stack = next;
    }
    assert stack[ord].ord == ord;
    return stack[ord];
  }

  private FST.Arc<BytesRef> getArc(int ord) {
    if (ord >= arcs.length) {
      @SuppressWarnings({"rawtypes", "unchecked"})
      final FST.Arc<BytesRef>[] next =
          new FST.Arc[ArrayUtil.oversize(1 + ord, RamUsageEstimator.NUM_BYTES_OBJECT_REF)];
      System.arraycopy(arcs, 0, next, 0, arcs.length);
      for (int arcOrd = arcs.length; arcOrd < next.length; arcOrd++) {
        next[arcOrd] = new FST.Arc<>();
      }
      arcs = next;
    }
    return arcs[ord];
  }

  SegmentTermsEnumFrame pushFrame(FST.Arc<BytesRef> arc, BytesRef frameData, int length)
      throws IOException {
    outputAccumulator.reset();
    outputAccumulator.push(frameData);
    return pushFrame(arc, length);
  }

  // Pushes a frame we seek'd to
  SegmentTermsEnumFrame pushFrame(FST.Arc<BytesRef> arc, int length) throws IOException {
    outputAccumulator.prepareRead();
    final long code = fr.readVLongOutput(outputAccumulator);
    final long fpSeek = code >>> Lucene90BlockTreeTermsReader.OUTPUT_FLAGS_NUM_BITS;
    final SegmentTermsEnumFrame f = getFrame(1 + currentFrame.ord);
    f.hasTerms = (code & Lucene90BlockTreeTermsReader.OUTPUT_FLAG_HAS_TERMS) != 0;
    f.hasTermsOrig = f.hasTerms;
    f.isFloor = (code & Lucene90BlockTreeTermsReader.OUTPUT_FLAG_IS_FLOOR) != 0;
    if (f.isFloor) {
      f.setFloorData(outputAccumulator);
    }
    pushFrame(arc, fpSeek, length);

    return f;
  }

  // Pushes next'd frame or seek'd frame; we later
  // lazy-load the frame only when needed
  SegmentTermsEnumFrame pushFrame(FST.Arc<BytesRef> arc, long fp, int length) throws IOException {
    final SegmentTermsEnumFrame f = getFrame(1 + currentFrame.ord);
    f.arc = arc;
    if (f.fpOrig == fp && f.nextEnt != -1) {
      // if (DEBUG) System.out.println("      push reused frame ord=" + f.ord + " fp=" + f.fp +
      // " isFloor?=" + f.isFloor + " hasTerms=" + f.hasTerms + " pref=" + term + " nextEnt=" +
      // f.nextEnt + " targetBeforeCurrentLength=" + targetBeforeCurrentLength + " term.length=" +
      // term.length + " vs prefix=" + f.prefix);
      // if (f.prefix > targetBeforeCurrentLength) {
      if (f.ord > targetBeforeCurrentLength) {
        f.rewind();
      } else {
        // if (DEBUG) {
        //   System.out.println("        skip rewind!");
        // }
      }
      assert length == f.prefixLength;
    } else {
      f.nextEnt = -1;
      f.prefixLength = length;
      f.state.termBlockOrd = 0;
      f.fpOrig = f.fp = fp;
      f.lastSubFP = -1;
      // if (DEBUG) {
      //   final int sav = term.length;
      //   term.length = length;
      //   System.out.println("      push new frame ord=" + f.ord + " fp=" + f.fp + " hasTerms=" +
      // f.hasTerms + " isFloor=" + f.isFloor + " pref=" + ToStringUtils.bytesRefToString(term));
      //   term.length = sav;
      // }
    }

    return f;
  }

  // asserts only
  private boolean clearEOF() {
    eof = false;
    return true;
  }

  // asserts only
  private boolean setEOF() {
    eof = true;
    return true;
  }

<<<<<<< HEAD
  @Override
  public boolean seekExact(BytesRef target) throws IOException {

=======
  private IOBooleanSupplier prepareSeekExact(BytesRef target, boolean prefetch) throws IOException {
>>>>>>> 75ae372b
    if (fr.index == null) {
      throw new IllegalStateException("terms index was not loaded");
    }

    if (fr.size() > 0 && (target.compareTo(fr.getMin()) < 0 || target.compareTo(fr.getMax()) > 0)) {
      return null;
    }

    term.grow(1 + target.length);

    assert clearEOF();

    // if (DEBUG) {
    //   System.out.println("\nBTTR.seekExact seg=" + fr.parent.segment + " target=" +
    // fr.fieldInfo.name + ":" + ToStringUtils.bytesRefToString(target) + " current=" +
    // ToStringUtils.bytesRefToString(term) +
    // " (exists?=" + termExists + ") validIndexPrefix=" + validIndexPrefix);
    //   printSeekState(System.out);
    // }

    FST.Arc<BytesRef> arc;
    int targetUpto;

    targetBeforeCurrentLength = currentFrame.ord;
    outputAccumulator.reset();

    if (currentFrame != staticFrame) {

      // We are already seek'd; find the common
      // prefix of new seek term vs current term and
      // re-use the corresponding seek state.  For
      // example, if app first seeks to foobar, then
      // seeks to foobaz, we can re-use the seek state
      // for the first 5 bytes.

      // if (DEBUG) {
      //   System.out.println("  re-use current seek state validIndexPrefix=" + validIndexPrefix);
      // }

      arc = arcs[0];
      assert arc.isFinal();
      outputAccumulator.push(arc.output());
      targetUpto = 0;

      SegmentTermsEnumFrame lastFrame = stack[0];
      assert validIndexPrefix <= term.length();

      final int targetLimit = Math.min(target.length, validIndexPrefix);

      int cmp = 0;

      // First compare up to valid seek frames:
      while (targetUpto < targetLimit) {
        cmp = (term.byteAt(targetUpto) & 0xFF) - (target.bytes[target.offset + targetUpto] & 0xFF);
        // if (DEBUG) {
        //    System.out.println("    cycle targetUpto=" + targetUpto + " (vs limit=" + targetLimit
        // + ") cmp=" + cmp + " (targetLabel=" + (char) (target.bytes[target.offset + targetUpto]) +
        // " vs termLabel=" + (char) (term.bytes[targetUpto]) + ")"   + " arc.output=" + arc.output
        // + " output=" + output);
        // }
        if (cmp != 0) {
          break;
        }
        arc = arcs[1 + targetUpto];
        assert arc.label() == (target.bytes[target.offset + targetUpto] & 0xFF)
            : "arc.label="
                + (char) arc.label()
                + " targetLabel="
                + (char) (target.bytes[target.offset + targetUpto] & 0xFF);
        outputAccumulator.push(arc.output());

        if (arc.isFinal()) {
          lastFrame = stack[1 + lastFrame.ord];
        }
        targetUpto++;
      }

      if (cmp == 0) {
        // Second compare the rest of the term, but
        // don't save arc/output/frame; we only do this
        // to find out if the target term is before,
        // equal or after the current term
        cmp =
            Arrays.compareUnsigned(
                term.bytes(),
                targetUpto,
                term.length(),
                target.bytes,
                target.offset + targetUpto,
                target.offset + target.length);
      }

      if (cmp < 0) {
        // Common case: target term is after current
        // term, ie, app is seeking multiple terms
        // in sorted order
        // if (DEBUG) {
        //   System.out.println("  target is after current (shares prefixLen=" + targetUpto + ");
        // frame.ord=" + lastFrame.ord);
        // }
        currentFrame = lastFrame;

      } else if (cmp > 0) {
        // Uncommon case: target term
        // is before current term; this means we can
        // keep the currentFrame but we must rewind it
        // (so we scan from the start)
        targetBeforeCurrentLength = lastFrame.ord;
        // if (DEBUG) {
        //   System.out.println("  target is before current (shares prefixLen=" + targetUpto + ");
        // rewind frame ord=" + lastFrame.ord);
        // }
        currentFrame = lastFrame;
        currentFrame.rewind();
      } else {
        // Target is exactly the same as current term
        assert term.length() == target.length;
        if (termExists) {
          // if (DEBUG) {
          //   System.out.println("  target is same as current; return true");
          // }
          return () -> true;
        } else {
          // if (DEBUG) {
          //   System.out.println("  target is same as current but term doesn't exist");
          // }
        }
        // validIndexPrefix = currentFrame.depth;
        // term.length = target.length;
        // return termExists;
      }

    } else {

      targetBeforeCurrentLength = -1;
      arc = fr.index.getFirstArc(arcs[0]);

      // Empty string prefix must have an output (block) in the index!
      assert arc.isFinal();
      assert arc.output() != null;

      // if (DEBUG) {
      //   System.out.println("    no seek state; push root frame");
      // }

      outputAccumulator.push(arc.output());

      currentFrame = staticFrame;

      // term.length = 0;
      targetUpto = 0;
      outputAccumulator.push(arc.nextFinalOutput());
      currentFrame = pushFrame(arc, 0);
      outputAccumulator.pop(arc.nextFinalOutput());
    }

    // if (DEBUG) {
    //   System.out.println("  start index loop targetUpto=" + targetUpto + " output=" + output +
    // " currentFrame.ord=" + currentFrame.ord + " targetBeforeCurrentLength=" +
    // targetBeforeCurrentLength);
    // }

    // We are done sharing the common prefix with the incoming target and where we are currently
    // seek'd; now continue walking the index:
    while (targetUpto < target.length) {

      final int targetLabel = target.bytes[target.offset + targetUpto] & 0xFF;

      final FST.Arc<BytesRef> nextArc =
          fr.index.findTargetArc(targetLabel, arc, getArc(1 + targetUpto), fstReader);

      if (nextArc == null) {

        // Index is exhausted
        // if (DEBUG) {
        //   System.out.println("    index: index exhausted label=" + ((char) targetLabel) + " " +
        // toHex(targetLabel));
        // }

        validIndexPrefix = currentFrame.prefixLength;
        // validIndexPrefix = targetUpto;

        currentFrame.scanToFloorFrame(target);

        if (!currentFrame.hasTerms) {
          termExists = false;
          term.setByteAt(targetUpto, (byte) targetLabel);
          term.setLength(1 + targetUpto);
          // if (DEBUG) {
          //   System.out.println("  FAST NOT_FOUND term=" + ToStringUtils.bytesRefToString(term));
          // }
          return null;
        }

<<<<<<< HEAD
        currentFrame.loadBlock();

        final SeekStatus result = currentFrame.scanToTerm(target, true);
        if (result == SeekStatus.FOUND) {
          // if (DEBUG) {
          //   System.out.println("  return FOUND term=" + term.utf8ToString() + " " + term);
          // }
          return true;
        } else {
          // if (DEBUG) {
          //   System.out.println("  got " + result + "; return NOT_FOUND term=" +
          // ToStringUtils.bytesRefToString(term));
          // }
          return false;
=======
        if (prefetch) {
          currentFrame.prefetchBlock();
>>>>>>> 75ae372b
        }

        return () -> {
          currentFrame.loadBlock();

          final SeekStatus result = currentFrame.scanToTerm(target, true);
          if (result == SeekStatus.FOUND) {
            // if (DEBUG) {
            //   System.out.println("  return FOUND term=" + term.utf8ToString() + " " + term);
            // }
            return true;
          } else {
            // if (DEBUG) {
            //   System.out.println("  got " + result + "; return NOT_FOUND term=" +
            // ToStringUtils.bytesRefToString(term));
            // }
            return false;
          }
        };
      } else {
        // Follow this arc
        arc = nextArc;
        term.setByteAt(targetUpto, (byte) targetLabel);
        // Aggregate output as we go:
        assert arc.output() != null;
        outputAccumulator.push(arc.output());

        // if (DEBUG) {
        //   System.out.println("    index: follow label=" + toHex(target.bytes[target.offset +
        // targetUpto]&0xff) + " arc.output=" + arc.output + " arc.nfo=" + arc.nextFinalOutput);
        // }
        targetUpto++;

        if (arc.isFinal()) {
          // if (DEBUG) System.out.println("    arc is final!");
          outputAccumulator.push(arc.nextFinalOutput());
          currentFrame = pushFrame(arc, targetUpto);
          outputAccumulator.pop(arc.nextFinalOutput());
          // if (DEBUG) System.out.println("    curFrame.ord=" + currentFrame.ord + " hasTerms=" +
          // currentFrame.hasTerms);
        }
      }
    }

    // validIndexPrefix = targetUpto;
    validIndexPrefix = currentFrame.prefixLength;

    currentFrame.scanToFloorFrame(target);

    // Target term is entirely contained in the index:
    if (!currentFrame.hasTerms) {
      termExists = false;
      term.setLength(targetUpto);
      // if (DEBUG) {
      //   System.out.println("  FAST NOT_FOUND term=" + ToStringUtils.bytesRefToString(term));
      // }
      return null;
    }

    if (prefetch) {
      currentFrame.prefetchBlock();
    }

    return () -> {
      currentFrame.loadBlock();

      final SeekStatus result = currentFrame.scanToTerm(target, true);
      if (result == SeekStatus.FOUND) {
        // if (DEBUG) {
        //   System.out.println("  return FOUND term=" + term.utf8ToString() + " " + term);
        // }
        return true;
      } else {
        // if (DEBUG) {
        //   System.out.println("  got result " + result + "; return NOT_FOUND term=" +
        // term.utf8ToString());
        // }

        return false;
      }
    };
  }

  @Override
  public IOBooleanSupplier prepareSeekExact(BytesRef target) throws IOException {
    return prepareSeekExact(target, true);
  }

  @Override
  public boolean seekExact(BytesRef target) throws IOException {
    IOBooleanSupplier termExistsSupplier = prepareSeekExact(target, false);
    return termExistsSupplier != null && termExistsSupplier.get();
  }

  @Override
  public SeekStatus seekCeil(BytesRef target) throws IOException {

    if (fr.index == null) {
      throw new IllegalStateException("terms index was not loaded");
    }

    term.grow(1 + target.length);

    assert clearEOF();

    // if (DEBUG) {
    //   System.out.println("\nBTTR.seekCeil seg=" + fr.parent.segment + " target=" +
    // fr.fieldInfo.name + ":" + ToStringUtils.bytesRefToString(target) + " current=" +
    // ToStringUtils.bytesRefToString(term) + " (exists?=" + termExists +
    // ") validIndexPrefix=  " + validIndexPrefix);
    //   printSeekState(System.out);
    // }

    FST.Arc<BytesRef> arc;
    int targetUpto;

    targetBeforeCurrentLength = currentFrame.ord;
    outputAccumulator.reset();

    if (currentFrame != staticFrame) {

      // We are already seek'd; find the common
      // prefix of new seek term vs current term and
      // re-use the corresponding seek state.  For
      // example, if app first seeks to foobar, then
      // seeks to foobaz, we can re-use the seek state
      // for the first 5 bytes.

      // if (DEBUG) {
      // System.out.println("  re-use current seek state validIndexPrefix=" + validIndexPrefix);
      // }

      arc = arcs[0];
      assert arc.isFinal();
      outputAccumulator.push(arc.output());
      targetUpto = 0;

      SegmentTermsEnumFrame lastFrame = stack[0];
      assert validIndexPrefix <= term.length();

      final int targetLimit = Math.min(target.length, validIndexPrefix);

      int cmp = 0;

      // First compare up to valid seek frames:
      while (targetUpto < targetLimit) {
        cmp = (term.byteAt(targetUpto) & 0xFF) - (target.bytes[target.offset + targetUpto] & 0xFF);
        // if (DEBUG) {
        // System.out.println("    cycle targetUpto=" + targetUpto + " (vs limit=" + targetLimit +
        // ") cmp=" + cmp + " (targetLabel=" + (char) (target.bytes[target.offset + targetUpto]) +
        // " vs termLabel=" + (char) (term.byteAt(targetUpto)) + ")"   + " arc.output=" + arc.output
        // + " output=" + output);
        // }
        if (cmp != 0) {
          break;
        }
        arc = arcs[1 + targetUpto];
        assert arc.label() == (target.bytes[target.offset + targetUpto] & 0xFF)
            : "arc.label="
                + (char) arc.label()
                + " targetLabel="
                + (char) (target.bytes[target.offset + targetUpto] & 0xFF);

        outputAccumulator.push(arc.output());
        if (arc.isFinal()) {
          lastFrame = stack[1 + lastFrame.ord];
        }
        targetUpto++;
      }

      if (cmp == 0) {
        // Second compare the rest of the term, but
        // don't save arc/output/frame:
        cmp =
            Arrays.compareUnsigned(
                term.bytes(),
                targetUpto,
                term.length(),
                target.bytes,
                target.offset + targetUpto,
                target.offset + target.length);
      }

      if (cmp < 0) {
        // Common case: target term is after current
        // term, ie, app is seeking multiple terms
        // in sorted order
        // if (DEBUG) {
        // System.out.println("  target is after current (shares prefixLen=" + targetUpto + ");
        // clear frame.scanned ord=" + lastFrame.ord);
        // }
        currentFrame = lastFrame;

      } else if (cmp > 0) {
        // Uncommon case: target term
        // is before current term; this means we can
        // keep the currentFrame but we must rewind it
        // (so we scan from the start)
        targetBeforeCurrentLength = 0;
        // if (DEBUG) {
        // System.out.println("  target is before current (shares prefixLen=" + targetUpto + ");
        // rewind frame ord=" + lastFrame.ord);
        // }
        currentFrame = lastFrame;
        currentFrame.rewind();
      } else {
        // Target is exactly the same as current term
        assert term.length() == target.length;
        if (termExists) {
          // if (DEBUG) {
          // System.out.println("  target is same as current; return FOUND");
          // }
          return SeekStatus.FOUND;
        } else {
          // if (DEBUG) {
          // System.out.println("  target is same as current but term doesn't exist");
          // }
        }
      }

    } else {

      targetBeforeCurrentLength = -1;
      arc = fr.index.getFirstArc(arcs[0]);

      // Empty string prefix must have an output (block) in the index!
      assert arc.isFinal();
      assert arc.output() != null;

      // if (DEBUG) {
      // System.out.println("    no seek state; push root frame");
      // }

      outputAccumulator.push(arc.output());

      currentFrame = staticFrame;

      // term.length = 0;
      targetUpto = 0;
      outputAccumulator.push(arc.nextFinalOutput());
      currentFrame = pushFrame(arc, 0);
      outputAccumulator.pop(arc.nextFinalOutput());
    }

    // if (DEBUG) {
    // System.out.println("  start index loop targetUpto=" + targetUpto + " output=" + output +
    // " currentFrame.ord+1=" + currentFrame.ord + " targetBeforeCurrentLength=" +
    // targetBeforeCurrentLength);
    // }

    // We are done sharing the common prefix with the incoming target and where we are currently
    // seek'd; now continue walking the index:
    while (targetUpto < target.length) {

      final int targetLabel = target.bytes[target.offset + targetUpto] & 0xFF;

      final FST.Arc<BytesRef> nextArc =
          fr.index.findTargetArc(targetLabel, arc, getArc(1 + targetUpto), fstReader);

      if (nextArc == null) {

        // Index is exhausted
        // if (DEBUG) {
        //   System.out.println("    index: index exhausted label=" + ((char) targetLabel) + " " +
        // targetLabel);
        // }

        validIndexPrefix = currentFrame.prefixLength;
        // validIndexPrefix = targetUpto;

        currentFrame.scanToFloorFrame(target);

        currentFrame.loadBlock();

        // if (DEBUG) System.out.println("  now scanToTerm");
        final SeekStatus result = currentFrame.scanToTerm(target, false);
        if (result == SeekStatus.END) {
          term.copyBytes(target);
          termExists = false;

          if (next() != null) {
            // if (DEBUG) {
            // System.out.println("  return NOT_FOUND term=" +
            // ToStringUtils.bytesRefToString(term));
            // }
            return SeekStatus.NOT_FOUND;
          } else {
            // if (DEBUG) {
            // System.out.println("  return END");
            // }
            return SeekStatus.END;
          }
        } else {
          // if (DEBUG) {
          // System.out.println("  return " + result + " term=" +
          // ToStringUtils.bytesRefToString(term));
          // }
          return result;
        }
      } else {
        // Follow this arc
        term.setByteAt(targetUpto, (byte) targetLabel);
        arc = nextArc;
        // Aggregate output as we go:
        assert arc.output() != null;
        outputAccumulator.push(arc.output());

        // if (DEBUG) {
        // System.out.println("    index: follow label=" + (target.bytes[target.offset +
        // targetUpto]&0xff) + " arc.output=" + arc.output + " arc.nfo=" + arc.nextFinalOutput);
        // }
        targetUpto++;

        if (arc.isFinal()) {
          // if (DEBUG) System.out.println("    arc is final!");
          outputAccumulator.push(arc.nextFinalOutput());
          currentFrame = pushFrame(arc, targetUpto);
          outputAccumulator.pop(arc.nextFinalOutput());
          // if (DEBUG) System.out.println("    curFrame.ord=" + currentFrame.ord + " hasTerms=" +
          // currentFrame.hasTerms);
        }
      }
    }

    // validIndexPrefix = targetUpto;
    validIndexPrefix = currentFrame.prefixLength;

    currentFrame.scanToFloorFrame(target);

    currentFrame.loadBlock();

    final SeekStatus result = currentFrame.scanToTerm(target, false);

    if (result == SeekStatus.END) {
      term.copyBytes(target);
      termExists = false;
      if (next() != null) {
        // if (DEBUG) {
        // System.out.println("  return NOT_FOUND term=" + term.get().utf8ToString() + " " + term);
        // }
        return SeekStatus.NOT_FOUND;
      } else {
        // if (DEBUG) {
        // System.out.println("  return END");
        // }
        return SeekStatus.END;
      }
    } else {
      return result;
    }
  }

  @SuppressWarnings("unused")
  private void printSeekState(PrintStream out) throws IOException {
    if (currentFrame == staticFrame) {
      out.println("  no prior seek");
    } else {
      out.println("  prior seek state:");
      int ord = 0;
      boolean isSeekFrame = true;
      while (true) {
        SegmentTermsEnumFrame f = getFrame(ord);
        assert f != null;
        final BytesRef prefix = new BytesRef(term.get().bytes, 0, f.prefixLength);
        if (f.nextEnt == -1) {
          out.println(
              "    frame "
                  + (isSeekFrame ? "(seek)" : "(next)")
                  + " ord="
                  + ord
                  + " fp="
                  + f.fp
                  + (f.isFloor ? (" (fpOrig=" + f.fpOrig + ")") : "")
                  + " prefixLen="
                  + f.prefixLength
                  + " prefix="
                  + prefix
                  + (f.nextEnt == -1 ? "" : (" (of " + f.entCount + ")"))
                  + " hasTerms="
                  + f.hasTerms
                  + " isFloor="
                  + f.isFloor
                  + " code="
                  + ((f.fp << Lucene90BlockTreeTermsReader.OUTPUT_FLAGS_NUM_BITS)
                      + (f.hasTerms ? Lucene90BlockTreeTermsReader.OUTPUT_FLAG_HAS_TERMS : 0)
                      + (f.isFloor ? Lucene90BlockTreeTermsReader.OUTPUT_FLAG_IS_FLOOR : 0))
                  + " isLastInFloor="
                  + f.isLastInFloor
                  + " mdUpto="
                  + f.metaDataUpto
                  + " tbOrd="
                  + f.getTermBlockOrd());
        } else {
          out.println(
              "    frame "
                  + (isSeekFrame ? "(seek, loaded)" : "(next, loaded)")
                  + " ord="
                  + ord
                  + " fp="
                  + f.fp
                  + (f.isFloor ? (" (fpOrig=" + f.fpOrig + ")") : "")
                  + " prefixLen="
                  + f.prefixLength
                  + " prefix="
                  + prefix
                  + " nextEnt="
                  + f.nextEnt
                  + (f.nextEnt == -1 ? "" : (" (of " + f.entCount + ")"))
                  + " hasTerms="
                  + f.hasTerms
                  + " isFloor="
                  + f.isFloor
                  + " code="
                  + ((f.fp << Lucene90BlockTreeTermsReader.OUTPUT_FLAGS_NUM_BITS)
                      + (f.hasTerms ? Lucene90BlockTreeTermsReader.OUTPUT_FLAG_HAS_TERMS : 0)
                      + (f.isFloor ? Lucene90BlockTreeTermsReader.OUTPUT_FLAG_IS_FLOOR : 0))
                  + " lastSubFP="
                  + f.lastSubFP
                  + " isLastInFloor="
                  + f.isLastInFloor
                  + " mdUpto="
                  + f.metaDataUpto
                  + " tbOrd="
                  + f.getTermBlockOrd());
        }
        if (fr.index != null) {
          assert !isSeekFrame || f.arc != null : "isSeekFrame=" + isSeekFrame + " f.arc=" + f.arc;
          if (f.prefixLength > 0
              && isSeekFrame
              && f.arc.label() != (term.byteAt(f.prefixLength - 1) & 0xFF)) {
            out.println(
                "      broken seek state: arc.label="
                    + (char) f.arc.label()
                    + " vs term byte="
                    + (char) (term.byteAt(f.prefixLength - 1) & 0xFF));
            throw new RuntimeException("seek state is broken");
          }
          BytesRef output = Util.get(fr.index, prefix);
          if (output == null) {
            out.println("      broken seek state: prefix is not final in index");
            throw new RuntimeException("seek state is broken");
          } else if (isSeekFrame && !f.isFloor) {
            final ByteArrayDataInput reader =
                new ByteArrayDataInput(output.bytes, output.offset, output.length);
            final long codeOrig = fr.readVLongOutput(reader);
            final long code =
                (f.fp << Lucene90BlockTreeTermsReader.OUTPUT_FLAGS_NUM_BITS)
                    | (f.hasTerms ? Lucene90BlockTreeTermsReader.OUTPUT_FLAG_HAS_TERMS : 0)
                    | (f.isFloor ? Lucene90BlockTreeTermsReader.OUTPUT_FLAG_IS_FLOOR : 0);
            if (codeOrig != code) {
              out.println(
                  "      broken seek state: output code="
                      + codeOrig
                      + " doesn't match frame code="
                      + code);
              throw new RuntimeException("seek state is broken");
            }
          }
        }
        if (f == currentFrame) {
          break;
        }
        if (f.prefixLength == validIndexPrefix) {
          isSeekFrame = false;
        }
        ord++;
      }
    }
  }

  /* Decodes only the term bytes of the next term.  If caller then asks for
  metadata, ie docFreq, totalTermFreq or pulls a D/&PEnum, we then (lazily)
  decode all metadata up to the current term. */
  @Override
  public BytesRef next() throws IOException {
    if (in == null) {
      // Fresh TermsEnum; seek to first term:
      final FST.Arc<BytesRef> arc;
      if (fr.index != null) {
        arc = fr.index.getFirstArc(arcs[0]);
        // Empty string prefix must have an output in the index!
        assert arc.isFinal();
      } else {
        arc = null;
      }
      currentFrame = pushFrame(arc, fr.rootCode, 0);
      currentFrame.loadBlock();
    }

    targetBeforeCurrentLength = currentFrame.ord;

    assert !eof;
    // if (DEBUG) {
    //   System.out.println("\nBTTR.next seg=" + fr.parent.segment + " term=" +
    // ToStringUtils.bytesRefToString(term) + " termExists?=" + termExists + " field=" +
    // fr.fieldInfo.name + " termBlockOrd=" + currentFrame.state.termBlockOrd +
    // " validIndexPrefix=" + validIndexPrefix);
    //   printSeekState(System.out);
    // }

    if (currentFrame == staticFrame) {
      // If seek was previously called and the term was
      // cached, or seek(TermState) was called, usually
      // caller is just going to pull a D/&PEnum or get
      // docFreq, etc.  But, if they then call next(),
      // this method catches up all internal state so next()
      // works properly:
      // if (DEBUG) System.out.println("  re-seek to pending term=" + term.utf8ToString() + " " +
      // term);
      final boolean result = seekExact(term.get());
      assert result;
    }

    // Pop finished blocks
    while (currentFrame.nextEnt == currentFrame.entCount) {
      if (!currentFrame.isLastInFloor) {
        // Advance to next floor block
        currentFrame.loadNextFloorBlock();
        break;
      } else {
        // if (DEBUG) System.out.println("  pop frame");
        if (currentFrame.ord == 0) {
          // if (DEBUG) System.out.println("  return null");
          assert setEOF();
          term.clear();
          validIndexPrefix = 0;
          currentFrame.rewind();
          termExists = false;
          return null;
        }
        final long lastFP = currentFrame.fpOrig;
        currentFrame = stack[currentFrame.ord - 1];

        if (currentFrame.nextEnt == -1 || currentFrame.lastSubFP != lastFP) {
          // We popped into a frame that's not loaded
          // yet or not scan'd to the right entry
          currentFrame.scanToFloorFrame(term.get());
          currentFrame.loadBlock();
          currentFrame.scanToSubBlock(lastFP);
        }

        // Note that the seek state (last seek) has been
        // invalidated beyond this depth
        validIndexPrefix = Math.min(validIndexPrefix, currentFrame.prefixLength);
        // if (DEBUG) {
        // System.out.println("  reset validIndexPrefix=" + validIndexPrefix);
        // }
      }
    }

    while (true) {
      if (currentFrame.next()) {
        // Push to new block:
        // if (DEBUG) System.out.println("  push frame");
        currentFrame = pushFrame(null, currentFrame.lastSubFP, term.length());
        // This is a "next" frame -- even if it's
        // floor'd we must pretend it isn't so we don't
        // try to scan to the right floor frame:
        currentFrame.loadBlock();
      } else {
        // if (DEBUG) System.out.println("  return term=" + ToStringUtils.bytesRefToString(term) +
        // " currentFrame.ord=" + currentFrame.ord);
        return term.get();
      }
    }
  }

  @Override
  public BytesRef term() {
    assert !eof;
    return term.get();
  }

  @Override
  public int docFreq() throws IOException {
    assert !eof;
    // if (DEBUG) System.out.println("BTR.docFreq");
    currentFrame.decodeMetaData();
    // if (DEBUG) System.out.println("  return " + currentFrame.state.docFreq);
    return currentFrame.state.docFreq;
  }

  @Override
  public long totalTermFreq() throws IOException {
    assert !eof;
    currentFrame.decodeMetaData();
    return currentFrame.state.totalTermFreq;
  }

  @Override
  public PostingsEnum postings(PostingsEnum reuse, int flags) throws IOException {
    assert !eof;
    // if (DEBUG) {
    // System.out.println("BTTR.docs seg=" + segment);
    // }
    currentFrame.decodeMetaData();
    // if (DEBUG) {
    // System.out.println("  state=" + currentFrame.state);
    // }
    return fr.parent.postingsReader.postings(fr.fieldInfo, currentFrame.state, reuse, flags);
  }

  @Override
  public ImpactsEnum impacts(int flags) throws IOException {
    assert !eof;
    // if (DEBUG) {
    // System.out.println("BTTR.docs seg=" + segment);
    // }
    currentFrame.decodeMetaData();
    // if (DEBUG) {
    // System.out.println("  state=" + currentFrame.state);
    // }
    return fr.parent.postingsReader.impacts(fr.fieldInfo, currentFrame.state, flags);
  }

  @Override
  public void seekExact(BytesRef target, TermState otherState) {
    // if (DEBUG) {
    //   System.out.println("BTTR.seekExact termState seg=" + segment + " target=" +
    // target.utf8ToString() + " " + target + " state=" + otherState);
    // }
    assert clearEOF();
    if (target.compareTo(term.get()) != 0 || !termExists) {
      assert otherState != null && otherState instanceof BlockTermState;
      currentFrame = staticFrame;
      currentFrame.state.copyFrom(otherState);
      term.copyBytes(target);
      currentFrame.metaDataUpto = currentFrame.getTermBlockOrd();
      assert currentFrame.metaDataUpto > 0;
      validIndexPrefix = 0;
    } else {
      // if (DEBUG) {
      //   System.out.println("  skip seek: already on target state=" + currentFrame.state);
      // }
    }
  }

  @Override
  public TermState termState() throws IOException {
    assert !eof;
    currentFrame.decodeMetaData();
    TermState ts = currentFrame.state.clone();
    // if (DEBUG) System.out.println("BTTR.termState seg=" + segment + " state=" + ts);
    return ts;
  }

  @Override
  public void seekExact(long ord) {
    throw new UnsupportedOperationException();
  }

  @Override
  public long ord() {
    throw new UnsupportedOperationException();
  }

  static class OutputAccumulator extends DataInput {

    BytesRef[] outputs = new BytesRef[16];
    BytesRef current;
    int num;
    int outputIndex;
    int index;

    void push(BytesRef output) {
      if (output != Lucene90BlockTreeTermsReader.NO_OUTPUT) {
        assert output.length > 0;
        outputs = ArrayUtil.grow(outputs, num + 1);
        outputs[num++] = output;
      }
    }

    void pop(BytesRef output) {
      if (output != Lucene90BlockTreeTermsReader.NO_OUTPUT) {
        assert num > 0;
        assert outputs[num - 1] == output;
        num--;
      }
    }

    void pop(int cnt) {
      assert num >= cnt;
      num -= cnt;
    }

    int outputCount() {
      return num;
    }

    void reset() {
      num = 0;
    }

    void prepareRead() {
      index = 0;
      outputIndex = 0;
      current = outputs[0];
    }

    /**
     * Set the last arc as the source of the floorData. This won't change the reading position of
     * this {@link OutputAccumulator}
     */
    void setFloorData(ByteArrayDataInput floorData) {
      assert outputIndex == num - 1
          : "floor data should be stored in last arc, get outputIndex: "
              + outputIndex
              + ", num: "
              + num;
      BytesRef output = outputs[outputIndex];
      floorData.reset(output.bytes, output.offset + index, output.length - index);
    }

    @Override
    public byte readByte() throws IOException {
      if (index >= current.length) {
        current = outputs[++outputIndex];
        index = 0;
      }
      return current.bytes[current.offset + index++];
    }

    @Override
    public void readBytes(byte[] b, int offset, int len) throws IOException {
      throw new UnsupportedOperationException();
    }

    @Override
    public void skipBytes(long numBytes) throws IOException {
      throw new UnsupportedOperationException();
    }
  }
}<|MERGE_RESOLUTION|>--- conflicted
+++ resolved
@@ -308,13 +308,7 @@
     return true;
   }
 
-<<<<<<< HEAD
-  @Override
-  public boolean seekExact(BytesRef target) throws IOException {
-
-=======
   private IOBooleanSupplier prepareSeekExact(BytesRef target, boolean prefetch) throws IOException {
->>>>>>> 75ae372b
     if (fr.index == null) {
       throw new IllegalStateException("terms index was not loaded");
     }
@@ -509,25 +503,8 @@
           return null;
         }
 
-<<<<<<< HEAD
-        currentFrame.loadBlock();
-
-        final SeekStatus result = currentFrame.scanToTerm(target, true);
-        if (result == SeekStatus.FOUND) {
-          // if (DEBUG) {
-          //   System.out.println("  return FOUND term=" + term.utf8ToString() + " " + term);
-          // }
-          return true;
-        } else {
-          // if (DEBUG) {
-          //   System.out.println("  got " + result + "; return NOT_FOUND term=" +
-          // ToStringUtils.bytesRefToString(term));
-          // }
-          return false;
-=======
         if (prefetch) {
           currentFrame.prefetchBlock();
->>>>>>> 75ae372b
         }
 
         return () -> {
