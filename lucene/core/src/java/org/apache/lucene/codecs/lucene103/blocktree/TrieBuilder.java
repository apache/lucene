--- conflicted
+++ resolved
@@ -90,11 +90,8 @@
     }
   }
 
-<<<<<<< HEAD
+  private final Node root = new Node(0, null);
   private final FixedBitSet labelsSeen = new FixedBitSet(BYTE_RANGE);
-=======
->>>>>>> 882c0823
-  private final Node root = new Node(0, null);
   private final BytesRef minKey;
   private BytesRef maxKey;
   private Status status = Status.BUILDING;
