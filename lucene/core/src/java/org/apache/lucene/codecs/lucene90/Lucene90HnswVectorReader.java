--- conflicted
+++ resolved
@@ -252,18 +252,14 @@
     // use a seed that is fixed for the index so we get reproducible results for the same query
     final Random random = new Random(checksumSeed);
     NeighborQueue results =
-<<<<<<< HEAD
         HnswGraph.search(
             target,
             k,
-            k + fanout,
+            k,
             vectorValues,
             fieldEntry.similarityFunction,
             getGraphValues(fieldEntry),
             random);
-=======
-        HnswGraph.search(target, k, k, vectorValues, getGraphValues(fieldEntry), random);
->>>>>>> 9b5e2339
     int i = 0;
     ScoreDoc[] scoreDocs = new ScoreDoc[Math.min(results.size(), k)];
     boolean reversed = fieldEntry.similarityFunction.reversed;
