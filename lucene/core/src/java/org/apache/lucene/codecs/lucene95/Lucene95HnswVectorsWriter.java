--- conflicted
+++ resolved
@@ -676,24 +676,10 @@
     int countOnLevel0 = graph.size();
     int[][] offsets = new int[graph.numLevels()][];
     for (int level = 0; level < graph.numLevels(); level++) {
-<<<<<<< HEAD
-      NodesIterator nodesOnLevel = graph.getNodesOnLevel(level);
-      int[] sortedNodes = new int[nodesOnLevel.size()];
-      int n = 0;
-      while (nodesOnLevel.hasNext()) {
-        sortedNodes[n++] = nodesOnLevel.nextInt();
-      }
-      Arrays.sort(sortedNodes);
-      offsets[level] = new int[nodesOnLevel.size()];
-      int nodeOffsetId = 0;
-      for (n = 0; n < sortedNodes.length; n++) {
-        int node = sortedNodes[n];
-=======
       int[] sortedNodes = getSortedNodes(graph.getNodesOnLevel(level));
       offsets[level] = new int[sortedNodes.length];
       int nodeOffsetId = 0;
       for (int node : sortedNodes) {
->>>>>>> 3c163745
         NeighborArray neighbors = graph.getNeighbors(level, node);
         int size = neighbors.size();
         // Write size in VInt as the neighbors list is typically small
