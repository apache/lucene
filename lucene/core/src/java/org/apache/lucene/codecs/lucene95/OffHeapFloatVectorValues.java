/*
 * Licensed to the Apache Software Foundation (ASF) under one or more
 * contributor license agreements.  See the NOTICE file distributed with
 * this work for additional information regarding copyright ownership.
 * The ASF licenses this file to You under the Apache License, Version 2.0
 * (the "License"); you may not use this file except in compliance with
 * the License.  You may obtain a copy of the License at
 *
 *     http://www.apache.org/licenses/LICENSE-2.0
 *
 * Unless required by applicable law or agreed to in writing, software
 * distributed under the License is distributed on an "AS IS" BASIS,
 * WITHOUT WARRANTIES OR CONDITIONS OF ANY KIND, either express or implied.
 * See the License for the specific language governing permissions and
 * limitations under the License.
 */

package org.apache.lucene.codecs.lucene95;

import java.io.IOException;
import org.apache.lucene.codecs.lucene90.IndexedDISI;
import org.apache.lucene.index.FloatVectorValues;
import org.apache.lucene.index.VectorEncoding;
import org.apache.lucene.store.IndexInput;
import org.apache.lucene.store.RandomAccessInput;
import org.apache.lucene.util.Bits;
import org.apache.lucene.util.hnsw.RandomAccessVectorValues;
import org.apache.lucene.util.packed.DirectMonotonicReader;

/** Read the vector values from the index input. This supports both iterated and random access. */
public abstract class OffHeapFloatVectorValues extends FloatVectorValues
    implements RandomAccessVectorValues<float[]> {

  protected final int dimension;
  protected final int size;
  protected final IndexInput slice;
  protected final int byteSize;
  protected int lastOrd = -1;
  protected final float[] value;

  OffHeapFloatVectorValues(int dimension, int size, IndexInput slice, int byteSize) {
    this.dimension = dimension;
    this.size = size;
    this.slice = slice;
    this.byteSize = byteSize;
    value = new float[dimension];
  }

  @Override
  public int dimension() {
    return dimension;
  }

  @Override
  public int size() {
    return size;
  }

  @Override
  public float[] vectorValue(int targetOrd) throws IOException {
    if (lastOrd == targetOrd) {
      return value;
    }
    slice.seek((long) targetOrd * byteSize);
    slice.readFloats(value, 0, value.length);
    lastOrd = targetOrd;
    return value;
  }

<<<<<<< HEAD
  @Override
  public IndexInput getIndexInput() {
    return slice;
  }

  static OffHeapFloatVectorValues load(
      Lucene95HnswVectorsReader.FieldEntry fieldEntry, IndexInput vectorData) throws IOException {
    if (fieldEntry.docsWithFieldOffset == -2
        || fieldEntry.vectorEncoding != VectorEncoding.FLOAT32) {
      return new EmptyOffHeapVectorValues(fieldEntry.dimension);
=======
  public static OffHeapFloatVectorValues load(
      OrdToDocDISIReaderConfiguration configuration,
      VectorEncoding vectorEncoding,
      int dimension,
      long vectorDataOffset,
      long vectorDataLength,
      IndexInput vectorData)
      throws IOException {
    if (configuration.docsWithFieldOffset == -2 || vectorEncoding != VectorEncoding.FLOAT32) {
      return new EmptyOffHeapVectorValues(dimension);
>>>>>>> 2482f768
    }
    IndexInput bytesSlice = vectorData.slice("vector-data", vectorDataOffset, vectorDataLength);
    int byteSize = dimension * Float.BYTES;
    if (configuration.docsWithFieldOffset == -1) {
      return new DenseOffHeapVectorValues(dimension, configuration.size, bytesSlice, byteSize);
    } else {
      return new SparseOffHeapVectorValues(
          configuration, vectorData, bytesSlice, dimension, byteSize);
    }
  }

  abstract Bits getAcceptOrds(Bits acceptDocs);

  static class DenseOffHeapVectorValues extends OffHeapFloatVectorValues {

    private int doc = -1;

    public DenseOffHeapVectorValues(int dimension, int size, IndexInput slice, int byteSize) {
      super(dimension, size, slice, byteSize);
    }

    @Override
    public float[] vectorValue() throws IOException {
      return vectorValue(doc);
    }

    @Override
    public int docID() {
      return doc;
    }

    @Override
    public int nextDoc() throws IOException {
      return advance(doc + 1);
    }

    @Override
    public int advance(int target) throws IOException {
      assert docID() < target;
      if (target >= size) {
        return doc = NO_MORE_DOCS;
      }
      return doc = target;
    }

    @Override
    public RandomAccessVectorValues<float[]> copy() throws IOException {
      return new DenseOffHeapVectorValues(dimension, size, slice.clone(), byteSize);
    }

    @Override
    Bits getAcceptOrds(Bits acceptDocs) {
      return acceptDocs;
    }
  }

  private static class SparseOffHeapVectorValues extends OffHeapFloatVectorValues {
    private final DirectMonotonicReader ordToDoc;
    private final IndexedDISI disi;
    // dataIn was used to init a new IndexedDIS for #randomAccess()
    private final IndexInput dataIn;
    private final OrdToDocDISIReaderConfiguration configuration;

    public SparseOffHeapVectorValues(
        OrdToDocDISIReaderConfiguration configuration,
        IndexInput dataIn,
        IndexInput slice,
        int dimension,
        int byteSize)
        throws IOException {

      super(dimension, configuration.size, slice, byteSize);
      this.configuration = configuration;
      final RandomAccessInput addressesData =
          dataIn.randomAccessSlice(configuration.addressesOffset, configuration.addressesLength);
      this.dataIn = dataIn;
      this.ordToDoc = DirectMonotonicReader.getInstance(configuration.meta, addressesData);
      this.disi =
          new IndexedDISI(
              dataIn,
              configuration.docsWithFieldOffset,
              configuration.docsWithFieldLength,
              configuration.jumpTableEntryCount,
              configuration.denseRankPower,
              configuration.size);
    }

    @Override
    public float[] vectorValue() throws IOException {
      return vectorValue(disi.index());
    }

    @Override
    public int docID() {
      return disi.docID();
    }

    @Override
    public int nextDoc() throws IOException {
      return disi.nextDoc();
    }

    @Override
    public int advance(int target) throws IOException {
      assert docID() < target;
      return disi.advance(target);
    }

    @Override
    public RandomAccessVectorValues<float[]> copy() throws IOException {
      return new SparseOffHeapVectorValues(
          configuration, dataIn, slice.clone(), dimension, byteSize);
    }

    @Override
    public int ordToDoc(int ord) {
      return (int) ordToDoc.get(ord);
    }

    @Override
    Bits getAcceptOrds(Bits acceptDocs) {
      if (acceptDocs == null) {
        return null;
      }
      return new Bits() {
        @Override
        public boolean get(int index) {
          return acceptDocs.get(ordToDoc(index));
        }

        @Override
        public int length() {
          return size;
        }
      };
    }
  }

  private static class EmptyOffHeapVectorValues extends OffHeapFloatVectorValues {

    public EmptyOffHeapVectorValues(int dimension) {
      super(dimension, 0, null, 0);
    }

    private int doc = -1;

    @Override
    public int dimension() {
      return super.dimension();
    }

    @Override
    public int size() {
      return 0;
    }

    @Override
    public float[] vectorValue() throws IOException {
      throw new UnsupportedOperationException();
    }

    @Override
    public int docID() {
      return doc;
    }

    @Override
    public int nextDoc() throws IOException {
      return advance(doc + 1);
    }

    @Override
    public int advance(int target) throws IOException {
      return doc = NO_MORE_DOCS;
    }

    @Override
    public RandomAccessVectorValues<float[]> copy() throws IOException {
      throw new UnsupportedOperationException();
    }

    @Override
    public float[] vectorValue(int targetOrd) throws IOException {
      throw new UnsupportedOperationException();
    }

    @Override
    public int ordToDoc(int ord) {
      throw new UnsupportedOperationException();
    }

    @Override
    Bits getAcceptOrds(Bits acceptDocs) {
      return null;
    }
  }
}<|MERGE_RESOLUTION|>--- conflicted
+++ resolved
@@ -67,18 +67,11 @@
     return value;
   }
 
-<<<<<<< HEAD
   @Override
   public IndexInput getIndexInput() {
     return slice;
   }
 
-  static OffHeapFloatVectorValues load(
-      Lucene95HnswVectorsReader.FieldEntry fieldEntry, IndexInput vectorData) throws IOException {
-    if (fieldEntry.docsWithFieldOffset == -2
-        || fieldEntry.vectorEncoding != VectorEncoding.FLOAT32) {
-      return new EmptyOffHeapVectorValues(fieldEntry.dimension);
-=======
   public static OffHeapFloatVectorValues load(
       OrdToDocDISIReaderConfiguration configuration,
       VectorEncoding vectorEncoding,
@@ -89,7 +82,6 @@
       throws IOException {
     if (configuration.docsWithFieldOffset == -2 || vectorEncoding != VectorEncoding.FLOAT32) {
       return new EmptyOffHeapVectorValues(dimension);
->>>>>>> 2482f768
     }
     IndexInput bytesSlice = vectorData.slice("vector-data", vectorDataOffset, vectorDataLength);
     int byteSize = dimension * Float.BYTES;
