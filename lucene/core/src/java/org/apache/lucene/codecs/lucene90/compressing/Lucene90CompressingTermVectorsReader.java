--- conflicted
+++ resolved
@@ -146,11 +146,7 @@
       // Open the data file
       final String vectorsStreamFN =
           IndexFileNames.segmentFileName(segment, segmentSuffix, VECTORS_EXTENSION);
-<<<<<<< HEAD
-      vectorsStream = d.openInput(vectorsStreamFN, context.withRandomAccess());
-=======
       vectorsStream = d.openInput(vectorsStreamFN, context.withReadAdvice(ReadAdvice.RANDOM));
->>>>>>> 75ae372b
       version =
           CodecUtil.checkIndexHeader(
               vectorsStream, formatName, VERSION_START, VERSION_CURRENT, si.getId(), segmentSuffix);
