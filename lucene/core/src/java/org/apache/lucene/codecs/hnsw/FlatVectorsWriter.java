--- conflicted
+++ resolved
@@ -33,20 +33,9 @@
   /** Scorer for flat vectors */
   protected final FlatVectorsScorer vectorsScorer;
 
-<<<<<<< HEAD
-  /** Scorer for flat tensors */
-  protected final FlatTensorsScorer tensorScorer;
-
-=======
->>>>>>> 51ca4dc6
+  /** Sole constructor */
   protected FlatVectorsWriter(FlatVectorsScorer vectorsScorer) {
     this.vectorsScorer = vectorsScorer;
-    this.tensorScorer = null;
-  }
-
-  protected FlatVectorsWriter(FlatTensorsScorer tensorScorer) {
-    this.vectorsScorer = null;
-    this.tensorScorer = tensorScorer;
   }
 
   /**
@@ -54,13 +43,6 @@
    */
   public FlatVectorsScorer getFlatVectorScorer() {
     return vectorsScorer;
-  }
-
-  /**
-   * @return the {@link FlatTensorsScorer} for this reader.
-   */
-  public FlatTensorsScorer getFlatTensorScorer() {
-    return tensorScorer;
   }
 
   /**
