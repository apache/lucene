/*
 * Licensed to the Apache Software Foundation (ASF) under one or more
 * contributor license agreements.  See the NOTICE file distributed with
 * this work for additional information regarding copyright ownership.
 * The ASF licenses this file to You under the Apache License, Version 2.0
 * (the "License"); you may not use this file except in compliance with
 * the License.  You may obtain a copy of the License at
 *
 *     http://www.apache.org/licenses/LICENSE-2.0
 *
 * Unless required by applicable law or agreed to in writing, software
 * distributed under the License is distributed on an "AS IS" BASIS,
 * WITHOUT WARRANTIES OR CONDITIONS OF ANY KIND, either express or implied.
 * See the License for the specific language governing permissions and
 * limitations under the License.
 */
package org.apache.lucene.codecs.lucene912;

import java.io.IOException;

/**
 * Gets access to the query vector values stored in a binary format
 *
 * @lucene.experimental
 */
public interface RandomAccessBinarizedQueryByteVectorValues {
  float getCentroidDistance(int targetOrd, int centroidOrd) throws IOException;

  float getLower(int targetOrd, int centroidOrd) throws IOException;

  float getWidth(int targetOrd, int centroidOrd) throws IOException;

  float getNormVmC(int targetOrd, int centroidOrd) throws IOException;

  float getVDotC(int targetOrd, int centroidOrd) throws IOException;

  float getCDotC(int targetOrd, int centroidOrd) throws IOException;

  int sumQuantizedValues(int targetOrd, int centroidOrd) throws IOException;

<<<<<<< HEAD
  byte[] vectorValue(int targetOrd, int centroidOrd) throws IOException;

  int size() throws IOException;

  int getNumCentroids() throws IOException;

  int dimension();

=======
  int centroidsCount();

  @Override
>>>>>>> 22c61a19
  RandomAccessBinarizedQueryByteVectorValues copy() throws IOException;
}<|MERGE_RESOLUTION|>--- conflicted
+++ resolved
@@ -38,19 +38,13 @@
 
   int sumQuantizedValues(int targetOrd, int centroidOrd) throws IOException;
 
-<<<<<<< HEAD
   byte[] vectorValue(int targetOrd, int centroidOrd) throws IOException;
 
   int size() throws IOException;
 
-  int getNumCentroids() throws IOException;
+  int centroidsCount();
 
   int dimension();
 
-=======
-  int centroidsCount();
-
-  @Override
->>>>>>> 22c61a19
   RandomAccessBinarizedQueryByteVectorValues copy() throws IOException;
 }