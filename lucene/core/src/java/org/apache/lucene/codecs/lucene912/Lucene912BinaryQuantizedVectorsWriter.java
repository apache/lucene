/*
 * Licensed to the Apache Software Foundation (ASF) under one or more
 * contributor license agreements.  See the NOTICE file distributed with
 * this work for additional information regarding copyright ownership.
 * The ASF licenses this file to You under the Apache License, Version 2.0
 * (the "License"); you may not use this file except in compliance with
 * the License.  You may obtain a copy of the License at
 *
 *     http://www.apache.org/licenses/LICENSE-2.0
 *
 * Unless required by applicable law or agreed to in writing, software
 * distributed under the License is distributed on an "AS IS" BASIS,
 * WITHOUT WARRANTIES OR CONDITIONS OF ANY KIND, either express or implied.
 * See the License for the specific language governing permissions and
 * limitations under the License.
 */
package org.apache.lucene.codecs.lucene912;

import static org.apache.lucene.codecs.lucene912.Lucene912BinaryQuantizedVectorsFormat.BINARIZED_VECTOR_COMPONENT;
import static org.apache.lucene.codecs.lucene912.Lucene912BinaryQuantizedVectorsFormat.DIRECT_MONOTONIC_BLOCK_SHIFT;
import static org.apache.lucene.index.VectorSimilarityFunction.COSINE;
import static org.apache.lucene.index.VectorSimilarityFunction.EUCLIDEAN;
import static org.apache.lucene.search.DocIdSetIterator.NO_MORE_DOCS;
import static org.apache.lucene.util.RamUsageEstimator.shallowSizeOfInstance;
import static org.apache.lucene.util.quantization.KMeans.DEFAULT_ITRS;
import static org.apache.lucene.util.quantization.KMeans.DEFAULT_RESTARTS;
import static org.apache.lucene.util.quantization.KMeans.DEFAULT_SAMPLE_SIZE;

import java.io.Closeable;
import java.io.IOException;
import java.nio.ByteBuffer;
import java.nio.ByteOrder;
import java.util.ArrayList;
import java.util.Arrays;
import java.util.List;
import org.apache.lucene.codecs.CodecUtil;
import org.apache.lucene.codecs.KnnVectorsReader;
import org.apache.lucene.codecs.KnnVectorsWriter;
import org.apache.lucene.codecs.hnsw.FlatFieldVectorsWriter;
import org.apache.lucene.codecs.hnsw.FlatVectorsWriter;
import org.apache.lucene.codecs.lucene95.OrdToDocDISIReaderConfiguration;
import org.apache.lucene.codecs.perfield.PerFieldKnnVectorsFormat;
import org.apache.lucene.index.DocsWithFieldSet;
import org.apache.lucene.index.FieldInfo;
import org.apache.lucene.index.FloatVectorValues;
import org.apache.lucene.index.IndexFileNames;
import org.apache.lucene.index.MergeState;
import org.apache.lucene.index.SegmentWriteState;
import org.apache.lucene.index.Sorter;
import org.apache.lucene.index.VectorEncoding;
import org.apache.lucene.index.VectorSimilarityFunction;
import org.apache.lucene.search.DocIdSetIterator;
import org.apache.lucene.search.VectorScorer;
import org.apache.lucene.store.IndexInput;
import org.apache.lucene.store.IndexOutput;
import org.apache.lucene.util.IOUtils;
import org.apache.lucene.util.InfoStream;
import org.apache.lucene.util.RamUsageEstimator;
import org.apache.lucene.util.VectorUtil;
import org.apache.lucene.util.hnsw.CloseableRandomVectorScorerSupplier;
import org.apache.lucene.util.hnsw.RandomAccessVectorValues;
import org.apache.lucene.util.hnsw.RandomVectorScorer;
import org.apache.lucene.util.hnsw.RandomVectorScorerSupplier;
import org.apache.lucene.util.packed.DirectReader;
import org.apache.lucene.util.packed.DirectWriter;
import org.apache.lucene.util.quantization.BQSpaceUtils;
import org.apache.lucene.util.quantization.BQVectorUtils;
import org.apache.lucene.util.quantization.BinaryQuantizer;
import org.apache.lucene.util.quantization.KMeans;

/**
 * Writes raw and binarized vector values to index segments for KNN search.
 *
 * @lucene.experimental
 */
public class Lucene912BinaryQuantizedVectorsWriter extends FlatVectorsWriter {
  private static final long SHALLOW_RAM_BYTES_USED =
      shallowSizeOfInstance(Lucene912BinaryQuantizedVectorsWriter.class);

  private final SegmentWriteState segmentWriteState;
  private final List<FieldWriter> fields = new ArrayList<>();
  private final IndexOutput meta, binarizedVectorData;
  private final FlatVectorsWriter rawVectorDelegate;
  private final BinaryFlatVectorsScorer vectorsScorer;
  private final int numberOfVectorsPerCluster;
  private boolean finished;

  /**
   * Sole constructor
   *
   * @param vectorsScorer the scorer to use for scoring vectors
   */
  protected Lucene912BinaryQuantizedVectorsWriter(
      BinaryFlatVectorsScorer vectorsScorer,
      int numberOfVectorsPerCluster,
      FlatVectorsWriter rawVectorDelegate,
      SegmentWriteState state)
      throws IOException {
    super(vectorsScorer);
    this.vectorsScorer = vectorsScorer;
    this.numberOfVectorsPerCluster = numberOfVectorsPerCluster;
    this.segmentWriteState = state;
    String metaFileName =
        IndexFileNames.segmentFileName(
            state.segmentInfo.name,
            state.segmentSuffix,
            Lucene912BinaryQuantizedVectorsFormat.META_EXTENSION);

    String binarizedVectorDataFileName =
        IndexFileNames.segmentFileName(
            state.segmentInfo.name,
            state.segmentSuffix,
            Lucene912BinaryQuantizedVectorsFormat.VECTOR_DATA_EXTENSION);
    this.rawVectorDelegate = rawVectorDelegate;
    boolean success = false;
    try {
      meta = state.directory.createOutput(metaFileName, state.context);
      binarizedVectorData =
          state.directory.createOutput(binarizedVectorDataFileName, state.context);

      CodecUtil.writeIndexHeader(
          meta,
          Lucene912BinaryQuantizedVectorsFormat.META_CODEC_NAME,
          Lucene912BinaryQuantizedVectorsFormat.VERSION_CURRENT,
          state.segmentInfo.getId(),
          state.segmentSuffix);
      CodecUtil.writeIndexHeader(
          binarizedVectorData,
          Lucene912BinaryQuantizedVectorsFormat.VECTOR_DATA_CODEC_NAME,
          Lucene912BinaryQuantizedVectorsFormat.VERSION_CURRENT,
          state.segmentInfo.getId(),
          state.segmentSuffix);
      success = true;
    } finally {
      if (success == false) {
        IOUtils.closeWhileHandlingException(this);
      }
    }
  }

  @Override
  public FlatFieldVectorsWriter<?> addField(FieldInfo fieldInfo) throws IOException {
    FlatFieldVectorsWriter<?> rawVectorDelegate = this.rawVectorDelegate.addField(fieldInfo);
    if (fieldInfo.getVectorEncoding().equals(VectorEncoding.FLOAT32)) {
      @SuppressWarnings("unchecked")
      FieldWriter fieldWriter =
          new FieldWriter(
              fieldInfo,
              segmentWriteState.infoStream,
              (FlatFieldVectorsWriter<float[]>) rawVectorDelegate);
      fields.add(fieldWriter);
      return fieldWriter;
    }
    return rawVectorDelegate;
  }

  @Override
  public void flush(int maxDoc, Sorter.DocMap sortMap) throws IOException {
    rawVectorDelegate.flush(maxDoc, sortMap);
    for (FieldWriter field : fields) {
      final float[][] clusterCenters;
      short[] vectorClusters = null;
      int vectorCount = field.flatFieldVectorsWriter.getVectors().size();
      if (vectorCount > numberOfVectorsPerCluster) {
        RandomAccessVectorValues.Floats vectorValues =
            RandomAccessVectorValues.fromFloats(
                field.flatFieldVectorsWriter.getVectors(), field.fieldInfo.getVectorDimension());
        KMeans.Results kmeansResult =
            cluster(vectorValues, true, field.fieldInfo.getVectorSimilarityFunction());
        if (segmentWriteState.infoStream.isEnabled(BINARIZED_VECTOR_COMPONENT)) {
          segmentWriteState.infoStream.message(
              BINARIZED_VECTOR_COMPONENT, "clustered: " + kmeansResult);
        }
        clusterCenters = kmeansResult.centroids();
        vectorClusters = kmeansResult.vectorCentroids();
      } else {
        clusterCenters = new float[1][field.dimensionSums.length];
        for (int i = 0; i < field.dimensionSums.length; i++) {
          clusterCenters[0][i] = field.dimensionSums[i] / vectorCount;
        }
        if (field.fieldInfo.getVectorSimilarityFunction() == COSINE) {
          VectorUtil.l2normalize(clusterCenters[0]);
        }
      }
      if (segmentWriteState.infoStream.isEnabled(BINARIZED_VECTOR_COMPONENT)) {
        segmentWriteState.infoStream.message(
            BINARIZED_VECTOR_COMPONENT,
            "Vectors' count:" + vectorCount + "; clusters' count:" + clusterCenters.length);
      }
      int descritizedDimension = BQVectorUtils.discretize(field.fieldInfo.getVectorDimension(), 64);
      BinaryQuantizer quantizer =
          new BinaryQuantizer(descritizedDimension, field.fieldInfo.getVectorSimilarityFunction());
      if (sortMap == null) {
        writeField(field, clusterCenters, vectorClusters, maxDoc, quantizer);
      } else {
        writeSortingField(field, clusterCenters, vectorClusters, maxDoc, sortMap, quantizer);
      }
      field.finish();
    }
  }

  private void writeField(
      FieldWriter fieldData,
      float[][] clusterCenters,
      short[] vectorClusters,
      int maxDoc,
      BinaryQuantizer quantizer)
      throws IOException {
    // write vector values
    long vectorDataOffset = binarizedVectorData.alignFilePointer(Float.BYTES);
    writeBinarizedVectors(fieldData, clusterCenters, vectorClusters, quantizer);
    long vectorDataLength = binarizedVectorData.getFilePointer() - vectorDataOffset;
    long clusterCentersOffset = -1;
    long clusterCentersLength = -1;
    if (clusterCenters.length > 1) {
      clusterCentersOffset = binarizedVectorData.getFilePointer();
      writeVectorCentroids(clusterCenters.length, vectorClusters, null);
      clusterCentersLength = binarizedVectorData.getFilePointer() - clusterCentersOffset;
    }

    writeMeta(
        fieldData.fieldInfo,
        maxDoc,
        vectorDataOffset,
        vectorDataLength,
        clusterCenters,
        fieldData.getDocsWithFieldSet(),
        clusterCentersOffset,
        clusterCentersLength);
  }

  private void writeBinarizedVectors(
      FieldWriter fieldData,
      float[][] clusterCenters,
      short[] vectorClusters,
      BinaryQuantizer scalarQuantizer)
      throws IOException {
    assert clusterCenters.length > 0;
    assert clusterCenters.length == 1 || vectorClusters != null;
    byte[] vector =
        new byte[BQVectorUtils.discretize(fieldData.fieldInfo.getVectorDimension(), 64) / 8];
    float[] copy =
        fieldData.fieldInfo.getVectorSimilarityFunction() == COSINE
            ? new float[fieldData.fieldInfo.getVectorDimension()]
            : null;
    int correctionsCount = scalarQuantizer.getSimilarity() != EUCLIDEAN ? 3 : 2;
    final ByteBuffer correctionsBuffer =
        ByteBuffer.allocate(Float.BYTES * correctionsCount).order(ByteOrder.LITTLE_ENDIAN);
    for (int i = 0; i < fieldData.getVectors().size(); i++) {
      float[] v = fieldData.getVectors().get(i);
      if (copy != null) {
        System.arraycopy(v, 0, copy, 0, v.length);
        VectorUtil.l2normalize(copy);
        v = copy;
      }
      float[] clusterCenter =
          clusterCenters.length > 1 ? clusterCenters[vectorClusters[i]] : clusterCenters[0];
      float[] corrections = scalarQuantizer.quantizeForIndex(v, vector, clusterCenter);
      binarizedVectorData.writeBytes(vector, vector.length);
      for (int j = 0; j < corrections.length; j++) {
        correctionsBuffer.putFloat(corrections[j]);
      }
      binarizedVectorData.writeBytes(correctionsBuffer.array(), correctionsBuffer.array().length);
      correctionsBuffer.rewind();
    }
  }

  private void writeSortingField(
      FieldWriter fieldData,
      float[][] clusterCenters,
      short[] vectorClusters,
      int maxDoc,
      Sorter.DocMap sortMap,
      BinaryQuantizer scalarQuantizer)
      throws IOException {
    final int[] ordMap =
        new int[fieldData.getDocsWithFieldSet().cardinality()]; // new ord to old ord

    DocsWithFieldSet newDocsWithField = new DocsWithFieldSet();
    mapOldOrdToNewOrd(fieldData.getDocsWithFieldSet(), sortMap, null, ordMap, newDocsWithField);

    // write vector values
    long vectorDataOffset = binarizedVectorData.alignFilePointer(Float.BYTES);
    writeSortedBinarizedVectors(fieldData, clusterCenters, vectorClusters, ordMap, scalarQuantizer);
    long quantizedVectorLength = binarizedVectorData.getFilePointer() - vectorDataOffset;
    long clusterCentersOffset = -1;
    long clusterCentersLength = -1;
    if (clusterCenters.length > 1) {
      clusterCentersOffset = binarizedVectorData.getFilePointer();
      writeVectorCentroids(clusterCenters.length, vectorClusters, ordMap);
      clusterCentersLength = binarizedVectorData.getFilePointer() - clusterCentersOffset;
    }

    writeMeta(
        fieldData.fieldInfo,
        maxDoc,
        vectorDataOffset,
        quantizedVectorLength,
        clusterCenters,
        newDocsWithField,
        clusterCentersOffset,
        clusterCentersLength);
  }

  private void writeSortedBinarizedVectors(
      FieldWriter fieldData,
      float[][] clusterCenters,
      short[] vectorClusters,
      int[] ordMap,
      BinaryQuantizer scalarQuantizer)
      throws IOException {
    assert clusterCenters.length > 0;
    assert clusterCenters.length == 1 || vectorClusters != null;
    byte[] vector =
        new byte[BQVectorUtils.discretize(fieldData.fieldInfo.getVectorDimension(), 64) / 8];
    int correctionsCount = scalarQuantizer.getSimilarity() != EUCLIDEAN ? 3 : 2;
    final ByteBuffer correctionsBuffer =
        ByteBuffer.allocate(Float.BYTES * correctionsCount).order(ByteOrder.LITTLE_ENDIAN);
    float[] copy =
        fieldData.fieldInfo.getVectorSimilarityFunction() == COSINE
            ? new float[fieldData.fieldInfo.getVectorDimension()]
            : null;
    for (int ordinal : ordMap) {
      float[] v = fieldData.getVectors().get(ordinal);
      if (copy != null) {
        System.arraycopy(v, 0, copy, 0, v.length);
        VectorUtil.l2normalize(copy);
        v = copy;
      }
      float[] clusterCenter =
          clusterCenters.length > 1 ? clusterCenters[vectorClusters[ordinal]] : clusterCenters[0];
      float[] corrections = scalarQuantizer.quantizeForIndex(v, vector, clusterCenter);
      binarizedVectorData.writeBytes(vector, vector.length);
      for (int i = 0; i < corrections.length; i++) {
        correctionsBuffer.putFloat(corrections[i]);
      }
      binarizedVectorData.writeBytes(correctionsBuffer.array(), correctionsBuffer.array().length);
      correctionsBuffer.rewind();
    }
  }

  private void writeVectorCentroids(int numClusters, short[] vectorOrdToCentroid, int[] ordMap)
      throws IOException {
    assert numClusters > 1;
    DirectWriter directWriter =
        DirectWriter.getInstance(
            binarizedVectorData,
            vectorOrdToCentroid.length,
            DirectWriter.unsignedBitsRequired(numClusters));
    if (ordMap != null) {
      for (int ordinal : ordMap) {
        directWriter.add(vectorOrdToCentroid[ordinal]);
      }
    } else {
      for (short cluster : vectorOrdToCentroid) {
        directWriter.add(cluster);
      }
    }
    directWriter.finish();
  }

  private void writeMeta(
      FieldInfo field,
      int maxDoc,
      long vectorDataOffset,
      long vectorDataLength,
      float[][] clusterCenters,
      DocsWithFieldSet docsWithField,
      long clustersOffset,
      long clustersLength)
      throws IOException {
    meta.writeInt(field.number);
    meta.writeInt(field.getVectorEncoding().ordinal());
    meta.writeInt(field.getVectorSimilarityFunction().ordinal());
    meta.writeVInt(field.getVectorDimension());
    meta.writeVLong(vectorDataOffset);
    meta.writeVLong(vectorDataLength);
    int count = docsWithField.cardinality();
    meta.writeVInt(count);
    if (count > 0) {
      meta.writeVInt(clusterCenters.length);
      final ByteBuffer buffer =
          ByteBuffer.allocate(field.getVectorDimension() * Float.BYTES)
              .order(ByteOrder.LITTLE_ENDIAN);
      for (float[] clusterCenter : clusterCenters) {
        buffer.asFloatBuffer().put(clusterCenter);
        meta.writeBytes(buffer.array(), buffer.array().length);
        meta.writeInt(Float.floatToIntBits(VectorUtil.dotProduct(clusterCenter, clusterCenter)));
      }
      if (clusterCenters.length > 1) {
        assert clustersOffset >= 0 && clustersLength > 0;
        meta.writeVLong(clustersOffset);
        meta.writeVLong(clustersLength);
      }
    }
    OrdToDocDISIReaderConfiguration.writeStoredMeta(
        DIRECT_MONOTONIC_BLOCK_SHIFT, meta, binarizedVectorData, count, maxDoc, docsWithField);
  }

  @Override
  public void finish() throws IOException {
    if (finished) {
      throw new IllegalStateException("already finished");
    }
    finished = true;
    rawVectorDelegate.finish();
    if (meta != null) {
      // write end of fields marker
      meta.writeInt(-1);
      CodecUtil.writeFooter(meta);
    }
    if (binarizedVectorData != null) {
      CodecUtil.writeFooter(binarizedVectorData);
    }
  }

  @Override
  public void mergeOneField(FieldInfo fieldInfo, MergeState mergeState) throws IOException {
    if (fieldInfo.getVectorEncoding().equals(VectorEncoding.FLOAT32)) {
      final float[][] centroids;
      final float[] mergedCentroid = new float[fieldInfo.getVectorDimension()];
      int vectorCount = mergeAndRecalculateCentroids(mergeState, fieldInfo, mergedCentroid);
      // If we have more vectors than allowed for a single cluster, we will use KMeans to cluster
      // we do an early check here to avoid the overhead of `mergeOneFieldToIndex` which might
      // not be as efficient as mergeOneField
      final IndexOutput tempVectorCentroidMapData =
          segmentWriteState.directory.createTempOutput(
              binarizedVectorData.getName(), "centroid_map_temp", segmentWriteState.context);
      IndexInput centroidMapTempInput = null;
      boolean success = false;
      try {
        if (vectorCount > numberOfVectorsPerCluster) {
          try (CloseableRandomVectorScorerSupplier vectorScorerSupplier =
              rawVectorDelegate.mergeOneFieldToIndex(fieldInfo, mergeState)) {
            assert vectorScorerSupplier.vectors() instanceof RandomAccessVectorValues.Floats;
            // we assume floats here as that is what KMeans currently requires
            RandomAccessVectorValues.Floats vectorValues =
                (RandomAccessVectorValues.Floats) vectorScorerSupplier.vectors();
            // get an accurate vector count now,
            // previously, the count was based off of possibly deleted docs
            // if we indeed need to cluster, continue, if  not, simply used merged centroid
            vectorCount = vectorValues.size();
            if (vectorCount > numberOfVectorsPerCluster) {
              KMeans.Results kmeansResult =
                  cluster(vectorValues, false, fieldInfo.getVectorSimilarityFunction());
              assert kmeansResult.centroids() != null && kmeansResult.centroids().length > 1;
              centroids = kmeansResult.centroids();
            } else {
              centroids = new float[][] {mergedCentroid};
            }
          }
        } else {
          // Don't need access to the random vectors, we can just use the merged
          rawVectorDelegate.mergeOneField(fieldInfo, mergeState);
          centroids = new float[][] {mergedCentroid};
        }
        if (segmentWriteState.infoStream.isEnabled(BINARIZED_VECTOR_COMPONENT)) {
          segmentWriteState.infoStream.message(
              BINARIZED_VECTOR_COMPONENT,
              "Vectors' count:" + vectorCount + "; clusters' count:" + centroids.length);
        }
        int descritizedDimension = BQVectorUtils.discretize(fieldInfo.getVectorDimension(), 64);
        FloatVectorValues floatVectorValues =
            KnnVectorsWriter.MergedVectorValues.mergeFloatVectorValues(fieldInfo, mergeState);
        if (fieldInfo.getVectorSimilarityFunction() == COSINE) {
          floatVectorValues = new NormalizedFloatVectorValues(floatVectorValues);
        }
        BinarizedFloatVectorValues binarizedVectorValues =
            new BinarizedFloatVectorValues(
                floatVectorValues,
                new BinaryQuantizer(descritizedDimension, fieldInfo.getVectorSimilarityFunction()),
                centroids);
        DirectWriter vectorOrdToCentroidWriter = null;
        long centroidMapOffset = -1;
        long centroidMapLength = -1;
        if (centroids.length > 1) {
          vectorOrdToCentroidWriter =
              DirectWriter.getInstance(
                  tempVectorCentroidMapData,
                  vectorCount,
                  DirectWriter.unsignedBitsRequired(centroids.length));
        }
        long vectorDataOffset = binarizedVectorData.alignFilePointer(Float.BYTES);
        DocsWithFieldSet docsWithField =
            writeBinarizedVectorData(
                binarizedVectorData, vectorOrdToCentroidWriter, binarizedVectorValues);
        long vectorDataLength = binarizedVectorData.getFilePointer() - vectorDataOffset;
        CodecUtil.writeFooter(tempVectorCentroidMapData);
        IOUtils.close(tempVectorCentroidMapData);
        if (vectorOrdToCentroidWriter != null) {
          centroidMapTempInput =
              segmentWriteState.directory.openInput(
                  tempVectorCentroidMapData.getName(), segmentWriteState.context);
          CodecUtil.retrieveChecksum(centroidMapTempInput);
          centroidMapOffset = binarizedVectorData.getFilePointer();
          binarizedVectorData.copyBytes(
              centroidMapTempInput, centroidMapTempInput.length() - CodecUtil.footerLength());
          centroidMapLength = binarizedVectorData.getFilePointer() - centroidMapOffset;
          IOUtils.close(centroidMapTempInput);
        }
        IOUtils.deleteFilesIgnoringExceptions(
            segmentWriteState.directory, tempVectorCentroidMapData.getName());
        writeMeta(
            fieldInfo,
            segmentWriteState.segmentInfo.maxDoc(),
            vectorDataOffset,
            vectorDataLength,
            centroids,
            docsWithField,
            centroidMapOffset,
            centroidMapLength);
        success = true;
      } finally {
        if (success == false) {
          IOUtils.closeWhileHandlingException(tempVectorCentroidMapData, centroidMapTempInput);
          IOUtils.deleteFilesIgnoringExceptions(
              segmentWriteState.directory, tempVectorCentroidMapData.getName());
        }
      }
    } else {
      rawVectorDelegate.mergeOneField(fieldInfo, mergeState);
    }
  }

  static void writeQueryBinarizedVectorData(
      IndexOutput output,
      BinaryQuantizer quantizer,
      FloatVectorValues floatVectorValues,
      float[][] centroids,
      float[] cDotC)
      throws IOException {
    byte[] vector =
        new byte
            [(BQVectorUtils.discretize(floatVectorValues.dimension(), 64) / 8)
                * BQSpaceUtils.B_QUERY];
    int correctionsCount = quantizer.getSimilarity() != EUCLIDEAN ? 6 : 3;
    final ByteBuffer correctionsBuffer =
        ByteBuffer.allocate(Float.BYTES * correctionsCount + Short.BYTES)
            .order(ByteOrder.LITTLE_ENDIAN);
    for (int docV = floatVectorValues.nextDoc();
        docV != NO_MORE_DOCS;
        docV = floatVectorValues.nextDoc()) {
      float[] floatVector = floatVectorValues.vectorValue();
      for (int i = 0; i < centroids.length; i++) {
        BinaryQuantizer.QueryFactors factors =
            quantizer.quantizeForQuery(floatVector, vector, centroids[i], cDotC[i]);
        output.writeBytes(vector, vector.length);

        correctionsBuffer.putFloat(factors.distToC());
        correctionsBuffer.putFloat(factors.lower());
        correctionsBuffer.putFloat(factors.width());

        // FIXME: handle other similarity types here like COSINE
        if (quantizer.getSimilarity() != EUCLIDEAN) {
          correctionsBuffer.putFloat(factors.normVmC());
          correctionsBuffer.putFloat(factors.vDotC());
          correctionsBuffer.putFloat(factors.cDotC());
        }
        // ensure we are positive and fit within an unsigned short value.
        assert factors.quantizedSum() >= 0 && factors.quantizedSum() <= 0xffff;
        correctionsBuffer.putShort((short) factors.quantizedSum());

        output.writeBytes(correctionsBuffer.array(), correctionsBuffer.array().length);
        correctionsBuffer.rewind();
      }
    }
  }

  static DocsWithFieldSet writeBinarizedVectorData(
      IndexOutput output,
      DirectWriter vectorOrdToClusterOrdWriter,
      BinarizedByteVectorValues binarizedByteVectorValues)
      throws IOException {
    DocsWithFieldSet docsWithField = new DocsWithFieldSet();
    for (int docV = binarizedByteVectorValues.nextDoc();
        docV != NO_MORE_DOCS;
        docV = binarizedByteVectorValues.nextDoc()) {
      // write vector
      byte[] binaryValue = binarizedByteVectorValues.vectorValue();
      output.writeBytes(binaryValue, binaryValue.length);
      if (vectorOrdToClusterOrdWriter != null) {
        vectorOrdToClusterOrdWriter.add(binarizedByteVectorValues.clusterId());
      }
      // TODO handle quantization output correctly
      float[] corrections = binarizedByteVectorValues.getCorrectiveTerms();
      for (int i = 0; i < corrections.length; i++) {
        output.writeInt(Float.floatToIntBits(corrections[i]));
      }
      docsWithField.add(docV);
    }
    if (vectorOrdToClusterOrdWriter != null) {
      vectorOrdToClusterOrdWriter.finish();
    }
    return docsWithField;
  }

  @Override
  public CloseableRandomVectorScorerSupplier mergeOneFieldToIndex(
      FieldInfo fieldInfo, MergeState mergeState) throws IOException {
    if (fieldInfo.getVectorEncoding().equals(VectorEncoding.FLOAT32)) {
      final float[][] centroids;
      final float[] cDotC;
      final float[] mergedCentroid = new float[fieldInfo.getVectorDimension()];
      int vectorCount = mergeAndRecalculateCentroids(mergeState, fieldInfo, mergedCentroid);
      // If we have more vectors than allowed for a single cluster, we will use KMeans to cluster
      // we do an early check here to avoid the overhead of `mergeOneFieldToIndex` which might
      // not be as efficient as mergeOneField
      if (vectorCount > numberOfVectorsPerCluster) {
        try (CloseableRandomVectorScorerSupplier vectorScorerSupplier =
            rawVectorDelegate.mergeOneFieldToIndex(fieldInfo, mergeState)) {
          assert vectorScorerSupplier.vectors() instanceof RandomAccessVectorValues.Floats;
          // we assume floats here as that is what KMeans currently requires
          RandomAccessVectorValues.Floats vectorValues =
              (RandomAccessVectorValues.Floats) vectorScorerSupplier.vectors();
          // get an accurate vector count now,
          // previously, the count was based off of possibly deleted docs
          // if we indeed need to cluster, continue, if  not, simply used merged centroid
          vectorCount = vectorValues.size();
          if (vectorCount > numberOfVectorsPerCluster) {
            KMeans.Results kmeansResult =
                cluster(vectorValues, false, fieldInfo.getVectorSimilarityFunction());
            assert kmeansResult.centroids() != null && kmeansResult.centroids().length > 1;
            centroids = kmeansResult.centroids();
            cDotC = new float[centroids.length];
            int i = 0;
            for (float[] centroid : centroids) {
              cDotC[i] = VectorUtil.dotProduct(centroid, centroid);
              i++;
            }
          } else {
            centroids = new float[][] {mergedCentroid};
            cDotC = new float[]{VectorUtil.dotProduct(mergedCentroid, mergedCentroid)};
          }
        }
      } else {
        // Don't need access to the random vectors, we can just use the merged
        rawVectorDelegate.mergeOneField(fieldInfo, mergeState);
        centroids = new float[][] {mergedCentroid};
        cDotC = new float[]{VectorUtil.dotProduct(mergedCentroid, mergedCentroid)};
      }
      if (segmentWriteState.infoStream.isEnabled(BINARIZED_VECTOR_COMPONENT)) {
        segmentWriteState.infoStream.message(
            BINARIZED_VECTOR_COMPONENT,
            "Vectors' count:" + vectorCount + "; clusters' count:" + centroids.length);
      }
      return mergeOneFieldToIndex(segmentWriteState, fieldInfo, mergeState, vectorCount, centroids, cDotC);
    }
    return rawVectorDelegate.mergeOneFieldToIndex(fieldInfo, mergeState);
  }

  private CloseableRandomVectorScorerSupplier mergeOneFieldToIndex(
      SegmentWriteState segmentWriteState,
      FieldInfo fieldInfo,
      MergeState mergeState,
      int vectorCount,
      float[][] centroids,
      float[] cDotC)
      throws IOException {
    long vectorDataOffset = binarizedVectorData.alignFilePointer(Float.BYTES);
    final IndexOutput tempQuantizedVectorData =
        segmentWriteState.directory.createTempOutput(
            binarizedVectorData.getName(), "temp", segmentWriteState.context);
    final IndexOutput tempScoreQuantizedVectorData =
        segmentWriteState.directory.createTempOutput(
            binarizedVectorData.getName(), "score_temp", segmentWriteState.context);
    final IndexOutput tempVectorCentroidMapData =
        segmentWriteState.directory.createTempOutput(
            binarizedVectorData.getName(), "centroid_map_temp", segmentWriteState.context);
    ;
    IndexInput binarizedDataInput = null;
    IndexInput binarizedScoreDataInput = null;
    IndexInput centroidMapTempInput = null;
    boolean success = false;
    int descritizedDimension = BQVectorUtils.discretize(fieldInfo.getVectorDimension(), 64);
    BinaryQuantizer quantizer =
        new BinaryQuantizer(descritizedDimension, fieldInfo.getVectorSimilarityFunction());
    try {
      long centroidMapOffset = -1;
      long centroidMapLength = -1;
      DirectWriter vectorOrdToCentroidWriter = null;
      if (centroids.length > 1) {
        vectorOrdToCentroidWriter =
            DirectWriter.getInstance(
                tempVectorCentroidMapData,
                vectorCount,
                DirectWriter.unsignedBitsRequired(centroids.length));
      }
      FloatVectorValues floatVectorValues =
          KnnVectorsWriter.MergedVectorValues.mergeFloatVectorValues(fieldInfo, mergeState);
      if (fieldInfo.getVectorSimilarityFunction() == COSINE) {
        floatVectorValues = new NormalizedFloatVectorValues(floatVectorValues);
      }
      BinarizedFloatVectorValues binarizedVectorValues =
          new BinarizedFloatVectorValues(floatVectorValues, quantizer, centroids);
      DocsWithFieldSet docsWithField =
          writeBinarizedVectorData(
              tempQuantizedVectorData, vectorOrdToCentroidWriter, binarizedVectorValues);
      CodecUtil.writeFooter(tempQuantizedVectorData);
      IOUtils.close(tempQuantizedVectorData);
      CodecUtil.writeFooter(tempVectorCentroidMapData);
      IOUtils.close(tempVectorCentroidMapData);
      binarizedDataInput =
          segmentWriteState.directory.openInput(
              tempQuantizedVectorData.getName(), segmentWriteState.context);
      binarizedVectorData.copyBytes(
          binarizedDataInput, binarizedDataInput.length() - CodecUtil.footerLength());
      long vectorDataLength = binarizedVectorData.getFilePointer() - vectorDataOffset;
      CodecUtil.retrieveChecksum(binarizedDataInput);
      if (vectorOrdToCentroidWriter != null) {
        centroidMapTempInput =
            segmentWriteState.directory.openInput(
                tempVectorCentroidMapData.getName(), segmentWriteState.context);
        centroidMapOffset = binarizedVectorData.getFilePointer();
        binarizedVectorData.copyBytes(
            centroidMapTempInput, centroidMapTempInput.length() - CodecUtil.footerLength());
        centroidMapLength = binarizedVectorData.getFilePointer() - centroidMapOffset;
        CodecUtil.retrieveChecksum(centroidMapTempInput);
      }
      FloatVectorValues fvvForQuery =
          KnnVectorsWriter.MergedVectorValues.mergeFloatVectorValues(fieldInfo, mergeState);
      if (fieldInfo.getVectorSimilarityFunction() == COSINE) {
        fvvForQuery = new NormalizedFloatVectorValues(fvvForQuery);
      }
      writeQueryBinarizedVectorData(
<<<<<<< HEAD
          tempScoreQuantizedVectorData, quantizer, fvvForQuery, centroids);
=======
          tempScoreQuantizedVectorData,
          quantizer,
          KnnVectorsWriter.MergedVectorValues.mergeFloatVectorValues(fieldInfo, mergeState),
          centroids, cDotC);
>>>>>>> 8d0a9892
      CodecUtil.writeFooter(tempScoreQuantizedVectorData);
      IOUtils.close(tempScoreQuantizedVectorData);
      binarizedScoreDataInput =
          segmentWriteState.directory.openInput(
              tempScoreQuantizedVectorData.getName(), segmentWriteState.context);
      writeMeta(
          fieldInfo,
          segmentWriteState.segmentInfo.maxDoc(),
          vectorDataOffset,
          vectorDataLength,
          centroids,
          docsWithField,
          centroidMapOffset,
          centroidMapLength);
      success = true;
      final IndexInput finalBinarizedDataInput = binarizedDataInput;
      final IndexInput finalBinarizedScoreDataInput = binarizedScoreDataInput;
      final IndexInput finalCentroidMapTempInput = centroidMapTempInput;
      OffHeapBinarizedVectorValues vectorValues =
          new OffHeapBinarizedVectorValues.DenseOffHeapVectorValues(
              fieldInfo.getVectorDimension(),
              docsWithField.cardinality(),
              centroids,
              quantizer,
              finalCentroidMapTempInput != null
                  ? DirectReader.getInstance(
                      finalCentroidMapTempInput.randomAccessSlice(0, centroidMapLength),
                      DirectWriter.unsignedBitsRequired(centroids.length))
                  : null,
              fieldInfo.getVectorSimilarityFunction(),
              vectorsScorer,
              finalBinarizedDataInput);
      RandomVectorScorerSupplier scorerSupplier =
          vectorsScorer.getRandomVectorScorerSupplier(
              fieldInfo.getVectorSimilarityFunction(),
              new OffHeapBinarizedQueryVectorValues(
                  finalBinarizedScoreDataInput,
                  fieldInfo.getVectorDimension(),
                  docsWithField.cardinality(),
                  centroids.length,
                  fieldInfo.getVectorSimilarityFunction()),
              vectorValues);
      return new BinarizedCloseableRandomVectorScorerSupplier(
          scorerSupplier,
          vectorValues,
          () -> {
            IOUtils.close(
                finalBinarizedDataInput, finalBinarizedScoreDataInput, finalCentroidMapTempInput);
            IOUtils.deleteFilesIgnoringExceptions(
                segmentWriteState.directory,
                tempQuantizedVectorData.getName(),
                tempScoreQuantizedVectorData.getName(),
                tempVectorCentroidMapData.getName());
          });
    } finally {
      if (success == false) {
        IOUtils.closeWhileHandlingException(
            tempQuantizedVectorData,
            tempScoreQuantizedVectorData,
            tempVectorCentroidMapData,
            binarizedDataInput,
            binarizedScoreDataInput,
            centroidMapTempInput);
        IOUtils.deleteFilesIgnoringExceptions(
            segmentWriteState.directory,
            tempQuantizedVectorData.getName(),
            tempScoreQuantizedVectorData.getName(),
            tempVectorCentroidMapData.getName());
      }
    }
  }

  @Override
  public void close() throws IOException {
    IOUtils.close(meta, binarizedVectorData, rawVectorDelegate);
  }

  static float[][] getCentroids(KnnVectorsReader vectorsReader, String fieldName) {
    if (vectorsReader instanceof PerFieldKnnVectorsFormat.FieldsReader candidateReader) {
      vectorsReader = candidateReader.getFieldReader(fieldName);
    }
    if (vectorsReader instanceof Lucene912BinaryQuantizedVectorsReader reader) {
      return reader.getCentroids(fieldName);
    }
    return null;
  }

  static int mergeAndRecalculateCentroids(
      MergeState mergeState, FieldInfo fieldInfo, float[] mergedCentroid) throws IOException {
    boolean recalculate = false;
    int totalVectorCount = 0;
    for (int i = 0; i < mergeState.knnVectorsReaders.length; i++) {
      KnnVectorsReader knnVectorsReader = mergeState.knnVectorsReaders[i];
      if (knnVectorsReader == null
          || knnVectorsReader.getFloatVectorValues(fieldInfo.name) == null) {
        continue;
      }
      float[][] centroids = getCentroids(knnVectorsReader, fieldInfo.name);
      int vectorCount = knnVectorsReader.getFloatVectorValues(fieldInfo.name).size();
      totalVectorCount += vectorCount;
      // If there aren't centroids, or previously clustered with more than one cluster
      // or if there are deleted docs, we must recalculate the centroid
      if (centroids == null || centroids.length > 1 || mergeState.liveDocs[i] != null) {
        recalculate = true;
        break;
      }
      for (int j = 0; j < centroids[0].length; j++) {
        mergedCentroid[j] += centroids[0][j] * vectorCount;
      }
    }
    if (recalculate) {
      return calculateCentroid(mergeState, fieldInfo, mergedCentroid);
    } else {
      for (int j = 0; j < mergedCentroid.length; j++) {
        mergedCentroid[j] += mergedCentroid[j] / totalVectorCount;
      }
      return totalVectorCount;
    }
  }

  static int calculateCentroid(MergeState mergeState, FieldInfo fieldInfo, float[] centroid)
      throws IOException {
    assert fieldInfo.getVectorEncoding().equals(VectorEncoding.FLOAT32);
    // clear out the centroid
    Arrays.fill(centroid, 0);
    int count = 0;
    for (int i = 0; i < mergeState.knnVectorsReaders.length; i++) {
      KnnVectorsReader knnVectorsReader = mergeState.knnVectorsReaders[i];
      if (knnVectorsReader == null) continue;
      FloatVectorValues vectorValues =
          mergeState.knnVectorsReaders[i].getFloatVectorValues(fieldInfo.name);
      if (vectorValues == null) {
        continue;
      }
      for (int doc = vectorValues.nextDoc();
          doc != DocIdSetIterator.NO_MORE_DOCS;
          doc = vectorValues.nextDoc()) {
        float[] vector = vectorValues.vectorValue();
        // TODO Panama sum
        for (int j = 0; j < vector.length; j++) {
          centroid[j] += vector[j];
        }
      }
      count += vectorValues.size();
    }
    if (count == 0) {
      return count;
    }
    // TODO Panama div
    for (int i = 0; i < centroid.length; i++) {
      centroid[i] /= count;
    }
    if (fieldInfo.getVectorSimilarityFunction() == COSINE) {
      VectorUtil.l2normalize(centroid);
    }
    return count;
  }

  private KMeans.Results cluster(
      RandomAccessVectorValues.Floats vectorValues,
      boolean assignVectors,
      VectorSimilarityFunction vectorSimilarityFunction)
      throws IOException {
    return KMeans.cluster(
        vectorValues,
        Math.max(1, vectorValues.size() / numberOfVectorsPerCluster),
        assignVectors,
        42,
        KMeans.KmeansInitializationMethod.FORGY,
        vectorSimilarityFunction == COSINE,
        DEFAULT_RESTARTS,
        DEFAULT_ITRS,
        DEFAULT_SAMPLE_SIZE);
  }

  @Override
  public long ramBytesUsed() {
    long total = SHALLOW_RAM_BYTES_USED;
    for (FieldWriter field : fields) {
      // the field tracks the delegate field usage
      total += field.ramBytesUsed();
    }
    return total;
  }

  static class FieldWriter extends FlatFieldVectorsWriter<float[]> {
    private static final long SHALLOW_SIZE = shallowSizeOfInstance(FieldWriter.class);
    private final FieldInfo fieldInfo;
    // private final InfoStream infoStream;
    private boolean finished;
    private final FlatFieldVectorsWriter<float[]> flatFieldVectorsWriter;
    private final float[] dimensionSums;

    FieldWriter(
        FieldInfo fieldInfo,
        InfoStream infoStream,
        FlatFieldVectorsWriter<float[]> flatFieldVectorsWriter) {
      this.fieldInfo = fieldInfo;
      // this.infoStream = infoStream;
      this.flatFieldVectorsWriter = flatFieldVectorsWriter;
      this.dimensionSums = new float[fieldInfo.getVectorDimension()];
    }

    @Override
    public List<float[]> getVectors() {
      return flatFieldVectorsWriter.getVectors();
    }

    @Override
    public DocsWithFieldSet getDocsWithFieldSet() {
      return flatFieldVectorsWriter.getDocsWithFieldSet();
    }

    @Override
    public void finish() throws IOException {
      if (finished) {
        return;
      }
      assert flatFieldVectorsWriter.isFinished();
      if (flatFieldVectorsWriter.getVectors().size() > 0) {
        for (int i = 0; i < dimensionSums.length; i++) {
          dimensionSums[i] /= flatFieldVectorsWriter.getVectors().size();
        }
      }
      finished = true;
    }

    @Override
    public boolean isFinished() {
      return finished && flatFieldVectorsWriter.isFinished();
    }

    @Override
    public void addValue(int docID, float[] vectorValue) throws IOException {
      flatFieldVectorsWriter.addValue(docID, vectorValue);
      for (int i = 0; i < vectorValue.length; i++) {
        dimensionSums[i] += vectorValue[i];
      }
    }

    @Override
    public float[] copyValue(float[] vectorValue) {
      throw new UnsupportedOperationException();
    }

    @Override
    public long ramBytesUsed() {
      long size = SHALLOW_SIZE;
      size += flatFieldVectorsWriter.ramBytesUsed();
      size += RamUsageEstimator.sizeOf(dimensionSums);
      return size;
    }
  }

  // When accessing vectorValue method, targerOrd here means a row ordinal.
  // Thus, if there are multiple centroids, callers of this call needs to adjust targetOrd for each
  // centroid: ord * queryVectors.centroidsCount() + centroidID
  static class OffHeapBinarizedQueryVectorValues
      implements RandomAccessBinarizedQueryByteVectorValues {
    private final IndexInput slice;
    private final int dimension;
    private final int size;
    private final int numCentroids;
    protected final byte[][] binaryValue;
    protected final ByteBuffer byteBuffer;
    private final int byteSize;
    // 0 centroid distance
    // 1 quantized value lower bound
    // 2 quantized value widths
    // 3 normVmc
    // 4 vDotC
    // 5 cDotC
    protected final float[][] correctiveValues;
    private int[] sumQuantizationValues;
    private int lastOrd = -1;
    private final int correctiveValuesSize;
    private final VectorSimilarityFunction vectorSimilarityFunction;

    OffHeapBinarizedQueryVectorValues(
        IndexInput data,
        int dimension,
        int size,
        int numCentroids,
        VectorSimilarityFunction vectorSimilarityFunction) {
      this.slice = data;
      this.dimension = dimension;
      this.size = size;
      this.numCentroids = numCentroids;
      this.vectorSimilarityFunction = vectorSimilarityFunction;
      this.correctiveValuesSize = vectorSimilarityFunction != EUCLIDEAN ? 6 : 3;
      // 4x the quantized binary dimensions
      int binaryDimensions = (BQVectorUtils.discretize(dimension, 64) / 8) * BQSpaceUtils.B_QUERY;
      this.byteBuffer = ByteBuffer.allocate(binaryDimensions);
      if (numCentroids == 1) {
        this.binaryValue = new byte[][] {byteBuffer.array()};
      } else {
        this.binaryValue = new byte[numCentroids][binaryDimensions];
      }
      this.sumQuantizationValues = new int[numCentroids];
      this.correctiveValues = new float[numCentroids][correctiveValuesSize];
      this.byteSize =
          (binaryDimensions + Float.BYTES * correctiveValuesSize + Short.BYTES) * numCentroids;
    }

    @Override
    public int centroidsCount() {
      return numCentroids;
    }

    @Override
    public float getCentroidDistance(int targetOrd, int centroidOrd) throws IOException {
      if (lastOrd == targetOrd) {
        return correctiveValues[centroidOrd][0];
      }
      readCorrectiveValues(targetOrd);
      return correctiveValues[centroidOrd][0];
    }

    @Override
    public float getLower(int targetOrd, int centroidOrd) throws IOException {
      if (lastOrd == targetOrd) {
        return correctiveValues[centroidOrd][1];
      }
      readCorrectiveValues(targetOrd);
      return correctiveValues[centroidOrd][1];
    }

    @Override
    public float getWidth(int targetOrd, int centroidOrd) throws IOException {
      if (lastOrd == targetOrd) {
        return correctiveValues[centroidOrd][2];
      }
      readCorrectiveValues(targetOrd);
      return correctiveValues[centroidOrd][2];
    }

    @Override
    public float getNormVmC(int targetOrd, int centroidOrd) throws IOException {
      if (lastOrd == targetOrd) {
        return correctiveValues[centroidOrd][3];
      }
      readCorrectiveValues(targetOrd);
      return correctiveValues[centroidOrd][3];
    }

    @Override
    public float getVDotC(int targetOrd, int centroidOrd) throws IOException {
      if (lastOrd == targetOrd) {
        return correctiveValues[centroidOrd][4];
      }
      readCorrectiveValues(targetOrd);
      return correctiveValues[centroidOrd][4];
    }

    @Override
    public float getCDotC(int targetOrd, int centroidOrd) throws IOException {
      if (lastOrd == targetOrd) {
        return correctiveValues[centroidOrd][5];
      }
      readCorrectiveValues(targetOrd);
      return correctiveValues[centroidOrd][5];
    }

    private void readCorrectiveValues(int targetOrd) throws IOException {
      // load values
      vectorValue(targetOrd, 0);
    }

    @Override
    public int sumQuantizedValues(int targetOrd, int centroidOrd) throws IOException {
      if (lastOrd == targetOrd) {
        return sumQuantizationValues[centroidOrd];
      }
      // load values
      // todo improve
      vectorValue(targetOrd, centroidOrd);
      return sumQuantizationValues[centroidOrd];
    }

    @Override
    public int size() {
      return size;
    }

    @Override
    public int dimension() {
      return dimension;
    }

    @Override
    public OffHeapBinarizedQueryVectorValues copy() throws IOException {
      return new OffHeapBinarizedQueryVectorValues(
          slice.clone(), dimension, size, numCentroids, vectorSimilarityFunction);
    }

    public IndexInput getSlice() {
      return slice;
    }

    @Override
    public byte[] vectorValue(int targetOrd, int centroid) throws IOException {
      if (lastOrd == targetOrd) {
        return binaryValue[centroid];
      }
      slice.seek((long) targetOrd * byteSize);
      for (int i = 0; i < numCentroids; i++) {
        slice.readBytes(binaryValue[i], 0, binaryValue[i].length);
        slice.readFloats(correctiveValues[i], 0, correctiveValuesSize);
        sumQuantizationValues[i] = Short.toUnsignedInt(slice.readShort());
      }
      lastOrd = targetOrd;
      return binaryValue[centroid];
    }
  }

  static class BinarizedFloatVectorValues extends BinarizedByteVectorValues {
    private float[] corrections;
    private final byte[] binarized;
    private final float[][] centroids;
    private final FloatVectorValues values;
    private final BinaryQuantizer quantizer;
    private int lastDoc;
    private short clusterId = 0;

    BinarizedFloatVectorValues(
        FloatVectorValues delegate, BinaryQuantizer quantizer, float[][] centroids) {
      this.values = delegate;
      this.quantizer = quantizer;
      this.binarized = new byte[BQVectorUtils.discretize(delegate.dimension(), 64) / 8];
      this.centroids = centroids;
      lastDoc = -1;
    }

    @Override
    public short clusterId() {
      return clusterId;
    }

    @Override
    public float[] getCorrectiveTerms() {
      return corrections;
    }

    @Override
    public byte[] vectorValue() throws IOException {
      return binarized;
    }

    @Override
    public int dimension() {
      return values.dimension();
    }

    @Override
    public int size() {
      return values.size();
    }

    @Override
    public int docID() {
      return values.docID();
    }

    @Override
    public int nextDoc() throws IOException {
      int doc = values.nextDoc();
      if (doc != NO_MORE_DOCS) {
        binarize();
      }
      lastDoc = doc;
      return doc;
    }

    @Override
    public int advance(int target) throws IOException {
      int doc = values.advance(target);
      if (doc != NO_MORE_DOCS) {
        binarize();
      }
      lastDoc = doc;
      return doc;
    }

    @Override
    public VectorScorer scorer(float[] target) throws IOException {
      throw new UnsupportedOperationException();
    }

    private void binarize() throws IOException {
      if (lastDoc == docID()) return;
      if (centroids.length > 1) {
        float[] values = this.values.vectorValue();
        int nearestCentroid = 0;
        float nearestScore = Float.NEGATIVE_INFINITY;
        for (int i = 1; i < centroids.length; i++) {
          float score = VectorSimilarityFunction.EUCLIDEAN.compare(values, centroids[i]);
          if (score > nearestScore) {
            nearestScore = score;
            nearestCentroid = i;
          }
        }
        assert nearestCentroid >= 0 && nearestCentroid < centroids.length;
        clusterId = (short) nearestCentroid;
      }
      corrections =
          quantizer.quantizeForIndex(values.vectorValue(), binarized, centroids[clusterId]);
    }
  }

  static class BinarizedCloseableRandomVectorScorerSupplier
      implements CloseableRandomVectorScorerSupplier {
    private final RandomVectorScorerSupplier supplier;
    private final RandomAccessVectorValues vectorValues;
    private final Closeable onClose;

    BinarizedCloseableRandomVectorScorerSupplier(
        RandomVectorScorerSupplier supplier,
        RandomAccessVectorValues vectorValues,
        Closeable onClose) {
      this.supplier = supplier;
      this.onClose = onClose;
      this.vectorValues = vectorValues;
    }

    @Override
    public RandomVectorScorer scorer(int ord) throws IOException {
      return supplier.scorer(ord);
    }

    @Override
    public RandomVectorScorerSupplier copy() throws IOException {
      return supplier.copy();
    }

    @Override
    public void close() throws IOException {
      onClose.close();
    }

    @Override
    public int totalVectorCount() {
      return vectorValues.size();
    }

    @Override
    public RandomAccessVectorValues vectors() {
      return vectorValues;
    }
  }

  static final class NormalizedFloatVectorValues extends FloatVectorValues {
    private final FloatVectorValues values;
    private final float[] normalizedVector;
    int curDoc = -1;

    public NormalizedFloatVectorValues(FloatVectorValues values) {
      this.values = values;
      this.normalizedVector = new float[values.dimension()];
    }

    @Override
    public int dimension() {
      return values.dimension();
    }

    @Override
    public int size() {
      return values.size();
    }

    @Override
    public float[] vectorValue() throws IOException {
      return normalizedVector;
    }

    @Override
    public VectorScorer scorer(float[] query) throws IOException {
      throw new UnsupportedOperationException();
    }

    @Override
    public int docID() {
      return values.docID();
    }

    @Override
    public int nextDoc() throws IOException {
      curDoc = values.nextDoc();
      if (curDoc != NO_MORE_DOCS) {
        System.arraycopy(values.vectorValue(), 0, normalizedVector, 0, normalizedVector.length);
        VectorUtil.l2normalize(normalizedVector);
      }
      return curDoc;
    }

    @Override
    public int advance(int target) throws IOException {
      curDoc = values.advance(target);
      if (curDoc != NO_MORE_DOCS) {
        System.arraycopy(values.vectorValue(), 0, normalizedVector, 0, normalizedVector.length);
        VectorUtil.l2normalize(normalizedVector);
      }
      return curDoc;
    }
  }
}<|MERGE_RESOLUTION|>--- conflicted
+++ resolved
@@ -629,21 +629,22 @@
             }
           } else {
             centroids = new float[][] {mergedCentroid};
-            cDotC = new float[]{VectorUtil.dotProduct(mergedCentroid, mergedCentroid)};
+            cDotC = new float[] {VectorUtil.dotProduct(mergedCentroid, mergedCentroid)};
           }
         }
       } else {
         // Don't need access to the random vectors, we can just use the merged
         rawVectorDelegate.mergeOneField(fieldInfo, mergeState);
         centroids = new float[][] {mergedCentroid};
-        cDotC = new float[]{VectorUtil.dotProduct(mergedCentroid, mergedCentroid)};
+        cDotC = new float[] {VectorUtil.dotProduct(mergedCentroid, mergedCentroid)};
       }
       if (segmentWriteState.infoStream.isEnabled(BINARIZED_VECTOR_COMPONENT)) {
         segmentWriteState.infoStream.message(
             BINARIZED_VECTOR_COMPONENT,
             "Vectors' count:" + vectorCount + "; clusters' count:" + centroids.length);
       }
-      return mergeOneFieldToIndex(segmentWriteState, fieldInfo, mergeState, vectorCount, centroids, cDotC);
+      return mergeOneFieldToIndex(
+          segmentWriteState, fieldInfo, mergeState, vectorCount, centroids, cDotC);
     }
     return rawVectorDelegate.mergeOneFieldToIndex(fieldInfo, mergeState);
   }
@@ -722,14 +723,7 @@
         fvvForQuery = new NormalizedFloatVectorValues(fvvForQuery);
       }
       writeQueryBinarizedVectorData(
-<<<<<<< HEAD
-          tempScoreQuantizedVectorData, quantizer, fvvForQuery, centroids);
-=======
-          tempScoreQuantizedVectorData,
-          quantizer,
-          KnnVectorsWriter.MergedVectorValues.mergeFloatVectorValues(fieldInfo, mergeState),
-          centroids, cDotC);
->>>>>>> 8d0a9892
+          tempScoreQuantizedVectorData, quantizer, fvvForQuery, centroids, cDotC);
       CodecUtil.writeFooter(tempScoreQuantizedVectorData);
       IOUtils.close(tempScoreQuantizedVectorData);
       binarizedScoreDataInput =
