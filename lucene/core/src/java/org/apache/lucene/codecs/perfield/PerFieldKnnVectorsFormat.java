--- conflicted
+++ resolved
@@ -30,20 +30,14 @@
 import org.apache.lucene.codecs.KnnVectorsWriter;
 import org.apache.lucene.index.ByteVectorValues;
 import org.apache.lucene.index.FieldInfo;
-<<<<<<< HEAD
-=======
 import org.apache.lucene.index.FieldInfos;
->>>>>>> 75ae372b
 import org.apache.lucene.index.FloatVectorValues;
 import org.apache.lucene.index.MergeState;
 import org.apache.lucene.index.SegmentReadState;
 import org.apache.lucene.index.SegmentWriteState;
 import org.apache.lucene.index.Sorter;
-<<<<<<< HEAD
-=======
 import org.apache.lucene.internal.hppc.IntObjectHashMap;
 import org.apache.lucene.internal.hppc.ObjectCursor;
->>>>>>> 75ae372b
 import org.apache.lucene.search.KnnCollector;
 import org.apache.lucene.util.Bits;
 import org.apache.lucene.util.IOUtils;
@@ -197,12 +191,8 @@
   /** VectorReader that can wrap multiple delegate readers, selected by field. */
   public static class FieldsReader extends KnnVectorsReader {
 
-<<<<<<< HEAD
-    private final Map<String, KnnVectorsReader> fields = new HashMap<>();
-=======
     private final IntObjectHashMap<KnnVectorsReader> fields = new IntObjectHashMap<>();
     private final FieldInfos fieldInfos;
->>>>>>> 75ae372b
 
     /**
      * Create a FieldsReader over a segment, opening VectorReaders for each KnnVectorsFormat
@@ -292,36 +282,20 @@
 
     @Override
     public FloatVectorValues getFloatVectorValues(String field) throws IOException {
-<<<<<<< HEAD
-      KnnVectorsReader knnVectorsReader = fields.get(field);
-      if (knnVectorsReader == null) {
-        return null;
-      } else {
-        return knnVectorsReader.getFloatVectorValues(field);
-=======
       final FieldInfo info = fieldInfos.fieldInfo(field);
       final KnnVectorsReader reader;
       if (info == null || (reader = fields.get(info.number)) == null) {
         return null;
->>>>>>> 75ae372b
       }
       return reader.getFloatVectorValues(field);
     }
 
     @Override
     public ByteVectorValues getByteVectorValues(String field) throws IOException {
-<<<<<<< HEAD
-      KnnVectorsReader knnVectorsReader = fields.get(field);
-      if (knnVectorsReader == null) {
-        return null;
-      } else {
-        return knnVectorsReader.getByteVectorValues(field);
-=======
       final FieldInfo info = fieldInfos.fieldInfo(field);
       final KnnVectorsReader reader;
       if (info == null || (reader = fields.get(info.number)) == null) {
         return null;
->>>>>>> 75ae372b
       }
       return reader.getByteVectorValues(field);
     }
@@ -329,27 +303,12 @@
     @Override
     public void search(String field, float[] target, KnnCollector knnCollector, Bits acceptDocs)
         throws IOException {
-<<<<<<< HEAD
-      fields.get(field).search(field, target, knnCollector, acceptDocs);
-    }
-
-    @Override
-    public void search(String field, byte[] target, KnnCollector knnCollector, Bits acceptDocs)
-        throws IOException {
-      fields.get(field).search(field, target, knnCollector, acceptDocs);
-    }
-
-    @Override
-    public void close() throws IOException {
-      IOUtils.close(fields.values());
-=======
       final FieldInfo info = fieldInfos.fieldInfo(field);
       final KnnVectorsReader reader;
       if (info == null || (reader = fields.get(info.number)) == null) {
         return;
       }
       reader.search(field, target, knnCollector, acceptDocs);
->>>>>>> 75ae372b
     }
 
     @Override
