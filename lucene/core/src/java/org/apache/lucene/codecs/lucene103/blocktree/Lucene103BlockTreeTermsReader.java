--- conflicted
+++ resolved
@@ -34,7 +34,6 @@
 import org.apache.lucene.internal.hppc.IntCursor;
 import org.apache.lucene.internal.hppc.IntObjectHashMap;
 import org.apache.lucene.store.ChecksumIndexInput;
-import org.apache.lucene.store.DataAccessHint;
 import org.apache.lucene.store.FileTypeHint;
 import org.apache.lucene.store.IndexInput;
 import org.apache.lucene.util.BytesRef;
@@ -127,13 +126,7 @@
 
       String indexName =
           IndexFileNames.segmentFileName(segment, state.segmentSuffix, TERMS_INDEX_EXTENSION);
-      indexIn =
-<<<<<<< HEAD
-          state.directory.openInput(
-              indexName, state.context.withHints(FileTypeHint.INDEX, DataAccessHint.RANDOM));
-=======
-          state.directory.openInput(indexName, state.context.withReadAdvice(ReadAdvice.NORMAL));
->>>>>>> 7cbe0fac
+      indexIn = state.directory.openInput(indexName, state.context.withHints(FileTypeHint.INDEX));
       CodecUtil.checkIndexHeader(
           indexIn,
           TERMS_INDEX_CODEC_NAME,
