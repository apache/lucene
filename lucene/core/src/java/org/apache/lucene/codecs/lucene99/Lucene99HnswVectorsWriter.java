/*
 * Licensed to the Apache Software Foundation (ASF) under one or more
 * contributor license agreements.  See the NOTICE file distributed with
 * this work for additional information regarding copyright ownership.
 * The ASF licenses this file to You under the Apache License, Version 2.0
 * (the "License"); you may not use this file except in compliance with
 * the License.  You may obtain a copy of the License at
 *
 *     http://www.apache.org/licenses/LICENSE-2.0
 *
 * Unless required by applicable law or agreed to in writing, software
 * distributed under the License is distributed on an "AS IS" BASIS,
 * WITHOUT WARRANTIES OR CONDITIONS OF ANY KIND, either express or implied.
 * See the License for the specific language governing permissions and
 * limitations under the License.
 */

package org.apache.lucene.codecs.lucene99;

import static org.apache.lucene.codecs.lucene99.Lucene99HnswVectorsFormat.DIRECT_MONOTONIC_BLOCK_SHIFT;
import static org.apache.lucene.codecs.lucene99.Lucene99HnswVectorsReader.SIMILARITY_FUNCTIONS;

import java.io.IOException;
import java.util.ArrayList;
import java.util.Arrays;
import java.util.List;
import org.apache.lucene.codecs.CodecUtil;
import org.apache.lucene.codecs.KnnFieldVectorsWriter;
import org.apache.lucene.codecs.KnnVectorsWriter;
import org.apache.lucene.codecs.hnsw.FlatTensorsScorer;
import org.apache.lucene.codecs.hnsw.FlatVectorsScorer;
import org.apache.lucene.codecs.hnsw.FlatVectorsWriter;
import org.apache.lucene.index.DocsWithFieldSet;
import org.apache.lucene.index.FieldInfo;
import org.apache.lucene.index.IndexFileNames;
import org.apache.lucene.index.MergeState;
import org.apache.lucene.index.SegmentWriteState;
import org.apache.lucene.index.Sorter;
import org.apache.lucene.index.VectorSimilarityFunction;
import org.apache.lucene.search.DocIdSetIterator;
import org.apache.lucene.search.TaskExecutor;
import org.apache.lucene.store.IndexOutput;
<<<<<<< HEAD
import org.apache.lucene.util.ByteTensorValue;
import org.apache.lucene.util.FloatTensorValue;
=======
import org.apache.lucene.util.ByteMultiVectorValue;
import org.apache.lucene.util.FloatMultiVectorValue;
>>>>>>> 51ca4dc6
import org.apache.lucene.util.IOUtils;
import org.apache.lucene.util.InfoStream;
import org.apache.lucene.util.RamUsageEstimator;
import org.apache.lucene.util.hnsw.CloseableRandomVectorScorerSupplier;
import org.apache.lucene.util.hnsw.ConcurrentHnswMerger;
import org.apache.lucene.util.hnsw.HnswGraph;
import org.apache.lucene.util.hnsw.HnswGraph.NodesIterator;
import org.apache.lucene.util.hnsw.HnswGraphBuilder;
import org.apache.lucene.util.hnsw.HnswGraphMerger;
import org.apache.lucene.util.hnsw.IncrementalHnswGraphMerger;
import org.apache.lucene.util.hnsw.NeighborArray;
import org.apache.lucene.util.hnsw.OnHeapHnswGraph;
import org.apache.lucene.util.hnsw.RandomAccessVectorValues;
import org.apache.lucene.util.hnsw.RandomVectorScorerSupplier;
import org.apache.lucene.util.packed.DirectMonotonicWriter;

/**
 * Writes vector values and knn graphs to index segments.
 *
 * @lucene.experimental
 */
public final class Lucene99HnswVectorsWriter extends KnnVectorsWriter {

  private static final long SHALLOW_RAM_BYTES_USED =
      RamUsageEstimator.shallowSizeOfInstance(Lucene99HnswVectorsWriter.class);
  private final SegmentWriteState segmentWriteState;
  private final IndexOutput meta, vectorIndex;
  private final int M;
  private final int beamWidth;
  private final FlatVectorsWriter flatVectorWriter;
  private final int numMergeWorkers;
  private final TaskExecutor mergeExec;

  private final List<FieldWriter<?>> fields = new ArrayList<>();
  private boolean finished;

  public Lucene99HnswVectorsWriter(
      SegmentWriteState state,
      int M,
      int beamWidth,
      FlatVectorsWriter flatVectorWriter,
      int numMergeWorkers,
      TaskExecutor mergeExec)
      throws IOException {
    this.M = M;
    this.flatVectorWriter = flatVectorWriter;
    this.beamWidth = beamWidth;
    this.numMergeWorkers = numMergeWorkers;
    this.mergeExec = mergeExec;
    segmentWriteState = state;

    String metaFileName =
        IndexFileNames.segmentFileName(
            state.segmentInfo.name, state.segmentSuffix, Lucene99HnswVectorsFormat.META_EXTENSION);

    String indexDataFileName =
        IndexFileNames.segmentFileName(
            state.segmentInfo.name,
            state.segmentSuffix,
            Lucene99HnswVectorsFormat.VECTOR_INDEX_EXTENSION);

    boolean success = false;
    try {
      meta = state.directory.createOutput(metaFileName, state.context);
      vectorIndex = state.directory.createOutput(indexDataFileName, state.context);

      CodecUtil.writeIndexHeader(
          meta,
          Lucene99HnswVectorsFormat.META_CODEC_NAME,
          Lucene99HnswVectorsFormat.VERSION_CURRENT,
          state.segmentInfo.getId(),
          state.segmentSuffix);
      CodecUtil.writeIndexHeader(
          vectorIndex,
          Lucene99HnswVectorsFormat.VECTOR_INDEX_CODEC_NAME,
          Lucene99HnswVectorsFormat.VERSION_CURRENT,
          state.segmentInfo.getId(),
          state.segmentSuffix);
      success = true;
    } finally {
      if (success == false) {
        IOUtils.closeWhileHandlingException(this);
      }
    }
  }

  @Override
  public KnnFieldVectorsWriter<?> addField(FieldInfo fieldInfo) throws IOException {
    FieldWriter<?> newField;
    if (fieldInfo.hasTensorValues()) {
      newField =
          FieldWriter.create(
              flatVectorWriter.getFlatTensorScorer(),
              fieldInfo,
              M,
              beamWidth,
              segmentWriteState.infoStream);
    } else {
      newField =
          FieldWriter.create(
              flatVectorWriter.getFlatVectorScorer(),
              fieldInfo,
              M,
              beamWidth,
              segmentWriteState.infoStream);
    }
    fields.add(newField);
    return flatVectorWriter.addField(fieldInfo, newField);
  }

  @Override
  public void flush(int maxDoc, Sorter.DocMap sortMap) throws IOException {
    flatVectorWriter.flush(maxDoc, sortMap);
    for (FieldWriter<?> field : fields) {
      if (sortMap == null) {
        writeField(field);
      } else {
        writeSortingField(field, sortMap);
      }
    }
  }

  @Override
  public void finish() throws IOException {
    if (finished) {
      throw new IllegalStateException("already finished");
    }
    finished = true;
    flatVectorWriter.finish();

    if (meta != null) {
      // write end of fields marker
      meta.writeInt(-1);
      CodecUtil.writeFooter(meta);
    }
    if (vectorIndex != null) {
      CodecUtil.writeFooter(vectorIndex);
    }
  }

  @Override
  public long ramBytesUsed() {
    long total = SHALLOW_RAM_BYTES_USED;
    total += flatVectorWriter.ramBytesUsed();
    for (FieldWriter<?> field : fields) {
      total += field.ramBytesUsed();
    }
    return total;
  }

  private void writeField(FieldWriter<?> fieldData) throws IOException {
    // write graph
    long vectorIndexOffset = vectorIndex.getFilePointer();
    OnHeapHnswGraph graph = fieldData.getGraph();
    int[][] graphLevelNodeOffsets = writeGraph(graph);
    long vectorIndexLength = vectorIndex.getFilePointer() - vectorIndexOffset;

    writeMeta(
        fieldData.fieldInfo,
        vectorIndexOffset,
        vectorIndexLength,
        fieldData.docsWithField.cardinality(),
        graph,
        graphLevelNodeOffsets);
  }

  private void writeSortingField(FieldWriter<?> fieldData, Sorter.DocMap sortMap)
      throws IOException {
    final int[] docIdOffsets = new int[sortMap.size()];
    int offset = 1; // 0 means no vector for this (field, document)
    DocIdSetIterator iterator = fieldData.docsWithField.iterator();
    for (int docID = iterator.nextDoc();
        docID != DocIdSetIterator.NO_MORE_DOCS;
        docID = iterator.nextDoc()) {
      int newDocID = sortMap.oldToNew(docID);
      docIdOffsets[newDocID] = offset++;
    }
    DocsWithFieldSet newDocsWithField = new DocsWithFieldSet();
    final int[] ordMap = new int[offset - 1]; // new ord to old ord
    final int[] oldOrdMap = new int[offset - 1]; // old ord to new ord
    int ord = 0;
    int doc = 0;
    for (int docIdOffset : docIdOffsets) {
      if (docIdOffset != 0) {
        ordMap[ord] = docIdOffset - 1;
        oldOrdMap[docIdOffset - 1] = ord;
        newDocsWithField.add(doc);
        ord++;
      }
      doc++;
    }
    // write graph
    long vectorIndexOffset = vectorIndex.getFilePointer();
    OnHeapHnswGraph graph = fieldData.getGraph();
    int[][] graphLevelNodeOffsets = graph == null ? new int[0][] : new int[graph.numLevels()][];
    HnswGraph mockGraph = reconstructAndWriteGraph(graph, ordMap, oldOrdMap, graphLevelNodeOffsets);
    long vectorIndexLength = vectorIndex.getFilePointer() - vectorIndexOffset;

    writeMeta(
        fieldData.fieldInfo,
        vectorIndexOffset,
        vectorIndexLength,
        fieldData.docsWithField.cardinality(),
        mockGraph,
        graphLevelNodeOffsets);
  }

  /**
   * Reconstructs the graph given the old and new node ids.
   *
   * <p>Additionally, the graph node connections are written to the vectorIndex.
   *
   * @param graph The current on heap graph
   * @param newToOldMap the new node ids indexed to the old node ids
   * @param oldToNewMap the old node ids indexed to the new node ids
   * @param levelNodeOffsets where to place the new offsets for the nodes in the vector index.
   * @return The graph
   * @throws IOException if writing to vectorIndex fails
   */
  private HnswGraph reconstructAndWriteGraph(
      OnHeapHnswGraph graph, int[] newToOldMap, int[] oldToNewMap, int[][] levelNodeOffsets)
      throws IOException {
    if (graph == null) return null;

    List<int[]> nodesByLevel = new ArrayList<>(graph.numLevels());
    nodesByLevel.add(null);

    int maxOrd = graph.size();
    NodesIterator nodesOnLevel0 = graph.getNodesOnLevel(0);
    levelNodeOffsets[0] = new int[nodesOnLevel0.size()];
    while (nodesOnLevel0.hasNext()) {
      int node = nodesOnLevel0.nextInt();
      NeighborArray neighbors = graph.getNeighbors(0, newToOldMap[node]);
      long offset = vectorIndex.getFilePointer();
      reconstructAndWriteNeighbours(neighbors, oldToNewMap, maxOrd);
      levelNodeOffsets[0][node] = Math.toIntExact(vectorIndex.getFilePointer() - offset);
    }

    for (int level = 1; level < graph.numLevels(); level++) {
      NodesIterator nodesOnLevel = graph.getNodesOnLevel(level);
      int[] newNodes = new int[nodesOnLevel.size()];
      for (int n = 0; nodesOnLevel.hasNext(); n++) {
        newNodes[n] = oldToNewMap[nodesOnLevel.nextInt()];
      }
      Arrays.sort(newNodes);
      nodesByLevel.add(newNodes);
      levelNodeOffsets[level] = new int[newNodes.length];
      int nodeOffsetIndex = 0;
      for (int node : newNodes) {
        NeighborArray neighbors = graph.getNeighbors(level, newToOldMap[node]);
        long offset = vectorIndex.getFilePointer();
        reconstructAndWriteNeighbours(neighbors, oldToNewMap, maxOrd);
        levelNodeOffsets[level][nodeOffsetIndex++] =
            Math.toIntExact(vectorIndex.getFilePointer() - offset);
      }
    }
    return new HnswGraph() {
      @Override
      public int nextNeighbor() {
        throw new UnsupportedOperationException("Not supported on a mock graph");
      }

      @Override
      public void seek(int level, int target) {
        throw new UnsupportedOperationException("Not supported on a mock graph");
      }

      @Override
      public int size() {
        return graph.size();
      }

      @Override
      public int numLevels() {
        return graph.numLevels();
      }

      @Override
      public int entryNode() {
        throw new UnsupportedOperationException("Not supported on a mock graph");
      }

      @Override
      public NodesIterator getNodesOnLevel(int level) {
        if (level == 0) {
          return graph.getNodesOnLevel(0);
        } else {
          return new ArrayNodesIterator(nodesByLevel.get(level), nodesByLevel.get(level).length);
        }
      }
    };
  }

  private void reconstructAndWriteNeighbours(NeighborArray neighbors, int[] oldToNewMap, int maxOrd)
      throws IOException {
    int size = neighbors.size();
    vectorIndex.writeVInt(size);

    // Destructively modify; it's ok we are discarding it after this
    int[] nnodes = neighbors.nodes();
    for (int i = 0; i < size; i++) {
      nnodes[i] = oldToNewMap[nnodes[i]];
    }
    Arrays.sort(nnodes, 0, size);
    // Now that we have sorted, do delta encoding to minimize the required bits to store the
    // information
    for (int i = size - 1; i > 0; --i) {
      assert nnodes[i] < maxOrd : "node too large: " + nnodes[i] + ">=" + maxOrd;
      nnodes[i] -= nnodes[i - 1];
    }
    for (int i = 0; i < size; i++) {
      vectorIndex.writeVInt(nnodes[i]);
    }
  }

  @Override
  public void mergeOneField(FieldInfo fieldInfo, MergeState mergeState) throws IOException {
    CloseableRandomVectorScorerSupplier scorerSupplier =
        flatVectorWriter.mergeOneFieldToIndex(fieldInfo, mergeState);
    boolean success = false;
    try {
      long vectorIndexOffset = vectorIndex.getFilePointer();
      // build the graph using the temporary vector data
      // we use Lucene99HnswVectorsReader.DenseOffHeapVectorValues for the graph construction
      // doesn't need to know docIds
      // TODO: separate random access vector values from DocIdSetIterator?
      OnHeapHnswGraph graph = null;
      int[][] vectorIndexNodeOffsets = null;
      if (scorerSupplier.totalVectorCount() > 0) {
        // build graph
        HnswGraphMerger merger =
            createGraphMerger(
                fieldInfo,
                scorerSupplier,
                mergeState.intraMergeTaskExecutor == null
                    ? null
                    : new TaskExecutor(mergeState.intraMergeTaskExecutor),
                numMergeWorkers);
        for (int i = 0; i < mergeState.liveDocs.length; i++) {
          merger.addReader(
              mergeState.knnVectorsReaders[i], mergeState.docMaps[i], mergeState.liveDocs[i]);
        }
        DocIdSetIterator mergedVectorIterator = null;
        switch (fieldInfo.getVectorEncoding()) {
          case BYTE -> mergedVectorIterator =
              KnnVectorsWriter.MergedVectorValues.mergeByteVectorValues(fieldInfo, mergeState);
          case FLOAT32 -> mergedVectorIterator =
              KnnVectorsWriter.MergedVectorValues.mergeFloatVectorValues(fieldInfo, mergeState);
        }
        graph =
            merger.merge(
                mergedVectorIterator,
                segmentWriteState.infoStream,
                scorerSupplier.totalVectorCount());
        vectorIndexNodeOffsets = writeGraph(graph);
      }
      long vectorIndexLength = vectorIndex.getFilePointer() - vectorIndexOffset;
      writeMeta(
          fieldInfo,
          vectorIndexOffset,
          vectorIndexLength,
          scorerSupplier.totalVectorCount(),
          graph,
          vectorIndexNodeOffsets);
      success = true;
    } finally {
      if (success) {
        IOUtils.close(scorerSupplier);
      } else {
        IOUtils.closeWhileHandlingException(scorerSupplier);
      }
    }
  }

  /**
   * @param graph Write the graph in a compressed format
   * @return The non-cumulative offsets for the nodes. Should be used to create cumulative offsets.
   * @throws IOException if writing to vectorIndex fails
   */
  private int[][] writeGraph(OnHeapHnswGraph graph) throws IOException {
    if (graph == null) return new int[0][0];
    // write vectors' neighbours on each level into the vectorIndex file
    int countOnLevel0 = graph.size();
    int[][] offsets = new int[graph.numLevels()][];
    for (int level = 0; level < graph.numLevels(); level++) {
      int[] sortedNodes = NodesIterator.getSortedNodes(graph.getNodesOnLevel(level));
      offsets[level] = new int[sortedNodes.length];
      int nodeOffsetId = 0;
      for (int node : sortedNodes) {
        NeighborArray neighbors = graph.getNeighbors(level, node);
        int size = neighbors.size();
        // Write size in VInt as the neighbors list is typically small
        long offsetStart = vectorIndex.getFilePointer();
        vectorIndex.writeVInt(size);
        // Destructively modify; it's ok we are discarding it after this
        int[] nnodes = neighbors.nodes();
        Arrays.sort(nnodes, 0, size);
        // Now that we have sorted, do delta encoding to minimize the required bits to store the
        // information
        for (int i = size - 1; i > 0; --i) {
          assert nnodes[i] < countOnLevel0 : "node too large: " + nnodes[i] + ">=" + countOnLevel0;
          nnodes[i] -= nnodes[i - 1];
        }
        for (int i = 0; i < size; i++) {
          vectorIndex.writeVInt(nnodes[i]);
        }
        offsets[level][nodeOffsetId++] =
            Math.toIntExact(vectorIndex.getFilePointer() - offsetStart);
      }
    }
    return offsets;
  }

  private void writeMeta(
      FieldInfo field,
      long vectorIndexOffset,
      long vectorIndexLength,
      int count,
      HnswGraph graph,
      int[][] graphLevelNodeOffsets)
      throws IOException {
    meta.writeInt(field.number);
    meta.writeInt(field.getVectorEncoding().ordinal());
    meta.writeInt(distFuncToOrd(field.getVectorSimilarityFunction()));
    meta.writeVLong(vectorIndexOffset);
    meta.writeVLong(vectorIndexLength);
    meta.writeVInt(field.getVectorDimension());
    meta.writeInt(count);
    meta.writeVInt(M);
    // write graph nodes on each level
    if (graph == null) {
      meta.writeVInt(0);
    } else {
      meta.writeVInt(graph.numLevels());
      long valueCount = 0;
      for (int level = 0; level < graph.numLevels(); level++) {
        NodesIterator nodesOnLevel = graph.getNodesOnLevel(level);
        valueCount += nodesOnLevel.size();
        if (level > 0) {
          int[] nol = new int[nodesOnLevel.size()];
          int numberConsumed = nodesOnLevel.consume(nol);
          Arrays.sort(nol);
          assert numberConsumed == nodesOnLevel.size();
          meta.writeVInt(nol.length); // number of nodes on a level
          for (int i = nodesOnLevel.size() - 1; i > 0; --i) {
            nol[i] -= nol[i - 1];
          }
          for (int n : nol) {
            assert n >= 0 : "delta encoding for nodes failed; expected nodes to be sorted";
            meta.writeVInt(n);
          }
        } else {
          assert nodesOnLevel.size() == count : "Level 0 expects to have all nodes";
        }
      }
      long start = vectorIndex.getFilePointer();
      meta.writeLong(start);
      meta.writeVInt(DIRECT_MONOTONIC_BLOCK_SHIFT);
      final DirectMonotonicWriter memoryOffsetsWriter =
          DirectMonotonicWriter.getInstance(
              meta, vectorIndex, valueCount, DIRECT_MONOTONIC_BLOCK_SHIFT);
      long cumulativeOffsetSum = 0;
      for (int[] levelOffsets : graphLevelNodeOffsets) {
        for (int v : levelOffsets) {
          memoryOffsetsWriter.add(cumulativeOffsetSum);
          cumulativeOffsetSum += v;
        }
      }
      memoryOffsetsWriter.finish();
      meta.writeLong(vectorIndex.getFilePointer() - start);
    }
    // for tensor fields, write aggregation function ordinal
    if (field.hasTensorValues()) {
      meta.writeInt(field.getTensorSimilarityFunction().aggregation.ordinal());
    }
  }

  private HnswGraphMerger createGraphMerger(
      FieldInfo fieldInfo,
      RandomVectorScorerSupplier scorerSupplier,
      TaskExecutor parallelMergeTaskExecutor,
      int numParallelMergeWorkers) {
    if (mergeExec != null) {
      return new ConcurrentHnswMerger(
          fieldInfo, scorerSupplier, M, beamWidth, mergeExec, numMergeWorkers);
    }
    if (parallelMergeTaskExecutor != null) {
      return new ConcurrentHnswMerger(
          fieldInfo,
          scorerSupplier,
          M,
          beamWidth,
          parallelMergeTaskExecutor,
          numParallelMergeWorkers);
    }
    return new IncrementalHnswGraphMerger(fieldInfo, scorerSupplier, M, beamWidth);
  }

  @Override
  public void close() throws IOException {
    IOUtils.close(meta, vectorIndex, flatVectorWriter);
  }

  static int distFuncToOrd(VectorSimilarityFunction func) {
    for (int i = 0; i < SIMILARITY_FUNCTIONS.size(); i++) {
      if (SIMILARITY_FUNCTIONS.get(i).equals(func)) {
        return (byte) i;
      }
    }
    throw new IllegalArgumentException("invalid distance function: " + func);
  }

  private static class FieldWriter<T> extends KnnFieldVectorsWriter<T> {

    private static final long SHALLOW_SIZE =
        RamUsageEstimator.shallowSizeOfInstance(FieldWriter.class);

    private final FieldInfo fieldInfo;
    private final DocsWithFieldSet docsWithField;
    private final List<T> values;
    private final HnswGraphBuilder hnswGraphBuilder;
    private int lastDocID = -1;
    private int node = 0;
    private final boolean isMultiVector;

    static FieldWriter<?> create(
        FlatVectorsScorer scorer, FieldInfo fieldInfo, int M, int beamWidth, InfoStream infoStream)
        throws IOException {
      FieldWriter<?> fieldWriter;
      if (fieldInfo.hasMultiVectorValues()) {
        fieldWriter =
            switch (fieldInfo.getVectorEncoding()) {
              case BYTE -> new FieldWriter<ByteMultiVectorValue>(
                  scorer, fieldInfo, M, beamWidth, infoStream);
              case FLOAT32 -> new FieldWriter<FloatMultiVectorValue>(
                  scorer, fieldInfo, M, beamWidth, infoStream);
            };
      } else {
        fieldWriter =
            switch (fieldInfo.getVectorEncoding()) {
              case BYTE -> new FieldWriter<byte[]>(scorer, fieldInfo, M, beamWidth, infoStream);
              case FLOAT32 -> new FieldWriter<float[]>(scorer, fieldInfo, M, beamWidth, infoStream);
            };
      }
      return fieldWriter;
    }

<<<<<<< HEAD
    static FieldWriter<?> create(
        FlatTensorsScorer scorer, FieldInfo fieldInfo, int M, int beamWidth, InfoStream infoStream)
        throws IOException {
      return switch (fieldInfo.getVectorEncoding()) {
        case BYTE -> new FieldWriter<ByteTensorValue>(scorer, fieldInfo, M, beamWidth, infoStream);
        case FLOAT32 -> new FieldWriter<FloatTensorValue>(
            scorer, fieldInfo, M, beamWidth, infoStream);
      };
    }

    @SuppressWarnings("unchecked")
=======
>>>>>>> 51ca4dc6
    FieldWriter(
        FlatVectorsScorer scorer, FieldInfo fieldInfo, int M, int beamWidth, InfoStream infoStream)
        throws IOException {
      this.fieldInfo = fieldInfo;
      this.docsWithField = new DocsWithFieldSet();
<<<<<<< HEAD
      values = new ArrayList<>();
      RandomVectorScorerSupplier scorerSupplier =
          switch (fieldInfo.getVectorEncoding()) {
            case BYTE -> scorer.getRandomVectorScorerSupplier(
                fieldInfo.getVectorSimilarityFunction(),
                RandomAccessVectorValues.fromBytes(
                    (List<byte[]>) values, fieldInfo.getVectorDimension()));
            case FLOAT32 -> scorer.getRandomVectorScorerSupplier(
                fieldInfo.getVectorSimilarityFunction(),
                RandomAccessVectorValues.fromFloats(
                    (List<float[]>) values, fieldInfo.getVectorDimension()));
          };
      hnswGraphBuilder =
          HnswGraphBuilder.create(scorerSupplier, M, beamWidth, HnswGraphBuilder.randSeed);
      hnswGraphBuilder.setInfoStream(infoStream);
    }

    @SuppressWarnings("unchecked")
    FieldWriter(
        FlatTensorsScorer scorer, FieldInfo fieldInfo, int M, int beamWidth, InfoStream infoStream)
        throws IOException {
      this.fieldInfo = fieldInfo;
      this.docsWithField = new DocsWithFieldSet();
      values = new ArrayList<>();
      RandomVectorScorerSupplier scorerSupplier =
          switch (fieldInfo.getVectorEncoding()) {
            case BYTE -> scorer.getRandomTensorScorerSupplier(
                fieldInfo.getTensorSimilarityFunction(),
                RandomAccessVectorValues.fromByteTensors(
                    (List<ByteTensorValue>) values, fieldInfo.getVectorDimension()));
            case FLOAT32 -> scorer.getRandomTensorScorerSupplier(
                fieldInfo.getTensorSimilarityFunction(),
                RandomAccessVectorValues.fromFloatTensors(
                    (List<FloatTensorValue>) values, fieldInfo.getVectorDimension()));
          };
=======
      vectors = new ArrayList<>();
      isMultiVector = fieldInfo.hasMultiVectorValues();
      RandomVectorScorerSupplier scorerSupplier =
          createScorerSupplier(fieldInfo, scorer, isMultiVector);
>>>>>>> 51ca4dc6
      hnswGraphBuilder =
          HnswGraphBuilder.create(scorerSupplier, M, beamWidth, HnswGraphBuilder.randSeed);
      hnswGraphBuilder.setInfoStream(infoStream);
    }

    @SuppressWarnings("unchecked")
    private RandomVectorScorerSupplier createScorerSupplier(
        FieldInfo fieldInfo, FlatVectorsScorer scorer, boolean isMultiVector) throws IOException {
      if (isMultiVector) {
        return switch (fieldInfo.getVectorEncoding()) {
          case BYTE -> scorer.getRandomMultiVectorScorerSupplier(
              fieldInfo.getMultiVectorSimilarityFunction(),
              RandomAccessVectorValues.fromByteMultiVectors(
                  (List<ByteMultiVectorValue>) vectors, fieldInfo.getVectorDimension()));
          case FLOAT32 -> scorer.getRandomMultiVectorScorerSupplier(
              fieldInfo.getMultiVectorSimilarityFunction(),
              RandomAccessVectorValues.fromFloatMultiVectors(
                  (List<FloatMultiVectorValue>) vectors, fieldInfo.getVectorDimension()));
        };
      }
      return switch (fieldInfo.getVectorEncoding()) {
        case BYTE -> scorer.getRandomVectorScorerSupplier(
            fieldInfo.getVectorSimilarityFunction(),
            RandomAccessVectorValues.fromBytes(
                (List<byte[]>) vectors, fieldInfo.getVectorDimension()));
        case FLOAT32 -> scorer.getRandomVectorScorerSupplier(
            fieldInfo.getVectorSimilarityFunction(),
            RandomAccessVectorValues.fromFloats(
                (List<float[]>) vectors, fieldInfo.getVectorDimension()));
      };
    }

    @Override
<<<<<<< HEAD
    public void addValue(int docID, T value) throws IOException {
      // TODO: with tensors we can combine the vector values. Hnsw writer would then replace with
      // the new combined value.
=======
    public void addValue(int docID, T vectorValue) throws IOException {
      // TODO: with multi-vectors we can combine the vector values.
      //  Hnsw writer would then replace with the new combined value.
>>>>>>> 51ca4dc6
      if (docID == lastDocID) {
        throw new IllegalArgumentException(
            "Field \""
                + fieldInfo.name
                + "\" appears more than once in this document (only one value is allowed per field)");
      }
      assert docID > lastDocID;
      values.add(value);
      docsWithField.add(docID);
      hnswGraphBuilder.addGraphNode(node);
      node++;
      lastDocID = docID;
    }

    @Override
    public T copyValue(T vectorValue) {
      throw new UnsupportedOperationException();
    }

    OnHeapHnswGraph getGraph() {
      if (node > 0) {
        return hnswGraphBuilder.getGraph();
      } else {
        return null;
      }
    }

    @Override
    public long ramBytesUsed() {
      return SHALLOW_SIZE
          + docsWithField.ramBytesUsed()
          + (long) values.size()
              * (RamUsageEstimator.NUM_BYTES_OBJECT_REF + RamUsageEstimator.NUM_BYTES_ARRAY_HEADER)
          + hnswGraphBuilder.getGraph().ramBytesUsed();
    }
  }
}<|MERGE_RESOLUTION|>--- conflicted
+++ resolved
@@ -27,7 +27,6 @@
 import org.apache.lucene.codecs.CodecUtil;
 import org.apache.lucene.codecs.KnnFieldVectorsWriter;
 import org.apache.lucene.codecs.KnnVectorsWriter;
-import org.apache.lucene.codecs.hnsw.FlatTensorsScorer;
 import org.apache.lucene.codecs.hnsw.FlatVectorsScorer;
 import org.apache.lucene.codecs.hnsw.FlatVectorsWriter;
 import org.apache.lucene.index.DocsWithFieldSet;
@@ -40,13 +39,6 @@
 import org.apache.lucene.search.DocIdSetIterator;
 import org.apache.lucene.search.TaskExecutor;
 import org.apache.lucene.store.IndexOutput;
-<<<<<<< HEAD
-import org.apache.lucene.util.ByteTensorValue;
-import org.apache.lucene.util.FloatTensorValue;
-=======
-import org.apache.lucene.util.ByteMultiVectorValue;
-import org.apache.lucene.util.FloatMultiVectorValue;
->>>>>>> 51ca4dc6
 import org.apache.lucene.util.IOUtils;
 import org.apache.lucene.util.InfoStream;
 import org.apache.lucene.util.RamUsageEstimator;
@@ -135,24 +127,13 @@
 
   @Override
   public KnnFieldVectorsWriter<?> addField(FieldInfo fieldInfo) throws IOException {
-    FieldWriter<?> newField;
-    if (fieldInfo.hasTensorValues()) {
-      newField =
-          FieldWriter.create(
-              flatVectorWriter.getFlatTensorScorer(),
-              fieldInfo,
-              M,
-              beamWidth,
-              segmentWriteState.infoStream);
-    } else {
-      newField =
-          FieldWriter.create(
-              flatVectorWriter.getFlatVectorScorer(),
-              fieldInfo,
-              M,
-              beamWidth,
-              segmentWriteState.infoStream);
-    }
+    FieldWriter<?> newField =
+        FieldWriter.create(
+            flatVectorWriter.getFlatVectorScorer(),
+            fieldInfo,
+            M,
+            beamWidth,
+            segmentWriteState.infoStream);
     fields.add(newField);
     return flatVectorWriter.addField(fieldInfo, newField);
   }
@@ -518,10 +499,6 @@
       memoryOffsetsWriter.finish();
       meta.writeLong(vectorIndex.getFilePointer() - start);
     }
-    // for tensor fields, write aggregation function ordinal
-    if (field.hasTensorValues()) {
-      meta.writeInt(field.getTensorSimilarityFunction().aggregation.ordinal());
-    }
   }
 
   private HnswGraphMerger createGraphMerger(
@@ -566,145 +543,53 @@
 
     private final FieldInfo fieldInfo;
     private final DocsWithFieldSet docsWithField;
-    private final List<T> values;
+    private final List<T> vectors;
     private final HnswGraphBuilder hnswGraphBuilder;
     private int lastDocID = -1;
     private int node = 0;
-    private final boolean isMultiVector;
 
     static FieldWriter<?> create(
         FlatVectorsScorer scorer, FieldInfo fieldInfo, int M, int beamWidth, InfoStream infoStream)
         throws IOException {
-      FieldWriter<?> fieldWriter;
-      if (fieldInfo.hasMultiVectorValues()) {
-        fieldWriter =
-            switch (fieldInfo.getVectorEncoding()) {
-              case BYTE -> new FieldWriter<ByteMultiVectorValue>(
-                  scorer, fieldInfo, M, beamWidth, infoStream);
-              case FLOAT32 -> new FieldWriter<FloatMultiVectorValue>(
-                  scorer, fieldInfo, M, beamWidth, infoStream);
-            };
-      } else {
-        fieldWriter =
-            switch (fieldInfo.getVectorEncoding()) {
-              case BYTE -> new FieldWriter<byte[]>(scorer, fieldInfo, M, beamWidth, infoStream);
-              case FLOAT32 -> new FieldWriter<float[]>(scorer, fieldInfo, M, beamWidth, infoStream);
-            };
-      }
-      return fieldWriter;
-    }
-
-<<<<<<< HEAD
-    static FieldWriter<?> create(
-        FlatTensorsScorer scorer, FieldInfo fieldInfo, int M, int beamWidth, InfoStream infoStream)
-        throws IOException {
       return switch (fieldInfo.getVectorEncoding()) {
-        case BYTE -> new FieldWriter<ByteTensorValue>(scorer, fieldInfo, M, beamWidth, infoStream);
-        case FLOAT32 -> new FieldWriter<FloatTensorValue>(
-            scorer, fieldInfo, M, beamWidth, infoStream);
+        case BYTE -> new FieldWriter<byte[]>(scorer, fieldInfo, M, beamWidth, infoStream);
+        case FLOAT32 -> new FieldWriter<float[]>(scorer, fieldInfo, M, beamWidth, infoStream);
       };
     }
 
     @SuppressWarnings("unchecked")
-=======
->>>>>>> 51ca4dc6
     FieldWriter(
         FlatVectorsScorer scorer, FieldInfo fieldInfo, int M, int beamWidth, InfoStream infoStream)
         throws IOException {
       this.fieldInfo = fieldInfo;
       this.docsWithField = new DocsWithFieldSet();
-<<<<<<< HEAD
-      values = new ArrayList<>();
+      vectors = new ArrayList<>();
       RandomVectorScorerSupplier scorerSupplier =
           switch (fieldInfo.getVectorEncoding()) {
             case BYTE -> scorer.getRandomVectorScorerSupplier(
                 fieldInfo.getVectorSimilarityFunction(),
                 RandomAccessVectorValues.fromBytes(
-                    (List<byte[]>) values, fieldInfo.getVectorDimension()));
+                    (List<byte[]>) vectors, fieldInfo.getVectorDimension()));
             case FLOAT32 -> scorer.getRandomVectorScorerSupplier(
                 fieldInfo.getVectorSimilarityFunction(),
                 RandomAccessVectorValues.fromFloats(
-                    (List<float[]>) values, fieldInfo.getVectorDimension()));
+                    (List<float[]>) vectors, fieldInfo.getVectorDimension()));
           };
       hnswGraphBuilder =
           HnswGraphBuilder.create(scorerSupplier, M, beamWidth, HnswGraphBuilder.randSeed);
       hnswGraphBuilder.setInfoStream(infoStream);
     }
 
-    @SuppressWarnings("unchecked")
-    FieldWriter(
-        FlatTensorsScorer scorer, FieldInfo fieldInfo, int M, int beamWidth, InfoStream infoStream)
-        throws IOException {
-      this.fieldInfo = fieldInfo;
-      this.docsWithField = new DocsWithFieldSet();
-      values = new ArrayList<>();
-      RandomVectorScorerSupplier scorerSupplier =
-          switch (fieldInfo.getVectorEncoding()) {
-            case BYTE -> scorer.getRandomTensorScorerSupplier(
-                fieldInfo.getTensorSimilarityFunction(),
-                RandomAccessVectorValues.fromByteTensors(
-                    (List<ByteTensorValue>) values, fieldInfo.getVectorDimension()));
-            case FLOAT32 -> scorer.getRandomTensorScorerSupplier(
-                fieldInfo.getTensorSimilarityFunction(),
-                RandomAccessVectorValues.fromFloatTensors(
-                    (List<FloatTensorValue>) values, fieldInfo.getVectorDimension()));
-          };
-=======
-      vectors = new ArrayList<>();
-      isMultiVector = fieldInfo.hasMultiVectorValues();
-      RandomVectorScorerSupplier scorerSupplier =
-          createScorerSupplier(fieldInfo, scorer, isMultiVector);
->>>>>>> 51ca4dc6
-      hnswGraphBuilder =
-          HnswGraphBuilder.create(scorerSupplier, M, beamWidth, HnswGraphBuilder.randSeed);
-      hnswGraphBuilder.setInfoStream(infoStream);
-    }
-
-    @SuppressWarnings("unchecked")
-    private RandomVectorScorerSupplier createScorerSupplier(
-        FieldInfo fieldInfo, FlatVectorsScorer scorer, boolean isMultiVector) throws IOException {
-      if (isMultiVector) {
-        return switch (fieldInfo.getVectorEncoding()) {
-          case BYTE -> scorer.getRandomMultiVectorScorerSupplier(
-              fieldInfo.getMultiVectorSimilarityFunction(),
-              RandomAccessVectorValues.fromByteMultiVectors(
-                  (List<ByteMultiVectorValue>) vectors, fieldInfo.getVectorDimension()));
-          case FLOAT32 -> scorer.getRandomMultiVectorScorerSupplier(
-              fieldInfo.getMultiVectorSimilarityFunction(),
-              RandomAccessVectorValues.fromFloatMultiVectors(
-                  (List<FloatMultiVectorValue>) vectors, fieldInfo.getVectorDimension()));
-        };
-      }
-      return switch (fieldInfo.getVectorEncoding()) {
-        case BYTE -> scorer.getRandomVectorScorerSupplier(
-            fieldInfo.getVectorSimilarityFunction(),
-            RandomAccessVectorValues.fromBytes(
-                (List<byte[]>) vectors, fieldInfo.getVectorDimension()));
-        case FLOAT32 -> scorer.getRandomVectorScorerSupplier(
-            fieldInfo.getVectorSimilarityFunction(),
-            RandomAccessVectorValues.fromFloats(
-                (List<float[]>) vectors, fieldInfo.getVectorDimension()));
-      };
-    }
-
     @Override
-<<<<<<< HEAD
-    public void addValue(int docID, T value) throws IOException {
-      // TODO: with tensors we can combine the vector values. Hnsw writer would then replace with
-      // the new combined value.
-=======
     public void addValue(int docID, T vectorValue) throws IOException {
-      // TODO: with multi-vectors we can combine the vector values.
-      //  Hnsw writer would then replace with the new combined value.
->>>>>>> 51ca4dc6
       if (docID == lastDocID) {
         throw new IllegalArgumentException(
-            "Field \""
+            "VectorValuesField \""
                 + fieldInfo.name
                 + "\" appears more than once in this document (only one value is allowed per field)");
       }
       assert docID > lastDocID;
-      values.add(value);
+      vectors.add(vectorValue);
       docsWithField.add(docID);
       hnswGraphBuilder.addGraphNode(node);
       node++;
@@ -728,7 +613,7 @@
     public long ramBytesUsed() {
       return SHALLOW_SIZE
           + docsWithField.ramBytesUsed()
-          + (long) values.size()
+          + (long) vectors.size()
               * (RamUsageEstimator.NUM_BYTES_OBJECT_REF + RamUsageEstimator.NUM_BYTES_ARRAY_HEADER)
           + hnswGraphBuilder.getGraph().ramBytesUsed();
     }
