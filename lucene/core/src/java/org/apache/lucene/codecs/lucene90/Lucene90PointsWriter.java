/*
 * Licensed to the Apache Software Foundation (ASF) under one or more
 * contributor license agreements.  See the NOTICE file distributed with
 * this work for additional information regarding copyright ownership.
 * The ASF licenses this file to You under the Apache License, Version 2.0
 * (the "License"); you may not use this file except in compliance with
 * the License.  You may obtain a copy of the License at
 *
 *     http://www.apache.org/licenses/LICENSE-2.0
 *
 * Unless required by applicable law or agreed to in writing, software
 * distributed under the License is distributed on an "AS IS" BASIS,
 * WITHOUT WARRANTIES OR CONDITIONS OF ANY KIND, either express or implied.
 * See the License for the specific language governing permissions and
 * limitations under the License.
 */
package org.apache.lucene.codecs.lucene90;

import java.io.IOException;
import java.util.ArrayList;
import java.util.List;
import org.apache.lucene.codecs.CodecUtil;
import org.apache.lucene.codecs.MutablePointTree;
import org.apache.lucene.codecs.PointsReader;
import org.apache.lucene.codecs.PointsWriter;
import org.apache.lucene.index.FieldInfo;
import org.apache.lucene.index.FieldInfos;
import org.apache.lucene.index.IndexFileNames;
import org.apache.lucene.index.MergeState;
import org.apache.lucene.index.PointValues;
import org.apache.lucene.index.PointValues.IntersectVisitor;
import org.apache.lucene.index.PointValues.Relation;
import org.apache.lucene.index.SegmentWriteState;
import org.apache.lucene.store.IndexOutput;
import org.apache.lucene.util.IORunnable;
import org.apache.lucene.util.IOUtils;
import org.apache.lucene.util.bkd.BKDConfig;
import org.apache.lucene.util.bkd.BKDWriter;

/** Writes dimensional values */
public class Lucene90PointsWriter extends PointsWriter {

  /** Outputs used to write the BKD tree data files. */
  protected final IndexOutput metaOut, indexOut, dataOut;

  final SegmentWriteState writeState;
  final int maxPointsInLeafNode;
  final double maxMBSortInHeap;
  private boolean finished;

  /** Full constructor */
  public Lucene90PointsWriter(
      SegmentWriteState writeState, int maxPointsInLeafNode, double maxMBSortInHeap)
      throws IOException {
    assert writeState.fieldInfos.hasPointValues();
    this.writeState = writeState;
    this.maxPointsInLeafNode = maxPointsInLeafNode;
    this.maxMBSortInHeap = maxMBSortInHeap;
    String dataFileName =
        IndexFileNames.segmentFileName(
            writeState.segmentInfo.name,
            writeState.segmentSuffix,
            Lucene90PointsFormat.DATA_EXTENSION);
    dataOut = writeState.directory.createOutput(dataFileName, writeState.context);
    boolean success = false;
    try {
      CodecUtil.writeIndexHeader(
          dataOut,
          Lucene90PointsFormat.DATA_CODEC_NAME,
          Lucene90PointsFormat.VERSION_CURRENT,
          writeState.segmentInfo.getId(),
          writeState.segmentSuffix);

      String metaFileName =
          IndexFileNames.segmentFileName(
              writeState.segmentInfo.name,
              writeState.segmentSuffix,
              Lucene90PointsFormat.META_EXTENSION);
      metaOut = writeState.directory.createOutput(metaFileName, writeState.context);
      CodecUtil.writeIndexHeader(
          metaOut,
          Lucene90PointsFormat.META_CODEC_NAME,
          Lucene90PointsFormat.VERSION_CURRENT,
          writeState.segmentInfo.getId(),
          writeState.segmentSuffix);

      String indexFileName =
          IndexFileNames.segmentFileName(
              writeState.segmentInfo.name,
              writeState.segmentSuffix,
              Lucene90PointsFormat.INDEX_EXTENSION);
      indexOut = writeState.directory.createOutput(indexFileName, writeState.context);
      CodecUtil.writeIndexHeader(
          indexOut,
          Lucene90PointsFormat.INDEX_CODEC_NAME,
          Lucene90PointsFormat.VERSION_CURRENT,
          writeState.segmentInfo.getId(),
          writeState.segmentSuffix);

      success = true;
    } finally {
      if (success == false) {
        IOUtils.closeWhileHandlingException(this);
      }
    }
  }

  /**
   * Uses the defaults values for {@code maxPointsInLeafNode} (512) and {@code maxMBSortInHeap}
   * (16.0)
   */
  public Lucene90PointsWriter(SegmentWriteState writeState) throws IOException {
    this(
        writeState,
        BKDConfig.DEFAULT_MAX_POINTS_IN_LEAF_NODE,
        BKDWriter.DEFAULT_MAX_MB_SORT_IN_HEAP);
  }

  @Override
  public void writeField(FieldInfo fieldInfo, PointsReader reader) throws IOException {

    PointValues.PointTree values = reader.getValues(fieldInfo.name).getPointTree();

    BKDConfig config =
        new BKDConfig(
            fieldInfo.getPointDimensionCount(),
            fieldInfo.getPointIndexDimensionCount(),
            fieldInfo.getPointNumBytes(),
            maxPointsInLeafNode);

    try (BKDWriter writer =
        new BKDWriter(
            writeState.segmentInfo.maxDoc(),
            writeState.directory,
            writeState.segmentInfo.name,
            config,
            maxMBSortInHeap,
            values.size())) {

      if (values instanceof MutablePointTree) {
        IORunnable finalizer =
            writer.writeField(
                metaOut, indexOut, dataOut, fieldInfo.name, (MutablePointTree) values);
        if (finalizer != null) {
          metaOut.writeInt(fieldInfo.number);
          finalizer.run();
        }
        return;
      }

      values.visitDocValues(
          new IntersectVisitor() {
            @Override
            public void visit(int docID) {
              throw new IllegalStateException();
            }

            @Override
            public void visit(int docID, byte[] packedValue) throws IOException {
              writer.add(packedValue, docID);
            }

            @Override
            public Relation compare(byte[] minPackedValue, byte[] maxPackedValue) {
              return Relation.CELL_CROSSES_QUERY;
            }
          });

      // We could have 0 points on merge since all docs with dimensional fields may be deleted:
      IORunnable finalizer = writer.finish(metaOut, indexOut, dataOut);
      if (finalizer != null) {
        metaOut.writeInt(fieldInfo.number);
        finalizer.run();
      }
    }
  }

  @Override
  public void merge(MergeState mergeState) throws IOException {
    /**
     * If indexSort is activated and some of the leaves are not sorted the next test will catch that
     * and the non-optimized merge will run. If the readers are all sorted then it's safe to perform
     * a bulk merge of the points.
     */
    for (PointsReader reader : mergeState.pointsReaders) {
      if (reader instanceof Lucene90PointsReader == false) {
        // We can only bulk merge when all to-be-merged segments use our format:
        super.merge(mergeState);
        return;
      }
    }
    for (PointsReader reader : mergeState.pointsReaders) {
      if (reader != null) {
        reader.checkIntegrity();
      }
    }

    for (FieldInfo fieldInfo : mergeState.mergeFieldInfos) {
      if (fieldInfo.getPointDimensionCount() != 0) {
        if (fieldInfo.getPointDimensionCount() == 1) {

          // Worst case total maximum size (if none of the points are deleted):
          long totMaxSize = 0;
          for (int i = 0; i < mergeState.pointsReaders.length; i++) {
            PointsReader reader = mergeState.pointsReaders[i];
            if (reader != null) {
              FieldInfos readerFieldInfos = mergeState.fieldInfos[i];
              FieldInfo readerFieldInfo = readerFieldInfos.fieldInfo(fieldInfo.name);
              if (readerFieldInfo != null && readerFieldInfo.getPointDimensionCount() > 0) {
                PointValues values = reader.getValues(fieldInfo.name);
                if (values != null) {
                  totMaxSize += values.size();
                }
              }
            }
          }

          BKDConfig config =
              new BKDConfig(
                  fieldInfo.getPointDimensionCount(),
                  fieldInfo.getPointIndexDimensionCount(),
                  fieldInfo.getPointNumBytes(),
                  maxPointsInLeafNode);

          // System.out.println("MERGE: field=" + fieldInfo.name);
          // Optimize the 1D case to use BKDWriter.merge, which does a single merge sort of the
          // already sorted incoming segments, instead of trying to sort all points again as if
          // we were simply reindexing them:
          try (BKDWriter writer =
              new BKDWriter(
                  writeState.segmentInfo.maxDoc(),
                  writeState.directory,
                  writeState.segmentInfo.name,
                  config,
                  maxMBSortInHeap,
                  totMaxSize)) {
            List<PointValues> pointValues = new ArrayList<>();
            List<MergeState.DocMap> docMaps = new ArrayList<>();
            for (int i = 0; i < mergeState.pointsReaders.length; i++) {
              PointsReader reader = mergeState.pointsReaders[i];

              if (reader != null) {

                // we confirmed this up above
                assert reader instanceof Lucene90PointsReader;
                Lucene90PointsReader reader90 = (Lucene90PointsReader) reader;

                // NOTE: we cannot just use the merged fieldInfo.number (instead of resolving to
                // this
                // reader's FieldInfo as we do below) because field numbers can easily be different
                // when addIndexes(Directory...) copies over segments from another index:

                FieldInfos readerFieldInfos = mergeState.fieldInfos[i];
                FieldInfo readerFieldInfo = readerFieldInfos.fieldInfo(fieldInfo.name);
                if (readerFieldInfo != null && readerFieldInfo.getPointDimensionCount() > 0) {
<<<<<<< HEAD
                  PointValues aPointValues = reader90.readers.get(readerFieldInfo.number);
=======
                  PointValues aPointValues = reader90.getValues(readerFieldInfo.name);
>>>>>>> 75ae372b
                  if (aPointValues != null) {
                    pointValues.add(aPointValues);
                    docMaps.add(mergeState.docMaps[i]);
                  }
                }
              }
            }

            IORunnable finalizer = writer.merge(metaOut, indexOut, dataOut, docMaps, pointValues);
            if (finalizer != null) {
              metaOut.writeInt(fieldInfo.number);
              finalizer.run();
            }
          }
        } else {
          mergeOneField(mergeState, fieldInfo);
        }
      }
    }

    finish();
  }

  @Override
  public void finish() throws IOException {
    if (finished) {
      throw new IllegalStateException("already finished");
    }
    finished = true;
    metaOut.writeInt(-1);
    CodecUtil.writeFooter(indexOut);
    CodecUtil.writeFooter(dataOut);
    metaOut.writeLong(indexOut.getFilePointer());
    metaOut.writeLong(dataOut.getFilePointer());
    CodecUtil.writeFooter(metaOut);
  }

  @Override
  public void close() throws IOException {
    IOUtils.close(metaOut, indexOut, dataOut);
  }
}<|MERGE_RESOLUTION|>--- conflicted
+++ resolved
@@ -253,11 +253,7 @@
                 FieldInfos readerFieldInfos = mergeState.fieldInfos[i];
                 FieldInfo readerFieldInfo = readerFieldInfos.fieldInfo(fieldInfo.name);
                 if (readerFieldInfo != null && readerFieldInfo.getPointDimensionCount() > 0) {
-<<<<<<< HEAD
-                  PointValues aPointValues = reader90.readers.get(readerFieldInfo.number);
-=======
                   PointValues aPointValues = reader90.getValues(readerFieldInfo.name);
->>>>>>> 75ae372b
                   if (aPointValues != null) {
                     pointValues.add(aPointValues);
                     docMaps.add(mergeState.docMaps[i]);
