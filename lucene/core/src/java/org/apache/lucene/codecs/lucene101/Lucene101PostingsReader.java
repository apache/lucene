/*
 * Licensed to the Apache Software Foundation (ASF) under one or more
 * contributor license agreements.  See the NOTICE file distributed with
 * this work for additional information regarding copyright ownership.
 * The ASF licenses this file to You under the Apache License, Version 2.0
 * (the "License"); you may not use this file except in compliance with
 * the License.  You may obtain a copy of the License at
 *
 *     http://www.apache.org/licenses/LICENSE-2.0
 *
 * Unless required by applicable law or agreed to in writing, software
 * distributed under the License is distributed on an "AS IS" BASIS,
 * WITHOUT WARRANTIES OR CONDITIONS OF ANY KIND, either express or implied.
 * See the License for the specific language governing permissions and
 * limitations under the License.
 */
package org.apache.lucene.codecs.lucene101;

import static org.apache.lucene.codecs.lucene101.ForUtil.BLOCK_SIZE;
import static org.apache.lucene.codecs.lucene101.Lucene101PostingsFormat.DOC_CODEC;
import static org.apache.lucene.codecs.lucene101.Lucene101PostingsFormat.LEVEL1_NUM_DOCS;
import static org.apache.lucene.codecs.lucene101.Lucene101PostingsFormat.META_CODEC;
import static org.apache.lucene.codecs.lucene101.Lucene101PostingsFormat.PAY_CODEC;
import static org.apache.lucene.codecs.lucene101.Lucene101PostingsFormat.POS_CODEC;
import static org.apache.lucene.codecs.lucene101.Lucene101PostingsFormat.TERMS_CODEC;
import static org.apache.lucene.codecs.lucene101.Lucene101PostingsFormat.VERSION_CURRENT;
import static org.apache.lucene.codecs.lucene101.Lucene101PostingsFormat.VERSION_START;

import java.io.IOException;
import java.util.AbstractList;
import java.util.Arrays;
import java.util.Collections;
import java.util.List;
import java.util.RandomAccess;
import org.apache.lucene.codecs.BlockTermState;
import org.apache.lucene.codecs.CodecUtil;
import org.apache.lucene.codecs.PostingsReaderBase;
import org.apache.lucene.codecs.lucene101.Lucene101PostingsFormat.IntBlockTermState;
import org.apache.lucene.index.FieldInfo;
import org.apache.lucene.index.Impact;
import org.apache.lucene.index.Impacts;
import org.apache.lucene.index.ImpactsEnum;
import org.apache.lucene.index.IndexFileNames;
import org.apache.lucene.index.IndexOptions;
import org.apache.lucene.index.PostingsEnum;
import org.apache.lucene.index.SegmentReadState;
import org.apache.lucene.internal.vectorization.PostingDecodingUtil;
import org.apache.lucene.internal.vectorization.VectorizationProvider;
import org.apache.lucene.store.ByteArrayDataInput;
import org.apache.lucene.store.ChecksumIndexInput;
import org.apache.lucene.store.DataInput;
import org.apache.lucene.store.IndexInput;
import org.apache.lucene.store.ReadAdvice;
import org.apache.lucene.util.ArrayUtil;
import org.apache.lucene.util.BitUtil;
import org.apache.lucene.util.BytesRef;
import org.apache.lucene.util.IOUtils;
import org.apache.lucene.util.VectorUtil;

/**
 * Concrete class that reads docId(maybe frq,pos,offset,payloads) list with postings format.
 *
 * @lucene.experimental
 */
public final class Lucene101PostingsReader extends PostingsReaderBase {

  static final VectorizationProvider VECTORIZATION_PROVIDER = VectorizationProvider.getInstance();
  // Dummy impacts, composed of the maximum possible term frequency and the lowest possible
  // (unsigned) norm value. This is typically used on tail blocks, which don't actually record
  // impacts as the storage overhead would not be worth any query evaluation speedup, since there's
  // less than 128 docs left to evaluate anyway.
  private static final List<Impact> DUMMY_IMPACTS =
      Collections.singletonList(new Impact(Integer.MAX_VALUE, 1L));

  private final IndexInput docIn;
  private final IndexInput posIn;
  private final IndexInput payIn;

  private final int maxNumImpactsAtLevel0;
  private final int maxImpactNumBytesAtLevel0;
  private final int maxNumImpactsAtLevel1;
  private final int maxImpactNumBytesAtLevel1;

  /** Sole constructor. */
  public Lucene101PostingsReader(SegmentReadState state) throws IOException {
    String metaName =
        IndexFileNames.segmentFileName(
            state.segmentInfo.name, state.segmentSuffix, Lucene101PostingsFormat.META_EXTENSION);
    final long expectedDocFileLength, expectedPosFileLength, expectedPayFileLength;
    ChecksumIndexInput metaIn = null;
    boolean success = false;
    int version;
    try {
      metaIn = state.directory.openChecksumInput(metaName);
      version =
          CodecUtil.checkIndexHeader(
              metaIn,
              META_CODEC,
              VERSION_START,
              VERSION_CURRENT,
              state.segmentInfo.getId(),
              state.segmentSuffix);
      maxNumImpactsAtLevel0 = metaIn.readInt();
      maxImpactNumBytesAtLevel0 = metaIn.readInt();
      maxNumImpactsAtLevel1 = metaIn.readInt();
      maxImpactNumBytesAtLevel1 = metaIn.readInt();
      expectedDocFileLength = metaIn.readLong();
      if (state.fieldInfos.hasProx()) {
        expectedPosFileLength = metaIn.readLong();
        if (state.fieldInfos.hasPayloads() || state.fieldInfos.hasOffsets()) {
          expectedPayFileLength = metaIn.readLong();
        } else {
          expectedPayFileLength = -1;
        }
      } else {
        expectedPosFileLength = -1;
        expectedPayFileLength = -1;
      }
      CodecUtil.checkFooter(metaIn, null);
      success = true;
    } catch (Throwable t) {
      if (metaIn != null) {
        CodecUtil.checkFooter(metaIn, t);
        throw new AssertionError("unreachable");
      } else {
        throw t;
      }
    } finally {
      if (success) {
        metaIn.close();
      } else {
        IOUtils.closeWhileHandlingException(metaIn);
      }
    }

    success = false;
    IndexInput docIn = null;
    IndexInput posIn = null;
    IndexInput payIn = null;

    // NOTE: these data files are too costly to verify checksum against all the bytes on open,
    // but for now we at least verify proper structure of the checksum footer: which looks
    // for FOOTER_MAGIC + algorithmID. This is cheap and can detect some forms of corruption
    // such as file truncation.

    String docName =
        IndexFileNames.segmentFileName(
            state.segmentInfo.name, state.segmentSuffix, Lucene101PostingsFormat.DOC_EXTENSION);
    try {
      // Postings have a forward-only access pattern, so pass ReadAdvice.NORMAL to perform
      // readahead.
      docIn = state.directory.openInput(docName, state.context.withReadAdvice(ReadAdvice.NORMAL));
      CodecUtil.checkIndexHeader(
          docIn, DOC_CODEC, version, version, state.segmentInfo.getId(), state.segmentSuffix);
      CodecUtil.retrieveChecksum(docIn, expectedDocFileLength);

      if (state.fieldInfos.hasProx()) {
        String proxName =
            IndexFileNames.segmentFileName(
                state.segmentInfo.name, state.segmentSuffix, Lucene101PostingsFormat.POS_EXTENSION);
        posIn = state.directory.openInput(proxName, state.context);
        CodecUtil.checkIndexHeader(
            posIn, POS_CODEC, version, version, state.segmentInfo.getId(), state.segmentSuffix);
        CodecUtil.retrieveChecksum(posIn, expectedPosFileLength);

        if (state.fieldInfos.hasPayloads() || state.fieldInfos.hasOffsets()) {
          String payName =
              IndexFileNames.segmentFileName(
                  state.segmentInfo.name,
                  state.segmentSuffix,
                  Lucene101PostingsFormat.PAY_EXTENSION);
          payIn = state.directory.openInput(payName, state.context);
          CodecUtil.checkIndexHeader(
              payIn, PAY_CODEC, version, version, state.segmentInfo.getId(), state.segmentSuffix);
          CodecUtil.retrieveChecksum(payIn, expectedPayFileLength);
        }
      }

      this.docIn = docIn;
      this.posIn = posIn;
      this.payIn = payIn;
      success = true;
    } finally {
      if (!success) {
        IOUtils.closeWhileHandlingException(docIn, posIn, payIn);
      }
    }
  }

  @Override
  public void init(IndexInput termsIn, SegmentReadState state) throws IOException {
    // Make sure we are talking to the matching postings writer
    CodecUtil.checkIndexHeader(
        termsIn,
        TERMS_CODEC,
        VERSION_START,
        VERSION_CURRENT,
        state.segmentInfo.getId(),
        state.segmentSuffix);
    final int indexBlockSize = termsIn.readVInt();
    if (indexBlockSize != BLOCK_SIZE) {
      throw new IllegalStateException(
          "index-time BLOCK_SIZE ("
              + indexBlockSize
              + ") != read-time BLOCK_SIZE ("
              + BLOCK_SIZE
              + ")");
    }
  }

  static void prefixSum(int[] buffer, int count, long base) {
    buffer[0] += base;
    for (int i = 1; i < count; ++i) {
      buffer[i] += buffer[i - 1];
    }
  }

  @Override
  public BlockTermState newTermState() {
    return new IntBlockTermState();
  }

  @Override
  public void close() throws IOException {
    IOUtils.close(docIn, posIn, payIn);
  }

  @Override
  public void decodeTerm(
      DataInput in, FieldInfo fieldInfo, BlockTermState _termState, boolean absolute)
      throws IOException {
    final IntBlockTermState termState = (IntBlockTermState) _termState;
    if (absolute) {
      termState.docStartFP = 0;
      termState.posStartFP = 0;
      termState.payStartFP = 0;
    }

    final long l = in.readVLong();
    if ((l & 0x01) == 0) {
      termState.docStartFP += l >>> 1;
      if (termState.docFreq == 1) {
        termState.singletonDocID = in.readVInt();
      } else {
        termState.singletonDocID = -1;
      }
    } else {
      assert absolute == false;
      assert termState.singletonDocID != -1;
      termState.singletonDocID += BitUtil.zigZagDecode(l >>> 1);
    }

    if (fieldInfo.getIndexOptions().compareTo(IndexOptions.DOCS_AND_FREQS_AND_POSITIONS) >= 0) {
      termState.posStartFP += in.readVLong();
      if (fieldInfo
                  .getIndexOptions()
                  .compareTo(IndexOptions.DOCS_AND_FREQS_AND_POSITIONS_AND_OFFSETS)
              >= 0
          || fieldInfo.hasPayloads()) {
        termState.payStartFP += in.readVLong();
      }
      if (termState.totalTermFreq > BLOCK_SIZE) {
        termState.lastPosBlockOffset = in.readVLong();
      } else {
        termState.lastPosBlockOffset = -1;
      }
    }
  }

  @Override
  public PostingsEnum postings(
      FieldInfo fieldInfo, BlockTermState termState, PostingsEnum reuse, int flags)
      throws IOException {
    return (reuse instanceof BlockPostingsEnum everythingEnum
                && everythingEnum.canReuse(docIn, fieldInfo, flags, false)
            ? everythingEnum
            : new BlockPostingsEnum(fieldInfo, flags, false))
        .reset((IntBlockTermState) termState, flags);
  }

  @Override
  public ImpactsEnum impacts(FieldInfo fieldInfo, BlockTermState state, int flags)
      throws IOException {
    return new BlockPostingsEnum(fieldInfo, flags, true).reset((IntBlockTermState) state, flags);
  }

  private static long sumOverRange(int[] arr, int start, int end) {
    long res = 0L;
    for (int i = start; i < end; i++) {
      res += arr[i];
    }
    return res;
  }

  final class BlockPostingsEnum extends ImpactsEnum {

    private ForDeltaUtil forDeltaUtil;
    private PForUtil pforUtil;

    private final int[] docBuffer = new int[BLOCK_SIZE + 1];

    private int doc; // doc we last read

    // level 0 skip data
    private int level0LastDocID;
    private long level0DocEndFP;

    // level 1 skip data
    private int level1LastDocID;
    private long level1DocEndFP;
    private int level1DocCountUpto;

    private int docFreq; // number of docs in this posting list
    private long totalTermFreq; // sum of freqBuffer in this posting list (or docFreq when omitted)

    private int singletonDocID; // docid when there is a single pulsed posting, otherwise -1

    private int docCountUpto; // number of docs in or before the current block
    private int prevDocID; // last doc ID of the previous block

    private int docBufferSize;
    private int docBufferUpto;
    private int posDocBufferUpto;

    private IndexInput docIn;
    private PostingDecodingUtil docInUtil;

    private final int[] freqBuffer = new int[BLOCK_SIZE];
    private final int[] posDeltaBuffer;

    private final int[] payloadLengthBuffer;
    private final int[] offsetStartDeltaBuffer;
    private final int[] offsetLengthBuffer;

    private byte[] payloadBytes;
    private int payloadByteUpto;
    private int payloadLength;

    private int lastStartOffset;
    private int startOffset;
    private int endOffset;

    private int posBufferUpto;

    final IndexInput posIn;
    final PostingDecodingUtil posInUtil;
    final IndexInput payIn;
    final PostingDecodingUtil payInUtil;
    final BytesRef payload;

    final IndexOptions options;
    final boolean indexHasFreq;
    final boolean indexHasPos;
    final boolean indexHasOffsets;
    final boolean indexHasPayloads;
    final boolean indexHasOffsetsOrPayloads;

    final int flags;
    final boolean needsFreq;
    final boolean needsPos;
    final boolean needsOffsets;
    final boolean needsPayloads;
    final boolean needsOffsetsOrPayloads;
    final boolean needsImpacts;
    final boolean needsDocsOnly;

    // file pointer for the freq block
    private long freqFP;

    private int position; // current position

    // how many positions "behind" we are; nextPosition must
    // skip these to "catch up":
    private int posPendingCount;

    // File pointer where the last (vInt encoded) pos delta
    // block is.  We need this to know whether to bulk
    // decode vs vInt decode the block:
    private long lastPosBlockFP;

    // level 0 skip data
    private long level0PosEndFP;
    private int level0BlockPosUpto;
    private long level0PayEndFP;
    private int level0BlockPayUpto;
    private final BytesRef level0SerializedImpacts;
    private final MutableImpactList level0Impacts;

    // level 1 skip data
    private long level1PosEndFP;
    private int level1BlockPosUpto;
    private long level1PayEndFP;
    private int level1BlockPayUpto;
    private final BytesRef level1SerializedImpacts;
    private final MutableImpactList level1Impacts;

    // true if we shallow-advanced to a new block that we have not decoded yet
    private boolean needsRefilling;

    public BlockPostingsEnum(FieldInfo fieldInfo, int flags, boolean needsImpacts)
        throws IOException {
      options = fieldInfo.getIndexOptions();
      indexHasFreq = options.compareTo(IndexOptions.DOCS_AND_FREQS) >= 0;
      indexHasPos = options.compareTo(IndexOptions.DOCS_AND_FREQS_AND_POSITIONS) >= 0;
      indexHasOffsets =
          options.compareTo(IndexOptions.DOCS_AND_FREQS_AND_POSITIONS_AND_OFFSETS) >= 0;
      indexHasPayloads = fieldInfo.hasPayloads();
      indexHasOffsetsOrPayloads = indexHasOffsets || indexHasPayloads;

      this.flags = flags;
      needsFreq = indexHasFreq && PostingsEnum.featureRequested(flags, PostingsEnum.FREQS);
      needsPos = indexHasPos && PostingsEnum.featureRequested(flags, PostingsEnum.POSITIONS);
      needsOffsets = indexHasOffsets && PostingsEnum.featureRequested(flags, PostingsEnum.OFFSETS);
      needsPayloads =
          indexHasPayloads && PostingsEnum.featureRequested(flags, PostingsEnum.PAYLOADS);
      needsOffsetsOrPayloads = needsOffsets || needsPayloads;
      this.needsImpacts = needsImpacts;
      needsDocsOnly = needsFreq == false && needsImpacts == false;

      // We set the last element of docBuffer to NO_MORE_DOCS, it helps save conditionals in
      // advance()
      docBuffer[BLOCK_SIZE] = NO_MORE_DOCS;

      if (needsFreq == false) {
        Arrays.fill(freqBuffer, 1);
      }

      if (needsFreq && needsImpacts) {
        level0SerializedImpacts = new BytesRef(maxImpactNumBytesAtLevel0);
        level1SerializedImpacts = new BytesRef(maxImpactNumBytesAtLevel1);
        level0Impacts = new MutableImpactList(maxNumImpactsAtLevel0);
        level1Impacts = new MutableImpactList(maxNumImpactsAtLevel1);
      } else {
        level0SerializedImpacts = null;
        level1SerializedImpacts = null;
        level0Impacts = null;
        level1Impacts = null;
      }

      if (needsPos) {
        this.posIn = Lucene101PostingsReader.this.posIn.clone();
        posInUtil = VECTORIZATION_PROVIDER.newPostingDecodingUtil(posIn);
        posDeltaBuffer = new int[BLOCK_SIZE];
      } else {
        this.posIn = null;
        this.posInUtil = null;
        posDeltaBuffer = null;
      }

      if (needsOffsets || needsPayloads) {
        this.payIn = Lucene101PostingsReader.this.payIn.clone();
        payInUtil = VECTORIZATION_PROVIDER.newPostingDecodingUtil(payIn);
      } else {
        this.payIn = null;
        payInUtil = null;
      }

      if (needsOffsets) {
        offsetStartDeltaBuffer = new int[BLOCK_SIZE];
        offsetLengthBuffer = new int[BLOCK_SIZE];
      } else {
        offsetStartDeltaBuffer = null;
        offsetLengthBuffer = null;
        startOffset = -1;
        endOffset = -1;
      }

      if (indexHasPayloads) {
        payloadLengthBuffer = new int[BLOCK_SIZE];
        payloadBytes = new byte[128];
        payload = new BytesRef();
      } else {
        payloadLengthBuffer = null;
        payloadBytes = null;
        payload = null;
      }
    }

    public boolean canReuse(
        IndexInput docIn, FieldInfo fieldInfo, int flags, boolean needsImpacts) {
      return docIn == Lucene101PostingsReader.this.docIn
          && options == fieldInfo.getIndexOptions()
          && indexHasPayloads == fieldInfo.hasPayloads()
          && this.flags == flags
          && this.needsImpacts == needsImpacts;
    }

    public BlockPostingsEnum reset(IntBlockTermState termState, int flags) throws IOException {
      docFreq = termState.docFreq;
      singletonDocID = termState.singletonDocID;
      if (docFreq > 1) {
        if (docIn == null) {
          // lazy init
          docIn = Lucene101PostingsReader.this.docIn.clone();
          docInUtil = VECTORIZATION_PROVIDER.newPostingDecodingUtil(docIn);
        }
        prefetchPostings(docIn, termState);
      }

      if (forDeltaUtil == null && docFreq >= BLOCK_SIZE) {
        forDeltaUtil = new ForDeltaUtil();
      }
      totalTermFreq = indexHasFreq ? termState.totalTermFreq : termState.docFreq;
      if (needsFreq && pforUtil == null && totalTermFreq >= BLOCK_SIZE) {
        pforUtil = new PForUtil();
      }

      // Where this term's postings start in the .pos file:
      final long posTermStartFP = termState.posStartFP;
      // Where this term's payloads/offsets start in the .pay
      // file:
      final long payTermStartFP = termState.payStartFP;
      if (posIn != null) {
        posIn.seek(posTermStartFP);
        if (payIn != null) {
          payIn.seek(payTermStartFP);
        }
      }
      level1PosEndFP = posTermStartFP;
      level1PayEndFP = payTermStartFP;
      level0PosEndFP = posTermStartFP;
      level0PayEndFP = payTermStartFP;
      posPendingCount = 0;
      payloadByteUpto = 0;
      if (termState.totalTermFreq < BLOCK_SIZE) {
        lastPosBlockFP = posTermStartFP;
      } else if (termState.totalTermFreq == BLOCK_SIZE) {
        lastPosBlockFP = -1;
      } else {
        lastPosBlockFP = posTermStartFP + termState.lastPosBlockOffset;
      }

      level1BlockPosUpto = 0;
      level1BlockPayUpto = 0;
      level0BlockPosUpto = 0;
      level0BlockPayUpto = 0;
      posBufferUpto = BLOCK_SIZE;

      doc = -1;
      prevDocID = -1;
      docCountUpto = 0;
      freqFP = -1L;
      level0LastDocID = -1;
      if (docFreq < LEVEL1_NUM_DOCS) {
        level1LastDocID = NO_MORE_DOCS;
        if (docFreq > 1) {
          docIn.seek(termState.docStartFP);
        }
      } else {
        level1LastDocID = -1;
        level1DocEndFP = termState.docStartFP;
      }
      level1DocCountUpto = 0;
      docBufferSize = BLOCK_SIZE;
      docBufferUpto = BLOCK_SIZE;
      posDocBufferUpto = BLOCK_SIZE;

      return this;
    }

    @Override
    public int docID() {
      return doc;
    }

    @Override
    public int freq() throws IOException {
      if (freqFP != -1) {
        docIn.seek(freqFP);
        pforUtil.decode(docInUtil, freqBuffer);
        freqFP = -1;
      }
      return freqBuffer[docBufferUpto - 1];
    }

    private void refillFullBlock() throws IOException {
      forDeltaUtil.decodeAndPrefixSum(docInUtil, prevDocID, docBuffer);
      if (indexHasFreq) {
        if (needsFreq) {
          freqFP = docIn.getFilePointer();
        }
        PForUtil.skip(docIn);
      }
      docCountUpto += BLOCK_SIZE;
      prevDocID = docBuffer[BLOCK_SIZE - 1];
      docBufferUpto = 0;
      posDocBufferUpto = 0;
      assert docBuffer[docBufferSize] == NO_MORE_DOCS;
    }

    private void refillRemainder() throws IOException {
      final int left = docFreq - docCountUpto;
      assert left >= 0 && left < BLOCK_SIZE;
      if (docFreq == 1) {
        docBuffer[0] = singletonDocID;
        freqBuffer[0] = (int) totalTermFreq;
        docBuffer[1] = NO_MORE_DOCS;
        assert freqFP == -1;
        docCountUpto++;
        docBufferSize = 1;
      } else {
        // Read vInts:
        PostingsUtil.readVIntBlock(docIn, docBuffer, freqBuffer, left, indexHasFreq, needsFreq);
        prefixSum(docBuffer, left, prevDocID);
        docBuffer[left] = NO_MORE_DOCS;
        freqFP = -1L;
        docCountUpto += left;
        docBufferSize = left;
      }
      prevDocID = docBuffer[BLOCK_SIZE - 1];
      docBufferUpto = 0;
      posDocBufferUpto = 0;
      assert docBuffer[docBufferSize] == NO_MORE_DOCS;
    }

    private void refillDocs() throws IOException {
      final int left = docFreq - docCountUpto;
      assert left >= 0;

      if (left >= BLOCK_SIZE) {
        refillFullBlock();
      } else {
        refillRemainder();
      }
    }

    private void skipLevel1To(int target) throws IOException {
      while (true) {
        prevDocID = level1LastDocID;
        level0LastDocID = level1LastDocID;
        docIn.seek(level1DocEndFP);
        level0PosEndFP = level1PosEndFP;
        level0BlockPosUpto = level1BlockPosUpto;
        level0PayEndFP = level1PayEndFP;
        level0BlockPayUpto = level1BlockPayUpto;
        docCountUpto = level1DocCountUpto;
        level1DocCountUpto += LEVEL1_NUM_DOCS;

        if (docFreq - docCountUpto < LEVEL1_NUM_DOCS) {
          level1LastDocID = NO_MORE_DOCS;
          break;
        }

        level1LastDocID += docIn.readVInt();
        long delta = docIn.readVLong();
        level1DocEndFP = delta + docIn.getFilePointer();

        if (indexHasFreq) {
          long skip1EndFP = docIn.readShort() + docIn.getFilePointer();
          int numImpactBytes = docIn.readShort();
          if (needsImpacts && level1LastDocID >= target) {
            docIn.readBytes(level1SerializedImpacts.bytes, 0, numImpactBytes);
            level1SerializedImpacts.length = numImpactBytes;
          } else {
            docIn.skipBytes(numImpactBytes);
          }
          if (indexHasPos) {
            level1PosEndFP += docIn.readVLong();
            level1BlockPosUpto = docIn.readByte();
            if (indexHasOffsetsOrPayloads) {
              level1PayEndFP += docIn.readVLong();
              level1BlockPayUpto = docIn.readVInt();
            }
          }
          assert docIn.getFilePointer() == skip1EndFP;
        }

        if (level1LastDocID >= target) {
          break;
        }
      }
    }

    private void moveToNextLevel0BlockWithFreqs() throws IOException {
      assert docBufferUpto == BLOCK_SIZE;
      if (posIn != null) {
        if (level0PosEndFP >= posIn.getFilePointer()) {
          posIn.seek(level0PosEndFP);
          posPendingCount = level0BlockPosUpto;
          if (payIn != null) {
            assert level0PayEndFP >= payIn.getFilePointer();
            payIn.seek(level0PayEndFP);
            payloadByteUpto = level0BlockPayUpto;
          }
          posBufferUpto = BLOCK_SIZE;
        } else {
          assert freqFP == -1L;
          posPendingCount += sumOverRange(freqBuffer, posDocBufferUpto, BLOCK_SIZE);
        }
      }

      if (docFreq - docCountUpto >= BLOCK_SIZE) {
        docIn.readVLong(); // level0NumBytes
        int docDelta = readVInt15(docIn);
        level0LastDocID += docDelta;
        long blockLength = readVLong15(docIn);
        level0DocEndFP = docIn.getFilePointer() + blockLength;
        if (indexHasFreq) {
          int numImpactBytes = docIn.readVInt();
          if (needsImpacts) {
            docIn.readBytes(level0SerializedImpacts.bytes, 0, numImpactBytes);
            level0SerializedImpacts.length = numImpactBytes;
          } else {
            docIn.skipBytes(numImpactBytes);
          }

          if (indexHasPos) {
            level0PosEndFP += docIn.readVLong();
            level0BlockPosUpto = docIn.readByte();
            if (indexHasOffsetsOrPayloads) {
              level0PayEndFP += docIn.readVLong();
              level0BlockPayUpto = docIn.readVInt();
            }
          }
        }
        refillFullBlock();
      } else {
        level0LastDocID = NO_MORE_DOCS;
        refillRemainder();
      }
    }

<<<<<<< HEAD
=======
    @Override
    public int nextDoc() throws IOException {
      if (docBufferUpto == BLOCK_SIZE) { // advance skip data on level 0
        moveToNextLevel0Block();
      }

      return this.doc = docBuffer[docBufferUpto++];
    }

    @Override
    public int advance(int target) throws IOException {
      if (target > level0LastDocID) { // advance skip data on level 0

        if (target > level1LastDocID) { // advance skip data on level 1
          skipLevel1To(target);
        }

        skipLevel0To(target);

        if (docFreq - docCountUpto >= BLOCK_SIZE) {
          refillFullBlock();
        } else {
          refillRemainder();
        }
      }

      int next = VectorUtil.findNextGEQ(docBuffer, target, docBufferUpto, docBufferSize);
      this.doc = docBuffer[next];
      docBufferUpto = next + 1;
      return doc;
    }

    @Override
    public long cost() {
      return docFreq;
    }
  }

  final class EverythingEnum extends AbstractPostingsEnum {

    private final int[] freqBuffer = new int[BLOCK_SIZE + 1];
    private final int[] posDeltaBuffer = new int[BLOCK_SIZE];

    private final int[] payloadLengthBuffer;
    private final int[] offsetStartDeltaBuffer;
    private final int[] offsetLengthBuffer;

    private byte[] payloadBytes;
    private int payloadByteUpto;
    private int payloadLength;

    private int lastStartOffset;
    private int startOffset;
    private int endOffset;

    private int posBufferUpto;

    final IndexInput posIn;
    final PostingDecodingUtil posInUtil;
    final IndexInput payIn;
    final PostingDecodingUtil payInUtil;
    final BytesRef payload;

    final boolean indexHasOffsets;
    final boolean indexHasPayloads;
    final boolean indexHasOffsetsOrPayloads;

    private long freqFP; // offset of the freq block

    private int position; // current position

    // value of docBufferUpto on the last doc ID when positions have been read
    private int posDocBufferUpto;

    // how many positions "behind" we are; nextPosition must
    // skip these to "catch up":
    private int posPendingCount;

    // File pointer where the last (vInt encoded) pos delta
    // block is.  We need this to know whether to bulk
    // decode vs vInt decode the block:
    private long lastPosBlockFP;

    private long level0PosEndFP;
    private int level0BlockPosUpto;
    private long level0PayEndFP;
    private int level0BlockPayUpto;

    private long level1PosEndFP;
    private int level1BlockPosUpto;
    private long level1PayEndFP;
    private int level1BlockPayUpto;

    private boolean needsOffsets; // true if we actually need offsets
    private boolean needsPayloads; // true if we actually need payloads
    private boolean needsPayloadsOrOffsets;

    public EverythingEnum(FieldInfo fieldInfo) throws IOException {
      super(fieldInfo);
      indexHasOffsets =
          fieldInfo
                  .getIndexOptions()
                  .compareTo(IndexOptions.DOCS_AND_FREQS_AND_POSITIONS_AND_OFFSETS)
              >= 0;
      indexHasPayloads = fieldInfo.hasPayloads();
      indexHasOffsetsOrPayloads = indexHasOffsets || indexHasPayloads;

      this.posIn = Lucene101PostingsReader.this.posIn.clone();
      posInUtil = VECTORIZATION_PROVIDER.newPostingDecodingUtil(posIn);
      if (indexHasOffsetsOrPayloads) {
        this.payIn = Lucene101PostingsReader.this.payIn.clone();
        payInUtil = VECTORIZATION_PROVIDER.newPostingDecodingUtil(payIn);
      } else {
        this.payIn = null;
        payInUtil = null;
      }
      if (indexHasOffsets) {
        offsetStartDeltaBuffer = new int[BLOCK_SIZE];
        offsetLengthBuffer = new int[BLOCK_SIZE];
      } else {
        offsetStartDeltaBuffer = null;
        offsetLengthBuffer = null;
        startOffset = -1;
        endOffset = -1;
      }

      if (indexHasPayloads) {
        payloadLengthBuffer = new int[BLOCK_SIZE];
        payloadBytes = new byte[128];
        payload = new BytesRef();
      } else {
        payloadLengthBuffer = null;
        payloadBytes = null;
        payload = null;
      }
    }

    public boolean canReuse(IndexInput docIn, FieldInfo fieldInfo) {
      return docIn == Lucene101PostingsReader.this.docIn
          && indexHasOffsets
              == (fieldInfo
                      .getIndexOptions()
                      .compareTo(IndexOptions.DOCS_AND_FREQS_AND_POSITIONS_AND_OFFSETS)
                  >= 0)
          && indexHasPayloads == fieldInfo.hasPayloads();
    }

    public PostingsEnum reset(IntBlockTermState termState, int flags) throws IOException {
      resetIndexInput(termState);
      if (forDeltaUtil == null && docFreq >= BLOCK_SIZE) {
        forDeltaUtil = new ForDeltaUtil();
      }
      totalTermFreq = termState.totalTermFreq;
      if (pforUtil == null && totalTermFreq >= BLOCK_SIZE) {
        pforUtil = new PForUtil();
      }
      // Where this term's postings start in the .pos file:
      final long posTermStartFP = termState.posStartFP;
      // Where this term's payloads/offsets start in the .pay
      // file:
      final long payTermStartFP = termState.payStartFP;
      posIn.seek(posTermStartFP);
      if (indexHasOffsetsOrPayloads) {
        payIn.seek(payTermStartFP);
      }
      level1PosEndFP = posTermStartFP;
      level1PayEndFP = payTermStartFP;
      level0PosEndFP = posTermStartFP;
      level0PayEndFP = payTermStartFP;
      posPendingCount = 0;
      payloadByteUpto = 0;
      if (termState.totalTermFreq < BLOCK_SIZE) {
        lastPosBlockFP = posTermStartFP;
      } else if (termState.totalTermFreq == BLOCK_SIZE) {
        lastPosBlockFP = -1;
      } else {
        lastPosBlockFP = posTermStartFP + termState.lastPosBlockOffset;
      }

      this.needsOffsets =
          indexHasOffsets && PostingsEnum.featureRequested(flags, PostingsEnum.OFFSETS);
      this.needsPayloads =
          indexHasPayloads && PostingsEnum.featureRequested(flags, PostingsEnum.PAYLOADS);
      this.needsPayloadsOrOffsets = this.needsPayloads || this.needsOffsets;

      level1BlockPosUpto = 0;
      level1BlockPayUpto = 0;
      level0BlockPosUpto = 0;
      level0BlockPayUpto = 0;
      posBufferUpto = BLOCK_SIZE;

      return resetIdsAndLevelParams(termState);
    }

    @Override
    public int freq() throws IOException {
      if (freqFP != -1) {
        docIn.seek(freqFP);
        pforUtil.decode(docInUtil, freqBuffer);
        freqFP = -1;
      }
      return freqBuffer[docBufferUpto - 1];
    }

    private void refillDocs() throws IOException {
      final int left = docFreq - docCountUpto;
      assert left >= 0;

      if (left >= BLOCK_SIZE) {
        forDeltaUtil.decodeAndPrefixSum(docInUtil, prevDocID, docBuffer);
        freqFP = docIn.getFilePointer();
        PForUtil.skip(docIn);
        docCountUpto += BLOCK_SIZE;
      } else if (docFreq == 1) {
        docBuffer[0] = singletonDocID;
        freqBuffer[0] = (int) totalTermFreq;
        freqFP = -1;
        docBuffer[1] = NO_MORE_DOCS;
        docCountUpto++;
        docBufferSize = 1;
      } else {
        // Read vInts:
        PostingsUtil.readVIntBlock(docIn, docBuffer, freqBuffer, left, indexHasFreq, true);
        prefixSum(docBuffer, left, prevDocID);
        docBuffer[left] = NO_MORE_DOCS;
        freqFP = -1;
        docCountUpto += left;
        docBufferSize = left;
      }
      prevDocID = docBuffer[BLOCK_SIZE - 1];
      docBufferUpto = 0;
      posDocBufferUpto = 0;
      assert docBuffer[docBufferSize] == NO_MORE_DOCS;
    }

    private void skipLevel1To(int target) throws IOException {
      while (true) {
        prevDocID = level1LastDocID;
        level0LastDocID = level1LastDocID;
        docIn.seek(level1DocEndFP);
        level0PosEndFP = level1PosEndFP;
        level0BlockPosUpto = level1BlockPosUpto;
        if (indexHasOffsetsOrPayloads) {
          level0PayEndFP = level1PayEndFP;
          level0BlockPayUpto = level1BlockPayUpto;
        }
        docCountUpto = level1DocCountUpto;
        level1DocCountUpto += LEVEL1_NUM_DOCS;

        if (docFreq - docCountUpto < LEVEL1_NUM_DOCS) {
          level1LastDocID = NO_MORE_DOCS;
          break;
        }

        level1LastDocID += docIn.readVInt();
        long delta = docIn.readVLong();
        level1DocEndFP = delta + docIn.getFilePointer();

        long skip1EndFP = docIn.readShort() + docIn.getFilePointer();
        docIn.skipBytes(docIn.readShort()); // impacts
        level1PosEndFP += docIn.readVLong();
        level1BlockPosUpto = docIn.readByte();
        if (indexHasOffsetsOrPayloads) {
          level1PayEndFP += docIn.readVLong();
          level1BlockPayUpto = docIn.readVInt();
        }
        assert docIn.getFilePointer() == skip1EndFP;

        if (level1LastDocID >= target) {
          break;
        }
      }
    }

>>>>>>> b2a10e36
    private void moveToNextLevel0Block() throws IOException {
      if (doc == level1LastDocID) { // advance level 1 skip data
        skipLevel1To(doc + 1);
      }
<<<<<<< HEAD
=======

      // Now advance level 0 skip data
      prevDocID = level0LastDocID;

      assert docBufferUpto == BLOCK_SIZE;
      if (level0PosEndFP >= posIn.getFilePointer()) {
        posIn.seek(level0PosEndFP);
        posPendingCount = level0BlockPosUpto;
        if (indexHasOffsetsOrPayloads) {
          assert level0PayEndFP >= payIn.getFilePointer();
          payIn.seek(level0PayEndFP);
          payloadByteUpto = level0BlockPayUpto;
        }
        posBufferUpto = BLOCK_SIZE;
      } else {
        posPendingCount += sumOverRange(freqBuffer, posDocBufferUpto, BLOCK_SIZE);
      }

      if (docFreq - docCountUpto >= BLOCK_SIZE) {
        docIn.readVLong(); // skip0 num bytes
        int docDelta = readVInt15(docIn);
        level0LastDocID += docDelta;
        readVLong15(docIn); // block length
        docIn.skipBytes(docIn.readVLong()); // impacts

        level0PosEndFP += docIn.readVLong();
        level0BlockPosUpto = docIn.readByte();
        if (indexHasOffsetsOrPayloads) {
          level0PayEndFP += docIn.readVLong();
          level0BlockPayUpto = docIn.readVInt();
        }
      } else {
        level0LastDocID = NO_MORE_DOCS;
      }

      refillDocs();
    }

    @Override
    public int nextDoc() throws IOException {
      if (docBufferUpto == BLOCK_SIZE) { // advance level 0 skip data
        moveToNextLevel0Block();
      }

      this.doc = docBuffer[docBufferUpto];
      docBufferUpto++;
      return doc;
    }

    private void skipLevel0To(int target) throws IOException {
      long posFP;
      int posUpto;
      long payFP;
      int payUpto;

      while (true) {
        prevDocID = level0LastDocID;

        posFP = level0PosEndFP;
        posUpto = level0BlockPosUpto;
        payFP = level0PayEndFP;
        payUpto = level0BlockPayUpto;

        if (docFreq - docCountUpto >= BLOCK_SIZE) {
          docIn.readVLong(); // skip0 num bytes
          int docDelta = readVInt15(docIn);
          level0LastDocID += docDelta;

          long blockLength = readVLong15(docIn);
          long blockEndFP = docIn.getFilePointer() + blockLength;
          docIn.skipBytes(docIn.readVLong()); // impacts

          level0PosEndFP += docIn.readVLong();
          level0BlockPosUpto = docIn.readByte();
          if (indexHasOffsetsOrPayloads) {
            level0PayEndFP += docIn.readVLong();
            level0BlockPayUpto = docIn.readVInt();
          }

          if (target <= level0LastDocID) {
            break;
          }

          docIn.seek(blockEndFP);
          docCountUpto += BLOCK_SIZE;
        } else {
          level0LastDocID = NO_MORE_DOCS;
          break;
        }
      }

      // If nextBlockPosFP is less than the current FP, it means that the block of positions for
      // the first docs of the next block are already decoded. In this case we just accumulate
      // frequencies into posPendingCount instead of seeking backwards and decoding the same pos
      // block again.
      if (posFP >= posIn.getFilePointer()) {
        posIn.seek(posFP);
        posPendingCount = posUpto;
        if (indexHasOffsetsOrPayloads) {
          assert level0PayEndFP >= payIn.getFilePointer();
          payIn.seek(payFP);
          payloadByteUpto = payUpto;
        }
        posBufferUpto = BLOCK_SIZE;
      } else {
        posPendingCount += sumOverRange(freqBuffer, posDocBufferUpto, BLOCK_SIZE);
      }
    }

    @Override
    public int advance(int target) throws IOException {
      if (target > level0LastDocID) { // advance level 0 skip data

        if (target > level1LastDocID) { // advance level 1 skip data
          skipLevel1To(target);
        }

        skipLevel0To(target);

        refillDocs();
      }

      int next = VectorUtil.findNextGEQ(docBuffer, target, docBufferUpto, docBufferSize);
      this.docBufferUpto = next + 1;

      return this.doc = docBuffer[next];
    }

    private void skipPositions(int freq) throws IOException {
      // Skip positions now:
      int toSkip = posPendingCount - freq;
      // if (DEBUG) {
      //   System.out.println("      FPR.skipPositions: toSkip=" + toSkip);
      // }

      final int leftInBlock = BLOCK_SIZE - posBufferUpto;
      if (toSkip < leftInBlock) {
        int end = posBufferUpto + toSkip;
        if (indexHasPayloads) {
          payloadByteUpto += sumOverRange(payloadLengthBuffer, posBufferUpto, end);
        }
        posBufferUpto = end;
      } else {
        toSkip -= leftInBlock;
        while (toSkip >= BLOCK_SIZE) {
          assert posIn.getFilePointer() != lastPosBlockFP;
          PForUtil.skip(posIn);

          if (indexHasPayloads) {
            // Skip payloadLength block:
            PForUtil.skip(payIn);

            // Skip payloadBytes block:
            int numBytes = payIn.readVInt();
            payIn.seek(payIn.getFilePointer() + numBytes);
          }

          if (indexHasOffsets) {
            PForUtil.skip(payIn);
            PForUtil.skip(payIn);
          }
          toSkip -= BLOCK_SIZE;
        }
        refillPositions();
        payloadByteUpto = 0;
        if (indexHasPayloads) {
          payloadByteUpto += sumOverRange(payloadLengthBuffer, 0, toSkip);
        }
        posBufferUpto = toSkip;
      }

      position = 0;
      lastStartOffset = 0;
    }

    private void refillLastPositionBlock() throws IOException {
      final int count = (int) (totalTermFreq % BLOCK_SIZE);
      int payloadLength = 0;
      int offsetLength = 0;
      payloadByteUpto = 0;
      for (int i = 0; i < count; i++) {
        int code = posIn.readVInt();
        if (indexHasPayloads) {
          if ((code & 1) != 0) {
            payloadLength = posIn.readVInt();
          }
          payloadLengthBuffer[i] = payloadLength;
          posDeltaBuffer[i] = code >>> 1;
          if (payloadLength != 0) {
            if (payloadByteUpto + payloadLength > payloadBytes.length) {
              payloadBytes = ArrayUtil.grow(payloadBytes, payloadByteUpto + payloadLength);
            }
            posIn.readBytes(payloadBytes, payloadByteUpto, payloadLength);
            payloadByteUpto += payloadLength;
          }
        } else {
          posDeltaBuffer[i] = code;
        }

        if (indexHasOffsets) {
          int deltaCode = posIn.readVInt();
          if ((deltaCode & 1) != 0) {
            offsetLength = posIn.readVInt();
          }
          offsetStartDeltaBuffer[i] = deltaCode >>> 1;
          offsetLengthBuffer[i] = offsetLength;
        }
      }
      payloadByteUpto = 0;
    }

    private void refillPositions() throws IOException {
      if (posIn.getFilePointer() == lastPosBlockFP) {
        refillLastPositionBlock();
      } else {
        pforUtil.decode(posInUtil, posDeltaBuffer);

        if (indexHasPayloads) {
          if (needsPayloads) {
            pforUtil.decode(payInUtil, payloadLengthBuffer);
            int numBytes = payIn.readVInt();

            if (numBytes > payloadBytes.length) {
              payloadBytes = ArrayUtil.growNoCopy(payloadBytes, numBytes);
            }
            payIn.readBytes(payloadBytes, 0, numBytes);
          } else {
            // this works, because when writing a vint block we always force the first length to be
            // written
            PForUtil.skip(payIn); // skip over lengths
            payIn.skipBytes(payIn.readVInt()); // skip over payloadBytes
          }
          payloadByteUpto = 0;
        }

        if (indexHasOffsets) {
          if (needsOffsets) {
            pforUtil.decode(payInUtil, offsetStartDeltaBuffer);
            pforUtil.decode(payInUtil, offsetLengthBuffer);
          } else {
            // this works, because when writing a vint block we always force the first length to be
            // written
            PForUtil.skip(payIn); // skip over starts
            PForUtil.skip(payIn); // skip over lengths
          }
        }
      }
    }

    private void accumulatePayloadAndOffsets() {
      if (needsPayloads) {
        payloadLength = payloadLengthBuffer[posBufferUpto];
        payload.bytes = payloadBytes;
        payload.offset = payloadByteUpto;
        payload.length = payloadLength;
        payloadByteUpto += payloadLength;
      }

      if (needsOffsets) {
        startOffset = lastStartOffset + offsetStartDeltaBuffer[posBufferUpto];
        endOffset = startOffset + offsetLengthBuffer[posBufferUpto];
        lastStartOffset = startOffset;
      }
    }

    @Override
    public int nextPosition() throws IOException {
      if (posDocBufferUpto != docBufferUpto) {
        int freq = freq(); // triggers lazy decoding of freqs

        // First position that is being read on this doc.
        posPendingCount += sumOverRange(freqBuffer, posDocBufferUpto, docBufferUpto);
        posDocBufferUpto = docBufferUpto;

        assert posPendingCount > 0;

        if (posPendingCount > freq) {
          skipPositions(freq);
          posPendingCount = freq;
        }

        position = 0;
        lastStartOffset = 0;
      }

      if (posBufferUpto == BLOCK_SIZE) {
        refillPositions();
        posBufferUpto = 0;
      }
      position += posDeltaBuffer[posBufferUpto];

      if (needsPayloadsOrOffsets) {
        accumulatePayloadAndOffsets();
      }

      posBufferUpto++;
      posPendingCount--;
      return position;
    }

    @Override
    public int startOffset() {
      if (needsOffsets == false) {
        return -1;
      }
      return startOffset;
    }

    @Override
    public int endOffset() {
      if (needsOffsets == false) {
        return -1;
      }
      return endOffset;
    }

    @Override
    public BytesRef getPayload() {
      if (needsPayloads == false || payloadLength == 0) {
        return null;
      } else {
        return payload;
      }
    }

    @Override
    public long cost() {
      return docFreq;
    }
  }

  private abstract class BlockImpactsEnum extends ImpactsEnum {

    protected final ForDeltaUtil forDeltaUtil = new ForDeltaUtil();
    protected final PForUtil pforUtil = new PForUtil();

    protected final int[] docBuffer = new int[BLOCK_SIZE + 1];
    protected final int[] freqBuffer = new int[BLOCK_SIZE];

    protected final int docFreq; // number of docs in this posting list
    // sum of freqBuffer in this posting list (or docFreq when omitted)
    protected final long totalTermFreq;
    protected final int singletonDocID; // docid when there is a single pulsed posting, otherwise -1

    protected final IndexInput docIn;
    protected final PostingDecodingUtil docInUtil;

    protected int docCountUpto; // number of docs in or before the current block
    protected int doc = -1; // doc we last read
    protected int prevDocID = -1; // last doc ID of the previous block
    protected int docBufferSize = BLOCK_SIZE;
    protected int docBufferUpto = BLOCK_SIZE;

    // true if we shallow-advanced to a new block that we have not decoded yet
    protected boolean needsRefilling;

    // level 0 skip data
    protected int level0LastDocID = -1;
    protected long level0DocEndFP;
    protected final BytesRef level0SerializedImpacts;
    protected final MutableImpactList level0Impacts;
    // level 1 skip data
    protected int level1LastDocID;
    protected long level1DocEndFP;
    protected int level1DocCountUpto = 0;
    protected final BytesRef level1SerializedImpacts;
    protected final MutableImpactList level1Impacts;

    private BlockImpactsEnum(IntBlockTermState termState) throws IOException {
      this.docFreq = termState.docFreq;
      this.docIn = Lucene101PostingsReader.this.docIn.clone();
      this.docInUtil = VECTORIZATION_PROVIDER.newPostingDecodingUtil(docIn);
      if (docFreq > 1) {
        prefetchPostings(docIn, termState);
      }
      this.singletonDocID = termState.singletonDocID;
      this.totalTermFreq = termState.totalTermFreq;
      level0SerializedImpacts = new BytesRef(maxImpactNumBytesAtLevel0);
      level1SerializedImpacts = new BytesRef(maxImpactNumBytesAtLevel1);
      level0Impacts = new MutableImpactList(maxNumImpactsAtLevel0);
      level1Impacts = new MutableImpactList(maxNumImpactsAtLevel1);
      if (docFreq < LEVEL1_NUM_DOCS) {
        level1LastDocID = NO_MORE_DOCS;
        if (docFreq > 1) {
          docIn.seek(termState.docStartFP);
        }
      } else {
        level1LastDocID = -1;
        level1DocEndFP = termState.docStartFP;
      }
      // We set the last element of docBuffer to NO_MORE_DOCS, it helps save conditionals in
      // advance()
      docBuffer[BLOCK_SIZE] = NO_MORE_DOCS;
    }

    @Override
    public int docID() {
      return doc;
    }

    @Override
    public int startOffset() {
      return -1;
    }

    @Override
    public int endOffset() {
      return -1;
    }

    @Override
    public BytesRef getPayload() {
      return null;
    }

    @Override
    public long cost() {
      return docFreq;
    }

    private final Impacts impacts =
        new Impacts() {

          private final ByteArrayDataInput scratch = new ByteArrayDataInput();

          @Override
          public int numLevels() {
            return level1LastDocID == NO_MORE_DOCS ? 1 : 2;
          }

          @Override
          public int getDocIdUpTo(int level) {
            if (level == 0) {
              return level0LastDocID;
            }
            return level == 1 ? level1LastDocID : NO_MORE_DOCS;
          }

          @Override
          public List<Impact> getImpacts(int level) {
            if (level == 0 && level0LastDocID != NO_MORE_DOCS) {
              return readImpacts(level0SerializedImpacts, level0Impacts);
            }
            if (level == 1) {
              return readImpacts(level1SerializedImpacts, level1Impacts);
            }
            return DUMMY_IMPACTS;
          }

          private List<Impact> readImpacts(BytesRef serialized, MutableImpactList impactsList) {
            var scratch = this.scratch;
            scratch.reset(serialized.bytes, 0, serialized.length);
            Lucene101PostingsReader.readImpacts(scratch, impactsList);
            return impactsList;
          }
        };

    @Override
    public Impacts getImpacts() {
      return impacts;
    }
  }

  final class BlockImpactsDocsEnum extends BlockImpactsEnum {
    final boolean indexHasPos;

    private long freqFP;

    public BlockImpactsDocsEnum(boolean indexHasPos, IntBlockTermState termState)
        throws IOException {
      super(termState);
      this.indexHasPos = indexHasPos;
      freqFP = -1;
    }

    @Override
    public int freq() throws IOException {
      if (freqFP != -1) {
        docIn.seek(freqFP);
        pforUtil.decode(docInUtil, freqBuffer);
        freqFP = -1;
      }
      return freqBuffer[docBufferUpto - 1];
    }

    @Override
    public int nextPosition() {
      return -1;
    }

    private void refillDocs() throws IOException {
      final int left = docFreq - docCountUpto;
      assert left >= 0;

      if (left >= BLOCK_SIZE) {
        forDeltaUtil.decodeAndPrefixSum(docInUtil, prevDocID, docBuffer);
        freqFP = docIn.getFilePointer();
        PForUtil.skip(docIn);
        docCountUpto += BLOCK_SIZE;
      } else if (docFreq == 1) {
        docBuffer[0] = singletonDocID;
        freqBuffer[0] = (int) totalTermFreq;
        freqFP = -1;
        docBuffer[1] = NO_MORE_DOCS;
        docCountUpto++;
        docBufferSize = 1;
      } else {
        // Read vInts:
        PostingsUtil.readVIntBlock(docIn, docBuffer, freqBuffer, left, true, true);
        prefixSum(docBuffer, left, prevDocID);
        docBuffer[left] = NO_MORE_DOCS;
        freqFP = -1;
        docCountUpto += left;
        docBufferSize = left;
      }
      prevDocID = docBuffer[BLOCK_SIZE - 1];
      docBufferUpto = 0;
      assert docBuffer[docBufferSize] == NO_MORE_DOCS;
    }

    private void skipLevel1To(int target) throws IOException {
      while (true) {
        prevDocID = level1LastDocID;
        level0LastDocID = level1LastDocID;
        docIn.seek(level1DocEndFP);
        docCountUpto = level1DocCountUpto;
        level1DocCountUpto += LEVEL1_NUM_DOCS;

        if (docFreq - docCountUpto < LEVEL1_NUM_DOCS) {
          level1LastDocID = NO_MORE_DOCS;
          break;
        }

        level1LastDocID += docIn.readVInt();
        level1DocEndFP = docIn.readVLong() + docIn.getFilePointer();

        if (level1LastDocID >= target) {
          long skip1EndFP = docIn.readShort() + docIn.getFilePointer();
          int numImpactBytes = docIn.readShort();
          docIn.readBytes(level1SerializedImpacts.bytes, 0, numImpactBytes);
          level1SerializedImpacts.length = numImpactBytes;
          assert indexHasPos || docIn.getFilePointer() == skip1EndFP;
          docIn.seek(skip1EndFP);
          break;
        }
      }
    }

    private void skipLevel0To(int target) throws IOException {
      while (true) {
        prevDocID = level0LastDocID;
        if (docFreq - docCountUpto >= BLOCK_SIZE) {
          long skip0NumBytes = docIn.readVLong();
          // end offset of skip data (before the actual data starts)
          long skip0End = docIn.getFilePointer() + skip0NumBytes;
          int docDelta = readVInt15(docIn);
          long blockLength = readVLong15(docIn);

          level0LastDocID += docDelta;

          if (target <= level0LastDocID) {
            level0DocEndFP = docIn.getFilePointer() + blockLength;
            int numImpactBytes = docIn.readVInt();
            docIn.readBytes(level0SerializedImpacts.bytes, 0, numImpactBytes);
            level0SerializedImpacts.length = numImpactBytes;
            docIn.seek(skip0End);
            break;
          }

          // skip block
          docIn.skipBytes(blockLength);
          docCountUpto += BLOCK_SIZE;
        } else {
          level0LastDocID = NO_MORE_DOCS;
          break;
        }
      }
    }

    @Override
    public void advanceShallow(int target) throws IOException {
      if (target > level0LastDocID) { // advance skip data on level 0
        if (target > level1LastDocID) { // advance skip data on level 1
          skipLevel1To(target);
        } else if (needsRefilling) {
          docIn.seek(level0DocEndFP);
          docCountUpto += BLOCK_SIZE;
        }

        skipLevel0To(target);

        needsRefilling = true;
      }
    }

    private void moveToNextLevel0Block() throws IOException {
      if (doc == level1LastDocID) {
        skipLevel1To(doc + 1);
      } else if (needsRefilling) {
        docIn.seek(level0DocEndFP);
        docCountUpto += BLOCK_SIZE;
      }

      prevDocID = level0LastDocID;
      if (docFreq - docCountUpto >= BLOCK_SIZE) {
        final long skip0Len = docIn.readVLong(); // skip len
        final long skip0End = docIn.getFilePointer() + skip0Len;
        final int docDelta = readVInt15(docIn);
        final long blockLength = readVLong15(docIn);
        level0LastDocID += docDelta;
        level0DocEndFP = docIn.getFilePointer() + blockLength;
        final int numImpactBytes = docIn.readVInt();
        docIn.readBytes(level0SerializedImpacts.bytes, 0, numImpactBytes);
        level0SerializedImpacts.length = numImpactBytes;
        docIn.seek(skip0End);
      } else {
        level0LastDocID = NO_MORE_DOCS;
      }

      refillDocs();
      needsRefilling = false;
    }

    @Override
    public int nextDoc() throws IOException {
      if (docBufferUpto == BLOCK_SIZE) {
        if (needsRefilling) {
          refillDocs();
          needsRefilling = false;
        } else {
          moveToNextLevel0Block();
        }
      }

      return this.doc = docBuffer[docBufferUpto++];
    }

    @Override
    public int advance(int target) throws IOException {
      if (target > level0LastDocID || needsRefilling) {
        advanceShallow(target);
        refillDocs();
        needsRefilling = false;
      }

      int next = VectorUtil.findNextGEQ(docBuffer, target, docBufferUpto, docBufferSize);
      this.doc = docBuffer[next];
      docBufferUpto = next + 1;
      return doc;
    }
  }

  final class BlockImpactsPostingsEnum extends BlockImpactsEnum {
    private final int[] posDeltaBuffer = new int[BLOCK_SIZE];

    private int posBufferUpto;
    final IndexInput posIn;
    final PostingDecodingUtil posInUtil;

    final boolean indexHasFreq;
    final boolean indexHasOffsets;
    final boolean indexHasPayloads;
    final boolean indexHasOffsetsOrPayloads;

    private long freqFP; // offset of the freq block

    private int position; // current position

    // value of docBufferUpto on the last doc ID when positions have been read
    private int posDocBufferUpto;

    // how many positions "behind" we are; nextPosition must
    // skip these to "catch up":
    private int posPendingCount;

    // File pointer where the last (vInt encoded) pos delta
    // block is.  We need this to know whether to bulk
    // decode vs vInt decode the block:
    private final long lastPosBlockFP;

    // level 0 skip data
    private long level0PosEndFP;
    private int level0BlockPosUpto;
    // level 1 skip data
    private long level1PosEndFP;
    private int level1BlockPosUpto;

    public BlockImpactsPostingsEnum(FieldInfo fieldInfo, IntBlockTermState termState)
        throws IOException {
      super(termState);
      final IndexOptions options = fieldInfo.getIndexOptions();
      indexHasFreq = options.compareTo(IndexOptions.DOCS_AND_FREQS) >= 0;
      indexHasOffsets =
          options.compareTo(IndexOptions.DOCS_AND_FREQS_AND_POSITIONS_AND_OFFSETS) >= 0;
      indexHasPayloads = fieldInfo.hasPayloads();
      indexHasOffsetsOrPayloads = indexHasOffsets || indexHasPayloads;
>>>>>>> b2a10e36

      // Now advance level 0 skip data
      prevDocID = level0LastDocID;

      if (needsDocsOnly) {
        if (docFreq - docCountUpto >= BLOCK_SIZE) {
          long level0NumBytes = docIn.readVLong();
          docIn.skipBytes(level0NumBytes);
          refillFullBlock();
          level0LastDocID = docBuffer[BLOCK_SIZE - 1];
        } else {
          level0LastDocID = NO_MORE_DOCS;
          refillRemainder();
        }
      } else {
        moveToNextLevel0BlockWithFreqs();
      }
<<<<<<< HEAD
    }

    private void readLevel0PosData() throws IOException {
      level0PosEndFP += docIn.readVLong();
      level0BlockPosUpto = docIn.readByte();
      if (indexHasOffsetsOrPayloads) {
        level0PayEndFP += docIn.readVLong();
        level0BlockPayUpto = docIn.readVInt();
      }
=======
      level1BlockPosUpto = 0;
      posBufferUpto = BLOCK_SIZE;
    }

    @Override
    public int freq() throws IOException {
      if (freqFP != -1) {
        docIn.seek(freqFP);
        pforUtil.decode(docInUtil, freqBuffer);
        freqFP = -1;
      }
      return freqBuffer[docBufferUpto - 1];
    }

    private void refillDocs() throws IOException {
      final int left = docFreq - docCountUpto;
      assert left >= 0;

      if (left >= BLOCK_SIZE) {
        forDeltaUtil.decodeAndPrefixSum(docInUtil, prevDocID, docBuffer);
        freqFP = docIn.getFilePointer();
        PForUtil.skip(docIn);
        docCountUpto += BLOCK_SIZE;
      } else if (docFreq == 1) {
        docBuffer[0] = singletonDocID;
        freqBuffer[0] = (int) totalTermFreq;
        freqFP = -1;
        docBuffer[1] = NO_MORE_DOCS;
        docCountUpto++;
        docBufferSize = 1;

      } else {
        // Read vInts:
        PostingsUtil.readVIntBlock(docIn, docBuffer, freqBuffer, left, indexHasFreq, true);
        prefixSum(docBuffer, left, prevDocID);
        docBuffer[left] = NO_MORE_DOCS;
        freqFP = -1;
        docCountUpto += left;
        docBufferSize = left;
        freqFP = -1;
      }
      prevDocID = docBuffer[BLOCK_SIZE - 1];
      docBufferUpto = 0;
      posDocBufferUpto = 0;
      assert docBuffer[docBufferSize] == NO_MORE_DOCS;
>>>>>>> b2a10e36
    }

    private void seekPosData(long posFP, int posUpto, long payFP, int payUpto) throws IOException {
      // If nextBlockPosFP is less than the current FP, it means that the block of positions for
      // the first docs of the next block are already decoded. In this case we just accumulate
      // frequencies into posPendingCount instead of seeking backwards and decoding the same pos
      // block again.
      if (posFP >= posIn.getFilePointer()) {
        posIn.seek(posFP);
        posPendingCount = posUpto;
        if (payIn != null) { // needs payloads or offsets
          assert level0PayEndFP >= payIn.getFilePointer();
          payIn.seek(payFP);
          payloadByteUpto = payUpto;;
        }
        posBufferUpto = BLOCK_SIZE;
      } else {
        posPendingCount += sumOverRange(freqBuffer, posDocBufferUpto, BLOCK_SIZE);
      }
    }

    private void skipLevel0To(int target) throws IOException {
      long posFP;
      int posUpto;
<<<<<<< HEAD
      long payFP;
      int payUpto;
      
=======

>>>>>>> b2a10e36
      while (true) {
        prevDocID = level0LastDocID;

        posFP = level0PosEndFP;
        posUpto = level0BlockPosUpto;
<<<<<<< HEAD
        payFP = level0PayEndFP;
        payUpto = level0BlockPayUpto;
=======
>>>>>>> b2a10e36

        if (docFreq - docCountUpto >= BLOCK_SIZE) {
          long numSkipBytes = docIn.readVLong();
          long skip0End = docIn.getFilePointer() + numSkipBytes;
          int docDelta = readVInt15(docIn);
          level0LastDocID += docDelta;
          boolean found = target <= level0LastDocID;
          long blockLength = readVLong15(docIn);
          level0DocEndFP = docIn.getFilePointer() + blockLength;

          if (indexHasFreq) {
            if (found == false && needsPos == false) {
              docIn.seek(skip0End);
            } else {
              int numImpactBytes = docIn.readVInt();
              if (needsImpacts && found) {
                docIn.readBytes(level0SerializedImpacts.bytes, 0, numImpactBytes);
                level0SerializedImpacts.length = numImpactBytes;
              } else {
                docIn.skipBytes(numImpactBytes);
              }

              if (needsPos) {
                readLevel0PosData();
              } else {
                docIn.seek(skip0End);
              }
            }
          }

          if (found) {
            break;
          }

          docIn.seek(level0DocEndFP);
          docCountUpto += BLOCK_SIZE;
        } else {
          level0LastDocID = NO_MORE_DOCS;
          break;
        }
      }

<<<<<<< HEAD
      if (posIn != null) { // needs positions
        seekPosData(posFP, posUpto, payFP, payUpto);
=======
      // If nextBlockPosFP is less than the current FP, it means that the block of positions for
      // the first docs of the next block are already decoded. In this case we just accumulate
      // frequencies into posPendingCount instead of seeking backwards and decoding the same pos
      // block again.
      if (posFP >= posIn.getFilePointer()) {
        posIn.seek(posFP);
        posPendingCount = posUpto;
        posBufferUpto = BLOCK_SIZE;
      } else {
        posPendingCount += sumOverRange(freqBuffer, posDocBufferUpto, BLOCK_SIZE);
>>>>>>> b2a10e36
      }
    }

    @Override
    public void advanceShallow(int target) throws IOException {
      if (target > level0LastDocID) { // advance level 0 skip data

        if (target > level1LastDocID) { // advance skip data on level 1
          skipLevel1To(target);
        } else if (needsRefilling) {
          docIn.seek(level0DocEndFP);
          docCountUpto += BLOCK_SIZE;
        }

        skipLevel0To(target);

        needsRefilling = true;
      }
    }

    @Override
    public int nextDoc() throws IOException {
      if (docBufferUpto == BLOCK_SIZE) {
        if (needsRefilling) {
          refillDocs();
          needsRefilling = false;
        } else {
          moveToNextLevel0Block();
        }
      }

<<<<<<< HEAD
      return this.doc = docBuffer[docBufferUpto++];
=======
      doc = docBuffer[docBufferUpto];
      docBufferUpto++;
      return this.doc;
>>>>>>> b2a10e36
    }

    @Override
    public int advance(int target) throws IOException {
      if (target > level0LastDocID || needsRefilling) {
        advanceShallow(target);
<<<<<<< HEAD
=======
        assert needsRefilling;
>>>>>>> b2a10e36
        refillDocs();
        needsRefilling = false;
      }

      int next = VectorUtil.findNextGEQ(docBuffer, target, docBufferUpto, docBufferSize);
<<<<<<< HEAD
      this.doc = docBuffer[next];
      docBufferUpto = next + 1;
      return doc;
=======
      docBufferUpto = next + 1;
      return this.doc = docBuffer[next];
>>>>>>> b2a10e36
    }

    private void skipPositions(int freq) throws IOException {
      // Skip positions now:
      int toSkip = posPendingCount - freq;
      // if (DEBUG) {
      //   System.out.println("      FPR.skipPositions: toSkip=" + toSkip);
      // }

      final int leftInBlock = BLOCK_SIZE - posBufferUpto;
      if (toSkip < leftInBlock) {
        int end = posBufferUpto + toSkip;
        if (needsPayloads) {
          payloadByteUpto += sumOverRange(payloadLengthBuffer, posBufferUpto, end);
        }
        posBufferUpto = end;
      } else {
        toSkip -= leftInBlock;
        while (toSkip >= BLOCK_SIZE) {
          assert posIn.getFilePointer() != lastPosBlockFP;
          PForUtil.skip(posIn);

          if (payIn != null) {
            if (indexHasPayloads) {
              // Skip payloadLength block:
              PForUtil.skip(payIn);

              // Skip payloadBytes block:
              int numBytes = payIn.readVInt();
              payIn.seek(payIn.getFilePointer() + numBytes);
            }

            if (indexHasOffsets) {
              PForUtil.skip(payIn);
              PForUtil.skip(payIn);
            }
          }
          toSkip -= BLOCK_SIZE;
        }
        refillPositions();
        payloadByteUpto = 0;
        if (needsPayloads) {
          payloadByteUpto += sumOverRange(payloadLengthBuffer, 0, toSkip);
        }
        posBufferUpto = toSkip;
      }
    }

    private void refillTailPositions() throws IOException {
      final int count = (int) (totalTermFreq % BLOCK_SIZE);
      int payloadLength = 0;
      int offsetLength = 0;
      payloadByteUpto = 0;
      for (int i = 0; i < count; i++) {
        int code = posIn.readVInt();
        if (indexHasPayloads) {
          if ((code & 1) != 0) {
            payloadLength = posIn.readVInt();
          }
          if (payloadLengthBuffer != null) { // needs payloads
            payloadLengthBuffer[i] = payloadLength;
            posDeltaBuffer[i] = code >>> 1;
            if (payloadLength != 0) {
              if (payloadByteUpto + payloadLength > payloadBytes.length) {
                payloadBytes = ArrayUtil.grow(payloadBytes, payloadByteUpto + payloadLength);
              }
              posIn.readBytes(payloadBytes, payloadByteUpto, payloadLength);
              payloadByteUpto += payloadLength;
            }
          } else {
            posIn.skipBytes(payloadLength);
          }
        } else {
          posDeltaBuffer[i] = code;
        }

        if (indexHasOffsets) {
          int deltaCode = posIn.readVInt();
          if ((deltaCode & 1) != 0) {
            offsetLength = posIn.readVInt();
          }
          if (offsetStartDeltaBuffer != null) { // needs offsets
            offsetStartDeltaBuffer[i] = deltaCode >>> 1;
            offsetLengthBuffer[i] = offsetLength;
          }
        }
      }
      payloadByteUpto = 0;
    }

<<<<<<< HEAD
    private void refillOffsetsOrPayloads() throws IOException {
      if (indexHasPayloads) {
        if (needsPayloads) {
          pforUtil.decode(payInUtil, payloadLengthBuffer);
          int numBytes = payIn.readVInt();

          if (numBytes > payloadBytes.length) {
            payloadBytes = ArrayUtil.growNoCopy(payloadBytes, numBytes);
          }
          payIn.readBytes(payloadBytes, 0, numBytes);
        } else if (payIn != null) { // needs offsets
          // this works, because when writing a vint block we always force the first length to be
          // written
          PForUtil.skip(payIn); // skip over lengths
          int numBytes = payIn.readVInt(); // read length of payloadBytes
          payIn.seek(payIn.getFilePointer() + numBytes); // skip over payloadBytes
        }
        payloadByteUpto = 0;
      }

      if (indexHasOffsets) {
        if (needsOffsets) {
          pforUtil.decode(payInUtil, offsetStartDeltaBuffer);
          pforUtil.decode(payInUtil, offsetLengthBuffer);
        } else if (payIn != null) { // needs payloads
          // this works, because when writing a vint block we always force the first length to be
          // written
          PForUtil.skip(payIn); // skip over starts
          PForUtil.skip(payIn); // skip over lengths
        }
      }
    }

    private void refillPositions() throws IOException {
      if (posIn.getFilePointer() == lastPosBlockFP) {
        refillTailPositions();
        return;
      }
      pforUtil.decode(posInUtil, posDeltaBuffer);

      if (indexHasOffsetsOrPayloads) {
        refillOffsetsOrPayloads();
      }
    }

    private void accumulatePendingPositions() throws IOException {
      int freq = freq(); // trigger lazy decoding of freqs
      posPendingCount += sumOverRange(freqBuffer, posDocBufferUpto, docBufferUpto);
      posDocBufferUpto = docBufferUpto;

      assert posPendingCount > 0;

      if (posPendingCount > freq) {
        skipPositions(freq);
        posPendingCount = freq;
=======
    @Override
    public int nextPosition() throws IOException {
      if (posDocBufferUpto != docBufferUpto) {
        int freq = freq(); // triggers lazy decoding of freqs

        // First position that is being read on this doc.
        posPendingCount += sumOverRange(freqBuffer, posDocBufferUpto, docBufferUpto);
        posDocBufferUpto = docBufferUpto;

        assert posPendingCount > 0;

        if (posPendingCount > freq) {
          skipPositions(freq);
          posPendingCount = freq;
        }

        position = 0;
>>>>>>> b2a10e36
      }
    }

    private void accumulateOffsetsAndPayloads() {
      if (needsPayloads) {
        payloadLength = payloadLengthBuffer[posBufferUpto];
        payload.bytes = payloadBytes;
        payload.offset = payloadByteUpto;
        payload.length = payloadLength;
        payloadByteUpto += payloadLength;
      }

      if (needsOffsets) { // needs offsets
        startOffset = lastStartOffset + offsetStartDeltaBuffer[posBufferUpto];
        endOffset = startOffset + offsetLengthBuffer[posBufferUpto];
        lastStartOffset = startOffset;
      }
    }

    @Override
    public int nextPosition() throws IOException {
      if (needsPos == false) {
        return -1;
      }

      assert posDocBufferUpto <= docBufferUpto;
      if (posDocBufferUpto != docBufferUpto) {
        // First position we're reading on this doc
        accumulatePendingPositions();
        position = 0;
        lastStartOffset = 0;
      }

      if (posBufferUpto == BLOCK_SIZE) {
        refillPositions();
        posBufferUpto = 0;
      }
      position += posDeltaBuffer[posBufferUpto];

      if (needsOffsetsOrPayloads) {
        accumulateOffsetsAndPayloads();
      }

      posBufferUpto++;
      posPendingCount--;
      return position;
    }

    @Override
    public int startOffset() {
      return startOffset;
    }

    @Override
    public int endOffset() {
      return endOffset;
    }

    @Override
    public BytesRef getPayload() {
      if (payloadLength == 0) {
        return null;
      } else {
        return payload;
      }
    }

    @Override
    public long cost() {
      return docFreq;
    }

    private final Impacts impacts =
        new Impacts() {

          private final ByteArrayDataInput scratch = new ByteArrayDataInput();

          @Override
          public int numLevels() {
            return indexHasFreq == false || level1LastDocID == NO_MORE_DOCS ? 1 : 2;
          }

          @Override
          public int getDocIdUpTo(int level) {
            if (indexHasFreq == false) {
              return NO_MORE_DOCS;
            }
            if (level == 0) {
              return level0LastDocID;
            }
            return level == 1 ? level1LastDocID : NO_MORE_DOCS;
          }

          @Override
          public List<Impact> getImpacts(int level) {
            if (indexHasFreq) {
              if (level == 0 && level0LastDocID != NO_MORE_DOCS) {
                return readImpacts(level0SerializedImpacts, level0Impacts);
              }
              if (level == 1) {
                return readImpacts(level1SerializedImpacts, level1Impacts);
              }
            }
            return DUMMY_IMPACTS;
          }

          private List<Impact> readImpacts(BytesRef serialized, MutableImpactList impactsList) {
            var scratch = this.scratch;
            scratch.reset(serialized.bytes, 0, serialized.length);
            Lucene101PostingsReader.readImpacts(scratch, impactsList);
            return impactsList;
          }
        };

    @Override
    public Impacts getImpacts() {
      assert needsImpacts;
      return impacts;
    }
  }

  /**
   * @see Lucene101PostingsWriter#writeVInt15(org.apache.lucene.store.DataOutput, int)
   */
  static int readVInt15(DataInput in) throws IOException {
    short s = in.readShort();
    if (s >= 0) {
      return s;
    } else {
      return (s & 0x7FFF) | (in.readVInt() << 15);
    }
  }

  /**
   * @see Lucene101PostingsWriter#writeVLong15(org.apache.lucene.store.DataOutput, long)
   */
  static long readVLong15(DataInput in) throws IOException {
    short s = in.readShort();
    if (s >= 0) {
      return s;
    } else {
      return (s & 0x7FFFL) | (in.readVLong() << 15);
    }
  }

  private static void prefetchPostings(IndexInput docIn, IntBlockTermState state)
      throws IOException {
    assert state.docFreq > 1; // Singletons are inlined in the terms dict, nothing to prefetch
    if (docIn.getFilePointer() != state.docStartFP) {
      // Don't prefetch if the input is already positioned at the right offset, which suggests that
      // the caller is streaming the entire inverted index (e.g. for merging), let the read-ahead
      // logic do its work instead. Note that this heuristic doesn't work for terms that have skip
      // data, since skip data is stored after the last term, but handling all terms that have <128
      // docs is a good start already.
      docIn.prefetch(state.docStartFP, 1);
    }
    // Note: we don't prefetch positions or offsets, which are less likely to be needed.
  }

  static class MutableImpactList extends AbstractList<Impact> implements RandomAccess {
    int length;
    final Impact[] impacts;

    MutableImpactList(int capacity) {
      impacts = new Impact[capacity];
      for (int i = 0; i < capacity; ++i) {
        impacts[i] = new Impact(Integer.MAX_VALUE, 1L);
      }
    }

    @Override
    public Impact get(int index) {
      return impacts[index];
    }

    @Override
    public int size() {
      return length;
    }
  }

  static MutableImpactList readImpacts(ByteArrayDataInput in, MutableImpactList reuse) {
    int freq = 0;
    long norm = 0;
    int length = 0;
    while (in.getPosition() < in.length()) {
      int freqDelta = in.readVInt();
      if ((freqDelta & 0x01) != 0) {
        freq += 1 + (freqDelta >>> 1);
        try {
          norm += 1 + in.readZLong();
        } catch (IOException e) {
          throw new RuntimeException(e); // cannot happen on a BADI
        }
      } else {
        freq += 1 + (freqDelta >>> 1);
        norm++;
      }
      Impact impact = reuse.impacts[length];
      impact.freq = freq;
      impact.norm = norm;
      length++;
    }
    reuse.length = length;
    return reuse;
  }

  @Override
  public void checkIntegrity() throws IOException {
    if (docIn != null) {
      CodecUtil.checksumEntireFile(docIn);
    }
    if (posIn != null) {
      CodecUtil.checksumEntireFile(posIn);
    }
    if (payIn != null) {
      CodecUtil.checksumEntireFile(payIn);
    }
  }

  @Override
  public String toString() {
    return getClass().getSimpleName()
        + "(positions="
        + (posIn != null)
        + ",payloads="
        + (payIn != null)
        + ")";
  }
}<|MERGE_RESOLUTION|>--- conflicted
+++ resolved
@@ -320,7 +320,6 @@
 
     private int docBufferSize;
     private int docBufferUpto;
-    private int posDocBufferUpto;
 
     private IndexInput docIn;
     private PostingDecodingUtil docInUtil;
@@ -364,10 +363,12 @@
     final boolean needsImpacts;
     final boolean needsDocsOnly;
 
-    // file pointer for the freq block
-    private long freqFP;
+    private long freqFP; // offset of the freq block
 
     private int position; // current position
+
+    // value of docBufferUpto on the last doc ID when positions have been read
+    private int posDocBufferUpto;
 
     // how many positions "behind" we are; nextPosition must
     // skip these to "catch up":
@@ -720,986 +721,10 @@
       }
     }
 
-<<<<<<< HEAD
-=======
-    @Override
-    public int nextDoc() throws IOException {
-      if (docBufferUpto == BLOCK_SIZE) { // advance skip data on level 0
-        moveToNextLevel0Block();
-      }
-
-      return this.doc = docBuffer[docBufferUpto++];
-    }
-
-    @Override
-    public int advance(int target) throws IOException {
-      if (target > level0LastDocID) { // advance skip data on level 0
-
-        if (target > level1LastDocID) { // advance skip data on level 1
-          skipLevel1To(target);
-        }
-
-        skipLevel0To(target);
-
-        if (docFreq - docCountUpto >= BLOCK_SIZE) {
-          refillFullBlock();
-        } else {
-          refillRemainder();
-        }
-      }
-
-      int next = VectorUtil.findNextGEQ(docBuffer, target, docBufferUpto, docBufferSize);
-      this.doc = docBuffer[next];
-      docBufferUpto = next + 1;
-      return doc;
-    }
-
-    @Override
-    public long cost() {
-      return docFreq;
-    }
-  }
-
-  final class EverythingEnum extends AbstractPostingsEnum {
-
-    private final int[] freqBuffer = new int[BLOCK_SIZE + 1];
-    private final int[] posDeltaBuffer = new int[BLOCK_SIZE];
-
-    private final int[] payloadLengthBuffer;
-    private final int[] offsetStartDeltaBuffer;
-    private final int[] offsetLengthBuffer;
-
-    private byte[] payloadBytes;
-    private int payloadByteUpto;
-    private int payloadLength;
-
-    private int lastStartOffset;
-    private int startOffset;
-    private int endOffset;
-
-    private int posBufferUpto;
-
-    final IndexInput posIn;
-    final PostingDecodingUtil posInUtil;
-    final IndexInput payIn;
-    final PostingDecodingUtil payInUtil;
-    final BytesRef payload;
-
-    final boolean indexHasOffsets;
-    final boolean indexHasPayloads;
-    final boolean indexHasOffsetsOrPayloads;
-
-    private long freqFP; // offset of the freq block
-
-    private int position; // current position
-
-    // value of docBufferUpto on the last doc ID when positions have been read
-    private int posDocBufferUpto;
-
-    // how many positions "behind" we are; nextPosition must
-    // skip these to "catch up":
-    private int posPendingCount;
-
-    // File pointer where the last (vInt encoded) pos delta
-    // block is.  We need this to know whether to bulk
-    // decode vs vInt decode the block:
-    private long lastPosBlockFP;
-
-    private long level0PosEndFP;
-    private int level0BlockPosUpto;
-    private long level0PayEndFP;
-    private int level0BlockPayUpto;
-
-    private long level1PosEndFP;
-    private int level1BlockPosUpto;
-    private long level1PayEndFP;
-    private int level1BlockPayUpto;
-
-    private boolean needsOffsets; // true if we actually need offsets
-    private boolean needsPayloads; // true if we actually need payloads
-    private boolean needsPayloadsOrOffsets;
-
-    public EverythingEnum(FieldInfo fieldInfo) throws IOException {
-      super(fieldInfo);
-      indexHasOffsets =
-          fieldInfo
-                  .getIndexOptions()
-                  .compareTo(IndexOptions.DOCS_AND_FREQS_AND_POSITIONS_AND_OFFSETS)
-              >= 0;
-      indexHasPayloads = fieldInfo.hasPayloads();
-      indexHasOffsetsOrPayloads = indexHasOffsets || indexHasPayloads;
-
-      this.posIn = Lucene101PostingsReader.this.posIn.clone();
-      posInUtil = VECTORIZATION_PROVIDER.newPostingDecodingUtil(posIn);
-      if (indexHasOffsetsOrPayloads) {
-        this.payIn = Lucene101PostingsReader.this.payIn.clone();
-        payInUtil = VECTORIZATION_PROVIDER.newPostingDecodingUtil(payIn);
-      } else {
-        this.payIn = null;
-        payInUtil = null;
-      }
-      if (indexHasOffsets) {
-        offsetStartDeltaBuffer = new int[BLOCK_SIZE];
-        offsetLengthBuffer = new int[BLOCK_SIZE];
-      } else {
-        offsetStartDeltaBuffer = null;
-        offsetLengthBuffer = null;
-        startOffset = -1;
-        endOffset = -1;
-      }
-
-      if (indexHasPayloads) {
-        payloadLengthBuffer = new int[BLOCK_SIZE];
-        payloadBytes = new byte[128];
-        payload = new BytesRef();
-      } else {
-        payloadLengthBuffer = null;
-        payloadBytes = null;
-        payload = null;
-      }
-    }
-
-    public boolean canReuse(IndexInput docIn, FieldInfo fieldInfo) {
-      return docIn == Lucene101PostingsReader.this.docIn
-          && indexHasOffsets
-              == (fieldInfo
-                      .getIndexOptions()
-                      .compareTo(IndexOptions.DOCS_AND_FREQS_AND_POSITIONS_AND_OFFSETS)
-                  >= 0)
-          && indexHasPayloads == fieldInfo.hasPayloads();
-    }
-
-    public PostingsEnum reset(IntBlockTermState termState, int flags) throws IOException {
-      resetIndexInput(termState);
-      if (forDeltaUtil == null && docFreq >= BLOCK_SIZE) {
-        forDeltaUtil = new ForDeltaUtil();
-      }
-      totalTermFreq = termState.totalTermFreq;
-      if (pforUtil == null && totalTermFreq >= BLOCK_SIZE) {
-        pforUtil = new PForUtil();
-      }
-      // Where this term's postings start in the .pos file:
-      final long posTermStartFP = termState.posStartFP;
-      // Where this term's payloads/offsets start in the .pay
-      // file:
-      final long payTermStartFP = termState.payStartFP;
-      posIn.seek(posTermStartFP);
-      if (indexHasOffsetsOrPayloads) {
-        payIn.seek(payTermStartFP);
-      }
-      level1PosEndFP = posTermStartFP;
-      level1PayEndFP = payTermStartFP;
-      level0PosEndFP = posTermStartFP;
-      level0PayEndFP = payTermStartFP;
-      posPendingCount = 0;
-      payloadByteUpto = 0;
-      if (termState.totalTermFreq < BLOCK_SIZE) {
-        lastPosBlockFP = posTermStartFP;
-      } else if (termState.totalTermFreq == BLOCK_SIZE) {
-        lastPosBlockFP = -1;
-      } else {
-        lastPosBlockFP = posTermStartFP + termState.lastPosBlockOffset;
-      }
-
-      this.needsOffsets =
-          indexHasOffsets && PostingsEnum.featureRequested(flags, PostingsEnum.OFFSETS);
-      this.needsPayloads =
-          indexHasPayloads && PostingsEnum.featureRequested(flags, PostingsEnum.PAYLOADS);
-      this.needsPayloadsOrOffsets = this.needsPayloads || this.needsOffsets;
-
-      level1BlockPosUpto = 0;
-      level1BlockPayUpto = 0;
-      level0BlockPosUpto = 0;
-      level0BlockPayUpto = 0;
-      posBufferUpto = BLOCK_SIZE;
-
-      return resetIdsAndLevelParams(termState);
-    }
-
-    @Override
-    public int freq() throws IOException {
-      if (freqFP != -1) {
-        docIn.seek(freqFP);
-        pforUtil.decode(docInUtil, freqBuffer);
-        freqFP = -1;
-      }
-      return freqBuffer[docBufferUpto - 1];
-    }
-
-    private void refillDocs() throws IOException {
-      final int left = docFreq - docCountUpto;
-      assert left >= 0;
-
-      if (left >= BLOCK_SIZE) {
-        forDeltaUtil.decodeAndPrefixSum(docInUtil, prevDocID, docBuffer);
-        freqFP = docIn.getFilePointer();
-        PForUtil.skip(docIn);
-        docCountUpto += BLOCK_SIZE;
-      } else if (docFreq == 1) {
-        docBuffer[0] = singletonDocID;
-        freqBuffer[0] = (int) totalTermFreq;
-        freqFP = -1;
-        docBuffer[1] = NO_MORE_DOCS;
-        docCountUpto++;
-        docBufferSize = 1;
-      } else {
-        // Read vInts:
-        PostingsUtil.readVIntBlock(docIn, docBuffer, freqBuffer, left, indexHasFreq, true);
-        prefixSum(docBuffer, left, prevDocID);
-        docBuffer[left] = NO_MORE_DOCS;
-        freqFP = -1;
-        docCountUpto += left;
-        docBufferSize = left;
-      }
-      prevDocID = docBuffer[BLOCK_SIZE - 1];
-      docBufferUpto = 0;
-      posDocBufferUpto = 0;
-      assert docBuffer[docBufferSize] == NO_MORE_DOCS;
-    }
-
-    private void skipLevel1To(int target) throws IOException {
-      while (true) {
-        prevDocID = level1LastDocID;
-        level0LastDocID = level1LastDocID;
-        docIn.seek(level1DocEndFP);
-        level0PosEndFP = level1PosEndFP;
-        level0BlockPosUpto = level1BlockPosUpto;
-        if (indexHasOffsetsOrPayloads) {
-          level0PayEndFP = level1PayEndFP;
-          level0BlockPayUpto = level1BlockPayUpto;
-        }
-        docCountUpto = level1DocCountUpto;
-        level1DocCountUpto += LEVEL1_NUM_DOCS;
-
-        if (docFreq - docCountUpto < LEVEL1_NUM_DOCS) {
-          level1LastDocID = NO_MORE_DOCS;
-          break;
-        }
-
-        level1LastDocID += docIn.readVInt();
-        long delta = docIn.readVLong();
-        level1DocEndFP = delta + docIn.getFilePointer();
-
-        long skip1EndFP = docIn.readShort() + docIn.getFilePointer();
-        docIn.skipBytes(docIn.readShort()); // impacts
-        level1PosEndFP += docIn.readVLong();
-        level1BlockPosUpto = docIn.readByte();
-        if (indexHasOffsetsOrPayloads) {
-          level1PayEndFP += docIn.readVLong();
-          level1BlockPayUpto = docIn.readVInt();
-        }
-        assert docIn.getFilePointer() == skip1EndFP;
-
-        if (level1LastDocID >= target) {
-          break;
-        }
-      }
-    }
-
->>>>>>> b2a10e36
     private void moveToNextLevel0Block() throws IOException {
       if (doc == level1LastDocID) { // advance level 1 skip data
         skipLevel1To(doc + 1);
       }
-<<<<<<< HEAD
-=======
-
-      // Now advance level 0 skip data
-      prevDocID = level0LastDocID;
-
-      assert docBufferUpto == BLOCK_SIZE;
-      if (level0PosEndFP >= posIn.getFilePointer()) {
-        posIn.seek(level0PosEndFP);
-        posPendingCount = level0BlockPosUpto;
-        if (indexHasOffsetsOrPayloads) {
-          assert level0PayEndFP >= payIn.getFilePointer();
-          payIn.seek(level0PayEndFP);
-          payloadByteUpto = level0BlockPayUpto;
-        }
-        posBufferUpto = BLOCK_SIZE;
-      } else {
-        posPendingCount += sumOverRange(freqBuffer, posDocBufferUpto, BLOCK_SIZE);
-      }
-
-      if (docFreq - docCountUpto >= BLOCK_SIZE) {
-        docIn.readVLong(); // skip0 num bytes
-        int docDelta = readVInt15(docIn);
-        level0LastDocID += docDelta;
-        readVLong15(docIn); // block length
-        docIn.skipBytes(docIn.readVLong()); // impacts
-
-        level0PosEndFP += docIn.readVLong();
-        level0BlockPosUpto = docIn.readByte();
-        if (indexHasOffsetsOrPayloads) {
-          level0PayEndFP += docIn.readVLong();
-          level0BlockPayUpto = docIn.readVInt();
-        }
-      } else {
-        level0LastDocID = NO_MORE_DOCS;
-      }
-
-      refillDocs();
-    }
-
-    @Override
-    public int nextDoc() throws IOException {
-      if (docBufferUpto == BLOCK_SIZE) { // advance level 0 skip data
-        moveToNextLevel0Block();
-      }
-
-      this.doc = docBuffer[docBufferUpto];
-      docBufferUpto++;
-      return doc;
-    }
-
-    private void skipLevel0To(int target) throws IOException {
-      long posFP;
-      int posUpto;
-      long payFP;
-      int payUpto;
-
-      while (true) {
-        prevDocID = level0LastDocID;
-
-        posFP = level0PosEndFP;
-        posUpto = level0BlockPosUpto;
-        payFP = level0PayEndFP;
-        payUpto = level0BlockPayUpto;
-
-        if (docFreq - docCountUpto >= BLOCK_SIZE) {
-          docIn.readVLong(); // skip0 num bytes
-          int docDelta = readVInt15(docIn);
-          level0LastDocID += docDelta;
-
-          long blockLength = readVLong15(docIn);
-          long blockEndFP = docIn.getFilePointer() + blockLength;
-          docIn.skipBytes(docIn.readVLong()); // impacts
-
-          level0PosEndFP += docIn.readVLong();
-          level0BlockPosUpto = docIn.readByte();
-          if (indexHasOffsetsOrPayloads) {
-            level0PayEndFP += docIn.readVLong();
-            level0BlockPayUpto = docIn.readVInt();
-          }
-
-          if (target <= level0LastDocID) {
-            break;
-          }
-
-          docIn.seek(blockEndFP);
-          docCountUpto += BLOCK_SIZE;
-        } else {
-          level0LastDocID = NO_MORE_DOCS;
-          break;
-        }
-      }
-
-      // If nextBlockPosFP is less than the current FP, it means that the block of positions for
-      // the first docs of the next block are already decoded. In this case we just accumulate
-      // frequencies into posPendingCount instead of seeking backwards and decoding the same pos
-      // block again.
-      if (posFP >= posIn.getFilePointer()) {
-        posIn.seek(posFP);
-        posPendingCount = posUpto;
-        if (indexHasOffsetsOrPayloads) {
-          assert level0PayEndFP >= payIn.getFilePointer();
-          payIn.seek(payFP);
-          payloadByteUpto = payUpto;
-        }
-        posBufferUpto = BLOCK_SIZE;
-      } else {
-        posPendingCount += sumOverRange(freqBuffer, posDocBufferUpto, BLOCK_SIZE);
-      }
-    }
-
-    @Override
-    public int advance(int target) throws IOException {
-      if (target > level0LastDocID) { // advance level 0 skip data
-
-        if (target > level1LastDocID) { // advance level 1 skip data
-          skipLevel1To(target);
-        }
-
-        skipLevel0To(target);
-
-        refillDocs();
-      }
-
-      int next = VectorUtil.findNextGEQ(docBuffer, target, docBufferUpto, docBufferSize);
-      this.docBufferUpto = next + 1;
-
-      return this.doc = docBuffer[next];
-    }
-
-    private void skipPositions(int freq) throws IOException {
-      // Skip positions now:
-      int toSkip = posPendingCount - freq;
-      // if (DEBUG) {
-      //   System.out.println("      FPR.skipPositions: toSkip=" + toSkip);
-      // }
-
-      final int leftInBlock = BLOCK_SIZE - posBufferUpto;
-      if (toSkip < leftInBlock) {
-        int end = posBufferUpto + toSkip;
-        if (indexHasPayloads) {
-          payloadByteUpto += sumOverRange(payloadLengthBuffer, posBufferUpto, end);
-        }
-        posBufferUpto = end;
-      } else {
-        toSkip -= leftInBlock;
-        while (toSkip >= BLOCK_SIZE) {
-          assert posIn.getFilePointer() != lastPosBlockFP;
-          PForUtil.skip(posIn);
-
-          if (indexHasPayloads) {
-            // Skip payloadLength block:
-            PForUtil.skip(payIn);
-
-            // Skip payloadBytes block:
-            int numBytes = payIn.readVInt();
-            payIn.seek(payIn.getFilePointer() + numBytes);
-          }
-
-          if (indexHasOffsets) {
-            PForUtil.skip(payIn);
-            PForUtil.skip(payIn);
-          }
-          toSkip -= BLOCK_SIZE;
-        }
-        refillPositions();
-        payloadByteUpto = 0;
-        if (indexHasPayloads) {
-          payloadByteUpto += sumOverRange(payloadLengthBuffer, 0, toSkip);
-        }
-        posBufferUpto = toSkip;
-      }
-
-      position = 0;
-      lastStartOffset = 0;
-    }
-
-    private void refillLastPositionBlock() throws IOException {
-      final int count = (int) (totalTermFreq % BLOCK_SIZE);
-      int payloadLength = 0;
-      int offsetLength = 0;
-      payloadByteUpto = 0;
-      for (int i = 0; i < count; i++) {
-        int code = posIn.readVInt();
-        if (indexHasPayloads) {
-          if ((code & 1) != 0) {
-            payloadLength = posIn.readVInt();
-          }
-          payloadLengthBuffer[i] = payloadLength;
-          posDeltaBuffer[i] = code >>> 1;
-          if (payloadLength != 0) {
-            if (payloadByteUpto + payloadLength > payloadBytes.length) {
-              payloadBytes = ArrayUtil.grow(payloadBytes, payloadByteUpto + payloadLength);
-            }
-            posIn.readBytes(payloadBytes, payloadByteUpto, payloadLength);
-            payloadByteUpto += payloadLength;
-          }
-        } else {
-          posDeltaBuffer[i] = code;
-        }
-
-        if (indexHasOffsets) {
-          int deltaCode = posIn.readVInt();
-          if ((deltaCode & 1) != 0) {
-            offsetLength = posIn.readVInt();
-          }
-          offsetStartDeltaBuffer[i] = deltaCode >>> 1;
-          offsetLengthBuffer[i] = offsetLength;
-        }
-      }
-      payloadByteUpto = 0;
-    }
-
-    private void refillPositions() throws IOException {
-      if (posIn.getFilePointer() == lastPosBlockFP) {
-        refillLastPositionBlock();
-      } else {
-        pforUtil.decode(posInUtil, posDeltaBuffer);
-
-        if (indexHasPayloads) {
-          if (needsPayloads) {
-            pforUtil.decode(payInUtil, payloadLengthBuffer);
-            int numBytes = payIn.readVInt();
-
-            if (numBytes > payloadBytes.length) {
-              payloadBytes = ArrayUtil.growNoCopy(payloadBytes, numBytes);
-            }
-            payIn.readBytes(payloadBytes, 0, numBytes);
-          } else {
-            // this works, because when writing a vint block we always force the first length to be
-            // written
-            PForUtil.skip(payIn); // skip over lengths
-            payIn.skipBytes(payIn.readVInt()); // skip over payloadBytes
-          }
-          payloadByteUpto = 0;
-        }
-
-        if (indexHasOffsets) {
-          if (needsOffsets) {
-            pforUtil.decode(payInUtil, offsetStartDeltaBuffer);
-            pforUtil.decode(payInUtil, offsetLengthBuffer);
-          } else {
-            // this works, because when writing a vint block we always force the first length to be
-            // written
-            PForUtil.skip(payIn); // skip over starts
-            PForUtil.skip(payIn); // skip over lengths
-          }
-        }
-      }
-    }
-
-    private void accumulatePayloadAndOffsets() {
-      if (needsPayloads) {
-        payloadLength = payloadLengthBuffer[posBufferUpto];
-        payload.bytes = payloadBytes;
-        payload.offset = payloadByteUpto;
-        payload.length = payloadLength;
-        payloadByteUpto += payloadLength;
-      }
-
-      if (needsOffsets) {
-        startOffset = lastStartOffset + offsetStartDeltaBuffer[posBufferUpto];
-        endOffset = startOffset + offsetLengthBuffer[posBufferUpto];
-        lastStartOffset = startOffset;
-      }
-    }
-
-    @Override
-    public int nextPosition() throws IOException {
-      if (posDocBufferUpto != docBufferUpto) {
-        int freq = freq(); // triggers lazy decoding of freqs
-
-        // First position that is being read on this doc.
-        posPendingCount += sumOverRange(freqBuffer, posDocBufferUpto, docBufferUpto);
-        posDocBufferUpto = docBufferUpto;
-
-        assert posPendingCount > 0;
-
-        if (posPendingCount > freq) {
-          skipPositions(freq);
-          posPendingCount = freq;
-        }
-
-        position = 0;
-        lastStartOffset = 0;
-      }
-
-      if (posBufferUpto == BLOCK_SIZE) {
-        refillPositions();
-        posBufferUpto = 0;
-      }
-      position += posDeltaBuffer[posBufferUpto];
-
-      if (needsPayloadsOrOffsets) {
-        accumulatePayloadAndOffsets();
-      }
-
-      posBufferUpto++;
-      posPendingCount--;
-      return position;
-    }
-
-    @Override
-    public int startOffset() {
-      if (needsOffsets == false) {
-        return -1;
-      }
-      return startOffset;
-    }
-
-    @Override
-    public int endOffset() {
-      if (needsOffsets == false) {
-        return -1;
-      }
-      return endOffset;
-    }
-
-    @Override
-    public BytesRef getPayload() {
-      if (needsPayloads == false || payloadLength == 0) {
-        return null;
-      } else {
-        return payload;
-      }
-    }
-
-    @Override
-    public long cost() {
-      return docFreq;
-    }
-  }
-
-  private abstract class BlockImpactsEnum extends ImpactsEnum {
-
-    protected final ForDeltaUtil forDeltaUtil = new ForDeltaUtil();
-    protected final PForUtil pforUtil = new PForUtil();
-
-    protected final int[] docBuffer = new int[BLOCK_SIZE + 1];
-    protected final int[] freqBuffer = new int[BLOCK_SIZE];
-
-    protected final int docFreq; // number of docs in this posting list
-    // sum of freqBuffer in this posting list (or docFreq when omitted)
-    protected final long totalTermFreq;
-    protected final int singletonDocID; // docid when there is a single pulsed posting, otherwise -1
-
-    protected final IndexInput docIn;
-    protected final PostingDecodingUtil docInUtil;
-
-    protected int docCountUpto; // number of docs in or before the current block
-    protected int doc = -1; // doc we last read
-    protected int prevDocID = -1; // last doc ID of the previous block
-    protected int docBufferSize = BLOCK_SIZE;
-    protected int docBufferUpto = BLOCK_SIZE;
-
-    // true if we shallow-advanced to a new block that we have not decoded yet
-    protected boolean needsRefilling;
-
-    // level 0 skip data
-    protected int level0LastDocID = -1;
-    protected long level0DocEndFP;
-    protected final BytesRef level0SerializedImpacts;
-    protected final MutableImpactList level0Impacts;
-    // level 1 skip data
-    protected int level1LastDocID;
-    protected long level1DocEndFP;
-    protected int level1DocCountUpto = 0;
-    protected final BytesRef level1SerializedImpacts;
-    protected final MutableImpactList level1Impacts;
-
-    private BlockImpactsEnum(IntBlockTermState termState) throws IOException {
-      this.docFreq = termState.docFreq;
-      this.docIn = Lucene101PostingsReader.this.docIn.clone();
-      this.docInUtil = VECTORIZATION_PROVIDER.newPostingDecodingUtil(docIn);
-      if (docFreq > 1) {
-        prefetchPostings(docIn, termState);
-      }
-      this.singletonDocID = termState.singletonDocID;
-      this.totalTermFreq = termState.totalTermFreq;
-      level0SerializedImpacts = new BytesRef(maxImpactNumBytesAtLevel0);
-      level1SerializedImpacts = new BytesRef(maxImpactNumBytesAtLevel1);
-      level0Impacts = new MutableImpactList(maxNumImpactsAtLevel0);
-      level1Impacts = new MutableImpactList(maxNumImpactsAtLevel1);
-      if (docFreq < LEVEL1_NUM_DOCS) {
-        level1LastDocID = NO_MORE_DOCS;
-        if (docFreq > 1) {
-          docIn.seek(termState.docStartFP);
-        }
-      } else {
-        level1LastDocID = -1;
-        level1DocEndFP = termState.docStartFP;
-      }
-      // We set the last element of docBuffer to NO_MORE_DOCS, it helps save conditionals in
-      // advance()
-      docBuffer[BLOCK_SIZE] = NO_MORE_DOCS;
-    }
-
-    @Override
-    public int docID() {
-      return doc;
-    }
-
-    @Override
-    public int startOffset() {
-      return -1;
-    }
-
-    @Override
-    public int endOffset() {
-      return -1;
-    }
-
-    @Override
-    public BytesRef getPayload() {
-      return null;
-    }
-
-    @Override
-    public long cost() {
-      return docFreq;
-    }
-
-    private final Impacts impacts =
-        new Impacts() {
-
-          private final ByteArrayDataInput scratch = new ByteArrayDataInput();
-
-          @Override
-          public int numLevels() {
-            return level1LastDocID == NO_MORE_DOCS ? 1 : 2;
-          }
-
-          @Override
-          public int getDocIdUpTo(int level) {
-            if (level == 0) {
-              return level0LastDocID;
-            }
-            return level == 1 ? level1LastDocID : NO_MORE_DOCS;
-          }
-
-          @Override
-          public List<Impact> getImpacts(int level) {
-            if (level == 0 && level0LastDocID != NO_MORE_DOCS) {
-              return readImpacts(level0SerializedImpacts, level0Impacts);
-            }
-            if (level == 1) {
-              return readImpacts(level1SerializedImpacts, level1Impacts);
-            }
-            return DUMMY_IMPACTS;
-          }
-
-          private List<Impact> readImpacts(BytesRef serialized, MutableImpactList impactsList) {
-            var scratch = this.scratch;
-            scratch.reset(serialized.bytes, 0, serialized.length);
-            Lucene101PostingsReader.readImpacts(scratch, impactsList);
-            return impactsList;
-          }
-        };
-
-    @Override
-    public Impacts getImpacts() {
-      return impacts;
-    }
-  }
-
-  final class BlockImpactsDocsEnum extends BlockImpactsEnum {
-    final boolean indexHasPos;
-
-    private long freqFP;
-
-    public BlockImpactsDocsEnum(boolean indexHasPos, IntBlockTermState termState)
-        throws IOException {
-      super(termState);
-      this.indexHasPos = indexHasPos;
-      freqFP = -1;
-    }
-
-    @Override
-    public int freq() throws IOException {
-      if (freqFP != -1) {
-        docIn.seek(freqFP);
-        pforUtil.decode(docInUtil, freqBuffer);
-        freqFP = -1;
-      }
-      return freqBuffer[docBufferUpto - 1];
-    }
-
-    @Override
-    public int nextPosition() {
-      return -1;
-    }
-
-    private void refillDocs() throws IOException {
-      final int left = docFreq - docCountUpto;
-      assert left >= 0;
-
-      if (left >= BLOCK_SIZE) {
-        forDeltaUtil.decodeAndPrefixSum(docInUtil, prevDocID, docBuffer);
-        freqFP = docIn.getFilePointer();
-        PForUtil.skip(docIn);
-        docCountUpto += BLOCK_SIZE;
-      } else if (docFreq == 1) {
-        docBuffer[0] = singletonDocID;
-        freqBuffer[0] = (int) totalTermFreq;
-        freqFP = -1;
-        docBuffer[1] = NO_MORE_DOCS;
-        docCountUpto++;
-        docBufferSize = 1;
-      } else {
-        // Read vInts:
-        PostingsUtil.readVIntBlock(docIn, docBuffer, freqBuffer, left, true, true);
-        prefixSum(docBuffer, left, prevDocID);
-        docBuffer[left] = NO_MORE_DOCS;
-        freqFP = -1;
-        docCountUpto += left;
-        docBufferSize = left;
-      }
-      prevDocID = docBuffer[BLOCK_SIZE - 1];
-      docBufferUpto = 0;
-      assert docBuffer[docBufferSize] == NO_MORE_DOCS;
-    }
-
-    private void skipLevel1To(int target) throws IOException {
-      while (true) {
-        prevDocID = level1LastDocID;
-        level0LastDocID = level1LastDocID;
-        docIn.seek(level1DocEndFP);
-        docCountUpto = level1DocCountUpto;
-        level1DocCountUpto += LEVEL1_NUM_DOCS;
-
-        if (docFreq - docCountUpto < LEVEL1_NUM_DOCS) {
-          level1LastDocID = NO_MORE_DOCS;
-          break;
-        }
-
-        level1LastDocID += docIn.readVInt();
-        level1DocEndFP = docIn.readVLong() + docIn.getFilePointer();
-
-        if (level1LastDocID >= target) {
-          long skip1EndFP = docIn.readShort() + docIn.getFilePointer();
-          int numImpactBytes = docIn.readShort();
-          docIn.readBytes(level1SerializedImpacts.bytes, 0, numImpactBytes);
-          level1SerializedImpacts.length = numImpactBytes;
-          assert indexHasPos || docIn.getFilePointer() == skip1EndFP;
-          docIn.seek(skip1EndFP);
-          break;
-        }
-      }
-    }
-
-    private void skipLevel0To(int target) throws IOException {
-      while (true) {
-        prevDocID = level0LastDocID;
-        if (docFreq - docCountUpto >= BLOCK_SIZE) {
-          long skip0NumBytes = docIn.readVLong();
-          // end offset of skip data (before the actual data starts)
-          long skip0End = docIn.getFilePointer() + skip0NumBytes;
-          int docDelta = readVInt15(docIn);
-          long blockLength = readVLong15(docIn);
-
-          level0LastDocID += docDelta;
-
-          if (target <= level0LastDocID) {
-            level0DocEndFP = docIn.getFilePointer() + blockLength;
-            int numImpactBytes = docIn.readVInt();
-            docIn.readBytes(level0SerializedImpacts.bytes, 0, numImpactBytes);
-            level0SerializedImpacts.length = numImpactBytes;
-            docIn.seek(skip0End);
-            break;
-          }
-
-          // skip block
-          docIn.skipBytes(blockLength);
-          docCountUpto += BLOCK_SIZE;
-        } else {
-          level0LastDocID = NO_MORE_DOCS;
-          break;
-        }
-      }
-    }
-
-    @Override
-    public void advanceShallow(int target) throws IOException {
-      if (target > level0LastDocID) { // advance skip data on level 0
-        if (target > level1LastDocID) { // advance skip data on level 1
-          skipLevel1To(target);
-        } else if (needsRefilling) {
-          docIn.seek(level0DocEndFP);
-          docCountUpto += BLOCK_SIZE;
-        }
-
-        skipLevel0To(target);
-
-        needsRefilling = true;
-      }
-    }
-
-    private void moveToNextLevel0Block() throws IOException {
-      if (doc == level1LastDocID) {
-        skipLevel1To(doc + 1);
-      } else if (needsRefilling) {
-        docIn.seek(level0DocEndFP);
-        docCountUpto += BLOCK_SIZE;
-      }
-
-      prevDocID = level0LastDocID;
-      if (docFreq - docCountUpto >= BLOCK_SIZE) {
-        final long skip0Len = docIn.readVLong(); // skip len
-        final long skip0End = docIn.getFilePointer() + skip0Len;
-        final int docDelta = readVInt15(docIn);
-        final long blockLength = readVLong15(docIn);
-        level0LastDocID += docDelta;
-        level0DocEndFP = docIn.getFilePointer() + blockLength;
-        final int numImpactBytes = docIn.readVInt();
-        docIn.readBytes(level0SerializedImpacts.bytes, 0, numImpactBytes);
-        level0SerializedImpacts.length = numImpactBytes;
-        docIn.seek(skip0End);
-      } else {
-        level0LastDocID = NO_MORE_DOCS;
-      }
-
-      refillDocs();
-      needsRefilling = false;
-    }
-
-    @Override
-    public int nextDoc() throws IOException {
-      if (docBufferUpto == BLOCK_SIZE) {
-        if (needsRefilling) {
-          refillDocs();
-          needsRefilling = false;
-        } else {
-          moveToNextLevel0Block();
-        }
-      }
-
-      return this.doc = docBuffer[docBufferUpto++];
-    }
-
-    @Override
-    public int advance(int target) throws IOException {
-      if (target > level0LastDocID || needsRefilling) {
-        advanceShallow(target);
-        refillDocs();
-        needsRefilling = false;
-      }
-
-      int next = VectorUtil.findNextGEQ(docBuffer, target, docBufferUpto, docBufferSize);
-      this.doc = docBuffer[next];
-      docBufferUpto = next + 1;
-      return doc;
-    }
-  }
-
-  final class BlockImpactsPostingsEnum extends BlockImpactsEnum {
-    private final int[] posDeltaBuffer = new int[BLOCK_SIZE];
-
-    private int posBufferUpto;
-    final IndexInput posIn;
-    final PostingDecodingUtil posInUtil;
-
-    final boolean indexHasFreq;
-    final boolean indexHasOffsets;
-    final boolean indexHasPayloads;
-    final boolean indexHasOffsetsOrPayloads;
-
-    private long freqFP; // offset of the freq block
-
-    private int position; // current position
-
-    // value of docBufferUpto on the last doc ID when positions have been read
-    private int posDocBufferUpto;
-
-    // how many positions "behind" we are; nextPosition must
-    // skip these to "catch up":
-    private int posPendingCount;
-
-    // File pointer where the last (vInt encoded) pos delta
-    // block is.  We need this to know whether to bulk
-    // decode vs vInt decode the block:
-    private final long lastPosBlockFP;
-
-    // level 0 skip data
-    private long level0PosEndFP;
-    private int level0BlockPosUpto;
-    // level 1 skip data
-    private long level1PosEndFP;
-    private int level1BlockPosUpto;
-
-    public BlockImpactsPostingsEnum(FieldInfo fieldInfo, IntBlockTermState termState)
-        throws IOException {
-      super(termState);
-      final IndexOptions options = fieldInfo.getIndexOptions();
-      indexHasFreq = options.compareTo(IndexOptions.DOCS_AND_FREQS) >= 0;
-      indexHasOffsets =
-          options.compareTo(IndexOptions.DOCS_AND_FREQS_AND_POSITIONS_AND_OFFSETS) >= 0;
-      indexHasPayloads = fieldInfo.hasPayloads();
-      indexHasOffsetsOrPayloads = indexHasOffsets || indexHasPayloads;
->>>>>>> b2a10e36
 
       // Now advance level 0 skip data
       prevDocID = level0LastDocID;
@@ -1717,7 +742,6 @@
       } else {
         moveToNextLevel0BlockWithFreqs();
       }
-<<<<<<< HEAD
     }
 
     private void readLevel0PosData() throws IOException {
@@ -1727,53 +751,6 @@
         level0PayEndFP += docIn.readVLong();
         level0BlockPayUpto = docIn.readVInt();
       }
-=======
-      level1BlockPosUpto = 0;
-      posBufferUpto = BLOCK_SIZE;
-    }
-
-    @Override
-    public int freq() throws IOException {
-      if (freqFP != -1) {
-        docIn.seek(freqFP);
-        pforUtil.decode(docInUtil, freqBuffer);
-        freqFP = -1;
-      }
-      return freqBuffer[docBufferUpto - 1];
-    }
-
-    private void refillDocs() throws IOException {
-      final int left = docFreq - docCountUpto;
-      assert left >= 0;
-
-      if (left >= BLOCK_SIZE) {
-        forDeltaUtil.decodeAndPrefixSum(docInUtil, prevDocID, docBuffer);
-        freqFP = docIn.getFilePointer();
-        PForUtil.skip(docIn);
-        docCountUpto += BLOCK_SIZE;
-      } else if (docFreq == 1) {
-        docBuffer[0] = singletonDocID;
-        freqBuffer[0] = (int) totalTermFreq;
-        freqFP = -1;
-        docBuffer[1] = NO_MORE_DOCS;
-        docCountUpto++;
-        docBufferSize = 1;
-
-      } else {
-        // Read vInts:
-        PostingsUtil.readVIntBlock(docIn, docBuffer, freqBuffer, left, indexHasFreq, true);
-        prefixSum(docBuffer, left, prevDocID);
-        docBuffer[left] = NO_MORE_DOCS;
-        freqFP = -1;
-        docCountUpto += left;
-        docBufferSize = left;
-        freqFP = -1;
-      }
-      prevDocID = docBuffer[BLOCK_SIZE - 1];
-      docBufferUpto = 0;
-      posDocBufferUpto = 0;
-      assert docBuffer[docBufferSize] == NO_MORE_DOCS;
->>>>>>> b2a10e36
     }
 
     private void seekPosData(long posFP, int posUpto, long payFP, int payUpto) throws IOException {
@@ -1798,23 +775,16 @@
     private void skipLevel0To(int target) throws IOException {
       long posFP;
       int posUpto;
-<<<<<<< HEAD
       long payFP;
       int payUpto;
-      
-=======
-
->>>>>>> b2a10e36
+
       while (true) {
         prevDocID = level0LastDocID;
 
         posFP = level0PosEndFP;
         posUpto = level0BlockPosUpto;
-<<<<<<< HEAD
         payFP = level0PayEndFP;
         payUpto = level0BlockPayUpto;
-=======
->>>>>>> b2a10e36
 
         if (docFreq - docCountUpto >= BLOCK_SIZE) {
           long numSkipBytes = docIn.readVLong();
@@ -1857,21 +827,8 @@
         }
       }
 
-<<<<<<< HEAD
       if (posIn != null) { // needs positions
         seekPosData(posFP, posUpto, payFP, payUpto);
-=======
-      // If nextBlockPosFP is less than the current FP, it means that the block of positions for
-      // the first docs of the next block are already decoded. In this case we just accumulate
-      // frequencies into posPendingCount instead of seeking backwards and decoding the same pos
-      // block again.
-      if (posFP >= posIn.getFilePointer()) {
-        posIn.seek(posFP);
-        posPendingCount = posUpto;
-        posBufferUpto = BLOCK_SIZE;
-      } else {
-        posPendingCount += sumOverRange(freqBuffer, posDocBufferUpto, BLOCK_SIZE);
->>>>>>> b2a10e36
       }
     }
 
@@ -1903,36 +860,21 @@
         }
       }
 
-<<<<<<< HEAD
       return this.doc = docBuffer[docBufferUpto++];
-=======
-      doc = docBuffer[docBufferUpto];
-      docBufferUpto++;
-      return this.doc;
->>>>>>> b2a10e36
     }
 
     @Override
     public int advance(int target) throws IOException {
       if (target > level0LastDocID || needsRefilling) {
         advanceShallow(target);
-<<<<<<< HEAD
-=======
-        assert needsRefilling;
->>>>>>> b2a10e36
         refillDocs();
         needsRefilling = false;
       }
 
       int next = VectorUtil.findNextGEQ(docBuffer, target, docBufferUpto, docBufferSize);
-<<<<<<< HEAD
       this.doc = docBuffer[next];
       docBufferUpto = next + 1;
       return doc;
-=======
-      docBufferUpto = next + 1;
-      return this.doc = docBuffer[next];
->>>>>>> b2a10e36
     }
 
     private void skipPositions(int freq) throws IOException {
@@ -1981,7 +923,7 @@
       }
     }
 
-    private void refillTailPositions() throws IOException {
+    private void refillLastPositionBlock() throws IOException {
       final int count = (int) (totalTermFreq % BLOCK_SIZE);
       int payloadLength = 0;
       int offsetLength = 0;
@@ -2023,7 +965,6 @@
       payloadByteUpto = 0;
     }
 
-<<<<<<< HEAD
     private void refillOffsetsOrPayloads() throws IOException {
       if (indexHasPayloads) {
         if (needsPayloads) {
@@ -2059,7 +1000,7 @@
 
     private void refillPositions() throws IOException {
       if (posIn.getFilePointer() == lastPosBlockFP) {
-        refillTailPositions();
+        refillLastPositionBlock();
         return;
       }
       pforUtil.decode(posInUtil, posDeltaBuffer);
@@ -2079,29 +1020,10 @@
       if (posPendingCount > freq) {
         skipPositions(freq);
         posPendingCount = freq;
-=======
-    @Override
-    public int nextPosition() throws IOException {
-      if (posDocBufferUpto != docBufferUpto) {
-        int freq = freq(); // triggers lazy decoding of freqs
-
-        // First position that is being read on this doc.
-        posPendingCount += sumOverRange(freqBuffer, posDocBufferUpto, docBufferUpto);
-        posDocBufferUpto = docBufferUpto;
-
-        assert posPendingCount > 0;
-
-        if (posPendingCount > freq) {
-          skipPositions(freq);
-          posPendingCount = freq;
-        }
-
-        position = 0;
->>>>>>> b2a10e36
-      }
-    }
-
-    private void accumulateOffsetsAndPayloads() {
+      }
+    }
+
+    private void accumulatePayloadAndOffsets() {
       if (needsPayloads) {
         payloadLength = payloadLengthBuffer[posBufferUpto];
         payload.bytes = payloadBytes;
@@ -2110,7 +1032,7 @@
         payloadByteUpto += payloadLength;
       }
 
-      if (needsOffsets) { // needs offsets
+      if (needsOffsets) {
         startOffset = lastStartOffset + offsetStartDeltaBuffer[posBufferUpto];
         endOffset = startOffset + offsetLengthBuffer[posBufferUpto];
         lastStartOffset = startOffset;
@@ -2138,7 +1060,7 @@
       position += posDeltaBuffer[posBufferUpto];
 
       if (needsOffsetsOrPayloads) {
-        accumulateOffsetsAndPayloads();
+        accumulatePayloadAndOffsets();
       }
 
       posBufferUpto++;
@@ -2148,17 +1070,23 @@
 
     @Override
     public int startOffset() {
+      if (needsOffsets == false) {
+        return -1;
+      }
       return startOffset;
     }
 
     @Override
     public int endOffset() {
+      if (needsOffsets == false) {
+        return -1;
+      }
       return endOffset;
     }
 
     @Override
     public BytesRef getPayload() {
-      if (payloadLength == 0) {
+      if (needsPayloads == false || payloadLength == 0) {
         return null;
       } else {
         return payload;
