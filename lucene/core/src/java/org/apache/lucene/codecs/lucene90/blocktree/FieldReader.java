--- conflicted
+++ resolved
@@ -88,18 +88,8 @@
         readVLongOutput(new ByteArrayDataInput(rootCode.bytes, rootCode.offset, rootCode.length))
             >>> Lucene90BlockTreeTermsReader.OUTPUT_FLAGS_NUM_BITS;
     // Initialize FST always off-heap.
-<<<<<<< HEAD
-    final IndexInput clone = indexIn.clone();
-    clone.seek(indexStartFP);
-    index =
-        new FST<>(
-            FST.readMetadata(metaIn, ByteSequenceOutputs.getSingleton()),
-            clone,
-            new OffHeapFSTStore());
-=======
     var metadata = FST.readMetadata(metaIn, ByteSequenceOutputs.getSingleton());
     index = FST.fromFSTReader(metadata, new OffHeapFSTStore(indexIn, indexStartFP, metadata));
->>>>>>> 75ae372b
     /*
      if (false) {
      final String dotFileName = segment + "_" + fieldInfo.name + ".dot";
@@ -145,32 +135,6 @@
     return l;
   }
 
-  long readVLongOutput(DataInput in) throws IOException {
-    if (parent.version >= VERSION_MSB_VLONG_OUTPUT) {
-      return readMSBVLong(in);
-    } else {
-      return in.readVLong();
-    }
-  }
-
-  /**
-   * Decodes a variable length byte[] in MSB order back to long, as written by {@link
-   * Lucene90BlockTreeTermsWriter#writeMSBVLong}.
-   *
-   * <p>Package private for testing.
-   */
-  static long readMSBVLong(DataInput in) throws IOException {
-    long l = 0L;
-    while (true) {
-      byte b = in.readByte();
-      l = (l << 7) | (b & 0x7FL);
-      if ((b & 0x80) == 0) {
-        break;
-      }
-    }
-    return l;
-  }
-
   @Override
   public BytesRef getMin() throws IOException {
     if (minTerm == null) {
