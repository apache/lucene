--- conflicted
+++ resolved
@@ -110,22 +110,13 @@
               Lucene99HnswVectorsFormat.VECTOR_INDEX_EXTENSION,
               Lucene99HnswVectorsFormat.VECTOR_INDEX_CODEC_NAME,
               state.context.withHints(
-<<<<<<< HEAD
-                  FileTypeHint.DATA, FileDataHint.KNN_VECTORS, DataAccessHint.RANDOM));
-    } catch (Throwable t) {
-      IOUtils.closeWhileSuppressingExceptions(t, this);
-      throw t;
-=======
                   FileTypeHint.DATA,
                   FileDataHint.KNN_VECTORS,
                   DataAccessHint.RANDOM,
                   PreloadHint.INSTANCE));
-      success = true;
-    } finally {
-      if (success == false) {
-        IOUtils.closeWhileHandlingException(this);
-      }
->>>>>>> 8d45ad6d
+    } catch (Throwable t) {
+      IOUtils.closeWhileSuppressingExceptions(t, this);
+      throw t;
     }
   }
 
