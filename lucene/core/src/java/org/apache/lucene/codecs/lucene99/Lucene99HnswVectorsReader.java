/*
 * Licensed to the Apache Software Foundation (ASF) under one or more
 * contributor license agreements.  See the NOTICE file distributed with
 * this work for additional information regarding copyright ownership.
 * The ASF licenses this file to You under the Apache License, Version 2.0
 * (the "License"); you may not use this file except in compliance with
 * the License.  You may obtain a copy of the License at
 *
 *     http://www.apache.org/licenses/LICENSE-2.0
 *
 * Unless required by applicable law or agreed to in writing, software
 * distributed under the License is distributed on an "AS IS" BASIS,
 * WITHOUT WARRANTIES OR CONDITIONS OF ANY KIND, either express or implied.
 * See the License for the specific language governing permissions and
 * limitations under the License.
 */

package org.apache.lucene.codecs.lucene99;

import static org.apache.lucene.codecs.lucene99.Lucene99HnswVectorsFormat.VERSION_GROUPVARINT;
import static org.apache.lucene.search.DocIdSetIterator.NO_MORE_DOCS;

import java.io.IOException;
import java.util.Arrays;
import java.util.List;
import java.util.Map;
import org.apache.lucene.codecs.CodecUtil;
import org.apache.lucene.codecs.KnnVectorsReader;
import org.apache.lucene.codecs.hnsw.FlatVectorsReader;
import org.apache.lucene.codecs.hnsw.HnswGraphProvider;
import org.apache.lucene.index.ByteVectorValues;
import org.apache.lucene.index.CorruptIndexException;
import org.apache.lucene.index.FieldInfo;
import org.apache.lucene.index.FieldInfos;
import org.apache.lucene.index.FloatVectorValues;
import org.apache.lucene.index.IndexFileNames;
import org.apache.lucene.index.SegmentReadState;
import org.apache.lucene.index.VectorEncoding;
import org.apache.lucene.index.VectorSimilarityFunction;
import org.apache.lucene.internal.hppc.IntObjectHashMap;
import org.apache.lucene.search.AcceptDocs;
import org.apache.lucene.search.KnnCollector;
import org.apache.lucene.store.ChecksumIndexInput;
import org.apache.lucene.store.DataAccessHint;
import org.apache.lucene.store.DataInput;
import org.apache.lucene.store.FileDataHint;
import org.apache.lucene.store.FileTypeHint;
import org.apache.lucene.store.IOContext;
import org.apache.lucene.store.IndexInput;
import org.apache.lucene.store.PreloadHint;
import org.apache.lucene.store.RandomAccessInput;
import org.apache.lucene.util.Bits;
import org.apache.lucene.util.GroupVIntUtil;
import org.apache.lucene.util.IOSupplier;
import org.apache.lucene.util.IOUtils;
import org.apache.lucene.util.RamUsageEstimator;
import org.apache.lucene.util.hnsw.HnswGraph;
import org.apache.lucene.util.hnsw.HnswGraphSearcher;
import org.apache.lucene.util.hnsw.OrdinalTranslatedKnnCollector;
import org.apache.lucene.util.hnsw.RandomVectorScorer;
import org.apache.lucene.util.packed.DirectMonotonicReader;
import org.apache.lucene.util.quantization.QuantizedByteVectorValues;
import org.apache.lucene.util.quantization.QuantizedVectorsReader;
import org.apache.lucene.util.quantization.ScalarQuantizer;

/**
 * Reads vectors from the index segments along with index data structures supporting KNN search.
 *
 * @lucene.experimental
 */
public final class Lucene99HnswVectorsReader extends KnnVectorsReader
    implements QuantizedVectorsReader, HnswGraphProvider {

  private static final long SHALLOW_SIZE =
      RamUsageEstimator.shallowSizeOfInstance(Lucene99HnswVectorsFormat.class);
  // Number of ordinals to score at a time when scoring exhaustively rather than using HNSW.
  public static final int EXHAUSTIVE_BULK_SCORE_ORDS = 64;

  private final FlatVectorsReader flatVectorsReader;
  private final FieldInfos fieldInfos;
  private final IntObjectHashMap<FieldEntry> fields;
  private final IndexInput vectorIndex;
<<<<<<< HEAD
  private final int tinySegmentsThreshold;
=======
  private final int version;
>>>>>>> ec4cd9f6

  public Lucene99HnswVectorsReader(
      SegmentReadState state, FlatVectorsReader flatVectorsReader, int tinySegmentsThreshold)
      throws IOException {
    this.fields = new IntObjectHashMap<>();
    this.flatVectorsReader = flatVectorsReader;
    this.tinySegmentsThreshold = tinySegmentsThreshold;
    this.fieldInfos = state.fieldInfos;
    String metaFileName =
        IndexFileNames.segmentFileName(
            state.segmentInfo.name, state.segmentSuffix, Lucene99HnswVectorsFormat.META_EXTENSION);
    int versionMeta = -1;
    try (ChecksumIndexInput meta = state.directory.openChecksumInput(metaFileName)) {
      Throwable priorE = null;
      try {
        versionMeta =
            CodecUtil.checkIndexHeader(
                meta,
                Lucene99HnswVectorsFormat.META_CODEC_NAME,
                Lucene99HnswVectorsFormat.VERSION_START,
                Lucene99HnswVectorsFormat.VERSION_CURRENT,
                state.segmentInfo.getId(),
                state.segmentSuffix);
        readFields(meta);
      } catch (Throwable exception) {
        priorE = exception;
      } finally {
        CodecUtil.checkFooter(meta, priorE);
      }
      this.version = versionMeta;
      this.vectorIndex =
          openDataInput(
              state,
              versionMeta,
              Lucene99HnswVectorsFormat.VECTOR_INDEX_EXTENSION,
              Lucene99HnswVectorsFormat.VECTOR_INDEX_CODEC_NAME,
              state.context.withHints(
                  // Even though this input is referred to an `indexIn`, it doesn't qualify as
                  // FileTypeHint#INDEX since it's a large file
                  FileTypeHint.DATA,
                  FileDataHint.KNN_VECTORS,
                  DataAccessHint.RANDOM,
                  PreloadHint.INSTANCE));
    } catch (Throwable t) {
      IOUtils.closeWhileSuppressingExceptions(t, this);
      throw t;
    }
  }

  public Lucene99HnswVectorsReader(SegmentReadState state, FlatVectorsReader flatVectorsReader)
      throws IOException {
    this(state, flatVectorsReader, 10);
  }

  private Lucene99HnswVectorsReader(
      Lucene99HnswVectorsReader reader, FlatVectorsReader flatVectorsReader) {
    this.flatVectorsReader = flatVectorsReader;
    this.fieldInfos = reader.fieldInfos;
    this.fields = reader.fields;
    this.vectorIndex = reader.vectorIndex;
<<<<<<< HEAD
    this.tinySegmentsThreshold = reader.tinySegmentsThreshold;
=======
    this.version = reader.version;
>>>>>>> ec4cd9f6
  }

  @Override
  public KnnVectorsReader getMergeInstance() throws IOException {
    return new Lucene99HnswVectorsReader(this, this.flatVectorsReader.getMergeInstance());
  }

  @Override
  public void finishMerge() throws IOException {
    flatVectorsReader.finishMerge();
  }

  private static IndexInput openDataInput(
      SegmentReadState state,
      int versionMeta,
      String fileExtension,
      String codecName,
      IOContext context)
      throws IOException {
    String fileName =
        IndexFileNames.segmentFileName(state.segmentInfo.name, state.segmentSuffix, fileExtension);
    IndexInput in = state.directory.openInput(fileName, context);
    try {
      int versionVectorData =
          CodecUtil.checkIndexHeader(
              in,
              codecName,
              Lucene99HnswVectorsFormat.VERSION_START,
              Lucene99HnswVectorsFormat.VERSION_CURRENT,
              state.segmentInfo.getId(),
              state.segmentSuffix);
      if (versionMeta != versionVectorData) {
        throw new CorruptIndexException(
            "Format versions mismatch: meta="
                + versionMeta
                + ", "
                + codecName
                + "="
                + versionVectorData,
            in);
      }
      CodecUtil.retrieveChecksum(in);
      return in;
    } catch (Throwable t) {
      IOUtils.closeWhileSuppressingExceptions(t, in);
      throw t;
    }
  }

  private void readFields(ChecksumIndexInput meta) throws IOException {
    for (int fieldNumber = meta.readInt(); fieldNumber != -1; fieldNumber = meta.readInt()) {
      FieldInfo info = fieldInfos.fieldInfo(fieldNumber);
      if (info == null) {
        throw new CorruptIndexException("Invalid field number: " + fieldNumber, meta);
      }
      FieldEntry fieldEntry = readField(meta, info);
      validateFieldEntry(info, fieldEntry);
      fields.put(info.number, fieldEntry);
    }
  }

  private void validateFieldEntry(FieldInfo info, FieldEntry fieldEntry) {
    int dimension = info.getVectorDimension();
    if (dimension != fieldEntry.dimension) {
      throw new IllegalStateException(
          "Inconsistent vector dimension for field=\""
              + info.name
              + "\"; "
              + dimension
              + " != "
              + fieldEntry.dimension);
    }
  }

  // List of vector similarity functions. This list is defined here, in order
  // to avoid an undesirable dependency on the declaration and order of values
  // in VectorSimilarityFunction. The list values and order must be identical
  // to that of {@link o.a.l.c.l.Lucene94FieldInfosFormat#SIMILARITY_FUNCTIONS}.
  public static final List<VectorSimilarityFunction> SIMILARITY_FUNCTIONS =
      List.of(
          VectorSimilarityFunction.EUCLIDEAN,
          VectorSimilarityFunction.DOT_PRODUCT,
          VectorSimilarityFunction.COSINE,
          VectorSimilarityFunction.MAXIMUM_INNER_PRODUCT);

  public static VectorSimilarityFunction readSimilarityFunction(DataInput input)
      throws IOException {
    int i = input.readInt();
    if (i < 0 || i >= SIMILARITY_FUNCTIONS.size()) {
      throw new IllegalArgumentException("invalid distance function: " + i);
    }
    return SIMILARITY_FUNCTIONS.get(i);
  }

  public static VectorEncoding readVectorEncoding(DataInput input) throws IOException {
    int encodingId = input.readInt();
    if (encodingId < 0 || encodingId >= VectorEncoding.values().length) {
      throw new CorruptIndexException("Invalid vector encoding id: " + encodingId, input);
    }
    return VectorEncoding.values()[encodingId];
  }

  private FieldEntry readField(IndexInput input, FieldInfo info) throws IOException {
    VectorEncoding vectorEncoding = readVectorEncoding(input);
    VectorSimilarityFunction similarityFunction = readSimilarityFunction(input);
    if (similarityFunction != info.getVectorSimilarityFunction()) {
      throw new IllegalStateException(
          "Inconsistent vector similarity function for field=\""
              + info.name
              + "\"; "
              + similarityFunction
              + " != "
              + info.getVectorSimilarityFunction());
    }
    return FieldEntry.create(input, vectorEncoding, info.getVectorSimilarityFunction());
  }

  @Override
  public long ramBytesUsed() {
    return Lucene99HnswVectorsReader.SHALLOW_SIZE
        + fields.ramBytesUsed()
        + flatVectorsReader.ramBytesUsed();
  }

  @Override
  public void checkIntegrity() throws IOException {
    flatVectorsReader.checkIntegrity();
    CodecUtil.checksumEntireFile(vectorIndex);
  }

  @Override
  public FloatVectorValues getFloatVectorValues(String field) throws IOException {
    return flatVectorsReader.getFloatVectorValues(field);
  }

  @Override
  public ByteVectorValues getByteVectorValues(String field) throws IOException {
    return flatVectorsReader.getByteVectorValues(field);
  }

  private FieldEntry getFieldEntryOrThrow(String field) {
    final FieldInfo info = fieldInfos.fieldInfo(field);
    final FieldEntry entry;
    if (info == null || (entry = fields.get(info.number)) == null) {
      throw new IllegalArgumentException("field=\"" + field + "\" not found");
    }
    return entry;
  }

  private FieldEntry getFieldEntry(String field, VectorEncoding expectedEncoding) {
    final FieldEntry fieldEntry = getFieldEntryOrThrow(field);
    if (fieldEntry.vectorEncoding != expectedEncoding) {
      throw new IllegalArgumentException(
          "field=\""
              + field
              + "\" is encoded as: "
              + fieldEntry.vectorEncoding
              + " expected: "
              + expectedEncoding);
    }
    return fieldEntry;
  }

  @Override
  public void search(String field, float[] target, KnnCollector knnCollector, AcceptDocs acceptDocs)
      throws IOException {
    final FieldEntry fieldEntry = getFieldEntry(field, VectorEncoding.FLOAT32);
    search(
        fieldEntry,
        knnCollector,
        acceptDocs,
        () -> flatVectorsReader.getRandomVectorScorer(field, target));
  }

  @Override
  public void search(String field, byte[] target, KnnCollector knnCollector, AcceptDocs acceptDocs)
      throws IOException {
    final FieldEntry fieldEntry = getFieldEntry(field, VectorEncoding.BYTE);
    search(
        fieldEntry,
        knnCollector,
        acceptDocs,
        () -> flatVectorsReader.getRandomVectorScorer(field, target));
  }

  private void search(
      FieldEntry fieldEntry,
      KnnCollector knnCollector,
      AcceptDocs acceptDocs,
      IOSupplier<RandomVectorScorer> scorerSupplier)
      throws IOException {
    if (fieldEntry.size() == 0 || knnCollector.k() == 0) {
      return;
    }
    final RandomVectorScorer scorer = scorerSupplier.get();
    final KnnCollector collector =
        new OrdinalTranslatedKnnCollector(knnCollector, scorer::ordToDoc);
<<<<<<< HEAD
    final Bits acceptedOrds = scorer.getAcceptOrds(acceptDocs);
    boolean doHnsw = knnCollector.k() < scorer.maxOrd() && fieldEntry.vectorIndexLength > 0;
=======
    HnswGraph graph = getGraph(fieldEntry);
>>>>>>> ec4cd9f6
    // Take into account if quantized? E.g. some scorer cost?
    // Use approximate cardinality as this is good enough, but ensure we don't exceed the graph
    // size as that is illogical
    int filteredDocCount = Math.min(acceptDocs.cost(), graph.size());
    Bits accepted = acceptDocs.bits();
    final Bits acceptedOrds = scorer.getAcceptOrds(accepted);
    int numVectors = scorer.maxOrd();
    boolean doHnsw = knnCollector.k() < numVectors;
    // The approximate number of vectors that would be visited if we did not filter
<<<<<<< HEAD
    int unfilteredVisit =
        HnswGraphSearcher.expectedVisitedNodes(knnCollector.k(), fieldEntry.size());
    if (acceptDocs instanceof BitSet bitSet) {
      // Use approximate cardinality as this is good enough, but ensure we don't exceed the graph
      // size as that is illogical
      filteredDocCount = Math.min(bitSet.approximateCardinality(), fieldEntry.size());
      if (unfilteredVisit >= filteredDocCount) {
        doHnsw = false;
      }
=======
    int unfilteredVisit = HnswGraphSearcher.expectedVisitedNodes(knnCollector.k(), graph.size());
    if (unfilteredVisit >= filteredDocCount) {
      doHnsw = false;
>>>>>>> ec4cd9f6
    }
    if (doHnsw) {
      HnswGraphSearcher.search(
          scorer, collector, getGraph(fieldEntry), acceptedOrds, filteredDocCount);
    } else {
      // if k is larger than the number of vectors we expect to visit in an HNSW search,
      // we can just iterate over all vectors and collect them.
      int[] ords = new int[EXHAUSTIVE_BULK_SCORE_ORDS];
      float[] scores = new float[EXHAUSTIVE_BULK_SCORE_ORDS];
      int numOrds = 0;
      for (int i = 0; i < numVectors; i++) {
        if (acceptedOrds == null || acceptedOrds.get(i)) {
          if (knnCollector.earlyTerminated()) {
            break;
          }
          ords[numOrds++] = i;
          if (numOrds == ords.length) {
            knnCollector.incVisitedCount(numOrds);
            if (scorer.bulkScore(ords, scores, numOrds) > knnCollector.minCompetitiveSimilarity()) {
              for (int j = 0; j < numOrds; j++) {
                knnCollector.collect(scorer.ordToDoc(ords[j]), scores[j]);
              }
            }
            numOrds = 0;
          }
        }
      }

      if (numOrds > 0) {
        knnCollector.incVisitedCount(numOrds);
        if (scorer.bulkScore(ords, scores, numOrds) > knnCollector.minCompetitiveSimilarity()) {
          for (int j = 0; j < numOrds; j++) {
            knnCollector.collect(scorer.ordToDoc(ords[j]), scores[j]);
          }
        }
      }
    }
  }

  @Override
  public HnswGraph getGraph(String field) throws IOException {
    final FieldInfo info = fieldInfos.fieldInfo(field);
    final FieldEntry entry;
    if (info == null || (entry = fields.get(info.number)) == null) {
      throw new IllegalArgumentException("field=\"" + field + "\" not found");
    }
    if (entry.vectorIndexLength > 0) {
      return getGraph(entry);
    } else {
      return HnswGraph.EMPTY;
    }
  }

  private HnswGraph getGraph(FieldEntry entry) throws IOException {
    return new OffHeapHnswGraph(entry, vectorIndex);
  }

  @Override
  public Map<String, Long> getOffHeapByteSize(FieldInfo fieldInfo) {
    FieldEntry entry = getFieldEntryOrThrow(fieldInfo.name);
    var flat = flatVectorsReader.getOffHeapByteSize(fieldInfo);
    var graph = Map.of(Lucene99HnswVectorsFormat.VECTOR_INDEX_EXTENSION, entry.vectorIndexLength);
    return KnnVectorsReader.mergeOffHeapByteSizeMaps(flat, graph);
  }

  @Override
  public void close() throws IOException {
    IOUtils.close(flatVectorsReader, vectorIndex);
  }

  @Override
  public QuantizedByteVectorValues getQuantizedVectorValues(String field) throws IOException {
    if (flatVectorsReader instanceof QuantizedVectorsReader) {
      return ((QuantizedVectorsReader) flatVectorsReader).getQuantizedVectorValues(field);
    }
    return null;
  }

  @Override
  public ScalarQuantizer getQuantizationState(String field) {
    if (flatVectorsReader instanceof QuantizedVectorsReader) {
      return ((QuantizedVectorsReader) flatVectorsReader).getQuantizationState(field);
    }
    return null;
  }

  private record FieldEntry(
      VectorSimilarityFunction similarityFunction,
      VectorEncoding vectorEncoding,
      long vectorIndexOffset,
      long vectorIndexLength,
      int M,
      int numLevels,
      int dimension,
      int size,
      int[][] nodesByLevel,
      // for each level the start offsets in vectorIndex file from where to read neighbours
      DirectMonotonicReader.Meta offsetsMeta,
      long offsetsOffset,
      int offsetsBlockShift,
      long offsetsLength) {

    static FieldEntry create(
        IndexInput input,
        VectorEncoding vectorEncoding,
        VectorSimilarityFunction similarityFunction)
        throws IOException {
      final var vectorIndexOffset = input.readVLong();
      final var vectorIndexLength = input.readVLong();
      final var dimension = input.readVInt();
      final var size = input.readInt();
      // read nodes by level
      final var M = input.readVInt();
      final var numLevels = input.readVInt();
      final var nodesByLevel = new int[numLevels][];
      long numberOfOffsets = 0;
      final long offsetsOffset;
      final int offsetsBlockShift;
      final DirectMonotonicReader.Meta offsetsMeta;
      final long offsetsLength;
      for (int level = 0; level < numLevels; level++) {
        if (level > 0) {
          int numNodesOnLevel = input.readVInt();
          numberOfOffsets += numNodesOnLevel;
          nodesByLevel[level] = new int[numNodesOnLevel];
          nodesByLevel[level][0] = input.readVInt();
          for (int i = 1; i < numNodesOnLevel; i++) {
            nodesByLevel[level][i] = nodesByLevel[level][i - 1] + input.readVInt();
          }
        } else {
          numberOfOffsets += size;
        }
      }
      if (numberOfOffsets > 0) {
        offsetsOffset = input.readLong();
        offsetsBlockShift = input.readVInt();
        offsetsMeta = DirectMonotonicReader.loadMeta(input, numberOfOffsets, offsetsBlockShift);
        offsetsLength = input.readLong();
      } else {
        offsetsOffset = 0;
        offsetsBlockShift = 0;
        offsetsMeta = null;
        offsetsLength = 0;
      }
      return new FieldEntry(
          similarityFunction,
          vectorEncoding,
          vectorIndexOffset,
          vectorIndexLength,
          M,
          numLevels,
          dimension,
          size,
          nodesByLevel,
          offsetsMeta,
          offsetsOffset,
          offsetsBlockShift,
          offsetsLength);
    }
  }

  /** Read the nearest-neighbors graph from the index input */
  private final class OffHeapHnswGraph extends HnswGraph {

    final IndexInput dataIn;
    final int[][] nodesByLevel;
    final int numLevels;
    final int entryNode;
    final int size;
    int arcCount;
    int arcUpTo;
    int arc;
    private final int maxConn;
    private final DirectMonotonicReader graphLevelNodeOffsets;
    private final long[] graphLevelNodeIndexOffsets;
    // Allocated to be M*2 to track the current neighbors being explored
    private final int[] currentNeighborsBuffer;

    OffHeapHnswGraph(FieldEntry entry, IndexInput vectorIndex) throws IOException {
      this.dataIn =
          vectorIndex.slice("graph-data", entry.vectorIndexOffset, entry.vectorIndexLength);
      this.nodesByLevel = entry.nodesByLevel;
      this.numLevels = entry.numLevels;
      this.entryNode = numLevels > 1 ? nodesByLevel[numLevels - 1][0] : 0;
      this.size = entry.size();
      final RandomAccessInput addressesData =
          vectorIndex.randomAccessSlice(entry.offsetsOffset, entry.offsetsLength);
      this.graphLevelNodeOffsets =
          DirectMonotonicReader.getInstance(entry.offsetsMeta, addressesData);
      this.currentNeighborsBuffer = new int[entry.M * 2];
      this.maxConn = entry.M;
      graphLevelNodeIndexOffsets = new long[numLevels];
      graphLevelNodeIndexOffsets[0] = 0;
      for (int i = 1; i < numLevels; i++) {
        // nodesByLevel is `null` for the zeroth level as we know its size
        int nodeCount = nodesByLevel[i - 1] == null ? size : nodesByLevel[i - 1].length;
        graphLevelNodeIndexOffsets[i] = graphLevelNodeIndexOffsets[i - 1] + nodeCount;
      }
    }

    @Override
    public void seek(int level, int targetOrd) throws IOException {
      int targetIndex =
          level == 0
              ? targetOrd
              : Arrays.binarySearch(nodesByLevel[level], 0, nodesByLevel[level].length, targetOrd);
      assert targetIndex >= 0
          : "seek level=" + level + " target=" + targetOrd + " not found: " + targetIndex;
      // unsafe; no bounds checking
      dataIn.seek(graphLevelNodeOffsets.get(targetIndex + graphLevelNodeIndexOffsets[level]));
      arcCount = dataIn.readVInt();
      assert arcCount <= currentNeighborsBuffer.length : "too many neighbors: " + arcCount;
      if (arcCount > 0) {
        if (version >= VERSION_GROUPVARINT) {
          GroupVIntUtil.readGroupVInts(dataIn, currentNeighborsBuffer, arcCount);
          for (int i = 1; i < arcCount; i++) {
            currentNeighborsBuffer[i] = currentNeighborsBuffer[i - 1] + currentNeighborsBuffer[i];
          }
        } else {
          currentNeighborsBuffer[0] = dataIn.readVInt();
          for (int i = 1; i < arcCount; i++) {
            currentNeighborsBuffer[i] = currentNeighborsBuffer[i - 1] + dataIn.readVInt();
          }
        }
      }
      arc = -1;
      arcUpTo = 0;
    }

    @Override
    public int size() {
      return size;
    }

    @Override
    public int nextNeighbor() throws IOException {
      if (arcUpTo >= arcCount) {
        return NO_MORE_DOCS;
      }
      arc = currentNeighborsBuffer[arcUpTo];
      ++arcUpTo;
      return arc;
    }

    @Override
    public int neighborCount() {
      return arcCount;
    }

    @Override
    public int numLevels() throws IOException {
      return numLevels;
    }

    @Override
    public int maxConn() {
      return maxConn;
    }

    @Override
    public int entryNode() throws IOException {
      return entryNode;
    }

    @Override
    public NodesIterator getNodesOnLevel(int level) {
      if (level == 0) {
        return new ArrayNodesIterator(size());
      } else {
        return new ArrayNodesIterator(nodesByLevel[level], nodesByLevel[level].length);
      }
    }
  }
}<|MERGE_RESOLUTION|>--- conflicted
+++ resolved
@@ -80,11 +80,8 @@
   private final FieldInfos fieldInfos;
   private final IntObjectHashMap<FieldEntry> fields;
   private final IndexInput vectorIndex;
-<<<<<<< HEAD
   private final int tinySegmentsThreshold;
-=======
   private final int version;
->>>>>>> ec4cd9f6
 
   public Lucene99HnswVectorsReader(
       SegmentReadState state, FlatVectorsReader flatVectorsReader, int tinySegmentsThreshold)
@@ -145,11 +142,8 @@
     this.fieldInfos = reader.fieldInfos;
     this.fields = reader.fields;
     this.vectorIndex = reader.vectorIndex;
-<<<<<<< HEAD
     this.tinySegmentsThreshold = reader.tinySegmentsThreshold;
-=======
     this.version = reader.version;
->>>>>>> ec4cd9f6
   }
 
   @Override
@@ -347,36 +341,19 @@
     final RandomVectorScorer scorer = scorerSupplier.get();
     final KnnCollector collector =
         new OrdinalTranslatedKnnCollector(knnCollector, scorer::ordToDoc);
-<<<<<<< HEAD
-    final Bits acceptedOrds = scorer.getAcceptOrds(acceptDocs);
-    boolean doHnsw = knnCollector.k() < scorer.maxOrd() && fieldEntry.vectorIndexLength > 0;
-=======
-    HnswGraph graph = getGraph(fieldEntry);
->>>>>>> ec4cd9f6
     // Take into account if quantized? E.g. some scorer cost?
     // Use approximate cardinality as this is good enough, but ensure we don't exceed the graph
     // size as that is illogical
+    HnswGraph graph = getGraph(fieldEntry);
     int filteredDocCount = Math.min(acceptDocs.cost(), graph.size());
     Bits accepted = acceptDocs.bits();
     final Bits acceptedOrds = scorer.getAcceptOrds(accepted);
     int numVectors = scorer.maxOrd();
     boolean doHnsw = knnCollector.k() < numVectors;
     // The approximate number of vectors that would be visited if we did not filter
-<<<<<<< HEAD
-    int unfilteredVisit =
-        HnswGraphSearcher.expectedVisitedNodes(knnCollector.k(), fieldEntry.size());
-    if (acceptDocs instanceof BitSet bitSet) {
-      // Use approximate cardinality as this is good enough, but ensure we don't exceed the graph
-      // size as that is illogical
-      filteredDocCount = Math.min(bitSet.approximateCardinality(), fieldEntry.size());
-      if (unfilteredVisit >= filteredDocCount) {
-        doHnsw = false;
-      }
-=======
     int unfilteredVisit = HnswGraphSearcher.expectedVisitedNodes(knnCollector.k(), graph.size());
-    if (unfilteredVisit >= filteredDocCount) {
+    if (unfilteredVisit >= filteredDocCount || graph.size() == 0) {
       doHnsw = false;
->>>>>>> ec4cd9f6
     }
     if (doHnsw) {
       HnswGraphSearcher.search(
@@ -431,6 +408,9 @@
   }
 
   private HnswGraph getGraph(FieldEntry entry) throws IOException {
+    if (entry.vectorIndexLength == 0) {
+      return HnswGraph.EMPTY;
+    }
     return new OffHeapHnswGraph(entry, vectorIndex);
   }
 
