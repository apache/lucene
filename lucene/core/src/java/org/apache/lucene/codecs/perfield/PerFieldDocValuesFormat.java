/*
 * Licensed to the Apache Software Foundation (ASF) under one or more
 * contributor license agreements.  See the NOTICE file distributed with
 * this work for additional information regarding copyright ownership.
 * The ASF licenses this file to You under the Apache License, Version 2.0
 * (the "License"); you may not use this file except in compliance with
 * the License.  You may obtain a copy of the License at
 *
 *     http://www.apache.org/licenses/LICENSE-2.0
 *
 * Unless required by applicable law or agreed to in writing, software
 * distributed under the License is distributed on an "AS IS" BASIS,
 * WITHOUT WARRANTIES OR CONDITIONS OF ANY KIND, either express or implied.
 * See the License for the specific language governing permissions and
 * limitations under the License.
 */
package org.apache.lucene.codecs.perfield;

import java.io.Closeable;
import java.io.IOException;
import java.util.ArrayList;
import java.util.Collection;
import java.util.HashMap;
import java.util.IdentityHashMap;
import java.util.Map;
import java.util.ServiceLoader;
import org.apache.lucene.codecs.DocValuesConsumer;
import org.apache.lucene.codecs.DocValuesFormat;
import org.apache.lucene.codecs.DocValuesProducer;
import org.apache.lucene.index.BinaryDocValues;
<<<<<<< HEAD
import org.apache.lucene.index.DataInputDocValues;
=======
import org.apache.lucene.index.DocValuesSkipper;
>>>>>>> bb3f1822
import org.apache.lucene.index.DocValuesType;
import org.apache.lucene.index.FieldInfo;
import org.apache.lucene.index.MergeState;
import org.apache.lucene.index.NumericDocValues;
import org.apache.lucene.index.SegmentReadState;
import org.apache.lucene.index.SegmentWriteState;
import org.apache.lucene.index.SortedDocValues;
import org.apache.lucene.index.SortedNumericDocValues;
import org.apache.lucene.index.SortedSetDocValues;
import org.apache.lucene.util.IOUtils;

/**
 * Enables per field docvalues support.
 *
 * <p>Note, when extending this class, the name ({@link #getName}) is written into the index. In
 * order for the field to be read, the name must resolve to your implementation via {@link
 * #forName(String)}. This method uses Java's {@link ServiceLoader Service Provider Interface} to
 * resolve format names.
 *
 * <p>Files written by each docvalues format have an additional suffix containing the format name.
 * For example, in a per-field configuration instead of <code>_1.dat</code> filenames would look
 * like <code>_1_Lucene40_0.dat</code>.
 *
 * @see ServiceLoader
 * @lucene.experimental
 */
public abstract class PerFieldDocValuesFormat extends DocValuesFormat {
  /** Name of this {@link DocValuesFormat}. */
  public static final String PER_FIELD_NAME = "PerFieldDV40";

  /** {@link FieldInfo} attribute name used to store the format name for each field. */
  public static final String PER_FIELD_FORMAT_KEY =
      PerFieldDocValuesFormat.class.getSimpleName() + ".format";

  /** {@link FieldInfo} attribute name used to store the segment suffix name for each field. */
  public static final String PER_FIELD_SUFFIX_KEY =
      PerFieldDocValuesFormat.class.getSimpleName() + ".suffix";

  /** Sole constructor. */
  protected PerFieldDocValuesFormat() {
    super(PER_FIELD_NAME);
  }

  @Override
  public final DocValuesConsumer fieldsConsumer(SegmentWriteState state) throws IOException {
    return new FieldsWriter(state);
  }

  record ConsumerAndSuffix(DocValuesConsumer consumer, int suffix) implements Closeable {
    @Override
    public void close() throws IOException {
      consumer.close();
    }
  }

  private class FieldsWriter extends DocValuesConsumer {

    private final Map<DocValuesFormat, ConsumerAndSuffix> formats = new HashMap<>();
    private final Map<String, Integer> suffixes = new HashMap<>();

    private final SegmentWriteState segmentWriteState;

    public FieldsWriter(SegmentWriteState state) {
      segmentWriteState = state;
    }

    @Override
    public void addNumericField(FieldInfo field, DocValuesProducer valuesProducer)
        throws IOException {
      getInstance(field).addNumericField(field, valuesProducer);
    }

    @Override
    public void addBinaryField(FieldInfo field, DocValuesProducer valuesProducer)
        throws IOException {
      getInstance(field).addBinaryField(field, valuesProducer);
    }

    @Override
    public void addSortedField(FieldInfo field, DocValuesProducer valuesProducer)
        throws IOException {
      getInstance(field).addSortedField(field, valuesProducer);
    }

    @Override
    public void addSortedNumericField(FieldInfo field, DocValuesProducer valuesProducer)
        throws IOException {
      getInstance(field).addSortedNumericField(field, valuesProducer);
    }

    @Override
    public void addSortedSetField(FieldInfo field, DocValuesProducer valuesProducer)
        throws IOException {
      getInstance(field).addSortedSetField(field, valuesProducer);
    }

    @Override
    public void merge(MergeState mergeState) throws IOException {
      Map<DocValuesConsumer, Collection<String>> consumersToField = new IdentityHashMap<>();

      // Group each consumer by the fields it handles
      for (FieldInfo fi : mergeState.mergeFieldInfos) {
        if (fi.getDocValuesType() == DocValuesType.NONE) {
          continue;
        }
        // merge should ignore current format for the fields being merged
        DocValuesConsumer consumer = getInstance(fi, true);
        Collection<String> fieldsForConsumer = consumersToField.get(consumer);
        if (fieldsForConsumer == null) {
          fieldsForConsumer = new ArrayList<>();
          consumersToField.put(consumer, fieldsForConsumer);
        }
        fieldsForConsumer.add(fi.name);
      }

      // Delegate the merge to the appropriate consumer
      for (Map.Entry<DocValuesConsumer, Collection<String>> e : consumersToField.entrySet()) {
        e.getKey().merge(PerFieldMergeState.restrictFields(mergeState, e.getValue()));
      }
    }

    private DocValuesConsumer getInstance(FieldInfo field) throws IOException {
      return getInstance(field, false);
    }

    /**
     * DocValuesConsumer for the given field.
     *
     * @param field - FieldInfo object.
     * @param ignoreCurrentFormat - ignore the existing format attributes.
     * @return DocValuesConsumer for the field.
     * @throws IOException if there is a low-level IO error
     */
    private DocValuesConsumer getInstance(FieldInfo field, boolean ignoreCurrentFormat)
        throws IOException {
      DocValuesFormat format = null;
      if (field.getDocValuesGen() != -1) {
        String formatName = null;
        if (ignoreCurrentFormat == false) {
          formatName = field.getAttribute(PER_FIELD_FORMAT_KEY);
        }
        // this means the field never existed in that segment, yet is applied updates
        if (formatName != null) {
          format = DocValuesFormat.forName(formatName);
        }
      }
      if (format == null) {
        format = getDocValuesFormatForField(field.name);
      }
      if (format == null) {
        throw new IllegalStateException(
            "invalid null DocValuesFormat for field=\"" + field.name + "\"");
      }
      final String formatName = format.getName();

      field.putAttribute(PER_FIELD_FORMAT_KEY, formatName);
      Integer suffix = null;

      ConsumerAndSuffix consumer = formats.get(format);
      if (consumer == null) {
        // First time we are seeing this format; create a new instance

        if (field.getDocValuesGen() != -1) {
          String suffixAtt = null;
          if (!ignoreCurrentFormat) {
            suffixAtt = field.getAttribute(PER_FIELD_SUFFIX_KEY);
          }
          // even when dvGen is != -1, it can still be a new field, that never
          // existed in the segment, and therefore doesn't have the recorded
          // attributes yet.
          if (suffixAtt != null) {
            suffix = Integer.valueOf(suffixAtt);
          }
        }

        if (suffix == null) {
          // bump the suffix
          suffix = suffixes.get(formatName);
          if (suffix == null) {
            suffix = 0;
          } else {
            suffix = suffix + 1;
          }
        }
        suffixes.put(formatName, suffix);

        final String segmentSuffix =
            getFullSegmentSuffix(
                segmentWriteState.segmentSuffix, getSuffix(formatName, Integer.toString(suffix)));
        consumer =
            new ConsumerAndSuffix(
                format.fieldsConsumer(new SegmentWriteState(segmentWriteState, segmentSuffix)),
                suffix);
        formats.put(format, consumer);
      } else {
        // we've already seen this format, so just grab its suffix
        assert suffixes.containsKey(formatName);
        suffix = consumer.suffix;
      }

      field.putAttribute(PER_FIELD_SUFFIX_KEY, Integer.toString(suffix));
      // TODO: we should only provide the "slice" of FIS
      // that this DVF actually sees ...
      return consumer.consumer;
    }

    @Override
    public void close() throws IOException {
      // Close all subs
      IOUtils.close(formats.values());
    }
  }

  static String getSuffix(String formatName, String suffix) {
    return formatName + "_" + suffix;
  }

  static String getFullSegmentSuffix(String outerSegmentSuffix, String segmentSuffix) {
    if (outerSegmentSuffix.length() == 0) {
      return segmentSuffix;
    } else {
      return outerSegmentSuffix + "_" + segmentSuffix;
    }
  }

  private static class FieldsReader extends DocValuesProducer {

    private final Map<String, DocValuesProducer> fields = new HashMap<>();
    private final Map<String, DocValuesProducer> formats = new HashMap<>();

    // clone for merge
    FieldsReader(FieldsReader other) {
      Map<DocValuesProducer, DocValuesProducer> oldToNew = new IdentityHashMap<>();
      // First clone all formats
      for (Map.Entry<String, DocValuesProducer> ent : other.formats.entrySet()) {
        DocValuesProducer values = ent.getValue().getMergeInstance();
        formats.put(ent.getKey(), values);
        oldToNew.put(ent.getValue(), values);
      }

      // Then rebuild fields:
      for (Map.Entry<String, DocValuesProducer> ent : other.fields.entrySet()) {
        DocValuesProducer producer = oldToNew.get(ent.getValue());
        assert producer != null;
        fields.put(ent.getKey(), producer);
      }
    }

    public FieldsReader(final SegmentReadState readState) throws IOException {

      // Init each unique format:
      boolean success = false;
      try {
        // Read field name -> format name
        for (FieldInfo fi : readState.fieldInfos) {
          if (fi.getDocValuesType() != DocValuesType.NONE) {
            final String fieldName = fi.name;
            final String formatName = fi.getAttribute(PER_FIELD_FORMAT_KEY);
            if (formatName != null) {
              // null formatName means the field is in fieldInfos, but has no docvalues!
              final String suffix = fi.getAttribute(PER_FIELD_SUFFIX_KEY);
              if (suffix == null) {
                throw new IllegalStateException(
                    "missing attribute: " + PER_FIELD_SUFFIX_KEY + " for field: " + fieldName);
              }
              DocValuesFormat format = DocValuesFormat.forName(formatName);
              String segmentSuffix =
                  getFullSegmentSuffix(readState.segmentSuffix, getSuffix(formatName, suffix));
              if (!formats.containsKey(segmentSuffix)) {
                formats.put(
                    segmentSuffix,
                    format.fieldsProducer(new SegmentReadState(readState, segmentSuffix)));
              }
              fields.put(fieldName, formats.get(segmentSuffix));
            }
          }
        }
        success = true;
      } finally {
        if (!success) {
          IOUtils.closeWhileHandlingException(formats.values());
        }
      }
    }

    @Override
    public NumericDocValues getNumeric(FieldInfo field) throws IOException {
      DocValuesProducer producer = fields.get(field.name);
      return producer == null ? null : producer.getNumeric(field);
    }

    @Override
    public BinaryDocValues getBinary(FieldInfo field) throws IOException {
      DocValuesProducer producer = fields.get(field.name);
      return producer == null ? null : producer.getBinary(field);
    }

    @Override
    public DataInputDocValues getDataInput(FieldInfo field) throws IOException {
      DocValuesProducer producer = fields.get(field.name);
      return producer == null ? null : producer.getDataInput(field);
    }

    @Override
    public SortedDocValues getSorted(FieldInfo field) throws IOException {
      DocValuesProducer producer = fields.get(field.name);
      return producer == null ? null : producer.getSorted(field);
    }

    @Override
    public SortedNumericDocValues getSortedNumeric(FieldInfo field) throws IOException {
      DocValuesProducer producer = fields.get(field.name);
      return producer == null ? null : producer.getSortedNumeric(field);
    }

    @Override
    public SortedSetDocValues getSortedSet(FieldInfo field) throws IOException {
      DocValuesProducer producer = fields.get(field.name);
      return producer == null ? null : producer.getSortedSet(field);
    }

    @Override
    public DocValuesSkipper getSkipper(FieldInfo field) throws IOException {
      DocValuesProducer producer = fields.get(field.name);
      return producer == null ? null : producer.getSkipper(field);
    }

    @Override
    public void close() throws IOException {
      IOUtils.close(formats.values());
    }

    @Override
    public void checkIntegrity() throws IOException {
      for (DocValuesProducer format : formats.values()) {
        format.checkIntegrity();
      }
    }

    @Override
    public DocValuesProducer getMergeInstance() {
      return new FieldsReader(this);
    }

    @Override
    public String toString() {
      return "PerFieldDocValues(formats=" + formats.size() + ")";
    }
  }

  @Override
  public final DocValuesProducer fieldsProducer(SegmentReadState state) throws IOException {
    return new FieldsReader(state);
  }

  /**
   * Returns the doc values format that should be used for writing new segments of <code>field
   * </code>.
   *
   * <p>The field to format mapping is written to the index, so this method is only invoked when
   * writing, not when reading.
   */
  public abstract DocValuesFormat getDocValuesFormatForField(String field);
}<|MERGE_RESOLUTION|>--- conflicted
+++ resolved
@@ -28,11 +28,8 @@
 import org.apache.lucene.codecs.DocValuesFormat;
 import org.apache.lucene.codecs.DocValuesProducer;
 import org.apache.lucene.index.BinaryDocValues;
-<<<<<<< HEAD
 import org.apache.lucene.index.DataInputDocValues;
-=======
 import org.apache.lucene.index.DocValuesSkipper;
->>>>>>> bb3f1822
 import org.apache.lucene.index.DocValuesType;
 import org.apache.lucene.index.FieldInfo;
 import org.apache.lucene.index.MergeState;
@@ -65,11 +62,11 @@
 
   /** {@link FieldInfo} attribute name used to store the format name for each field. */
   public static final String PER_FIELD_FORMAT_KEY =
-      PerFieldDocValuesFormat.class.getSimpleName() + ".format";
+          PerFieldDocValuesFormat.class.getSimpleName() + ".format";
 
   /** {@link FieldInfo} attribute name used to store the segment suffix name for each field. */
   public static final String PER_FIELD_SUFFIX_KEY =
-      PerFieldDocValuesFormat.class.getSimpleName() + ".suffix";
+          PerFieldDocValuesFormat.class.getSimpleName() + ".suffix";
 
   /** Sole constructor. */
   protected PerFieldDocValuesFormat() {
@@ -101,31 +98,31 @@
 
     @Override
     public void addNumericField(FieldInfo field, DocValuesProducer valuesProducer)
-        throws IOException {
+            throws IOException {
       getInstance(field).addNumericField(field, valuesProducer);
     }
 
     @Override
     public void addBinaryField(FieldInfo field, DocValuesProducer valuesProducer)
-        throws IOException {
+            throws IOException {
       getInstance(field).addBinaryField(field, valuesProducer);
     }
 
     @Override
     public void addSortedField(FieldInfo field, DocValuesProducer valuesProducer)
-        throws IOException {
+            throws IOException {
       getInstance(field).addSortedField(field, valuesProducer);
     }
 
     @Override
     public void addSortedNumericField(FieldInfo field, DocValuesProducer valuesProducer)
-        throws IOException {
+            throws IOException {
       getInstance(field).addSortedNumericField(field, valuesProducer);
     }
 
     @Override
     public void addSortedSetField(FieldInfo field, DocValuesProducer valuesProducer)
-        throws IOException {
+            throws IOException {
       getInstance(field).addSortedSetField(field, valuesProducer);
     }
 
@@ -167,7 +164,7 @@
      * @throws IOException if there is a low-level IO error
      */
     private DocValuesConsumer getInstance(FieldInfo field, boolean ignoreCurrentFormat)
-        throws IOException {
+            throws IOException {
       DocValuesFormat format = null;
       if (field.getDocValuesGen() != -1) {
         String formatName = null;
@@ -184,7 +181,7 @@
       }
       if (format == null) {
         throw new IllegalStateException(
-            "invalid null DocValuesFormat for field=\"" + field.name + "\"");
+                "invalid null DocValuesFormat for field=\"" + field.name + "\"");
       }
       final String formatName = format.getName();
 
@@ -220,12 +217,12 @@
         suffixes.put(formatName, suffix);
 
         final String segmentSuffix =
-            getFullSegmentSuffix(
-                segmentWriteState.segmentSuffix, getSuffix(formatName, Integer.toString(suffix)));
+                getFullSegmentSuffix(
+                        segmentWriteState.segmentSuffix, getSuffix(formatName, Integer.toString(suffix)));
         consumer =
-            new ConsumerAndSuffix(
-                format.fieldsConsumer(new SegmentWriteState(segmentWriteState, segmentSuffix)),
-                suffix);
+                new ConsumerAndSuffix(
+                        format.fieldsConsumer(new SegmentWriteState(segmentWriteState, segmentSuffix)),
+                        suffix);
         formats.put(format, consumer);
       } else {
         // we've already seen this format, so just grab its suffix
@@ -296,15 +293,15 @@
               final String suffix = fi.getAttribute(PER_FIELD_SUFFIX_KEY);
               if (suffix == null) {
                 throw new IllegalStateException(
-                    "missing attribute: " + PER_FIELD_SUFFIX_KEY + " for field: " + fieldName);
+                        "missing attribute: " + PER_FIELD_SUFFIX_KEY + " for field: " + fieldName);
               }
               DocValuesFormat format = DocValuesFormat.forName(formatName);
               String segmentSuffix =
-                  getFullSegmentSuffix(readState.segmentSuffix, getSuffix(formatName, suffix));
+                      getFullSegmentSuffix(readState.segmentSuffix, getSuffix(formatName, suffix));
               if (!formats.containsKey(segmentSuffix)) {
                 formats.put(
-                    segmentSuffix,
-                    format.fieldsProducer(new SegmentReadState(readState, segmentSuffix)));
+                        segmentSuffix,
+                        format.fieldsProducer(new SegmentReadState(readState, segmentSuffix)));
               }
               fields.put(fieldName, formats.get(segmentSuffix));
             }
