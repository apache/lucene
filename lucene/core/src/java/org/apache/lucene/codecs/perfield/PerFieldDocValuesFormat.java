--- conflicted
+++ resolved
@@ -257,11 +257,7 @@
 
   private static class FieldsReader extends DocValuesProducer {
 
-<<<<<<< HEAD
-    private final Map<String, DocValuesProducer> fields = new HashMap<>();
-=======
     private final IntObjectHashMap<DocValuesProducer> fields = new IntObjectHashMap<>();
->>>>>>> 75ae372b
     private final Map<String, DocValuesProducer> formats = new HashMap<>();
 
     // clone for merge
