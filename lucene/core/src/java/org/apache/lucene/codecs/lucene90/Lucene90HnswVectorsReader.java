/*
 * Licensed to the Apache Software Foundation (ASF) under one or more
 * contributor license agreements.  See the NOTICE file distributed with
 * this work for additional information regarding copyright ownership.
 * The ASF licenses this file to You under the Apache License, Version 2.0
 * (the "License"); you may not use this file except in compliance with
 * the License.  You may obtain a copy of the License at
 *
 *     http://www.apache.org/licenses/LICENSE-2.0
 *
 * Unless required by applicable law or agreed to in writing, software
 * distributed under the License is distributed on an "AS IS" BASIS,
 * WITHOUT WARRANTIES OR CONDITIONS OF ANY KIND, either express or implied.
 * See the License for the specific language governing permissions and
 * limitations under the License.
 */

package org.apache.lucene.codecs.lucene90;

import static org.apache.lucene.search.DocIdSetIterator.NO_MORE_DOCS;

import java.io.IOException;
import java.nio.ByteBuffer;
import java.util.Arrays;
import java.util.HashMap;
import java.util.Map;
import java.util.SplittableRandom;
import org.apache.lucene.codecs.CodecUtil;
import org.apache.lucene.codecs.KnnVectorsReader;
import org.apache.lucene.index.CorruptIndexException;
import org.apache.lucene.index.FieldInfo;
import org.apache.lucene.index.FieldInfos;
import org.apache.lucene.index.IndexFileNames;
import org.apache.lucene.index.KnnGraphValues;
import org.apache.lucene.index.RandomAccessVectorValues;
import org.apache.lucene.index.RandomAccessVectorValuesProducer;
import org.apache.lucene.index.SegmentReadState;
import org.apache.lucene.index.VectorSimilarityFunction;
import org.apache.lucene.index.VectorValues;
import org.apache.lucene.search.DocIdSetIterator;
import org.apache.lucene.search.ScoreDoc;
import org.apache.lucene.search.TopDocs;
import org.apache.lucene.search.TotalHits;
import org.apache.lucene.store.ChecksumIndexInput;
import org.apache.lucene.store.DataInput;
import org.apache.lucene.store.IndexInput;
import org.apache.lucene.util.Bits;
import org.apache.lucene.util.BytesRef;
import org.apache.lucene.util.IOUtils;
import org.apache.lucene.util.RamUsageEstimator;
import org.apache.lucene.util.hnsw.HnswGraph;
import org.apache.lucene.util.hnsw.NeighborQueue;

/**
 * Reads vectors from the index segments along with index data structures supporting KNN search.
 *
 * @lucene.experimental
 */
public final class Lucene90HnswVectorsReader extends KnnVectorsReader {

  private final FieldInfos fieldInfos;
  private final Map<String, FieldEntry> fields = new HashMap<>();
  private final IndexInput vectorData;
  private final IndexInput graphIndex;
  private final IndexInput graphData;
  private final long checksumSeed;

  Lucene90HnswVectorsReader(SegmentReadState state) throws IOException {
    this.fieldInfos = state.fieldInfos;
<<<<<<< HEAD
    int versionMeta = readMetadata(state, Lucene90HnswVectorsFormat.META_EXTENSION);
=======

    int versionMeta = readMetadata(state);
>>>>>>> f67dec17
    long[] checksumRef = new long[1];
    boolean success = false;
    try {
      vectorData =
          openDataInput(
              state,
              versionMeta,
              Lucene90HnswVectorsFormat.VECTOR_DATA_EXTENSION,
              Lucene90HnswVectorsFormat.VECTOR_DATA_CODEC_NAME,
              checksumRef);
      graphIndex =
          openDataInput(
              state,
              versionMeta,
              Lucene90HnswVectorsFormat.GRAPH_INDEX_EXTENSION,
              Lucene90HnswVectorsFormat.GRAPH_INDEX_CODEC_NAME,
              checksumRef);
      graphData =
          openDataInput(
              state,
              versionMeta,
              Lucene90HnswVectorsFormat.GRAPH_DATA_EXTENSION,
              Lucene90HnswVectorsFormat.GRAPH_DATA_CODEC_NAME,
              checksumRef);
      // TODO: should graph data be off-heap?
      fillGraphNodesAndOffsetsByLevel();
      success = true;
    } finally {
      if (success == false) {
        IOUtils.closeWhileHandlingException(this);
      }
    }
    checksumSeed = checksumRef[0];
  }

  private int readMetadata(SegmentReadState state) throws IOException {
    String metaFileName =
        IndexFileNames.segmentFileName(
            state.segmentInfo.name, state.segmentSuffix, Lucene90HnswVectorsFormat.META_EXTENSION);
    int versionMeta = -1;
    try (ChecksumIndexInput meta = state.directory.openChecksumInput(metaFileName, state.context)) {
      Throwable priorE = null;
      try {
        versionMeta =
            CodecUtil.checkIndexHeader(
                meta,
                Lucene90HnswVectorsFormat.META_CODEC_NAME,
                Lucene90HnswVectorsFormat.VERSION_START,
                Lucene90HnswVectorsFormat.VERSION_CURRENT,
                state.segmentInfo.getId(),
                state.segmentSuffix);
        readFields(meta, state.fieldInfos);
      } catch (Throwable exception) {
        priorE = exception;
      } finally {
        CodecUtil.checkFooter(meta, priorE);
      }
    }
    return versionMeta;
  }

  private static IndexInput openDataInput(
      SegmentReadState state,
      int versionMeta,
      String fileExtension,
      String codecName,
      long[] checksumRef)
      throws IOException {
    String fileName =
        IndexFileNames.segmentFileName(state.segmentInfo.name, state.segmentSuffix, fileExtension);
    IndexInput in = state.directory.openInput(fileName, state.context);
    int versionVectorData =
        CodecUtil.checkIndexHeader(
            in,
            codecName,
            Lucene90HnswVectorsFormat.VERSION_START,
            Lucene90HnswVectorsFormat.VERSION_CURRENT,
            state.segmentInfo.getId(),
            state.segmentSuffix);
    if (versionMeta != versionVectorData) {
      throw new CorruptIndexException(
          "Format versions mismatch: meta="
              + versionMeta
              + ", "
              + codecName
              + "="
              + versionVectorData,
          in);
    }
    checksumRef[0] = CodecUtil.retrieveChecksum(in);
    return in;
  }

  private void readFields(ChecksumIndexInput meta, FieldInfos infos) throws IOException {
    for (int fieldNumber = meta.readInt(); fieldNumber != -1; fieldNumber = meta.readInt()) {
      FieldInfo info = infos.fieldInfo(fieldNumber);
      if (info == null) {
        throw new CorruptIndexException("Invalid field number: " + fieldNumber, meta);
      }

      FieldEntry fieldEntry = readField(meta);
      validateFieldEntry(info, fieldEntry);
      fields.put(info.name, fieldEntry);
    }
  }

  private void validateFieldEntry(FieldInfo info, FieldEntry fieldEntry) {
    int dimension = info.getVectorDimension();
    if (dimension != fieldEntry.dimension) {
      throw new IllegalStateException(
          "Inconsistent vector dimension for field=\""
              + info.name
              + "\"; "
              + dimension
              + " != "
              + fieldEntry.dimension);
    }

    long numBytes = (long) fieldEntry.size() * dimension * Float.BYTES;
    if (numBytes != fieldEntry.vectorDataLength) {
      throw new IllegalStateException(
          "Vector data length "
              + fieldEntry.vectorDataLength
              + " not matching size="
              + fieldEntry.size()
              + " * dim="
              + dimension
              + " * 4 = "
              + numBytes);
    }
  }

  private VectorSimilarityFunction readSimilarityFunction(DataInput input) throws IOException {
    int similarityFunctionId = input.readInt();
    if (similarityFunctionId < 0
        || similarityFunctionId >= VectorSimilarityFunction.values().length) {
      throw new CorruptIndexException(
          "Invalid similarity function id: " + similarityFunctionId, input);
    }
    return VectorSimilarityFunction.values()[similarityFunctionId];
  }

  private FieldEntry readField(DataInput input) throws IOException {
    VectorSimilarityFunction similarityFunction = readSimilarityFunction(input);
    return new FieldEntry(input, similarityFunction);
  }

  private void fillGraphNodesAndOffsetsByLevel() throws IOException {
    for (FieldEntry entry : fields.values()) {
      IndexInput input =
          graphIndex.slice("graph-index", entry.graphIndexOffset, entry.graphIndexLength);
      int numLevels = input.readInt();
      assert entry.numLevels == numLevels;
      int[] numNodesByLevel = new int[numLevels];

      // read nodes by level
      for (int level = 0; level < numLevels; level++) {
        numNodesByLevel[level] = input.readInt();
        if (level == 0) {
          // we don't store nodes for level 0th, as this level contains all nodes
          entry.nodesByLevel[0] = null;
        } else {
          final int[] nodesOnLevel = new int[numNodesByLevel[level]];
          for (int i = 0; i < numNodesByLevel[level]; i++) {
            nodesOnLevel[i] = input.readVInt();
          }
          entry.nodesByLevel[level] = nodesOnLevel;
        }
      }

      // read offsets by level
      long offset = 0;
      for (int level = 0; level < numLevels; level++) {
        assert numNodesByLevel[level] > 0;
        long[] ordOffsets = new long[numNodesByLevel[level]];
        for (int i = 0; i < ordOffsets.length; i++) {
          offset += input.readVLong();
          ordOffsets[i] = offset;
        }
        entry.ordOffsetsByLevel[level] = ordOffsets;
      }
    }
  }

  @Override
  public long ramBytesUsed() {
    long totalBytes = RamUsageEstimator.shallowSizeOfInstance(Lucene90HnswVectorsReader.class);
    totalBytes +=
        RamUsageEstimator.sizeOfMap(
            fields, RamUsageEstimator.shallowSizeOfInstance(FieldEntry.class));
    for (FieldEntry entry : fields.values()) {
      totalBytes += RamUsageEstimator.sizeOf(entry.ordToDoc);
    }
    return totalBytes;
  }

  @Override
  public void checkIntegrity() throws IOException {
    CodecUtil.checksumEntireFile(vectorData);
    CodecUtil.checksumEntireFile(graphIndex);
    CodecUtil.checksumEntireFile(graphData);
  }

  @Override
  public VectorValues getVectorValues(String field) throws IOException {
    FieldEntry fieldEntry = fields.get(field);
    if (fieldEntry == null || fieldEntry.dimension == 0) {
      return null;
    }

    return getOffHeapVectorValues(fieldEntry);
  }

  @Override
  public TopDocs search(String field, float[] target, int k, Bits acceptDocs) throws IOException {
    FieldEntry fieldEntry = fields.get(field);
    if (fieldEntry == null || fieldEntry.dimension == 0) {
      return null;
    }

    OffHeapVectorValues vectorValues = getOffHeapVectorValues(fieldEntry);

    // use a seed that is fixed for the index so we get reproducible results for the same query
    final SplittableRandom random = new SplittableRandom(checksumSeed);
    NeighborQueue results =
        HnswGraph.search(
            target,
            k,
            k,
            vectorValues,
            fieldEntry.similarityFunction,
            getGraphValues(fieldEntry),
            getAcceptOrds(acceptDocs, fieldEntry),
            random);
    int i = 0;
    ScoreDoc[] scoreDocs = new ScoreDoc[Math.min(results.size(), k)];
    while (results.size() > 0) {
      int node = results.topNode();
      float score = fieldEntry.similarityFunction.convertToScore(results.topScore());
      results.pop();
      scoreDocs[scoreDocs.length - ++i] = new ScoreDoc(fieldEntry.ordToDoc[node], score);
    }
    // always return >= the case where we can assert == is only when there are fewer than topK
    // vectors in the index
    return new TopDocs(
        new TotalHits(results.visitedCount(), TotalHits.Relation.GREATER_THAN_OR_EQUAL_TO),
        scoreDocs);
  }

  private OffHeapVectorValues getOffHeapVectorValues(FieldEntry fieldEntry) throws IOException {
    IndexInput bytesSlice =
        vectorData.slice("vector-data", fieldEntry.vectorDataOffset, fieldEntry.vectorDataLength);
    return new OffHeapVectorValues(fieldEntry, bytesSlice);
  }

  private Bits getAcceptOrds(Bits acceptDocs, FieldEntry fieldEntry) {
    if (acceptDocs == null) {
      return null;
    }
    return new Bits() {
      @Override
      public boolean get(int index) {
        return acceptDocs.get(fieldEntry.ordToDoc[index]);
      }

      @Override
      public int length() {
        return fieldEntry.ordToDoc.length;
      }
    };
  }

  public KnnGraphValues getGraphValues(String field) throws IOException {
    FieldInfo info = fieldInfos.fieldInfo(field);
    if (info == null) {
      throw new IllegalArgumentException("No such field '" + field + "'");
    }
    FieldEntry entry = fields.get(field);
    if (entry != null && entry.graphIndexLength > 0) {
      return getGraphValues(entry);
    } else {
      return KnnGraphValues.EMPTY;
    }
  }

  private KnnGraphValues getGraphValues(FieldEntry entry) throws IOException {
    IndexInput bytesSlice =
        graphData.slice("graph-data", entry.graphDataOffset, entry.graphDataLength);
    return new IndexedKnnGraphReader(entry, bytesSlice);
  }

  @Override
  public void close() throws IOException {
    IOUtils.close(vectorData, graphIndex, graphData);
  }

  private static class FieldEntry {

    final VectorSimilarityFunction similarityFunction;
    final long vectorDataOffset;
    final long vectorDataLength;
    final long graphIndexOffset;
    final long graphIndexLength;
    final long graphDataOffset;
    final long graphDataLength;
    final int numLevels;
    final int dimension;
    final int[] ordToDoc;
    final int[][] nodesByLevel;
    final long[][] ordOffsetsByLevel;

    FieldEntry(DataInput input, VectorSimilarityFunction similarityFunction) throws IOException {
      this.similarityFunction = similarityFunction;
      vectorDataOffset = input.readVLong();
      vectorDataLength = input.readVLong();
      graphIndexOffset = input.readVLong();
      graphIndexLength = input.readVLong();
      graphDataOffset = input.readVLong();
      graphDataLength = input.readVLong();
      numLevels = input.readInt();
      dimension = input.readInt();
      int size = input.readInt();
      ordToDoc = new int[size];
      for (int i = 0; i < size; i++) {
        int doc = input.readVInt();
        ordToDoc[i] = doc;
      }
      nodesByLevel = new int[numLevels][];
      ordOffsetsByLevel = new long[numLevels][];
    }

    int size() {
      return ordToDoc.length;
    }
  }

  /** Read the vector values from the index input. This supports both iterated and random access. */
  private static class OffHeapVectorValues extends VectorValues
      implements RandomAccessVectorValues, RandomAccessVectorValuesProducer {

    final FieldEntry fieldEntry;
    final IndexInput dataIn;

    final BytesRef binaryValue;
    final ByteBuffer byteBuffer;
    final int byteSize;
    final float[] value;

    int ord = -1;
    int doc = -1;

    OffHeapVectorValues(FieldEntry fieldEntry, IndexInput dataIn) {
      this.fieldEntry = fieldEntry;
      this.dataIn = dataIn;
      byteSize = Float.BYTES * fieldEntry.dimension;
      byteBuffer = ByteBuffer.allocate(byteSize);
      value = new float[fieldEntry.dimension];
      binaryValue = new BytesRef(byteBuffer.array(), byteBuffer.arrayOffset(), byteSize);
    }

    @Override
    public int dimension() {
      return fieldEntry.dimension;
    }

    @Override
    public int size() {
      return fieldEntry.size();
    }

    @Override
    public float[] vectorValue() throws IOException {
      dataIn.seek((long) ord * byteSize);
      dataIn.readFloats(value, 0, value.length);
      return value;
    }

    @Override
    public BytesRef binaryValue() throws IOException {
      dataIn.seek((long) ord * byteSize);
      dataIn.readBytes(byteBuffer.array(), byteBuffer.arrayOffset(), byteSize, false);
      return binaryValue;
    }

    @Override
    public int docID() {
      return doc;
    }

    @Override
    public int nextDoc() {
      if (++ord >= size()) {
        doc = NO_MORE_DOCS;
      } else {
        doc = fieldEntry.ordToDoc[ord];
      }
      return doc;
    }

    @Override
    public int advance(int target) {
      assert docID() < target;
      ord = Arrays.binarySearch(fieldEntry.ordToDoc, ord + 1, fieldEntry.ordToDoc.length, target);
      if (ord < 0) {
        ord = -(ord + 1);
      }
      assert ord <= fieldEntry.ordToDoc.length;
      if (ord == fieldEntry.ordToDoc.length) {
        doc = NO_MORE_DOCS;
      } else {
        doc = fieldEntry.ordToDoc[ord];
      }
      return doc;
    }

    @Override
    public long cost() {
      return fieldEntry.size();
    }

    @Override
    public RandomAccessVectorValues randomAccess() {
      return new OffHeapVectorValues(fieldEntry, dataIn.clone());
    }

    @Override
    public float[] vectorValue(int targetOrd) throws IOException {
      dataIn.seek((long) targetOrd * byteSize);
      dataIn.readFloats(value, 0, value.length);
      return value;
    }

    @Override
    public BytesRef binaryValue(int targetOrd) throws IOException {
      readValue(targetOrd);
      return binaryValue;
    }

    private void readValue(int targetOrd) throws IOException {
      dataIn.seek((long) targetOrd * byteSize);
      dataIn.readBytes(byteBuffer.array(), byteBuffer.arrayOffset(), byteSize);
    }
  }

  /** Read the nearest-neighbors graph from the index input */
  private static final class IndexedKnnGraphReader extends KnnGraphValues {

    final IndexInput dataIn;
    final int[][] nodesByLevel;
    final long[][] ordOffsetsByLevel;
    final int numLevels;
    final int entryNode;
    final int size;

    int arcCount;
    int arcUpTo;
    int arc;

    IndexedKnnGraphReader(FieldEntry entry, IndexInput dataIn) {
      this.dataIn = dataIn;
      this.nodesByLevel = entry.nodesByLevel;
      this.ordOffsetsByLevel = entry.ordOffsetsByLevel;
      this.numLevels = entry.numLevels;
      this.entryNode = numLevels == 1 ? 0 : nodesByLevel[numLevels - 1][0];
      this.size = entry.size();
    }

    @Override
    public void seek(int level, int targetOrd) throws IOException {
      long graphDataOffset;
      if (level == 0) {
        graphDataOffset = ordOffsetsByLevel[0][targetOrd];
      } else {
        int targetIndex =
            Arrays.binarySearch(nodesByLevel[level], 0, nodesByLevel[level].length, targetOrd);
        graphDataOffset = ordOffsetsByLevel[level][targetIndex];
      }

      // unsafe; no bounds checking
      dataIn.seek(graphDataOffset);
      arcCount = dataIn.readInt();
      arc = -1;
      arcUpTo = 0;
    }

    @Override
    public int size() {
      return size;
    }

    @Override
    public int nextNeighbor() throws IOException {
      if (arcUpTo >= arcCount) {
        return NO_MORE_DOCS;
      }
      ++arcUpTo;
      arc += dataIn.readVInt();
      return arc;
    }

    @Override
    public int numLevels() throws IOException {
      return numLevels;
    }

    @Override
    public int entryNode() throws IOException {
      return entryNode;
    }

    @Override
    public DocIdSetIterator getAllNodesOnLevel(int level) {
      if (level == 0) {
        return new DocIdSetIterator() {
          int numNodes = size();
          int idx = -1;

          @Override
          public int docID() {
            return idx;
          }

          @Override
          public int nextDoc() {
            idx++;
            if (idx >= numNodes) {
              idx = NO_MORE_DOCS;
              return NO_MORE_DOCS;
            }
            return idx;
          }

          @Override
          public long cost() {
            return numNodes;
          }

          @Override
          public int advance(int target) {
            throw new UnsupportedOperationException("Not supported");
          }
        };
      } else {
        return new DocIdSetIterator() {
          final int[] nodes = nodesByLevel[level];
          int idx = -1;

          @Override
          public int docID() {
            return nodes[idx];
          }

          @Override
          public int nextDoc() {
            idx++;
            if (idx >= nodes.length) {
              idx = NO_MORE_DOCS;
              return NO_MORE_DOCS;
            }
            return nodes[idx];
          }

          @Override
          public long cost() {
            return nodes.length;
          }

          @Override
          public int advance(int target) {
            throw new UnsupportedOperationException("Not supported");
          }
        };
      }
    }
  }
}<|MERGE_RESOLUTION|>--- conflicted
+++ resolved
@@ -67,12 +67,7 @@
 
   Lucene90HnswVectorsReader(SegmentReadState state) throws IOException {
     this.fieldInfos = state.fieldInfos;
-<<<<<<< HEAD
-    int versionMeta = readMetadata(state, Lucene90HnswVectorsFormat.META_EXTENSION);
-=======
-
     int versionMeta = readMetadata(state);
->>>>>>> f67dec17
     long[] checksumRef = new long[1];
     boolean success = false;
     try {
