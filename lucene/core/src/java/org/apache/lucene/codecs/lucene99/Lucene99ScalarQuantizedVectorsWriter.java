--- conflicted
+++ resolved
@@ -402,22 +402,10 @@
   private void writeSortingField(
       FieldWriter fieldData, int maxDoc, Sorter.DocMap sortMap, ScalarQuantizer scalarQuantizer)
       throws IOException {
-<<<<<<< HEAD
-    final int[] docIdOffsets = new int[sortMap.size()];
-    int offset = 1; // 0 means no vector for this (field, document)
-    DocIdSetIterator iterator = fieldData.getDocsWithFieldSet().iterator();
-    for (int docID = iterator.nextDoc();
-        docID != DocIdSetIterator.NO_MORE_DOCS;
-        docID = iterator.nextDoc()) {
-      int newDocID = sortMap.oldToNew(docID);
-      docIdOffsets[newDocID] = offset++;
-    }
-=======
-    final int[] ordMap = new int[fieldData.docsWithField.cardinality()]; // new ord to old ord
-
->>>>>>> 9bfde551
+    final int[] ordMap = new int[fieldData.getDocsWithFieldSet().cardinality()]; // new ord to old ord
+
     DocsWithFieldSet newDocsWithField = new DocsWithFieldSet();
-    mapOldOrdToNewOrd(fieldData.docsWithField, sortMap, null, ordMap, newDocsWithField);
+    mapOldOrdToNewOrd(fieldData.getDocsWithFieldSet(), sortMap, null, ordMap, newDocsWithField);
 
     // write vector values
     long vectorDataOffset = quantizedVectorData.alignFilePointer(Float.BYTES);
