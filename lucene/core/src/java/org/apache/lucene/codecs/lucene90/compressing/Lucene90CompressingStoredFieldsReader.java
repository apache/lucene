--- conflicted
+++ resolved
@@ -140,11 +140,7 @@
     ChecksumIndexInput metaIn = null;
     try {
       // Open the data file
-<<<<<<< HEAD
-      fieldsStream = d.openInput(fieldsStreamFN, context.withRandomAccess());
-=======
       fieldsStream = d.openInput(fieldsStreamFN, context.withReadAdvice(ReadAdvice.RANDOM));
->>>>>>> 75ae372b
       version =
           CodecUtil.checkIndexHeader(
               fieldsStream, formatName, VERSION_START, VERSION_CURRENT, si.getId(), segmentSuffix);
@@ -626,8 +622,6 @@
     }
   }
 
-<<<<<<< HEAD
-=======
   @Override
   public void prefetch(int docID) throws IOException {
     final long blockID = indexReader.getBlockID(docID);
@@ -645,7 +639,6 @@
     prefetchedBlockIDCache[prefetchedBlockIDCacheIndex++ & PREFETCH_CACHE_MASK] = blockID;
   }
 
->>>>>>> 75ae372b
   SerializedDocument serializedDocument(int docID) throws IOException {
     if (state.contains(docID) == false) {
       fieldsStream.seek(indexReader.getStartPointer(docID));
