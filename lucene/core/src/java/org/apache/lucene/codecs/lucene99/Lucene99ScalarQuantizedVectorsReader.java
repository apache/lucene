--- conflicted
+++ resolved
@@ -48,11 +48,8 @@
 import org.apache.lucene.util.hnsw.RandomVectorScorer;
 import org.apache.lucene.util.quantization.QuantizedByteVectorValues;
 import org.apache.lucene.util.quantization.QuantizedVectorsReader;
-<<<<<<< HEAD
 import org.apache.lucene.util.quantization.ScalarQuantizedRandomVectorScorer;
 import org.apache.lucene.util.quantization.ScalarQuantizedVectorSimilarity;
-=======
->>>>>>> 9af3ef89
 import org.apache.lucene.util.quantization.ScalarQuantizer;
 
 /**
@@ -403,7 +400,9 @@
       this.similarityFunction = similarityFunction;
       this.similarity =
           ScalarQuantizedVectorSimilarity.fromVectorSimilarity(
-              similarityFunction, scalarQuantizer.getConstantMultiplier());
+              similarityFunction,
+              scalarQuantizer.getConstantMultiplier(),
+              scalarQuantizer.getBits());
     }
 
     @Override
