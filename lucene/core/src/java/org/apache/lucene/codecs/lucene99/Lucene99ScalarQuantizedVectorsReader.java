--- conflicted
+++ resolved
@@ -163,18 +163,10 @@
     CodecUtil.checksumEntireFile(quantizedVectorData);
   }
 
-  @Override
-  public FloatVectorValues getFloatVectorValues(String field) throws IOException {
-<<<<<<< HEAD
+  private FieldEntry getFieldEntry(String field) {
     final FieldInfo info = fieldInfos.fieldInfo(field);
-    FieldEntry fieldEntry;
-    if (info == null
-        || (fieldEntry = fields.get(info.number)) == null
-        || fieldEntry.vectorEncoding != VectorEncoding.FLOAT32) {
-      return null;
-=======
-    FieldEntry fieldEntry = fields.get(field);
-    if (fieldEntry == null) {
+    final FieldEntry fieldEntry ;
+    if (info == null || (fieldEntry = fields.get(info.number)) == null) {
       throw new IllegalArgumentException("field=\"" + field + "\" not found");
     }
     if (fieldEntry.vectorEncoding != VectorEncoding.FLOAT32) {
@@ -185,8 +177,13 @@
               + fieldEntry.vectorEncoding
               + " expected: "
               + VectorEncoding.FLOAT32);
->>>>>>> 74e3c440
-    }
+    }
+    return fieldEntry;
+  }
+
+  @Override
+  public FloatVectorValues getFloatVectorValues(String field) throws IOException {
+    final FieldEntry fieldEntry = getFieldEntry(field);
     final FloatVectorValues rawVectorValues = rawVectorsReader.getFloatVectorValues(field);
     OffHeapQuantizedByteVectorValues quantizedByteVectorValues =
         OffHeapQuantizedByteVectorValues.load(
@@ -250,13 +247,7 @@
 
   @Override
   public RandomVectorScorer getRandomVectorScorer(String field, float[] target) throws IOException {
-    final FieldInfo info = fieldInfos.fieldInfo(field);
-    FieldEntry fieldEntry;
-    if (info == null
-        || (fieldEntry = fields.get(info.number)) == null
-        || fieldEntry.vectorEncoding != VectorEncoding.FLOAT32) {
-      return null;
-    }
+    final FieldEntry fieldEntry = getFieldEntry(field);
     if (fieldEntry.scalarQuantizer == null) {
       return rawVectorsReader.getRandomVectorScorer(field, target);
     }
@@ -309,13 +300,7 @@
 
   @Override
   public QuantizedByteVectorValues getQuantizedVectorValues(String field) throws IOException {
-    final FieldInfo info = fieldInfos.fieldInfo(field);
-    FieldEntry fieldEntry;
-    if (info == null
-        || (fieldEntry = fields.get(info.number)) == null
-        || fieldEntry.vectorEncoding != VectorEncoding.FLOAT32) {
-      return null;
-    }
+    final FieldEntry fieldEntry = getFieldEntry(field);
     return OffHeapQuantizedByteVectorValues.load(
         fieldEntry.ordToDoc,
         fieldEntry.dimension,
@@ -331,13 +316,7 @@
 
   @Override
   public ScalarQuantizer getQuantizationState(String field) {
-    final FieldInfo info = fieldInfos.fieldInfo(field);
-    FieldEntry fieldEntry;
-    if (info == null
-        || (fieldEntry = fields.get(info.number)) == null
-        || fieldEntry.vectorEncoding != VectorEncoding.FLOAT32) {
-      return null;
-    }
+    final FieldEntry fieldEntry = getFieldEntry(field);
     return fieldEntry.scalarQuantizer;
   }
 
