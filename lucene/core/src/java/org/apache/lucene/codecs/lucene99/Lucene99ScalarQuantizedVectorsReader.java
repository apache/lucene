/*
 * Licensed to the Apache Software Foundation (ASF) under one or more
 * contributor license agreements.  See the NOTICE file distributed with
 * this work for additional information regarding copyright ownership.
 * The ASF licenses this file to You under the Apache License, Version 2.0
 * (the "License"); you may not use this file except in compliance with
 * the License.  You may obtain a copy of the License at
 *
 *     http://www.apache.org/licenses/LICENSE-2.0
 *
 * Unless required by applicable law or agreed to in writing, software
 * distributed under the License is distributed on an "AS IS" BASIS,
 * WITHOUT WARRANTIES OR CONDITIONS OF ANY KIND, either express or implied.
 * See the License for the specific language governing permissions and
 * limitations under the License.
 */

package org.apache.lucene.codecs.lucene99;

import static org.apache.lucene.codecs.lucene99.Lucene99HnswVectorsReader.readSimilarityFunction;
import static org.apache.lucene.codecs.lucene99.Lucene99HnswVectorsReader.readVectorEncoding;

import java.io.IOException;
import java.util.HashMap;
import java.util.Map;
import org.apache.lucene.codecs.CodecUtil;
import org.apache.lucene.codecs.FlatVectorsReader;
import org.apache.lucene.codecs.lucene95.OrdToDocDISIReaderConfiguration;
import org.apache.lucene.index.ByteVectorValues;
import org.apache.lucene.index.CorruptIndexException;
import org.apache.lucene.index.FieldInfo;
import org.apache.lucene.index.FieldInfos;
import org.apache.lucene.index.FloatVectorValues;
import org.apache.lucene.index.IndexFileNames;
import org.apache.lucene.index.SegmentReadState;
import org.apache.lucene.index.VectorEncoding;
import org.apache.lucene.index.VectorSimilarityFunction;
import org.apache.lucene.store.ChecksumIndexInput;
import org.apache.lucene.store.IndexInput;
import org.apache.lucene.util.Accountable;
import org.apache.lucene.util.IOUtils;
import org.apache.lucene.util.RamUsageEstimator;
import org.apache.lucene.util.hnsw.RandomVectorScorer;
import org.apache.lucene.util.quantization.QuantizedByteVectorValues;
import org.apache.lucene.util.quantization.QuantizedVectorsReader;
import org.apache.lucene.util.quantization.ScalarQuantizedRandomVectorScorer;
import org.apache.lucene.util.quantization.ScalarQuantizer;

/**
 * Reads Scalar Quantized vectors from the index segments along with index data structures.
 *
 * @lucene.experimental
 */
public final class Lucene99ScalarQuantizedVectorsReader extends FlatVectorsReader
    implements QuantizedVectorsReader {

  private static final long SHALLOW_SIZE =
      RamUsageEstimator.shallowSizeOfInstance(Lucene99ScalarQuantizedVectorsReader.class);

  private final Map<String, FieldEntry> fields = new HashMap<>();
  private final IndexInput quantizedVectorData;
  private final FlatVectorsReader rawVectorsReader;

  public Lucene99ScalarQuantizedVectorsReader(
      SegmentReadState state, FlatVectorsReader rawVectorsReader) throws IOException {
    this.rawVectorsReader = rawVectorsReader;
    int versionMeta = -1;
    String metaFileName =
        IndexFileNames.segmentFileName(
            state.segmentInfo.name,
            state.segmentSuffix,
            Lucene99ScalarQuantizedVectorsFormat.META_EXTENSION);
    boolean success = false;
    try (ChecksumIndexInput meta = state.directory.openChecksumInput(metaFileName)) {
      Throwable priorE = null;
      try {
        versionMeta =
            CodecUtil.checkIndexHeader(
                meta,
                Lucene99ScalarQuantizedVectorsFormat.META_CODEC_NAME,
                Lucene99ScalarQuantizedVectorsFormat.VERSION_START,
                Lucene99ScalarQuantizedVectorsFormat.VERSION_CURRENT,
                state.segmentInfo.getId(),
                state.segmentSuffix);
        readFields(meta, versionMeta, state.fieldInfos);
      } catch (Throwable exception) {
        priorE = exception;
      } finally {
        CodecUtil.checkFooter(meta, priorE);
      }
      quantizedVectorData =
          openDataInput(
              state,
              versionMeta,
              Lucene99ScalarQuantizedVectorsFormat.VECTOR_DATA_EXTENSION,
              Lucene99ScalarQuantizedVectorsFormat.VECTOR_DATA_CODEC_NAME);
      success = true;
    } finally {
      if (success == false) {
        IOUtils.closeWhileHandlingException(this);
      }
    }
  }

  private void readFields(ChecksumIndexInput meta, int versionMeta, FieldInfos infos)
      throws IOException {
    for (int fieldNumber = meta.readInt(); fieldNumber != -1; fieldNumber = meta.readInt()) {
      FieldInfo info = infos.fieldInfo(fieldNumber);
      if (info == null) {
        throw new CorruptIndexException("Invalid field number: " + fieldNumber, meta);
      }
<<<<<<< HEAD
      FieldEntry fieldEntry = readField(meta, versionMeta);
=======
      FieldEntry fieldEntry = readField(meta, info);
>>>>>>> f6756477
      validateFieldEntry(info, fieldEntry);
      fields.put(info.name, fieldEntry);
    }
  }

  static void validateFieldEntry(FieldInfo info, FieldEntry fieldEntry) {
    int dimension = info.getVectorDimension();
    if (dimension != fieldEntry.dimension) {
      throw new IllegalStateException(
          "Inconsistent vector dimension for field=\""
              + info.name
              + "\"; "
              + dimension
              + " != "
              + fieldEntry.dimension);
    }

    final long quantizedVectorBytes;
    if (fieldEntry.bits <= 4 && fieldEntry.compress) {
      quantizedVectorBytes = ((dimension + 1) >> 1) + Float.BYTES;
    } else {
      // int8 quantized and calculated stored offset.
      quantizedVectorBytes = dimension + Float.BYTES;
    }
    long numQuantizedVectorBytes = Math.multiplyExact(quantizedVectorBytes, fieldEntry.size);
    if (numQuantizedVectorBytes != fieldEntry.vectorDataLength) {
      throw new IllegalStateException(
          "Quantized vector data length "
              + fieldEntry.vectorDataLength
              + " not matching size="
              + fieldEntry.size
              + " * (dim="
              + dimension
              + " + 4)"
              + " = "
              + numQuantizedVectorBytes);
    }
  }

  @Override
  public void checkIntegrity() throws IOException {
    rawVectorsReader.checkIntegrity();
    CodecUtil.checksumEntireFile(quantizedVectorData);
  }

  @Override
  public FloatVectorValues getFloatVectorValues(String field) throws IOException {
    return rawVectorsReader.getFloatVectorValues(field);
  }

  @Override
  public ByteVectorValues getByteVectorValues(String field) throws IOException {
    return rawVectorsReader.getByteVectorValues(field);
  }

  private static IndexInput openDataInput(
      SegmentReadState state, int versionMeta, String fileExtension, String codecName)
      throws IOException {
    String fileName =
        IndexFileNames.segmentFileName(state.segmentInfo.name, state.segmentSuffix, fileExtension);
    IndexInput in = state.directory.openInput(fileName, state.context);
    boolean success = false;
    try {
      int versionVectorData =
          CodecUtil.checkIndexHeader(
              in,
              codecName,
              Lucene99ScalarQuantizedVectorsFormat.VERSION_START,
              Lucene99ScalarQuantizedVectorsFormat.VERSION_CURRENT,
              state.segmentInfo.getId(),
              state.segmentSuffix);
      if (versionMeta != versionVectorData) {
        throw new CorruptIndexException(
            "Format versions mismatch: meta="
                + versionMeta
                + ", "
                + codecName
                + "="
                + versionVectorData,
            in);
      }
      CodecUtil.retrieveChecksum(in);
      success = true;
      return in;
    } finally {
      if (success == false) {
        IOUtils.closeWhileHandlingException(in);
      }
    }
  }

  @Override
  public RandomVectorScorer getRandomVectorScorer(String field, float[] target) throws IOException {
    FieldEntry fieldEntry = fields.get(field);
    if (fieldEntry == null || fieldEntry.vectorEncoding != VectorEncoding.FLOAT32) {
      return null;
    }
    if (fieldEntry.scalarQuantizer == null) {
      return rawVectorsReader.getRandomVectorScorer(field, target);
    }
    OffHeapQuantizedByteVectorValues vectorValues =
        OffHeapQuantizedByteVectorValues.load(
            fieldEntry.ordToDoc,
            fieldEntry.dimension,
            fieldEntry.size,
            fieldEntry.bits,
            fieldEntry.compress,
            fieldEntry.vectorDataOffset,
            fieldEntry.vectorDataLength,
            quantizedVectorData);
    return new ScalarQuantizedRandomVectorScorer(
        fieldEntry.similarityFunction, fieldEntry.scalarQuantizer, vectorValues, target);
  }

  @Override
  public RandomVectorScorer getRandomVectorScorer(String field, byte[] target) throws IOException {
    return rawVectorsReader.getRandomVectorScorer(field, target);
  }

  @Override
  public void close() throws IOException {
    IOUtils.close(quantizedVectorData, rawVectorsReader);
  }

  @Override
  public long ramBytesUsed() {
    long size = SHALLOW_SIZE;
    size +=
        RamUsageEstimator.sizeOfMap(
            fields, RamUsageEstimator.shallowSizeOfInstance(FieldEntry.class));
    size += rawVectorsReader.ramBytesUsed();
    return size;
  }

<<<<<<< HEAD
  private FieldEntry readField(IndexInput input, int versionMeta) throws IOException {
    VectorEncoding vectorEncoding = readVectorEncoding(input);
    VectorSimilarityFunction similarityFunction = readSimilarityFunction(input);
    return new FieldEntry(input, versionMeta, vectorEncoding, similarityFunction);
=======
  private FieldEntry readField(IndexInput input, FieldInfo info) throws IOException {
    VectorEncoding vectorEncoding = readVectorEncoding(input);
    VectorSimilarityFunction similarityFunction = readSimilarityFunction(input);
    if (similarityFunction != info.getVectorSimilarityFunction()) {
      throw new IllegalStateException(
          "Inconsistent vector similarity function for field=\""
              + info.name
              + "\"; "
              + similarityFunction
              + " != "
              + info.getVectorSimilarityFunction());
    }
    return new FieldEntry(input, vectorEncoding, info.getVectorSimilarityFunction());
>>>>>>> f6756477
  }

  @Override
  public QuantizedByteVectorValues getQuantizedVectorValues(String fieldName) throws IOException {
    FieldEntry fieldEntry = fields.get(fieldName);
    if (fieldEntry == null || fieldEntry.vectorEncoding != VectorEncoding.FLOAT32) {
      return null;
    }
    return OffHeapQuantizedByteVectorValues.load(
        fieldEntry.ordToDoc,
        fieldEntry.dimension,
        fieldEntry.size,
        fieldEntry.bits,
        fieldEntry.compress,
        fieldEntry.vectorDataOffset,
        fieldEntry.vectorDataLength,
        quantizedVectorData);
  }

  @Override
  public ScalarQuantizer getQuantizationState(String fieldName) {
    FieldEntry fieldEntry = fields.get(fieldName);
    if (fieldEntry == null || fieldEntry.vectorEncoding != VectorEncoding.FLOAT32) {
      return null;
    }
    return fieldEntry.scalarQuantizer;
  }

  private static class FieldEntry implements Accountable {
    private static final long SHALLOW_SIZE =
        RamUsageEstimator.shallowSizeOfInstance(FieldEntry.class);
    final VectorSimilarityFunction similarityFunction;
    final VectorEncoding vectorEncoding;
    final int dimension;
    final long vectorDataOffset;
    final long vectorDataLength;
    final ScalarQuantizer scalarQuantizer;
    final int size;
    final byte bits;
    final boolean compress;
    final OrdToDocDISIReaderConfiguration ordToDoc;

    FieldEntry(
        IndexInput input,
        int versionMeta,
        VectorEncoding vectorEncoding,
        VectorSimilarityFunction similarityFunction)
        throws IOException {
      this.similarityFunction = similarityFunction;
      this.vectorEncoding = vectorEncoding;
      vectorDataOffset = input.readVLong();
      vectorDataLength = input.readVLong();
      dimension = input.readVInt();
      size = input.readInt();
      if (size > 0) {
        if (versionMeta < Lucene99ScalarQuantizedVectorsFormat.VERSION_ADD_BITS) {
          int floatBits = input.readInt(); // confidenceInterval, unused
          if (floatBits == -1) {
            throw new CorruptIndexException(
                "Missing confidence interval for scalar quantizer", input);
          }
          this.bits = (byte) 7;
          this.compress = false;
          float minQuantile = Float.intBitsToFloat(input.readInt());
          float maxQuantile = Float.intBitsToFloat(input.readInt());
          scalarQuantizer = new ScalarQuantizer(minQuantile, maxQuantile, (byte) 7);
        } else {
          input.readInt(); // confidenceInterval, unused
          this.bits = input.readByte();
          this.compress = input.readByte() == 1;
          float minQuantile = Float.intBitsToFloat(input.readInt());
          float maxQuantile = Float.intBitsToFloat(input.readInt());
          scalarQuantizer = new ScalarQuantizer(minQuantile, maxQuantile, bits);
        }
      } else {
        scalarQuantizer = null;
        this.bits = (byte) 7;
        this.compress = false;
      }
      ordToDoc = OrdToDocDISIReaderConfiguration.fromStoredMeta(input, size);
    }

    @Override
    public long ramBytesUsed() {
      return SHALLOW_SIZE + RamUsageEstimator.sizeOf(ordToDoc);
    }
  }
}<|MERGE_RESOLUTION|>--- conflicted
+++ resolved
@@ -109,11 +109,7 @@
       if (info == null) {
         throw new CorruptIndexException("Invalid field number: " + fieldNumber, meta);
       }
-<<<<<<< HEAD
-      FieldEntry fieldEntry = readField(meta, versionMeta);
-=======
-      FieldEntry fieldEntry = readField(meta, info);
->>>>>>> f6756477
+      FieldEntry fieldEntry = readField(meta, versionMeta, info);
       validateFieldEntry(info, fieldEntry);
       fields.put(info.name, fieldEntry);
     }
@@ -248,13 +244,7 @@
     return size;
   }
 
-<<<<<<< HEAD
-  private FieldEntry readField(IndexInput input, int versionMeta) throws IOException {
-    VectorEncoding vectorEncoding = readVectorEncoding(input);
-    VectorSimilarityFunction similarityFunction = readSimilarityFunction(input);
-    return new FieldEntry(input, versionMeta, vectorEncoding, similarityFunction);
-=======
-  private FieldEntry readField(IndexInput input, FieldInfo info) throws IOException {
+  private FieldEntry readField(IndexInput input,  int versionMeta, FieldInfo info) throws IOException {
     VectorEncoding vectorEncoding = readVectorEncoding(input);
     VectorSimilarityFunction similarityFunction = readSimilarityFunction(input);
     if (similarityFunction != info.getVectorSimilarityFunction()) {
@@ -266,8 +256,7 @@
               + " != "
               + info.getVectorSimilarityFunction());
     }
-    return new FieldEntry(input, vectorEncoding, info.getVectorSimilarityFunction());
->>>>>>> f6756477
+    return new FieldEntry(input, versionMeta, vectorEncoding, info.getVectorSimilarityFunction());
   }
 
   @Override
