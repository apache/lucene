/*
 * Licensed to the Apache Software Foundation (ASF) under one or more
 * contributor license agreements.  See the NOTICE file distributed with
 * this work for additional information regarding copyright ownership.
 * The ASF licenses this file to You under the Apache License, Version 2.0
 * (the "License"); you may not use this file except in compliance with
 * the License.  You may obtain a copy of the License at
 *
 *     http://www.apache.org/licenses/LICENSE-2.0
 *
 * Unless required by applicable law or agreed to in writing, software
 * distributed under the License is distributed on an "AS IS" BASIS,
 * WITHOUT WARRANTIES OR CONDITIONS OF ANY KIND, either express or implied.
 * See the License for the specific language governing permissions and
 * limitations under the License.
 */
package org.apache.lucene.search;

import java.io.IOException;
import java.util.ArrayList;
import java.util.Arrays;
import java.util.Collections;
import java.util.Comparator;
import java.util.HashSet;
import java.util.List;
import java.util.Objects;
import java.util.Set;
import java.util.concurrent.Callable;
import java.util.concurrent.Executor;
import java.util.function.Supplier;
import org.apache.lucene.index.DirectoryReader;
import org.apache.lucene.index.IndexReader;
import org.apache.lucene.index.IndexReaderContext;
import org.apache.lucene.index.IndexWriter;
import org.apache.lucene.index.LeafReaderContext;
import org.apache.lucene.index.QueryTimeout;
import org.apache.lucene.index.ReaderUtil;
import org.apache.lucene.index.StoredFields;
import org.apache.lucene.index.Term;
import org.apache.lucene.index.Terms;
import org.apache.lucene.search.similarities.BM25Similarity;
import org.apache.lucene.search.similarities.Similarity;
import org.apache.lucene.store.NIOFSDirectory;
import org.apache.lucene.util.Bits;
import org.apache.lucene.util.automaton.ByteRunAutomaton;

/**
 * Implements search over a single IndexReader.
 *
 * <p>Applications usually need only call the inherited {@link #search(Query,int)} method. For
 * performance reasons, if your index is unchanging, you should share a single IndexSearcher
 * instance across multiple searches instead of creating a new one per-search. If your index has
 * changed and you wish to see the changes reflected in searching, you should use {@link
 * DirectoryReader#openIfChanged(DirectoryReader)} to obtain a new reader and then create a new
 * IndexSearcher from that. Also, for low-latency turnaround it's best to use a near-real-time
 * reader ({@link DirectoryReader#open(IndexWriter)}). Once you have a new {@link IndexReader}, it's
 * relatively cheap to create a new IndexSearcher from it.
 *
 * <p><b>NOTE</b>: The {@link #search} and {@link #searchAfter} methods are configured to only count
 * top hits accurately up to {@code 1,000} and may return a {@link TotalHits.Relation lower bound}
 * of the hit count if the hit count is greater than or equal to {@code 1,000}. On queries that
 * match lots of documents, counting the number of hits may take much longer than computing the top
 * hits so this trade-off allows to get some minimal information about the hit count without slowing
 * down search too much. The {@link TopDocs#scoreDocs} array is always accurate however. If this
 * behavior doesn't suit your needs, you should create collectorManagers manually with either {@link
 * TopScoreDocCollectorManager} or {@link TopFieldCollectorManager} and call {@link #search(Query,
 * CollectorManager)}.
 *
 * <p><a id="thread-safety"></a>
 *
 * <p><b>NOTE</b>: <code>{@link
 * IndexSearcher}</code> instances are completely thread safe, meaning multiple threads can call any
 * of its methods, concurrently. If your application requires external synchronization, you should
 * <b>not</b> synchronize on the <code>IndexSearcher</code> instance; use your own (non-Lucene)
 * objects instead.
 */
public class IndexSearcher {

  @SuppressWarnings("NonFinalStaticField")
  static int maxClauseCount = 1024;
<<<<<<< HEAD
  // Caching is disabled by default.
  private static QueryCache DEFAULT_QUERY_CACHE = null;
=======

  @SuppressWarnings("NonFinalStaticField")
  private static QueryCache DEFAULT_QUERY_CACHE;

  @SuppressWarnings("NonFinalStaticField")
>>>>>>> 4bda52cf
  private static QueryCachingPolicy DEFAULT_CACHING_POLICY = new UsageTrackingQueryCachingPolicy();

  private QueryTimeout queryTimeout = null;
  // partialResult may be set on one of the threads of the executor. It may be correct to not make
  // this variable volatile since joining these threads should ensure a happens-before relationship
  // that guarantees that writes become visible on the main thread, but making the variable volatile
  // shouldn't hurt either.
  private volatile boolean partialResult = false;

  /**
   * By default, we count hits accurately up to 1000. This makes sure that we don't spend most time
   * on computing hit counts
   */
  private static final int TOTAL_HITS_THRESHOLD = 1000;

  /**
   * Thresholds for index slice allocation logic. To change the default, extend <code> IndexSearcher
   * </code> and use custom values
   */
  private static final int MAX_DOCS_PER_SLICE = 250_000;

  private static final int MAX_SEGMENTS_PER_SLICE = 5;

  final IndexReader reader; // package private for testing!

  // NOTE: these members might change in incompatible ways
  // in the next release
  protected final IndexReaderContext readerContext;
  protected final List<LeafReaderContext> leafContexts;

  private volatile LeafSlice[] leafSlices;

  // Used internally for load balancing threads executing for the query
  private final TaskExecutor taskExecutor;

  // the default Similarity
  private static final Similarity defaultSimilarity = new BM25Similarity();

  private QueryCache queryCache = DEFAULT_QUERY_CACHE;
  private QueryCachingPolicy queryCachingPolicy = DEFAULT_CACHING_POLICY;

  /**
   * Expert: returns a default Similarity instance. In general, this method is only called to
   * initialize searchers and writers. User code and query implementations should respect {@link
   * IndexSearcher#getSimilarity()}.
   *
   * @lucene.internal
   */
  public static Similarity getDefaultSimilarity() {
    return defaultSimilarity;
  }

  /**
   * Expert: returns leaf contexts associated with this searcher. This is an internal method exposed
   * for tests only.
   *
   * @lucene.internal
   */
  public List<LeafReaderContext> getLeafContexts() {
    return leafContexts;
  }

  /**
   * Expert: Get the default {@link QueryCache} or {@code null} if the cache is disabled.
   *
   * @lucene.internal
   */
  public static QueryCache getDefaultQueryCache() {
    return DEFAULT_QUERY_CACHE;
  }

  /**
   * Expert: set the default {@link QueryCache} instance.
   *
   * @lucene.internal
   */
  public static void setDefaultQueryCache(QueryCache defaultQueryCache) {
    DEFAULT_QUERY_CACHE = defaultQueryCache;
  }

  /**
   * Expert: Get the default {@link QueryCachingPolicy}.
   *
   * @lucene.internal
   */
  public static QueryCachingPolicy getDefaultQueryCachingPolicy() {
    return DEFAULT_CACHING_POLICY;
  }

  /**
   * Expert: set the default {@link QueryCachingPolicy} instance.
   *
   * @lucene.internal
   */
  public static void setDefaultQueryCachingPolicy(QueryCachingPolicy defaultQueryCachingPolicy) {
    DEFAULT_CACHING_POLICY = defaultQueryCachingPolicy;
  }

  /** The Similarity implementation used by this searcher. */
  private Similarity similarity = defaultSimilarity;

  /** Creates a searcher searching the provided index. */
  public IndexSearcher(IndexReader r) {
    this(r, null);
  }

  /**
   * Runs searches for each segment separately, using the provided Executor. NOTE: if you are using
   * {@link NIOFSDirectory}, do not use the shutdownNow method of ExecutorService as this uses
   * Thread.interrupt under-the-hood which can silently close file descriptors (see <a href=
   * "https://issues.apache.org/jira/browse/LUCENE-2239">LUCENE-2239</a>).
   *
   * @lucene.experimental
   */
  public IndexSearcher(IndexReader r, Executor executor) {
    this(r.getContext(), executor);
  }

  /**
   * Creates a searcher searching the provided top-level {@link IndexReaderContext}.
   *
   * <p>Given a non-<code>null</code> {@link Executor} this method runs searches for each segment
   * separately, using the provided Executor. NOTE: if you are using {@link NIOFSDirectory}, do not
   * use the shutdownNow method of ExecutorService as this uses Thread.interrupt under-the-hood
   * which can silently close file descriptors (see <a href=
   * "https://issues.apache.org/jira/browse/LUCENE-2239">LUCENE-2239</a>).
   *
   * @see IndexReaderContext
   * @see IndexReader#getContext()
   * @lucene.experimental
   */
  public IndexSearcher(IndexReaderContext context, Executor executor) {
    assert context.isTopLevel
        : "IndexSearcher's ReaderContext must be topLevel for reader " + context.reader();
    reader = context.reader();
    this.taskExecutor =
        executor == null ? new TaskExecutor(Runnable::run) : new TaskExecutor(executor);
    this.readerContext = context;
    leafContexts = context.leaves();
    if (executor == null) {
      leafSlices =
          leafContexts.isEmpty()
              ? new LeafSlice[0]
              : new LeafSlice[] {LeafSlice.entireSegments(leafContexts)};
    }
  }

  /**
   * Creates a searcher searching the provided top-level {@link IndexReaderContext}.
   *
   * @see IndexReaderContext
   * @see IndexReader#getContext()
   * @lucene.experimental
   */
  public IndexSearcher(IndexReaderContext context) {
    this(context, null);
  }

  /**
   * Return the maximum number of clauses permitted, 1024 by default. Attempts to add more than the
   * permitted number of clauses cause {@link TooManyClauses} to be thrown.
   *
   * @see #setMaxClauseCount(int)
   */
  public static int getMaxClauseCount() {
    return maxClauseCount;
  }

  /** Set the maximum number of clauses permitted per Query. Default value is 1024. */
  public static void setMaxClauseCount(int value) {
    if (value < 1) {
      throw new IllegalArgumentException("maxClauseCount must be >= 1");
    }
    maxClauseCount = value;
  }

  /**
   * Set the {@link QueryCache} to use when scores are not needed. A value of {@code null} indicates
   * that query matches should never be cached. This method should be called <b>before</b> starting
   * using this {@link IndexSearcher}.
   *
   * <p>NOTE: When using a query cache, queries should not be modified after they have been passed
   * to IndexSearcher.
   *
   * @see QueryCache
   * @lucene.experimental
   */
  public void setQueryCache(QueryCache queryCache) {
    this.queryCache = queryCache;
  }

  /**
   * Return the query cache of this {@link IndexSearcher}. This will be either the {@link
   * #getDefaultQueryCache() default query cache} or the query cache that was last set through
   * {@link #setQueryCache(QueryCache)}. A return value of {@code null} indicates that caching is
   * disabled.
   *
   * @lucene.experimental
   */
  public QueryCache getQueryCache() {
    return queryCache;
  }

  /**
   * Set the {@link QueryCachingPolicy} to use for query caching. This method should be called
   * <b>before</b> starting using this {@link IndexSearcher}.
   *
   * @see QueryCachingPolicy
   * @lucene.experimental
   */
  public void setQueryCachingPolicy(QueryCachingPolicy queryCachingPolicy) {
    this.queryCachingPolicy = Objects.requireNonNull(queryCachingPolicy);
  }

  /**
   * Return the query cache of this {@link IndexSearcher}. This will be either the {@link
   * #getDefaultQueryCachingPolicy() default policy} or the policy that was last set through {@link
   * #setQueryCachingPolicy(QueryCachingPolicy)}.
   *
   * @lucene.experimental
   */
  public QueryCachingPolicy getQueryCachingPolicy() {
    return queryCachingPolicy;
  }

  /**
   * Expert: Creates an array of leaf slices each holding a subset of the given leaves. Each {@link
   * LeafSlice} is executed in a single thread. By default, segments with more than
   * MAX_DOCS_PER_SLICE will get their own thread.
   *
   * <p>It is possible to leverage intra-segment concurrency by splitting segments into multiple
   * partitions. Such behaviour is not enabled by default as there is still a performance penalty
   * for queries that require segment-level computation ahead of time, such as points/range queries.
   * This is an implementation limitation that we expect to improve in future releases, see <a
   * href="https://github.com/apache/lucene/issues/13745">the corresponding github issue</a>.
   */
  protected LeafSlice[] slices(List<LeafReaderContext> leaves) {
    return slices(leaves, MAX_DOCS_PER_SLICE, MAX_SEGMENTS_PER_SLICE, false);
  }

  /**
   * Static method to segregate LeafReaderContexts amongst multiple slices. Creates slices according
   * to the provided max number of documents per slice and max number of segments per slice. Splits
   * segments into partitions when the last argument is true.
   *
   * @param leaves the leaves to slice
   * @param maxDocsPerSlice the maximum number of documents in a single slice
   * @param maxSegmentsPerSlice the maximum number of segments in a single slice
   * @param allowSegmentPartitions whether segments may be split into partitions according to the
   *     provided maxDocsPerSlice argument. When <code>true</code>, if a segment holds more
   *     documents than the provided max docs per slice, it is split into equal size partitions that
   *     each gets its own slice assigned.
   * @return the array of slices
   */
  public static LeafSlice[] slices(
      List<LeafReaderContext> leaves,
      int maxDocsPerSlice,
      int maxSegmentsPerSlice,
      boolean allowSegmentPartitions) {

    // Make a copy so we can sort:
    List<LeafReaderContext> sortedLeaves = new ArrayList<>(leaves);

    // Sort by maxDoc, descending:
    sortedLeaves.sort(Collections.reverseOrder(Comparator.comparingInt(l -> l.reader().maxDoc())));

    if (allowSegmentPartitions) {
      return slicesWithSegmentPartitions(maxDocsPerSlice, maxSegmentsPerSlice, sortedLeaves);
    }

    final List<List<LeafReaderContext>> groupedLeaves = new ArrayList<>();
    long docSum = 0;
    List<LeafReaderContext> group = null;
    for (LeafReaderContext ctx : sortedLeaves) {
      if (ctx.reader().maxDoc() > maxDocsPerSlice) {
        assert group == null;
        groupedLeaves.add(Collections.singletonList(ctx));
      } else {
        if (group == null) {
          group = new ArrayList<>();
          group.add(ctx);

          groupedLeaves.add(group);
        } else {
          group.add(ctx);
        }

        docSum += ctx.reader().maxDoc();
        if (group.size() >= maxSegmentsPerSlice || docSum > maxDocsPerSlice) {
          group = null;
          docSum = 0;
        }
      }
    }

    LeafSlice[] slices = new LeafSlice[groupedLeaves.size()];
    int upto = 0;
    for (List<LeafReaderContext> currentLeaf : groupedLeaves) {
      slices[upto] = LeafSlice.entireSegments(currentLeaf);
      ++upto;
    }

    return slices;
  }

  private static LeafSlice[] slicesWithSegmentPartitions(
      int maxDocsPerSlice, int maxSegmentsPerSlice, List<LeafReaderContext> sortedLeaves) {
    final List<List<LeafReaderContextPartition>> groupedLeafPartitions = new ArrayList<>();
    int currentSliceNumDocs = 0;
    List<LeafReaderContextPartition> group = null;
    for (LeafReaderContext ctx : sortedLeaves) {
      if (ctx.reader().maxDoc() > maxDocsPerSlice) {
        assert group == null;
        // if the segment does not fit in a single slice, we split it into maximum 5 partitions of
        // equal size
        int numSlices = Math.min(5, Math.ceilDiv(ctx.reader().maxDoc(), maxDocsPerSlice));
        int numDocs = ctx.reader().maxDoc() / numSlices;
        int maxDocId = numDocs;
        int minDocId = 0;
        for (int i = 0; i < numSlices - 1; i++) {
          groupedLeafPartitions.add(
              Collections.singletonList(
                  LeafReaderContextPartition.createFromAndTo(ctx, minDocId, maxDocId)));
          minDocId = maxDocId;
          maxDocId += numDocs;
        }
        // the last slice gets all the remaining docs
        groupedLeafPartitions.add(
            Collections.singletonList(
                LeafReaderContextPartition.createFromAndTo(ctx, minDocId, ctx.reader().maxDoc())));
      } else {
        if (group == null) {
          group = new ArrayList<>();
          groupedLeafPartitions.add(group);
        }
        group.add(LeafReaderContextPartition.createForEntireSegment(ctx));

        currentSliceNumDocs += ctx.reader().maxDoc();
        // We only split a segment when it does not fit entirely in a slice. We don't partition
        // the
        // segment that makes the current slice (which holds multiple segments) go over
        // maxDocsPerSlice. This means that a slice either contains multiple entire segments, or a
        // single partition of a segment.
        if (group.size() >= maxSegmentsPerSlice || currentSliceNumDocs > maxDocsPerSlice) {
          group = null;
          currentSliceNumDocs = 0;
        }
      }
    }

    LeafSlice[] slices = new LeafSlice[groupedLeafPartitions.size()];
    int upto = 0;
    for (List<LeafReaderContextPartition> currentGroup : groupedLeafPartitions) {
      slices[upto] = new LeafSlice(currentGroup);
      ++upto;
    }
    return slices;
  }

  /** Return the {@link IndexReader} this searches. */
  public IndexReader getIndexReader() {
    return reader;
  }

  /**
   * Returns a {@link StoredFields} reader for the stored fields of this index.
   *
   * <p>Sugar for <code>.getIndexReader().storedFields()</code>
   *
   * <p>This call never returns {@code null}, even if no stored fields were indexed. The returned
   * instance should only be used by a single thread.
   *
   * <p>Example:
   *
   * <pre class="prettyprint">
   * TopDocs hits = searcher.search(query, 10);
   * StoredFields storedFields = searcher.storedFields();
   * for (ScoreDoc hit : hits.scoreDocs) {
   *   Document doc = storedFields.document(hit.doc);
   * }
   * </pre>
   *
   * @throws IOException If there is a low-level IO error
   * @see IndexReader#storedFields()
   */
  public StoredFields storedFields() throws IOException {
    return reader.storedFields();
  }

  /** Expert: Set the Similarity implementation used by this IndexSearcher. */
  public void setSimilarity(Similarity similarity) {
    this.similarity = similarity;
  }

  /**
   * Expert: Get the {@link Similarity} to use to compute scores. This returns the {@link
   * Similarity} that has been set through {@link #setSimilarity(Similarity)} or the default {@link
   * Similarity} if none has been set explicitly.
   */
  public Similarity getSimilarity() {
    return similarity;
  }

  /**
   * Count how many documents match the given query. May be faster than counting number of hits by
   * collecting all matches, as the number of hits is retrieved from the index statistics when
   * possible.
   */
  public int count(Query query) throws IOException {
    // Rewrite query before optimization check
    query = rewrite(new ConstantScoreQuery(query));
    if (query instanceof ConstantScoreQuery csq) {
      query = csq.getQuery();
    }

    // Check if two clause disjunction optimization applies
    if (query instanceof BooleanQuery booleanQuery
        && this.reader.hasDeletions() == false
        && booleanQuery.isTwoClausePureDisjunctionWithTerms()) {
      Query[] queries = booleanQuery.rewriteTwoClauseDisjunctionWithTermsForCount(this);
      int countTerm1 = count(queries[0]);
      int countTerm2 = count(queries[1]);
      if (countTerm1 == 0 || countTerm2 == 0) {
        return Math.max(countTerm1, countTerm2);
        // Only apply optimization if the intersection is significantly smaller than the union
      } else if ((double) Math.min(countTerm1, countTerm2) / Math.max(countTerm1, countTerm2)
          < 0.1) {
        return countTerm1 + countTerm2 - count(queries[2]);
      }
    }
    return search(new ConstantScoreQuery(query), new TotalHitCountCollectorManager(getSlices()));
  }

  /**
   * Returns the leaf slices used for concurrent searching. Override {@link #slices(List)} to
   * customize how slices are created.
   *
   * @lucene.experimental
   */
  public final LeafSlice[] getSlices() {
    LeafSlice[] res = leafSlices;
    if (res == null) {
      res = computeAndCacheSlices();
    }
    return res;
  }

  private synchronized LeafSlice[] computeAndCacheSlices() {
    LeafSlice[] res = leafSlices;
    if (res == null) {
      res = slices(leafContexts);
      /*
       * Enforce that there aren't multiple leaf partitions within the same leaf slice pointing to the
       * same leaf context. It is a requirement that {@link Collector#getLeafCollector(LeafReaderContext)}
       * gets called once per leaf context. Also, it does not make sense to partition a segment to then search
       * those partitions as part of the same slice, because the goal of partitioning is parallel searching
       * which happens at the slice level.
       */
      for (LeafSlice leafSlice : res) {
        if (leafSlice.partitions.length <= 1) {
          continue;
        }
        enforceDistinctLeaves(leafSlice);
      }
      leafSlices = res;
    }
    return res;
  }

  private static void enforceDistinctLeaves(LeafSlice leafSlice) {
    Set<LeafReaderContext> distinctLeaves = new HashSet<>();
    for (LeafReaderContextPartition leafPartition : leafSlice.partitions) {
      if (distinctLeaves.add(leafPartition.ctx) == false) {
        throw new IllegalStateException(
            "The same slice targets multiple leaf partitions of the same leaf reader context. A physical segment should rather get partitioned to be searched concurrently from as many slices as the number of leaf partitions it is split into.");
      }
    }
  }

  /**
   * Finds the top <code>n</code> hits for <code>query</code> where all results are after a previous
   * result (<code>after</code>).
   *
   * <p>By passing the bottom result from a previous page as <code>after</code>, this method can be
   * used for efficient 'deep-paging' across potentially large result sets.
   *
   * @throws TooManyClauses If a query would exceed {@link IndexSearcher#getMaxClauseCount()}
   *     clauses.
   */
  public TopDocs searchAfter(ScoreDoc after, Query query, int numHits) throws IOException {
    final int limit = Math.max(1, reader.maxDoc());
    if (after != null && after.doc >= limit) {
      throw new IllegalArgumentException(
          "after.doc exceeds the number of documents in the reader: after.doc="
              + after.doc
              + " limit="
              + limit);
    }

    final int cappedNumHits = Math.min(numHits, limit);
    CollectorManager<TopScoreDocCollector, TopDocs> manager =
        new TopScoreDocCollectorManager(cappedNumHits, after, TOTAL_HITS_THRESHOLD);

    return search(query, manager);
  }

  /**
   * Get the configured {@link QueryTimeout} for all searches that run through this {@link
   * IndexSearcher}, or {@code null} if not set.
   */
  public QueryTimeout getTimeout() {
    return this.queryTimeout;
  }

  /** Set a {@link QueryTimeout} for all searches that run through this {@link IndexSearcher}. */
  public void setTimeout(QueryTimeout queryTimeout) {
    this.queryTimeout = queryTimeout;
  }

  /**
   * Finds the top <code>n</code> hits for <code>query</code>.
   *
   * @throws TooManyClauses If a query would exceed {@link IndexSearcher#getMaxClauseCount()}
   *     clauses.
   */
  public TopDocs search(Query query, int n) throws IOException {
    return searchAfter(null, query, n);
  }

  /**
   * Lower-level search API.
   *
   * <p>{@link LeafCollector#collect(int)} is called for every matching document.
   *
   * @throws TooManyClauses If a query would exceed {@link IndexSearcher#getMaxClauseCount()}
   *     clauses.
   * @deprecated This method is being deprecated in favor of {@link IndexSearcher#search(Query,
   *     CollectorManager)} due to its support for concurrency in IndexSearcher
   */
  @Deprecated
  public void search(Query query, Collector collector) throws IOException {
    query = rewrite(query, collector.scoreMode().needsScores());
    Weight weight = createWeight(query, collector.scoreMode(), 1);
    collector.setWeight(weight);
    for (LeafReaderContext ctx : leafContexts) { // search each subreader
      searchLeaf(ctx, 0, DocIdSetIterator.NO_MORE_DOCS, weight, collector);
    }
  }

  /** Returns true if any search hit the {@link #setTimeout(QueryTimeout) timeout}. */
  public boolean timedOut() {
    return partialResult;
  }

  /**
   * Search implementation with arbitrary sorting, plus control over whether hit scores and max
   * score should be computed. Finds the top <code>n</code> hits for <code>query</code>, and sorting
   * the hits by the criteria in <code>sort</code>. If <code>doDocScores</code> is <code>true</code>
   * then the score of each hit will be computed and returned. If <code>doMaxScore</code> is <code>
   * true</code> then the maximum score over all collected hits will be computed.
   *
   * @throws TooManyClauses If a query would exceed {@link IndexSearcher#getMaxClauseCount()}
   *     clauses.
   */
  public TopFieldDocs search(Query query, int n, Sort sort, boolean doDocScores)
      throws IOException {
    return searchAfter(null, query, n, sort, doDocScores);
  }

  /**
   * Search implementation with arbitrary sorting.
   *
   * @param query The query to search for
   * @param n Return only the top n results
   * @param sort The {@link org.apache.lucene.search.Sort} object
   * @return The top docs, sorted according to the supplied {@link org.apache.lucene.search.Sort}
   *     instance
   * @throws IOException if there is a low-level I/O error
   */
  public TopFieldDocs search(Query query, int n, Sort sort) throws IOException {
    return searchAfter(null, query, n, sort, false);
  }

  /**
   * Finds the top <code>n</code> hits for <code>query</code> where all results are after a previous
   * result (<code>after</code>).
   *
   * <p>By passing the bottom result from a previous page as <code>after</code>, this method can be
   * used for efficient 'deep-paging' across potentially large result sets.
   *
   * @throws TooManyClauses If a query would exceed {@link IndexSearcher#getMaxClauseCount()}
   *     clauses.
   */
  public TopDocs searchAfter(ScoreDoc after, Query query, int n, Sort sort) throws IOException {
    return searchAfter(after, query, n, sort, false);
  }

  /**
   * Finds the top <code>n</code> hits for <code>query</code> where all results are after a previous
   * result (<code>after</code>), allowing control over whether hit scores and max score should be
   * computed.
   *
   * <p>By passing the bottom result from a previous page as <code>after</code>, this method can be
   * used for efficient 'deep-paging' across potentially large result sets. If <code>doDocScores
   * </code> is <code>true</code> then the score of each hit will be computed and returned. If
   * <code>doMaxScore</code> is <code>true</code> then the maximum score over all collected hits
   * will be computed.
   *
   * @throws TooManyClauses If a query would exceed {@link IndexSearcher#getMaxClauseCount()}
   *     clauses.
   */
  public TopFieldDocs searchAfter(
      ScoreDoc after, Query query, int numHits, Sort sort, boolean doDocScores) throws IOException {
    if (after != null && !(after instanceof FieldDoc)) {
      // TODO: if we fix type safety of TopFieldDocs we can
      // remove this
      throw new IllegalArgumentException("after must be a FieldDoc; got " + after);
    }
    return searchAfter((FieldDoc) after, query, numHits, sort, doDocScores);
  }

  private TopFieldDocs searchAfter(
      FieldDoc after, Query query, int numHits, Sort sort, boolean doDocScores) throws IOException {
    final int limit = Math.max(1, reader.maxDoc());
    if (after != null && after.doc >= limit) {
      throw new IllegalArgumentException(
          "after.doc exceeds the number of documents in the reader: after.doc="
              + after.doc
              + " limit="
              + limit);
    }
    final int cappedNumHits = Math.min(numHits, limit);
    final Sort rewrittenSort = sort.rewrite(this);

    final CollectorManager<TopFieldCollector, TopFieldDocs> manager =
        new TopFieldCollectorManager(rewrittenSort, cappedNumHits, after, TOTAL_HITS_THRESHOLD);

    TopFieldDocs topDocs = search(query, manager);
    if (doDocScores) {
      TopFieldCollector.populateScores(topDocs.scoreDocs, this, query);
    }
    return topDocs;
  }

  /**
   * Lower-level search API. Search all leaves using the given {@link CollectorManager}. In contrast
   * to {@link #search(Query, Collector)}, this method will use the searcher's {@link Executor} in
   * order to parallelize execution of the collection on the configured {@link #getSlices()}.
   *
   * @see CollectorManager
   * @lucene.experimental
   */
  public <C extends Collector, T> T search(Query query, CollectorManager<C, T> collectorManager)
      throws IOException {
    final C firstCollector = collectorManager.newCollector();
    query = rewrite(query, firstCollector.scoreMode().needsScores());
    final Weight weight = createWeight(query, firstCollector.scoreMode(), 1);
    return search(weight, collectorManager, firstCollector);
  }

  private <C extends Collector, T> T search(
      Weight weight, CollectorManager<C, T> collectorManager, C firstCollector) throws IOException {
    final LeafSlice[] leafSlices = getSlices();
    if (leafSlices.length == 0) {
      // there are no segments, nothing to offload to the executor, but we do need to call reduce to
      // create some kind of empty result
      assert leafContexts.isEmpty();
      return collectorManager.reduce(Collections.singletonList(firstCollector));
    } else {
      final List<C> collectors = new ArrayList<>(leafSlices.length);
      collectors.add(firstCollector);
      final ScoreMode scoreMode = firstCollector.scoreMode();
      for (int i = 1; i < leafSlices.length; ++i) {
        final C collector = collectorManager.newCollector();
        collectors.add(collector);
        if (scoreMode != collector.scoreMode()) {
          throw new IllegalStateException(
              "CollectorManager does not always produce collectors with the same score mode");
        }
      }
      final List<Callable<C>> listTasks = new ArrayList<>(leafSlices.length);
      for (int i = 0; i < leafSlices.length; ++i) {
        final LeafReaderContextPartition[] leaves = leafSlices[i].partitions;
        final C collector = collectors.get(i);
        listTasks.add(
            () -> {
              search(leaves, weight, collector);
              return collector;
            });
      }
      List<C> results = taskExecutor.invokeAll(listTasks);
      return collectorManager.reduce(results);
    }
  }

  /**
   * Lower-level search API.
   *
   * <p>{@link #searchLeaf(LeafReaderContext, int, int, Weight, Collector)} is called for every leaf
   * partition. <br>
   *
   * <p>NOTE: this method executes the searches on all given leaf partitions exclusively. To search
   * across all the searchers leaves use {@link #leafContexts}.
   *
   * @param partitions the leaf partitions to execute the searches on
   * @param weight to match documents
   * @param collector to receive hits
   * @throws TooManyClauses If a query would exceed {@link IndexSearcher#getMaxClauseCount()}
   *     clauses.
   */
  protected void search(LeafReaderContextPartition[] partitions, Weight weight, Collector collector)
      throws IOException {

    collector.setWeight(weight);

    for (LeafReaderContextPartition partition : partitions) { // search each subreader partition
      searchLeaf(partition.ctx, partition.minDocId, partition.maxDocId, weight, collector);
    }
  }

  /**
   * Lower-level search API
   *
   * <p>{@link LeafCollector#collect(int)} is called for every document. <br>
   *
   * @param ctx the leaf to execute the search against
   * @param minDocId the lower bound of the doc id range to search
   * @param maxDocId the upper bound of the doc id range to search
   * @param weight to match document
   * @param collector to receive hits
   * @throws TooManyClauses If a query would exceed {@link IndexSearcher#getMaxClauseCount()}
   *     clauses.
   */
  protected void searchLeaf(
      LeafReaderContext ctx, int minDocId, int maxDocId, Weight weight, Collector collector)
      throws IOException {
    final LeafCollector leafCollector;
    try {
      leafCollector = collector.getLeafCollector(ctx);
    } catch (
        @SuppressWarnings("unused")
        CollectionTerminatedException e) {
      // there is no doc of interest in this reader context
      // continue with the following leaf
      return;
    }
    ScorerSupplier scorerSupplier = weight.scorerSupplier(ctx);
    if (scorerSupplier != null) {
      scorerSupplier.setTopLevelScoringClause();
      BulkScorer scorer = scorerSupplier.bulkScorer();
      if (queryTimeout != null) {
        scorer = new TimeLimitingBulkScorer(scorer, queryTimeout);
      }
      try {
        // Optimize for the case when live docs are stored in a FixedBitSet.
        Bits acceptDocs = ScorerUtil.likelyLiveDocs(ctx.reader().getLiveDocs());
        scorer.score(leafCollector, acceptDocs, minDocId, maxDocId);
      } catch (
          @SuppressWarnings("unused")
          CollectionTerminatedException e) {
        // collection was terminated prematurely
        // continue with the following leaf
      } catch (
          @SuppressWarnings("unused")
          TimeLimitingBulkScorer.TimeExceededException e) {
        partialResult = true;
      }
    }
    // Note: this is called if collection ran successfully, including the above special cases of
    // CollectionTerminatedException and TimeExceededException, but no other exception.
    leafCollector.finish();
  }

  /**
   * Expert: called to re-write queries into primitive queries.
   *
   * @throws TooManyClauses If a query would exceed {@link IndexSearcher#getMaxClauseCount()}
   *     clauses.
   */
  public Query rewrite(Query original) throws IOException {
    Query query = original;
    for (Query rewrittenQuery = query.rewrite(this);
        rewrittenQuery != query;
        rewrittenQuery = query.rewrite(this)) {
      query = rewrittenQuery;
    }
    query.visit(getNumClausesCheckVisitor());
    return query;
  }

  private Query rewrite(Query original, boolean needsScores) throws IOException {
    if (needsScores) {
      return rewrite(original);
    } else {
      // Take advantage of the few extra rewrite rules of ConstantScoreQuery.
      return rewrite(new ConstantScoreQuery(original));
    }
  }

  /**
   * Returns a QueryVisitor which recursively checks the total number of clauses that a query and
   * its children cumulatively have and validates that the total number does not exceed the
   * specified limit. Throws {@link TooManyNestedClauses} if the limit is exceeded.
   */
  private static QueryVisitor getNumClausesCheckVisitor() {
    return new QueryVisitor() {

      int numClauses;

      @Override
      public QueryVisitor getSubVisitor(BooleanClause.Occur occur, Query parent) {
        // Return this instance even for MUST_NOT and not an empty QueryVisitor
        return this;
      }

      @Override
      public void visitLeaf(Query query) {
        if (numClauses > maxClauseCount) {
          throw new TooManyNestedClauses();
        }
        ++numClauses;
      }

      @Override
      public void consumeTerms(Query query, Term... terms) {
        if (numClauses > maxClauseCount) {
          throw new TooManyNestedClauses();
        }
        ++numClauses;
      }

      @Override
      public void consumeTermsMatching(
          Query query, String field, Supplier<ByteRunAutomaton> automaton) {
        if (numClauses > maxClauseCount) {
          throw new TooManyNestedClauses();
        }
        ++numClauses;
      }
    };
  }

  /**
   * Returns an Explanation that describes how <code>doc</code> scored against <code>query</code>.
   *
   * <p>This is intended to be used in developing Similarity implementations, and, for good
   * performance, should not be displayed with every hit. Computing an explanation is as expensive
   * as executing the query over the entire index.
   */
  public Explanation explain(Query query, int doc) throws IOException {
    query = rewrite(query);
    return explain(createWeight(query, ScoreMode.COMPLETE, 1), doc);
  }

  /**
   * Expert: low-level implementation method Returns an Explanation that describes how <code>doc
   * </code> scored against <code>weight</code>.
   *
   * <p>This is intended to be used in developing Similarity implementations, and, for good
   * performance, should not be displayed with every hit. Computing an explanation is as expensive
   * as executing the query over the entire index.
   *
   * <p>Applications should call {@link IndexSearcher#explain(Query, int)}.
   *
   * @throws TooManyClauses If a query would exceed {@link IndexSearcher#getMaxClauseCount()}
   *     clauses.
   */
  protected Explanation explain(Weight weight, int doc) throws IOException {
    int n = ReaderUtil.subIndex(doc, leafContexts);
    final LeafReaderContext ctx = leafContexts.get(n);
    int deBasedDoc = doc - ctx.docBase;
    final Bits liveDocs = ctx.reader().getLiveDocs();
    if (liveDocs != null && liveDocs.get(deBasedDoc) == false) {
      return Explanation.noMatch("Document " + doc + " is deleted");
    }
    return weight.explain(ctx, deBasedDoc);
  }

  /**
   * Creates a {@link Weight} for the given query, potentially adding caching if possible and
   * configured.
   *
   * @lucene.experimental
   */
  public Weight createWeight(Query query, ScoreMode scoreMode, float boost) throws IOException {
    final QueryCache queryCache = this.queryCache;
    Weight weight = query.createWeight(this, scoreMode, boost);
    if (scoreMode.needsScores() == false && queryCache != null) {
      weight = queryCache.doCache(weight, queryCachingPolicy);
    }
    return weight;
  }

  /**
   * Returns this searcher's top-level {@link IndexReaderContext}.
   *
   * @see IndexReader#getContext()
   */
  /* sugar for #getReader().getTopReaderContext() */
  public IndexReaderContext getTopReaderContext() {
    return readerContext;
  }

  /**
   * A class holding a subset of the {@link IndexSearcher}s leaf contexts to be executed within a
   * single thread. A leaf slice holds references to one or more {@link LeafReaderContextPartition}
   * instances. Each partition targets a specific doc id range of a {@link LeafReaderContext}.
   *
   * @lucene.experimental
   */
  public static class LeafSlice {

    private static final Comparator<LeafReaderContextPartition> COMPARATOR =
        Comparator.<LeafReaderContextPartition>comparingInt(l -> l.ctx.docBase)
            .thenComparingInt(l -> l.minDocId);

    /**
     * The leaves that make up this slice.
     *
     * @lucene.experimental
     */
    public final LeafReaderContextPartition[] partitions;

    private final int maxDocs;

    public LeafSlice(List<LeafReaderContextPartition> partitions) {
      this(partitions.toArray(new LeafReaderContextPartition[0]));
    }

    private static LeafSlice entireSegments(List<LeafReaderContext> contexts) {
      int count = contexts.size();
      LeafReaderContextPartition[] parts = new LeafReaderContextPartition[count];
      for (int i = 0; i < count; i++) {
        parts[i] = LeafReaderContextPartition.createForEntireSegment(contexts.get(i));
      }
      return new LeafSlice(parts);
    }

    private LeafSlice(LeafReaderContextPartition... leafReaderContextPartitions) {
      Arrays.sort(leafReaderContextPartitions, COMPARATOR);
      this.partitions = leafReaderContextPartitions;
      int maxDocs = 0;
      for (LeafReaderContextPartition partition : partitions) {
        maxDocs += partition.maxDocs;
      }
      this.maxDocs = maxDocs;
    }

    /**
     * Returns the total number of docs that a slice targets, by summing the number of docs that
     * each of its leaf context partitions targets.
     */
    public int getMaxDocs() {
      return maxDocs;
    }
  }

  /**
   * Holds information about a specific leaf context and the corresponding range of doc ids to
   * search within. Used to optionally search across partitions of the same segment concurrently.
   *
   * <p>A partition instance can be created via {@link #createForEntireSegment(LeafReaderContext)},
   * in which case it will target the entire provided {@link LeafReaderContext}. A true partition of
   * a segment can be created via {@link #createFromAndTo(LeafReaderContext, int, int)} providing
   * the minimum doc id (including) to search as well as the max doc id (excluding).
   *
   * @lucene.experimental
   */
  public static final class LeafReaderContextPartition {
    public final int minDocId;
    public final int maxDocId;
    public final LeafReaderContext ctx;
    // we keep track of maxDocs separately because we use NO_MORE_DOCS as upper bound when targeting
    // the entire segment. We use this only in tests.
    private final int maxDocs;

    private LeafReaderContextPartition(
        LeafReaderContext leafReaderContext, int minDocId, int maxDocId, int maxDocs) {
      if (minDocId >= maxDocId) {
        throw new IllegalArgumentException(
            "minDocId is greater than or equal to maxDocId: ["
                + minDocId
                + "] > ["
                + maxDocId
                + "]");
      }
      if (minDocId < 0) {
        throw new IllegalArgumentException("minDocId is lower than 0: [" + minDocId + "]");
      }
      if (minDocId >= leafReaderContext.reader().maxDoc()) {
        throw new IllegalArgumentException(
            "minDocId is greater than than maxDoc: ["
                + minDocId
                + "] > ["
                + leafReaderContext.reader().maxDoc()
                + "]");
      }

      this.ctx = leafReaderContext;
      this.minDocId = minDocId;
      this.maxDocId = maxDocId;
      this.maxDocs = maxDocs;
    }

    /** Creates a partition of the provided leaf context that targets the entire segment */
    public static LeafReaderContextPartition createForEntireSegment(LeafReaderContext ctx) {
      return new LeafReaderContextPartition(
          ctx, 0, DocIdSetIterator.NO_MORE_DOCS, ctx.reader().maxDoc());
    }

    /**
     * Creates a partition of the provided leaf context that targets a subset of the entire segment,
     * starting from and including the min doc id provided, until and not including the provided max
     * doc id
     */
    public static LeafReaderContextPartition createFromAndTo(
        LeafReaderContext ctx, int minDocId, int maxDocId) {
      assert maxDocId != DocIdSetIterator.NO_MORE_DOCS;
      return new LeafReaderContextPartition(ctx, minDocId, maxDocId, maxDocId - minDocId);
    }
  }

  @Override
  public String toString() {
    return "IndexSearcher(" + reader + "; taskExecutor=" + taskExecutor + ")";
  }

  /**
   * Returns {@link TermStatistics} for a term.
   *
   * <p>This can be overridden for example, to return a term's statistics across a distributed
   * collection.
   *
   * @param docFreq The document frequency of the term. It must be greater or equal to 1.
   * @param totalTermFreq The total term frequency.
   * @return A {@link TermStatistics} (never null).
   * @lucene.experimental
   */
  public TermStatistics termStatistics(Term term, int docFreq, long totalTermFreq)
      throws IOException {
    // This constructor will throw an exception if docFreq <= 0.
    return new TermStatistics(term.bytes(), docFreq, totalTermFreq);
  }

  /**
   * Returns {@link CollectionStatistics} for a field, or {@code null} if the field does not exist
   * (has no indexed terms)
   *
   * <p>This can be overridden for example, to return a field's statistics across a distributed
   * collection.
   *
   * @lucene.experimental
   */
  public CollectionStatistics collectionStatistics(String field) throws IOException {
    assert field != null;
    long docCount = 0;
    long sumTotalTermFreq = 0;
    long sumDocFreq = 0;
    for (LeafReaderContext leaf : reader.leaves()) {
      final Terms terms = Terms.getTerms(leaf.reader(), field);
      docCount += terms.getDocCount();
      sumTotalTermFreq += terms.getSumTotalTermFreq();
      sumDocFreq += terms.getSumDocFreq();
    }
    if (docCount == 0) {
      return null;
    }
    return new CollectionStatistics(field, reader.maxDoc(), docCount, sumTotalTermFreq, sumDocFreq);
  }

  /**
   * Returns the {@link TaskExecutor} that this searcher relies on to execute concurrent operations
   *
   * @return the task executor
   */
  public TaskExecutor getTaskExecutor() {
    return taskExecutor;
  }

  /**
   * Thrown when an attempt is made to add more than {@link #getMaxClauseCount()} clauses. This
   * typically happens if a PrefixQuery, FuzzyQuery, WildcardQuery, or TermRangeQuery is expanded to
   * many terms during search.
   */
  public static class TooManyClauses extends RuntimeException {
    private final int maxClauseCount;

    public TooManyClauses(String msg) {
      super(msg);
      this.maxClauseCount = IndexSearcher.getMaxClauseCount();
    }

    public TooManyClauses() {
      this("maxClauseCount is set to " + IndexSearcher.getMaxClauseCount());
    }

    /** The value of {@link IndexSearcher#getMaxClauseCount()} when this Exception was created */
    public int getMaxClauseCount() {
      return maxClauseCount;
    }
  }

  /**
   * Thrown when a client attempts to execute a Query that has more than {@link
   * #getMaxClauseCount()} total clauses cumulatively in all of its children.
   *
   * @see #rewrite
   */
  public static class TooManyNestedClauses extends TooManyClauses {
    public TooManyNestedClauses() {
      super(
          "Query contains too many nested clauses; maxClauseCount is set to "
              + IndexSearcher.getMaxClauseCount());
    }
  }
}<|MERGE_RESOLUTION|>--- conflicted
+++ resolved
@@ -78,16 +78,12 @@
 
   @SuppressWarnings("NonFinalStaticField")
   static int maxClauseCount = 1024;
-<<<<<<< HEAD
+
   // Caching is disabled by default.
+  @SuppressWarnings("NonFinalStaticField")
   private static QueryCache DEFAULT_QUERY_CACHE = null;
-=======
 
   @SuppressWarnings("NonFinalStaticField")
-  private static QueryCache DEFAULT_QUERY_CACHE;
-
-  @SuppressWarnings("NonFinalStaticField")
->>>>>>> 4bda52cf
   private static QueryCachingPolicy DEFAULT_CACHING_POLICY = new UsageTrackingQueryCachingPolicy();
 
   private QueryTimeout queryTimeout = null;
