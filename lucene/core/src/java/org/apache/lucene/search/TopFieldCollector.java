/*
 * Licensed to the Apache Software Foundation (ASF) under one or more
 * contributor license agreements.  See the NOTICE file distributed with
 * this work for additional information regarding copyright ownership.
 * The ASF licenses this file to You under the Apache License, Version 2.0
 * (the "License"); you may not use this file except in compliance with
 * the License.  You may obtain a copy of the License at
 *
 *     http://www.apache.org/licenses/LICENSE-2.0
 *
 * Unless required by applicable law or agreed to in writing, software
 * distributed under the License is distributed on an "AS IS" BASIS,
 * WITHOUT WARRANTIES OR CONDITIONS OF ANY KIND, either express or implied.
 * See the License for the specific language governing permissions and
 * limitations under the License.
 */
package org.apache.lucene.search;

import java.io.IOException;
import java.util.Arrays;
import java.util.Comparator;
import java.util.List;
import java.util.Objects;
import org.apache.lucene.index.LeafReaderContext;
import org.apache.lucene.index.ReaderUtil;
import org.apache.lucene.search.FieldValueHitQueue.Entry;
import org.apache.lucene.search.TotalHits.Relation;

/**
 * A {@link Collector} that sorts by {@link SortField} using {@link FieldComparator}s.
 *
 * <p>See the constructor of {@link TopFieldCollectorManager} for instantiating a
 * TopFieldCollectorManager with support for concurrency in IndexSearcher.
 *
 * @lucene.experimental
 */
public abstract class TopFieldCollector extends TopDocsCollector<Entry> {

  // TODO: one optimization we could do is to pre-fill
  // the queue with sentinel value that guaranteed to
  // always compare lower than a real hit; this would
  // save having to check queueFull on each insert

  private abstract class TopFieldLeafCollector implements LeafCollector {

    final LeafFieldComparator comparator;
    final int reverseMul;
    Scorable scorer;
    boolean collectedAllCompetitiveHits = false;

    TopFieldLeafCollector(FieldValueHitQueue<Entry> queue, Sort sort, LeafReaderContext context)
        throws IOException {
      // as all segments are sorted in the same way, enough to check only the 1st segment for
      // indexSort
      if (searchSortPartOfIndexSort == null) {
        final Sort indexSort = context.reader().getMetaData().sort();
        searchSortPartOfIndexSort = canEarlyTerminate(sort, indexSort);
        if (searchSortPartOfIndexSort) {
          firstComparator.disableSkipping();
        }
      }
      LeafFieldComparator[] comparators = queue.getComparators(context);
      int[] reverseMuls = queue.getReverseMul();
      if (comparators.length == 1) {
        this.reverseMul = reverseMuls[0];
        this.comparator = comparators[0];
      } else {
        this.reverseMul = 1;
        this.comparator = new MultiLeafFieldComparator(comparators, reverseMuls);
      }
    }

    void countHit(int doc) throws IOException {
      int hitCountSoFar = ++totalHits;

      if (minScoreAcc != null && (hitCountSoFar & minScoreAcc.modInterval) == 0) {
        updateGlobalMinCompetitiveScore(scorer);
      }
      if (scoreMode.isExhaustive() == false
          && totalHitsRelation == TotalHits.Relation.EQUAL_TO
          && totalHits > totalHitsThreshold) {
        // for the first time hitsThreshold is reached, notify comparator about this
        comparator.setHitsThresholdReached();
        totalHitsRelation = TotalHits.Relation.GREATER_THAN_OR_EQUAL_TO;
      }
    }

    boolean thresholdCheck(int doc) throws IOException {
      if (collectedAllCompetitiveHits || reverseMul * comparator.compareBottom(doc) <= 0) {
        // since docs are visited in doc Id order, if compare is 0, it means
        // this document is larger than anything else in the queue, and
        // therefore not competitive.
        if (searchSortPartOfIndexSort) {
          if (totalHits > totalHitsThreshold) {
            totalHitsRelation = Relation.GREATER_THAN_OR_EQUAL_TO;
            throw new CollectionTerminatedException();
          } else {
            collectedAllCompetitiveHits = true;
          }
        } else if (totalHitsRelation == TotalHits.Relation.EQUAL_TO) {
          // we can start setting the min competitive score if the
          // threshold is reached for the first time here.
          updateMinCompetitiveScore(scorer);
        }
        return true;
      }
      return false;
    }

    void collectCompetitiveHit(int doc) throws IOException {
      // This hit is competitive - replace bottom element in queue & adjustTop
      comparator.copy(bottom.slot, doc);
      updateBottom(doc);
      comparator.setBottom(bottom.slot);
      updateMinCompetitiveScore(scorer);
    }

    void collectAnyHit(int doc, int hitsCollected) throws IOException {
      // Startup transient: queue hasn't gathered numHits yet
      int slot = hitsCollected - 1;
      // Copy hit into queue
      comparator.copy(slot, doc);
      add(slot, doc);
      if (queueFull) {
        comparator.setBottom(bottom.slot);
        updateMinCompetitiveScore(scorer);
      }
    }

    @Override
    public void setScorer(Scorable scorer) throws IOException {
      this.scorer = scorer;
      comparator.setScorer(scorer);
      if (minScoreAcc == null) {
        updateMinCompetitiveScore(scorer);
      } else {
        updateGlobalMinCompetitiveScore(scorer);
      }
    }

    @Override
    public DocIdSetIterator competitiveIterator() throws IOException {
      return comparator.competitiveIterator();
    }
  }

  static boolean canEarlyTerminate(Sort searchSort, Sort indexSort) {
    return canEarlyTerminateOnDocId(searchSort) || canEarlyTerminateOnPrefix(searchSort, indexSort);
  }

  private static boolean canEarlyTerminateOnDocId(Sort searchSort) {
    final SortField[] fields1 = searchSort.getSort();
    return SortField.FIELD_DOC.equals(fields1[0]);
  }

  private static boolean canEarlyTerminateOnPrefix(Sort searchSort, Sort indexSort) {
    if (indexSort != null) {
      final SortField[] fields1 = searchSort.getSort();
      final SortField[] fields2 = indexSort.getSort();
      // early termination is possible if fields1 is a prefix of fields2
      if (fields1.length > fields2.length) {
        return false;
      }
      return Arrays.asList(fields1).equals(Arrays.asList(fields2).subList(0, fields1.length));
    } else {
      return false;
    }
  }

  /*
   * Implements a TopFieldCollector over one SortField criteria, with tracking
   * document scores and maxScore.
   */
  static class SimpleFieldCollector extends TopFieldCollector {
    final Sort sort;
    final FieldValueHitQueue<Entry> queue;

    public SimpleFieldCollector(
        Sort sort,
        FieldValueHitQueue<Entry> queue,
        int numHits,
        int totalHitsThreshold,
        MaxScoreAccumulator minScoreAcc) {
      super(queue, numHits, totalHitsThreshold, sort.needsScores(), minScoreAcc);
      this.sort = sort;
      this.queue = queue;
    }

    @Override
    public LeafCollector getLeafCollector(LeafReaderContext context) throws IOException {
      // reset the minimum competitive score
      minCompetitiveScore = 0f;
      docBase = context.docBase;

      LeafCollector collector =
          new TopFieldLeafCollector(queue, sort, context) {

            @Override
            public void collect(int doc) throws IOException {
              countHit(doc);
              if (queueFull) {
                if (thresholdCheck(doc)) {
                  return;
                }
                collectCompetitiveHit(doc);
              } else {
                collectAnyHit(doc, totalHits);
              }
            }
          };

      if (needsScores) {
        // score-based comparators may need to call score() multiple times, e.g. once for the
        // comparison, and once to copy the score into the priority queue
        collector = ScoreCachingWrappingScorer.wrap(collector);
      }

      return collector;
    }
  }

  /*
   * Implements a TopFieldCollector when after != null.
   */
  static final class PagingFieldCollector extends TopFieldCollector {

    final Sort sort;
    int collectedHits;
    final FieldValueHitQueue<Entry> queue;
    final FieldDoc after;

    public PagingFieldCollector(
        Sort sort,
        FieldValueHitQueue<Entry> queue,
        FieldDoc after,
        int numHits,
        int totalHitsThreshold,
        MaxScoreAccumulator minScoreAcc) {
      super(queue, numHits, totalHitsThreshold, sort.needsScores(), minScoreAcc);
      this.sort = sort;
      this.queue = queue;
      this.after = after;

      FieldComparator<?>[] comparators = queue.comparators;
      // Tell all comparators their top value:
      for (int i = 0; i < comparators.length; i++) {
        @SuppressWarnings("unchecked")
        FieldComparator<Object> comparator = (FieldComparator<Object>) comparators[i];
        comparator.setTopValue(after.fields[i]);
      }
    }

    @Override
    public LeafCollector getLeafCollector(LeafReaderContext context) throws IOException {
      // reset the minimum competitive score
      minCompetitiveScore = 0f;
      docBase = context.docBase;
      final int afterDoc = after.doc - docBase;

      LeafCollector collector =
          new TopFieldLeafCollector(queue, sort, context) {

            @Override
            public void collect(int doc) throws IOException {
              countHit(doc);
              if (queueFull) {
                if (thresholdCheck(doc)) {
                  return;
                }
              }
              final int topCmp = reverseMul * comparator.compareTop(doc);
              if (topCmp > 0 || (topCmp == 0 && doc <= afterDoc)) {
                // Already collected on a previous page
                if (totalHitsRelation == TotalHits.Relation.EQUAL_TO) {
                  // check if totalHitsThreshold is reached and we can update competitive score
                  // necessary to account for possible update to global min competitive score
                  updateMinCompetitiveScore(scorer);
                }
                return;
              }
              if (queueFull) {
                collectCompetitiveHit(doc);
              } else {
                collectedHits++;
                collectAnyHit(doc, collectedHits);
              }
            }
          };

      if (needsScores) {
        // score-based comparators may need to call score() multiple times, e.g. once for the
        // comparison, and once to copy the score into the priority queue
        collector = ScoreCachingWrappingScorer.wrap(collector);
      }

      return collector;
    }
  }

  private static final ScoreDoc[] EMPTY_SCOREDOCS = new ScoreDoc[0];

  final int numHits;
  final int totalHitsThreshold;
  final FieldComparator<?> firstComparator;
  final boolean canSetMinScore;

  Boolean searchSortPartOfIndexSort = null; // shows if Search Sort if a part of the Index Sort

  // an accumulator that maintains the maximum of the segment's minimum competitive scores
  final MaxScoreAccumulator minScoreAcc;
  // the current local minimum competitive score already propagated to the underlying scorer
  float minCompetitiveScore;

  final int numComparators;
  FieldValueHitQueue.Entry bottom = null;
  boolean queueFull;
  int docBase;
  final boolean needsScores;
  final ScoreMode scoreMode;

  // Declaring the constructor private prevents extending this class by anyone
  // else. Note that the class cannot be final since it's extended by the
  // internal versions. If someone will define a constructor with any other
  // visibility, then anyone will be able to extend the class, which is not what
  // we want.
  private TopFieldCollector(
      FieldValueHitQueue<Entry> pq,
      int numHits,
      int totalHitsThreshold,
      boolean needsScores,
      MaxScoreAccumulator minScoreAcc) {
    super(pq);
    this.needsScores = needsScores;
    this.numHits = numHits;
    this.totalHitsThreshold = Math.max(totalHitsThreshold, numHits);
    this.numComparators = pq.getComparators().length;
    this.firstComparator = pq.getComparators()[0];
    int reverseMul = pq.reverseMul[0];

    if (firstComparator.getClass().equals(FieldComparator.RelevanceComparator.class)
        && reverseMul == 1 // if the natural sort is preserved (sort by descending relevance)
        && totalHitsThreshold != Integer.MAX_VALUE) {
      scoreMode = ScoreMode.TOP_SCORES;
      canSetMinScore = true;
    } else {
      canSetMinScore = false;
      if (totalHitsThreshold != Integer.MAX_VALUE) {
        scoreMode = needsScores ? ScoreMode.TOP_DOCS_WITH_SCORES : ScoreMode.TOP_DOCS;
      } else {
        scoreMode = needsScores ? ScoreMode.COMPLETE : ScoreMode.COMPLETE_NO_SCORES;
      }
    }
    this.minScoreAcc = minScoreAcc;
  }

  @Override
  public ScoreMode scoreMode() {
    return scoreMode;
  }

  protected void updateGlobalMinCompetitiveScore(Scorable scorer) throws IOException {
    assert minScoreAcc != null;
    if (canSetMinScore) {
      // we can start checking the global maximum score even if the local queue is not full or if
      // the threshold is not reached on the local competitor: the fact that there is a shared min
      // competitive score implies that one of the collectors hit its totalHitsThreshold already
      long maxMinScore = minScoreAcc.getRaw();
      float score;
      if (maxMinScore != Long.MIN_VALUE
          && (score = MaxScoreAccumulator.toScore(maxMinScore)) > minCompetitiveScore) {
        scorer.setMinCompetitiveScore(score);
        minCompetitiveScore = score;
        totalHitsRelation = TotalHits.Relation.GREATER_THAN_OR_EQUAL_TO;
      }
    }
  }

  protected void updateMinCompetitiveScore(Scorable scorer) throws IOException {
    if (canSetMinScore && queueFull && totalHits > totalHitsThreshold) {
      assert bottom != null;
      float minScore = (float) firstComparator.value(bottom.slot);
      if (minScore > minCompetitiveScore) {
        scorer.setMinCompetitiveScore(minScore);
        minCompetitiveScore = minScore;
        totalHitsRelation = TotalHits.Relation.GREATER_THAN_OR_EQUAL_TO;
        if (minScoreAcc != null) {
          minScoreAcc.accumulate(docBase, minScore);
        }
      }
    }
  }

  /**
<<<<<<< HEAD
   * Creates a new {@link TopFieldCollector} from the given arguments.
   *
   * <p><b>NOTE</b>: The instances returned by this method pre-allocate a full array of length
   * <code>numHits</code>.
   *
   * @param sort the sort criteria (SortFields).
   * @param numHits the number of results to collect.
   * @param totalHitsThreshold the number of docs to count accurately. If the query matches more
   *     than {@code totalHitsThreshold} hits then its hit count will be a lower bound. On the other
   *     hand if the query matches less than or exactly {@code totalHitsThreshold} hits then the hit
   *     count of the result will be accurate. {@link Integer#MAX_VALUE} may be used to make the hit
   *     count accurate, but this will also make query processing slower.
   * @return a {@link TopFieldCollector} instance which will sort the results by the sort criteria.
   * @deprecated This method is deprecated in favor of the constructor of {@link
   *     TopFieldCollectorManager} due to its support for concurrency in IndexSearcher
   */
  @Deprecated
  public static TopFieldCollector create(Sort sort, int numHits, int totalHitsThreshold) {
    return new TopFieldCollectorManager(sort, numHits, null, totalHitsThreshold, false)
        .newCollector();
  }

  /**
   * Creates a new {@link TopFieldCollector} from the given arguments.
   *
   * <p><b>NOTE</b>: The instances returned by this method pre-allocate a full array of length
   * <code>numHits</code>.
   *
   * @param sort the sort criteria (SortFields).
   * @param numHits the number of results to collect.
   * @param after only hits after this FieldDoc will be collected
   * @param totalHitsThreshold the number of docs to count accurately. If the query matches more
   *     than {@code totalHitsThreshold} hits then its hit count will be a lower bound. On the other
   *     hand if the query matches less than or exactly {@code totalHitsThreshold} hits then the hit
   *     count of the result will be accurate. {@link Integer#MAX_VALUE} may be used to make the hit
   *     count accurate, but this will also make query processing slower. Setting totalHitsThreshold
   *     less than {@link Integer#MAX_VALUE} instructs Lucene to skip non-competitive documents
   *     whenever possible. For numeric sort fields the skipping functionality works when the same
   *     field is indexed both with doc values and points. In this case, there is an assumption that
   *     the same data is stored in these points and doc values.
   * @return a {@link TopFieldCollector} instance which will sort the results by the sort criteria.
   * @deprecated This method is deprecated in favor of the constructor of {@link
   *     TopFieldCollectorManager} due to its support for concurrency in IndexSearcher
   */
  @Deprecated
  public static TopFieldCollector create(
      Sort sort, int numHits, FieldDoc after, int totalHitsThreshold) {
    return new TopFieldCollectorManager(sort, numHits, after, totalHitsThreshold, false)
        .newCollector();
  }

  /**
   * Create a CollectorManager which uses a shared hit counter to maintain number of hits and a
   * shared {@link MaxScoreAccumulator} to propagate the minimum score accross segments if the
   * primary sort is by relevancy.
   *
   * @deprecated This method is deprecated in favor of the constructor of {@link
   *     TopFieldCollectorManager} due to its support for concurrency in IndexSearcher
   */
  @Deprecated
  public static CollectorManager<TopFieldCollector, TopFieldDocs> createSharedManager(
      Sort sort, int numHits, FieldDoc after, int totalHitsThreshold) {

    return new TopFieldCollectorManager(sort, numHits, after, totalHitsThreshold, true);
  }

  /**
=======
>>>>>>> 75ae372b
   * Populate {@link ScoreDoc#score scores} of the given {@code topDocs}.
   *
   * @param topDocs the top docs to populate
   * @param searcher the index searcher that has been used to compute {@code topDocs}
   * @param query the query that has been used to compute {@code topDocs}
   * @throws IllegalArgumentException if there is evidence that {@code topDocs} have been computed
   *     against a different searcher or a different query.
   * @lucene.experimental
   */
  public static void populateScores(ScoreDoc[] topDocs, IndexSearcher searcher, Query query)
      throws IOException {
    // Get the score docs sorted in doc id order
    topDocs = topDocs.clone();
    Arrays.sort(topDocs, Comparator.comparingInt(scoreDoc -> scoreDoc.doc));

    final Weight weight = searcher.createWeight(searcher.rewrite(query), ScoreMode.COMPLETE, 1);
    List<LeafReaderContext> contexts = searcher.getIndexReader().leaves();
    LeafReaderContext currentContext = null;
    Scorer currentScorer = null;
    for (ScoreDoc scoreDoc : topDocs) {
      if (currentContext == null
          || scoreDoc.doc >= currentContext.docBase + currentContext.reader().maxDoc()) {
        Objects.checkIndex(scoreDoc.doc, searcher.getIndexReader().maxDoc());
        int newContextIndex = ReaderUtil.subIndex(scoreDoc.doc, contexts);
        currentContext = contexts.get(newContextIndex);
        final ScorerSupplier scorerSupplier = weight.scorerSupplier(currentContext);
        if (scorerSupplier == null) {
          throw new IllegalArgumentException("Doc id " + scoreDoc.doc + " doesn't match the query");
        }
        currentScorer = scorerSupplier.get(1); // random-access
      }
      final int leafDoc = scoreDoc.doc - currentContext.docBase;
      assert leafDoc >= 0;
      final int advanced = currentScorer.iterator().advance(leafDoc);
      if (leafDoc != advanced) {
        throw new IllegalArgumentException("Doc id " + scoreDoc.doc + " doesn't match the query");
      }
      scoreDoc.score = currentScorer.score();
    }
  }

  final void add(int slot, int doc) {
    bottom = pq.add(new Entry(slot, docBase + doc));
    // The queue is full either when totalHits == numHits (in SimpleFieldCollector), in which case
    // slot = totalHits - 1, or when hitsCollected == numHits (in PagingFieldCollector this is hits
    // on the current page) and slot = hitsCollected - 1.
    assert slot < numHits;
    queueFull = slot == numHits - 1;
  }

  final void updateBottom(int doc) {
    // bottom.score is already set to Float.NaN in add().
    bottom.doc = docBase + doc;
    bottom = pq.updateTop();
  }

  /*
   * Only the following callback methods need to be overridden since
   * topDocs(int, int) calls them to return the results.
   */

  @Override
  protected void populateResults(ScoreDoc[] results, int howMany) {
    // avoid casting if unnecessary.
    FieldValueHitQueue<Entry> queue = (FieldValueHitQueue<Entry>) pq;
    for (int i = howMany - 1; i >= 0; i--) {
      results[i] = queue.fillFields(queue.pop());
    }
  }

  @Override
  protected TopDocs newTopDocs(ScoreDoc[] results, int start) {
    if (results == null) {
      results = EMPTY_SCOREDOCS;
    }

    // If this is a maxScoring tracking collector and there were no results,
    return new TopFieldDocs(
        new TotalHits(totalHits, totalHitsRelation),
        results,
        ((FieldValueHitQueue<Entry>) pq).getFields());
  }

  @Override
  public TopFieldDocs topDocs() {
    return (TopFieldDocs) super.topDocs();
  }

  /** Return whether collection terminated early. */
  public boolean isEarlyTerminated() {
    return totalHitsRelation == Relation.GREATER_THAN_OR_EQUAL_TO;
  }
}<|MERGE_RESOLUTION|>--- conflicted
+++ resolved
@@ -391,76 +391,6 @@
   }
 
   /**
-<<<<<<< HEAD
-   * Creates a new {@link TopFieldCollector} from the given arguments.
-   *
-   * <p><b>NOTE</b>: The instances returned by this method pre-allocate a full array of length
-   * <code>numHits</code>.
-   *
-   * @param sort the sort criteria (SortFields).
-   * @param numHits the number of results to collect.
-   * @param totalHitsThreshold the number of docs to count accurately. If the query matches more
-   *     than {@code totalHitsThreshold} hits then its hit count will be a lower bound. On the other
-   *     hand if the query matches less than or exactly {@code totalHitsThreshold} hits then the hit
-   *     count of the result will be accurate. {@link Integer#MAX_VALUE} may be used to make the hit
-   *     count accurate, but this will also make query processing slower.
-   * @return a {@link TopFieldCollector} instance which will sort the results by the sort criteria.
-   * @deprecated This method is deprecated in favor of the constructor of {@link
-   *     TopFieldCollectorManager} due to its support for concurrency in IndexSearcher
-   */
-  @Deprecated
-  public static TopFieldCollector create(Sort sort, int numHits, int totalHitsThreshold) {
-    return new TopFieldCollectorManager(sort, numHits, null, totalHitsThreshold, false)
-        .newCollector();
-  }
-
-  /**
-   * Creates a new {@link TopFieldCollector} from the given arguments.
-   *
-   * <p><b>NOTE</b>: The instances returned by this method pre-allocate a full array of length
-   * <code>numHits</code>.
-   *
-   * @param sort the sort criteria (SortFields).
-   * @param numHits the number of results to collect.
-   * @param after only hits after this FieldDoc will be collected
-   * @param totalHitsThreshold the number of docs to count accurately. If the query matches more
-   *     than {@code totalHitsThreshold} hits then its hit count will be a lower bound. On the other
-   *     hand if the query matches less than or exactly {@code totalHitsThreshold} hits then the hit
-   *     count of the result will be accurate. {@link Integer#MAX_VALUE} may be used to make the hit
-   *     count accurate, but this will also make query processing slower. Setting totalHitsThreshold
-   *     less than {@link Integer#MAX_VALUE} instructs Lucene to skip non-competitive documents
-   *     whenever possible. For numeric sort fields the skipping functionality works when the same
-   *     field is indexed both with doc values and points. In this case, there is an assumption that
-   *     the same data is stored in these points and doc values.
-   * @return a {@link TopFieldCollector} instance which will sort the results by the sort criteria.
-   * @deprecated This method is deprecated in favor of the constructor of {@link
-   *     TopFieldCollectorManager} due to its support for concurrency in IndexSearcher
-   */
-  @Deprecated
-  public static TopFieldCollector create(
-      Sort sort, int numHits, FieldDoc after, int totalHitsThreshold) {
-    return new TopFieldCollectorManager(sort, numHits, after, totalHitsThreshold, false)
-        .newCollector();
-  }
-
-  /**
-   * Create a CollectorManager which uses a shared hit counter to maintain number of hits and a
-   * shared {@link MaxScoreAccumulator} to propagate the minimum score accross segments if the
-   * primary sort is by relevancy.
-   *
-   * @deprecated This method is deprecated in favor of the constructor of {@link
-   *     TopFieldCollectorManager} due to its support for concurrency in IndexSearcher
-   */
-  @Deprecated
-  public static CollectorManager<TopFieldCollector, TopFieldDocs> createSharedManager(
-      Sort sort, int numHits, FieldDoc after, int totalHitsThreshold) {
-
-    return new TopFieldCollectorManager(sort, numHits, after, totalHitsThreshold, true);
-  }
-
-  /**
-=======
->>>>>>> 75ae372b
    * Populate {@link ScoreDoc#score scores} of the given {@code topDocs}.
    *
    * @param topDocs the top docs to populate
