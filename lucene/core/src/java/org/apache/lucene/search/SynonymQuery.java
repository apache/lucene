--- conflicted
+++ resolved
@@ -121,12 +121,7 @@
 
   /** Returns the terms of this {@link SynonymQuery} */
   public List<Term> getTerms() {
-<<<<<<< HEAD
-    return Collections.unmodifiableList(
-        Arrays.stream(terms).map(t -> new Term(field, t.term)).collect(Collectors.toList()));
-=======
     return Arrays.stream(terms).map(t -> new Term(field, t.term)).toList();
->>>>>>> 75ae372b
   }
 
   /** Returns the field name of this {@link SynonymQuery} */
@@ -245,12 +240,7 @@
       if (indexTerms == null) {
         return super.matches(context, doc);
       }
-<<<<<<< HEAD
-      List<Term> termList =
-          Arrays.stream(terms).map(t -> new Term(field, t.term)).collect(Collectors.toList());
-=======
       List<Term> termList = Arrays.stream(terms).map(t -> new Term(field, t.term)).toList();
->>>>>>> 75ae372b
       return MatchesUtils.forField(
           field,
           () -> DisjunctionMatchesIterator.fromTerms(context, doc, getQuery(), field, termList));
@@ -271,10 +261,6 @@
             assert scorer instanceof TermScorer;
             freq = ((TermScorer) scorer).freq();
           }
-<<<<<<< HEAD
-          LeafSimScorer docScorer = new LeafSimScorer(simWeight, context.reader(), field, true);
-=======
->>>>>>> 75ae372b
           Explanation freqExplanation = Explanation.match(freq, "termFreq=" + freq);
           NumericDocValues norms = context.reader().getNormValues(field);
           long norm = 1L;
@@ -302,38 +288,16 @@
       @SuppressWarnings({"rawtypes", "unchecked"})
       IOSupplier<TermState>[] termStateSuppliers = new IOSupplier[terms.length];
       for (int i = 0; i < terms.length; i++) {
-<<<<<<< HEAD
-        TermState state = termStates[i].get(context);
-        if (state != null) {
-          TermsEnum termsEnum = context.reader().terms(field).iterator();
-          termsEnum.seekExact(terms[i].term, state);
-          if (scoreMode == ScoreMode.TOP_SCORES) {
-            ImpactsEnum impactsEnum = termsEnum.impacts(PostingsEnum.FREQS);
-            iterators.add(impactsEnum);
-            impacts.add(impactsEnum);
-          } else {
-            PostingsEnum postingsEnum = termsEnum.postings(null, PostingsEnum.FREQS);
-            iterators.add(postingsEnum);
-            impacts.add(new SlowImpactsEnum(postingsEnum));
-          }
-          termBoosts.add(terms[i].boost);
-        }
-=======
         // schedule the I/O for terms dictionary lookups in the background
         termStateSuppliers[i] = termStates[i].get(context);
->>>>>>> 75ae372b
       }
 
       return new ScorerSupplier() {
 
-<<<<<<< HEAD
-      LeafSimScorer simScorer = new LeafSimScorer(simWeight, context.reader(), field, true);
-=======
         List<PostingsEnum> iterators;
         List<ImpactsEnum> impacts;
         List<Float> termBoosts;
         long cost;
->>>>>>> 75ae372b
 
         private void init() throws IOException {
           if (iterators != null) {
@@ -372,28 +336,11 @@
         public Scorer get(long leadCost) throws IOException {
           init();
 
-<<<<<<< HEAD
-      float[] boosts = new float[impacts.size()];
-      for (int i = 0; i < boosts.length; i++) {
-        boosts[i] = termBoosts.get(i);
-      }
-      ImpactsSource impactsSource = mergeImpacts(impacts.toArray(new ImpactsEnum[0]), boosts);
-      MaxScoreCache maxScoreCache = new MaxScoreCache(impactsSource, simScorer.getSimScorer());
-      ImpactsDISI impactsDisi = new ImpactsDISI(iterator, maxScoreCache);
-
-      if (scoreMode == ScoreMode.TOP_SCORES) {
-        // TODO: only do this when this is the top-level scoring clause
-        // (ScorerSupplier#setTopLevelScoringClause) to save the overhead of wrapping with
-        // ImpactsDISI when it would not help
-        iterator = impactsDisi;
-      }
-=======
           if (iterators.isEmpty()) {
             return new ConstantScoreScorer(0f, scoreMode, DocIdSetIterator.empty());
           }
 
           NumericDocValues norms = context.reader().getNormValues(field);
->>>>>>> 75ae372b
 
           // we must optimize this case (term not in segment), disjunctions require >= 2 subs
           if (iterators.size() == 1) {
@@ -757,30 +704,5 @@
     }
   }
 
-<<<<<<< HEAD
-  private static class TermAndBoost {
-    final BytesRef term;
-    final float boost;
-
-    TermAndBoost(BytesRef term, float boost) {
-      this.term = term;
-      this.boost = boost;
-    }
-
-    @Override
-    public boolean equals(Object o) {
-      if (this == o) return true;
-      if (o == null || getClass() != o.getClass()) return false;
-      TermAndBoost that = (TermAndBoost) o;
-      return Float.compare(that.boost, boost) == 0 && Objects.equals(term, that.term);
-    }
-
-    @Override
-    public int hashCode() {
-      return Objects.hash(term, boost);
-    }
-  }
-=======
   private record TermAndBoost(BytesRef term, float boost) {}
->>>>>>> 75ae372b
 }