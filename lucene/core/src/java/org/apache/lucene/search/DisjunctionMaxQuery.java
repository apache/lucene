--- conflicted
+++ resolved
@@ -23,10 +23,7 @@
 import java.util.Iterator;
 import java.util.List;
 import java.util.Objects;
-<<<<<<< HEAD
-=======
 import java.util.stream.Collectors;
->>>>>>> 75ae372b
 import org.apache.lucene.index.LeafReaderContext;
 
 /**
@@ -148,10 +145,6 @@
       } else if (scorerSuppliers.size() == 1) {
         return scorerSuppliers.get(0);
       } else {
-<<<<<<< HEAD
-        final Weight thisWeight = this;
-=======
->>>>>>> 75ae372b
         return new ScorerSupplier() {
 
           private long cost = -1;
@@ -162,9 +155,6 @@
             for (ScorerSupplier ss : scorerSuppliers) {
               scorers.add(ss.get(leadCost));
             }
-<<<<<<< HEAD
-            return new DisjunctionMaxScorer(thisWeight, tieBreakerMultiplier, scorers, scoreMode);
-=======
             return new DisjunctionMaxScorer(tieBreakerMultiplier, scorers, scoreMode);
           }
 
@@ -178,7 +168,6 @@
               return new DisjunctionMaxBulkScorer(scorers);
             }
             return super.bulkScorer();
->>>>>>> 75ae372b
           }
 
           @Override
@@ -204,20 +193,7 @@
             }
           }
         };
-<<<<<<< HEAD
-      }
-    }
-
-    @Override
-    public Scorer scorer(LeafReaderContext context) throws IOException {
-      ScorerSupplier supplier = scorerSupplier(context);
-      if (supplier == null) {
-        return null;
-=======
->>>>>>> 75ae372b
-      }
-      supplier.setTopLevelScoringClause();
-      return supplier.get(Long.MAX_VALUE);
+      }
     }
 
     @Override
