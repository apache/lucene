/*
 * Licensed to the Apache Software Foundation (ASF) under one or more
 * contributor license agreements.  See the NOTICE file distributed with
 * this work for additional information regarding copyright ownership.
 * The ASF licenses this file to You under the Apache License, Version 2.0
 * (the "License"); you may not use this file except in compliance with
 * the License.  You may obtain a copy of the License at
 *
 *     http://www.apache.org/licenses/LICENSE-2.0
 *
 * Unless required by applicable law or agreed to in writing, software
 * distributed under the License is distributed on an "AS IS" BASIS,
 * WITHOUT WARRANTIES OR CONDITIONS OF ANY KIND, either express or implied.
 * See the License for the specific language governing permissions and
 * limitations under the License.
 */
package org.apache.lucene.search;

import java.io.IOException;
<<<<<<< HEAD
import java.security.AccessController;
import java.security.PrivilegedAction;
import org.apache.lucene.index.IndexReader;
import org.apache.lucene.util.VirtualMethod;
=======
>>>>>>> 75ae372b

/**
 * The abstract base class for queries.
 *
 * <p>Instantiable subclasses are:
 *
 * <ul>
 *   <li>{@link TermQuery}
 *   <li>{@link BooleanQuery}
 *   <li>{@link WildcardQuery}
 *   <li>{@link PhraseQuery}
 *   <li>{@link PrefixQuery}
 *   <li>{@link MultiPhraseQuery}
 *   <li>{@link FuzzyQuery}
 *   <li>{@link RegexpQuery}
 *   <li>{@link TermRangeQuery}
 *   <li>{@link PointRangeQuery}
 *   <li>{@link ConstantScoreQuery}
 *   <li>{@link DisjunctionMaxQuery}
 *   <li>{@link MatchAllDocsQuery}
 * </ul>
 *
 * <p>See also additional queries available in the <a
 * href="{@docRoot}/../queries/overview-summary.html">Queries module</a>.
 */
public abstract class Query {

  private static final VirtualMethod<Query> oldMethod =
      new VirtualMethod<>(Query.class, "rewrite", IndexReader.class);
  private static final VirtualMethod<Query> newMethod =
      new VirtualMethod<>(Query.class, "rewrite", IndexSearcher.class);
  private final boolean isDeprecatedRewriteMethodOverridden =
      AccessController.doPrivileged(
          (PrivilegedAction<Boolean>)
              () ->
                  VirtualMethod.compareImplementationDistance(this.getClass(), oldMethod, newMethod)
                      > 0);

  /**
   * Prints a query to a string, with <code>field</code> assumed to be the default field and
   * omitted.
   */
  public abstract String toString(String field);

  /** Prints a query to a string. */
  @Override
  public final String toString() {
    return toString("");
  }

  /**
   * Expert: Constructs an appropriate Weight implementation for this query.
   *
   * <p>Only implemented by primitive queries, which re-write to themselves.
   *
   * @param scoreMode How the produced scorers will be consumed.
   * @param boost The boost that is propagated by the parent queries.
   */
  public Weight createWeight(IndexSearcher searcher, ScoreMode scoreMode, float boost)
      throws IOException {
    throw new UnsupportedOperationException("Query " + this + " does not implement createWeight");
  }

  /**
   * Expert: called to re-write queries into primitive queries. For example, a PrefixQuery will be
   * rewritten into a BooleanQuery that consists of TermQuerys.
   *
   * <p>Callers are expected to call <code>rewrite</code> multiple times if necessary, until the
   * rewritten query is the same as the original query.
   *
<<<<<<< HEAD
   * @deprecated Use {@link Query#rewrite(IndexSearcher)}
   * @see IndexSearcher#rewrite(Query)
   */
  @Deprecated
  public Query rewrite(IndexReader reader) throws IOException {
    return isDeprecatedRewriteMethodOverridden ? this : rewrite(new IndexSearcher(reader));
  }

  /**
   * Expert: called to re-write queries into primitive queries. For example, a PrefixQuery will be
   * rewritten into a BooleanQuery that consists of TermQuerys.
   *
   * <p>Callers are expected to call <code>rewrite</code> multiple times if necessary, until the
   * rewritten query is the same as the original query.
   *
   * <p>The rewrite process may be able to make use of IndexSearcher's executor and be executed in
   * parallel if the executor is provided.
   *
   * <p>However, if any of the intermediary queries do not satisfy the new API, parallel rewrite is
   * not possible for any subsequent sub-queries. To take advantage of this API, the entire query
   * tree must override this method.
   *
   * @see IndexSearcher#rewrite(Query)
   */
  public Query rewrite(IndexSearcher indexSearcher) throws IOException {
    return isDeprecatedRewriteMethodOverridden ? rewrite(indexSearcher.getIndexReader()) : this;
=======
   * <p>The rewrite process may be able to make use of IndexSearcher's executor and be executed in
   * parallel if the executor is provided.
   *
   * @see IndexSearcher#rewrite(Query)
   */
  public Query rewrite(IndexSearcher indexSearcher) throws IOException {
    return this;
>>>>>>> 75ae372b
  }

  /**
   * Recurse through the query tree, visiting any child queries.
   *
   * @param visitor a QueryVisitor to be called by each query in the tree
   */
  public abstract void visit(QueryVisitor visitor);

  /**
   * Override and implement query instance equivalence properly in a subclass. This is required so
   * that {@link QueryCache} works properly.
   *
   * <p>Typically a query will be equal to another only if it's an instance of the same class and
   * its document-filtering properties are identical to those of the other instance. Utility methods
   * are provided for certain repetitive code.
   *
   * @see #sameClassAs(Object)
   * @see #classHash()
   */
  @Override
  public abstract boolean equals(Object obj);

  /**
   * Override and implement query hash code properly in a subclass. This is required so that {@link
   * QueryCache} works properly.
   *
   * @see #equals(Object)
   */
  @Override
  public abstract int hashCode();

  /**
   * Utility method to check whether <code>other</code> is not null and is exactly of the same class
   * as this object's class.
   *
   * <p>When this method is used in an implementation of {@link #equals(Object)}, consider using
   * {@link #classHash()} in the implementation of {@link #hashCode} to differentiate different
   * class.
   */
  protected final boolean sameClassAs(Object other) {
    return other != null && getClass() == other.getClass();
  }

  private final int CLASS_NAME_HASH = getClass().getName().hashCode();

  /**
   * Provides a constant integer for a given class, derived from the name of the class. The
   * rationale for not using just {@link Class#hashCode()} is that classes may be assigned different
   * hash codes for each execution and we want hashes to be possibly consistent to facilitate
   * debugging.
   */
  protected final int classHash() {
    return CLASS_NAME_HASH;
  }
}<|MERGE_RESOLUTION|>--- conflicted
+++ resolved
@@ -17,13 +17,6 @@
 package org.apache.lucene.search;
 
 import java.io.IOException;
-<<<<<<< HEAD
-import java.security.AccessController;
-import java.security.PrivilegedAction;
-import org.apache.lucene.index.IndexReader;
-import org.apache.lucene.util.VirtualMethod;
-=======
->>>>>>> 75ae372b
 
 /**
  * The abstract base class for queries.
@@ -50,17 +43,6 @@
  * href="{@docRoot}/../queries/overview-summary.html">Queries module</a>.
  */
 public abstract class Query {
-
-  private static final VirtualMethod<Query> oldMethod =
-      new VirtualMethod<>(Query.class, "rewrite", IndexReader.class);
-  private static final VirtualMethod<Query> newMethod =
-      new VirtualMethod<>(Query.class, "rewrite", IndexSearcher.class);
-  private final boolean isDeprecatedRewriteMethodOverridden =
-      AccessController.doPrivileged(
-          (PrivilegedAction<Boolean>)
-              () ->
-                  VirtualMethod.compareImplementationDistance(this.getClass(), oldMethod, newMethod)
-                      > 0);
 
   /**
    * Prints a query to a string, with <code>field</code> assumed to be the default field and
@@ -94,34 +76,6 @@
    * <p>Callers are expected to call <code>rewrite</code> multiple times if necessary, until the
    * rewritten query is the same as the original query.
    *
-<<<<<<< HEAD
-   * @deprecated Use {@link Query#rewrite(IndexSearcher)}
-   * @see IndexSearcher#rewrite(Query)
-   */
-  @Deprecated
-  public Query rewrite(IndexReader reader) throws IOException {
-    return isDeprecatedRewriteMethodOverridden ? this : rewrite(new IndexSearcher(reader));
-  }
-
-  /**
-   * Expert: called to re-write queries into primitive queries. For example, a PrefixQuery will be
-   * rewritten into a BooleanQuery that consists of TermQuerys.
-   *
-   * <p>Callers are expected to call <code>rewrite</code> multiple times if necessary, until the
-   * rewritten query is the same as the original query.
-   *
-   * <p>The rewrite process may be able to make use of IndexSearcher's executor and be executed in
-   * parallel if the executor is provided.
-   *
-   * <p>However, if any of the intermediary queries do not satisfy the new API, parallel rewrite is
-   * not possible for any subsequent sub-queries. To take advantage of this API, the entire query
-   * tree must override this method.
-   *
-   * @see IndexSearcher#rewrite(Query)
-   */
-  public Query rewrite(IndexSearcher indexSearcher) throws IOException {
-    return isDeprecatedRewriteMethodOverridden ? rewrite(indexSearcher.getIndexReader()) : this;
-=======
    * <p>The rewrite process may be able to make use of IndexSearcher's executor and be executed in
    * parallel if the executor is provided.
    *
@@ -129,7 +83,6 @@
    */
   public Query rewrite(IndexSearcher indexSearcher) throws IOException {
     return this;
->>>>>>> 75ae372b
   }
 
   /**
