--- conflicted
+++ resolved
@@ -91,30 +91,7 @@
    * @param rewriteMethod the rewriteMethod to use to build the final query from the automaton
    */
   public AutomatonQuery(
-<<<<<<< HEAD
-      final Term term, Automaton automaton, int determinizeWorkLimit, boolean isBinary) {
-    this(term, automaton, determinizeWorkLimit, isBinary, CONSTANT_SCORE_BLENDED_REWRITE);
-  }
-
-  /**
-   * Create a new AutomatonQuery from an {@link Automaton}.
-   *
-   * @param term Term containing field and possibly some pattern structure. The term text is
-   *     ignored.
-   * @param automaton Automaton to run, terms that are accepted are considered a match.
-   * @param isBinary if true, this automaton is already binary and will not go through the
-   *     UTF32ToUTF8 conversion
-   * @param rewriteMethod the rewriteMethod to use to build the final query from the automaton
-   */
-  public AutomatonQuery(
-      final Term term,
-      Automaton automaton,
-      int determinizeWorkLimit,
-      boolean isBinary,
-      RewriteMethod rewriteMethod) {
-=======
       final Term term, Automaton automaton, boolean isBinary, RewriteMethod rewriteMethod) {
->>>>>>> 75ae372b
     super(term.field(), rewriteMethod);
     this.term = term;
     this.automaton = automaton;
