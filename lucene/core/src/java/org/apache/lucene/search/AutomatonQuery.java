/*
 * Licensed to the Apache Software Foundation (ASF) under one or more
 * contributor license agreements.  See the NOTICE file distributed with
 * this work for additional information regarding copyright ownership.
 * The ASF licenses this file to You under the Apache License, Version 2.0
 * (the "License"); you may not use this file except in compliance with
 * the License.  You may obtain a copy of the License at
 *
 *     http://www.apache.org/licenses/LICENSE-2.0
 *
 * Unless required by applicable law or agreed to in writing, software
 * distributed under the License is distributed on an "AS IS" BASIS,
 * WITHOUT WARRANTIES OR CONDITIONS OF ANY KIND, either express or implied.
 * See the License for the specific language governing permissions and
 * limitations under the License.
 */
package org.apache.lucene.search;

import java.io.IOException;
import org.apache.lucene.index.Term;
import org.apache.lucene.index.Terms;
import org.apache.lucene.index.TermsEnum;
import org.apache.lucene.util.Accountable;
import org.apache.lucene.util.AttributeSource;
import org.apache.lucene.util.RamUsageEstimator;
import org.apache.lucene.util.automaton.Automaton;
import org.apache.lucene.util.automaton.CompiledAutomaton;
<<<<<<< HEAD
import org.apache.lucene.util.automaton.Operations;
import org.apache.lucene.util.automaton.RunAutomatonMode;
=======
>>>>>>> 5d39bca8

/**
 * A {@link Query} that will match terms against a finite-state machine.
 *
 * <p>This query will match documents that contain terms accepted by a given finite-state machine.
 * The automaton can be constructed with the {@link org.apache.lucene.util.automaton} API.
 * Alternatively, it can be created from a regular expression with {@link RegexpQuery} or from the
 * standard Lucene wildcard syntax with {@link WildcardQuery}.
 *
 * <p>When the query is executed, it will will enumerate the term dictionary in an intelligent way
 * to reduce the number of comparisons. For example: the regular expression of <code>[dl]og?</code>
 * will make approximately four comparisons: do, dog, lo, and log.
 *
 * @lucene.experimental
 */
public class AutomatonQuery extends MultiTermQuery implements Accountable {
  private static final long BASE_RAM_BYTES =
      RamUsageEstimator.shallowSizeOfInstance(AutomatonQuery.class);

  /** the automaton to match index terms against */
  protected final Automaton automaton;

  protected final CompiledAutomaton compiled;
  /** term containing the field, and possibly some pattern structure */
  protected final Term term;

  protected final boolean automatonIsBinary;

  private final long ramBytesUsed; // cache

  /**
   * Create a new AutomatonQuery from an {@link Automaton}. Using {@link RunAutomatonMode#DFA} mode
   * to run by default
   *
   * @param term Term containing field and possibly some pattern structure. The term text is
   *     ignored.
   * @param automaton Automaton to run, terms that are accepted are considered a match.
   * @throws IllegalArgumentException if automaton is not determinized
   */
  public AutomatonQuery(final Term term, Automaton automaton) {
<<<<<<< HEAD
    this(term, automaton, RunAutomatonMode.DFA);
=======
    this(term, automaton, false);
>>>>>>> 5d39bca8
  }

  /**
   * Create a new AutomatonQuery from an {@link Automaton}. Using specific type of RunAutomaton
   *
   * @param term Term containing field and possibly some pattern structure. The term text is
   *     ignored.
   * @param automaton Automaton to run, terms that are accepted are considered a match.
   * @param runAutomatonMode NFA or DFA. See {@link RunAutomatonMode} for difference between NFA and
   *     DFA. Also note that NFA has uncertain performance impact
   */
  public AutomatonQuery(final Term term, Automaton automaton, RunAutomatonMode runAutomatonMode) {
    this(term, automaton, Operations.DEFAULT_DETERMINIZE_WORK_LIMIT, false, runAutomatonMode);
  }

  /**
   * Create a new AutomatonQuery from an {@link Automaton}. Using {@link RunAutomatonMode#DFA} mode
   * to run by default
   *
   * @param term Term containing field and possibly some pattern structure. The term text is
   *     ignored.
   * @param automaton Automaton to run, terms that are accepted are considered a match.
<<<<<<< HEAD
   * @param determinizeWorkLimit maximum effort to spend determinizing the automaton. If the
   *     automaton would need more than this much effort, TooComplexToDeterminizeException is
   *     thrown. Higher numbers require more space but can process more complex automata.
   */
  public AutomatonQuery(final Term term, Automaton automaton, int determinizeWorkLimit) {
    this(term, automaton, determinizeWorkLimit, false, RunAutomatonMode.DFA);
  }

  /**
   * Create a new AutomatonQuery from an {@link Automaton}. Using {@link RunAutomatonMode#DFA} mode
   * to run by default
   *
   * @param term Term containing field and possibly some pattern structure. The term text is
   *     ignored.
   * @param automaton Automaton to run, terms that are accepted are considered a match.
   * @param determinizeWorkLimit maximum effort to spend determinizing the automaton. If the
   *     automaton will need more than this much effort, TooComplexToDeterminizeException is thrown.
   *     Higher numbers require more space but can process more complex automata.
=======
>>>>>>> 5d39bca8
   * @param isBinary if true, this automaton is already binary and will not go through the
   *     UTF32ToUTF8 conversion
   * @throws IllegalArgumentException if automaton is not determinized
   */
<<<<<<< HEAD
  public AutomatonQuery(
      final Term term, Automaton automaton, int determinizeWorkLimit, boolean isBinary) {
    this(term, automaton, determinizeWorkLimit, isBinary, RunAutomatonMode.DFA);
  }

  /**
   * Create a new AutomatonQuery from an {@link Automaton}.
   *
   * @param term Term containing field and possibly some pattern structure. The term text is
   *     ignored.
   * @param automaton Automaton to run, terms that are accepted are considered a match.
   * @param determinizeWorkLimit maximum effort to spend determinizing the automaton. If the
   *     automaton will need more than this much effort, TooComplexToDeterminizeException is thrown.
   *     Higher numbers require more space but can process more complex automata.
   * @param isBinary if true, this automaton is already binary and will not go through the
   *     UTF32ToUTF8 conversion
   * @param runAutomatonMode NFA or DFA. See {@link RunAutomatonMode} for difference between NFA and
   *     DFA. Also note that NFA has uncertain performance impact
   */
  public AutomatonQuery(
      final Term term,
      Automaton automaton,
      int determinizeWorkLimit,
      boolean isBinary,
      RunAutomatonMode runAutomatonMode) {
=======
  public AutomatonQuery(final Term term, Automaton automaton, boolean isBinary) {
>>>>>>> 5d39bca8
    super(term.field());
    this.term = term;
    this.automaton = automaton;
    this.automatonIsBinary = isBinary;
    // TODO: we could take isFinite too, to save a bit of CPU in CompiledAutomaton ctor?:
<<<<<<< HEAD
    this.compiled =
        new CompiledAutomaton(
            automaton, null, true, determinizeWorkLimit, isBinary, runAutomatonMode);
=======
    this.compiled = new CompiledAutomaton(automaton, null, true, isBinary);
>>>>>>> 5d39bca8

    this.ramBytesUsed =
        BASE_RAM_BYTES + term.ramBytesUsed() + automaton.ramBytesUsed() + compiled.ramBytesUsed();
  }

  @Override
  protected TermsEnum getTermsEnum(Terms terms, AttributeSource atts) throws IOException {
    return compiled.getTermsEnum(terms);
  }

  @Override
  public int hashCode() {
    final int prime = 31;
    int result = super.hashCode();
    result = prime * result + compiled.hashCode();
    result = prime * result + ((term == null) ? 0 : term.hashCode());
    return result;
  }

  @Override
  public boolean equals(Object obj) {
    if (this == obj) return true;
    if (!super.equals(obj)) return false;
    if (getClass() != obj.getClass()) return false;
    AutomatonQuery other = (AutomatonQuery) obj;
    if (!compiled.equals(other.compiled)) return false;
    if (term == null) {
      if (other.term != null) return false;
    } else if (!term.equals(other.term)) return false;
    return true;
  }

  @Override
  public String toString(String field) {
    StringBuilder buffer = new StringBuilder();
    if (!term.field().equals(field)) {
      buffer.append(term.field());
      buffer.append(":");
    }
    buffer.append(getClass().getSimpleName());
    buffer.append(" {");
    buffer.append('\n');
    buffer.append(automaton.toString());
    buffer.append("}");
    return buffer.toString();
  }

  @Override
  public void visit(QueryVisitor visitor) {
    if (visitor.acceptField(field)) {
      compiled.visit(visitor, this, field);
    }
  }

  /** Returns the automaton used to create this query */
  public Automaton getAutomaton() {
    return automaton;
  }

  public CompiledAutomaton getCompiled() {
    return compiled;
  }

  /** Is this a binary (byte) oriented automaton. See the constructor. */
  public boolean isAutomatonBinary() {
    return automatonIsBinary;
  }

  @Override
  public long ramBytesUsed() {
    return ramBytesUsed;
  }
}<|MERGE_RESOLUTION|>--- conflicted
+++ resolved
@@ -25,11 +25,6 @@
 import org.apache.lucene.util.RamUsageEstimator;
 import org.apache.lucene.util.automaton.Automaton;
 import org.apache.lucene.util.automaton.CompiledAutomaton;
-<<<<<<< HEAD
-import org.apache.lucene.util.automaton.Operations;
-import org.apache.lucene.util.automaton.RunAutomatonMode;
-=======
->>>>>>> 5d39bca8
 
 /**
  * A {@link Query} that will match terms against a finite-state machine.
@@ -61,71 +56,14 @@
   private final long ramBytesUsed; // cache
 
   /**
-   * Create a new AutomatonQuery from an {@link Automaton}. Using {@link RunAutomatonMode#DFA} mode
-   * to run by default
+   * Create a new AutomatonQuery from an {@link Automaton}.
    *
    * @param term Term containing field and possibly some pattern structure. The term text is
    *     ignored.
    * @param automaton Automaton to run, terms that are accepted are considered a match.
-   * @throws IllegalArgumentException if automaton is not determinized
    */
   public AutomatonQuery(final Term term, Automaton automaton) {
-<<<<<<< HEAD
-    this(term, automaton, RunAutomatonMode.DFA);
-=======
     this(term, automaton, false);
->>>>>>> 5d39bca8
-  }
-
-  /**
-   * Create a new AutomatonQuery from an {@link Automaton}. Using specific type of RunAutomaton
-   *
-   * @param term Term containing field and possibly some pattern structure. The term text is
-   *     ignored.
-   * @param automaton Automaton to run, terms that are accepted are considered a match.
-   * @param runAutomatonMode NFA or DFA. See {@link RunAutomatonMode} for difference between NFA and
-   *     DFA. Also note that NFA has uncertain performance impact
-   */
-  public AutomatonQuery(final Term term, Automaton automaton, RunAutomatonMode runAutomatonMode) {
-    this(term, automaton, Operations.DEFAULT_DETERMINIZE_WORK_LIMIT, false, runAutomatonMode);
-  }
-
-  /**
-   * Create a new AutomatonQuery from an {@link Automaton}. Using {@link RunAutomatonMode#DFA} mode
-   * to run by default
-   *
-   * @param term Term containing field and possibly some pattern structure. The term text is
-   *     ignored.
-   * @param automaton Automaton to run, terms that are accepted are considered a match.
-<<<<<<< HEAD
-   * @param determinizeWorkLimit maximum effort to spend determinizing the automaton. If the
-   *     automaton would need more than this much effort, TooComplexToDeterminizeException is
-   *     thrown. Higher numbers require more space but can process more complex automata.
-   */
-  public AutomatonQuery(final Term term, Automaton automaton, int determinizeWorkLimit) {
-    this(term, automaton, determinizeWorkLimit, false, RunAutomatonMode.DFA);
-  }
-
-  /**
-   * Create a new AutomatonQuery from an {@link Automaton}. Using {@link RunAutomatonMode#DFA} mode
-   * to run by default
-   *
-   * @param term Term containing field and possibly some pattern structure. The term text is
-   *     ignored.
-   * @param automaton Automaton to run, terms that are accepted are considered a match.
-   * @param determinizeWorkLimit maximum effort to spend determinizing the automaton. If the
-   *     automaton will need more than this much effort, TooComplexToDeterminizeException is thrown.
-   *     Higher numbers require more space but can process more complex automata.
-=======
->>>>>>> 5d39bca8
-   * @param isBinary if true, this automaton is already binary and will not go through the
-   *     UTF32ToUTF8 conversion
-   * @throws IllegalArgumentException if automaton is not determinized
-   */
-<<<<<<< HEAD
-  public AutomatonQuery(
-      final Term term, Automaton automaton, int determinizeWorkLimit, boolean isBinary) {
-    this(term, automaton, determinizeWorkLimit, isBinary, RunAutomatonMode.DFA);
   }
 
   /**
@@ -134,35 +72,16 @@
    * @param term Term containing field and possibly some pattern structure. The term text is
    *     ignored.
    * @param automaton Automaton to run, terms that are accepted are considered a match.
-   * @param determinizeWorkLimit maximum effort to spend determinizing the automaton. If the
-   *     automaton will need more than this much effort, TooComplexToDeterminizeException is thrown.
-   *     Higher numbers require more space but can process more complex automata.
    * @param isBinary if true, this automaton is already binary and will not go through the
    *     UTF32ToUTF8 conversion
-   * @param runAutomatonMode NFA or DFA. See {@link RunAutomatonMode} for difference between NFA and
-   *     DFA. Also note that NFA has uncertain performance impact
    */
-  public AutomatonQuery(
-      final Term term,
-      Automaton automaton,
-      int determinizeWorkLimit,
-      boolean isBinary,
-      RunAutomatonMode runAutomatonMode) {
-=======
   public AutomatonQuery(final Term term, Automaton automaton, boolean isBinary) {
->>>>>>> 5d39bca8
     super(term.field());
     this.term = term;
     this.automaton = automaton;
     this.automatonIsBinary = isBinary;
     // TODO: we could take isFinite too, to save a bit of CPU in CompiledAutomaton ctor?:
-<<<<<<< HEAD
-    this.compiled =
-        new CompiledAutomaton(
-            automaton, null, true, determinizeWorkLimit, isBinary, runAutomatonMode);
-=======
     this.compiled = new CompiledAutomaton(automaton, null, true, isBinary);
->>>>>>> 5d39bca8
 
     this.ramBytesUsed =
         BASE_RAM_BYTES + term.ramBytesUsed() + automaton.ramBytesUsed() + compiled.ramBytesUsed();
