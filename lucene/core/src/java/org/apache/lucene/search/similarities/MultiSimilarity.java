--- conflicted
+++ resolved
@@ -66,11 +66,7 @@
       for (SimScorer subScorer : subScorers) {
         sum += subScorer.score(freq, norm);
       }
-<<<<<<< HEAD
-      return (float)sum;
-=======
       return (float) sum;
->>>>>>> 1f59ca22
     }
 
     @Override
