/*
 * Licensed to the Apache Software Foundation (ASF) under one or more
 * contributor license agreements.  See the NOTICE file distributed with
 * this work for additional information regarding copyright ownership.
 * The ASF licenses this file to You under the Apache License, Version 2.0
 * (the "License"); you may not use this file except in compliance with
 * the License.  You may obtain a copy of the License at
 *
 *     http://www.apache.org/licenses/LICENSE-2.0
 *
 * Unless required by applicable law or agreed to in writing, software
 * distributed under the License is distributed on an "AS IS" BASIS,
 * WITHOUT WARRANTIES OR CONDITIONS OF ANY KIND, either express or implied.
 * See the License for the specific language governing permissions and
 * limitations under the License.
 */

package org.apache.lucene.search;

import java.util.concurrent.atomic.LongAccumulator;

/** Maintains the maximum score and its corresponding document id concurrently */
final class MaxScoreAccumulator {
  // we use 2^10-1 to check the remainder with a bitwise operation
  static final int DEFAULT_INTERVAL = 0x3ff;

  // scores are always positive
  final LongAccumulator acc = new LongAccumulator(MaxScoreAccumulator::maxEncode, Long.MIN_VALUE);

  // non-final and visible for tests
  long modInterval;

  MaxScoreAccumulator() {
    this.modInterval = DEFAULT_INTERVAL;
  }

  /**
<<<<<<< HEAD
   * Return the max encoded DocAndScore in a way that is consistent with {@link
   * DocAndScore#compareTo}.
=======
   * Return the max encoded docId and score found in the two longs, following the encoding in {@link
   * #accumulate}.
>>>>>>> 75ae372b
   */
  private static long maxEncode(long v1, long v2) {
    float score1 = Float.intBitsToFloat((int) (v1 >> 32));
    float score2 = Float.intBitsToFloat((int) (v2 >> 32));
    int cmp = Float.compare(score1, score2);
    if (cmp == 0) {
      // tie-break on the minimum doc base
      return (int) v1 < (int) v2 ? v1 : v2;
    } else if (cmp > 0) {
      return v1;
<<<<<<< HEAD
    }
    return v2;
  }

  void accumulate(int docBase, float score) {
    assert docBase >= 0 && score >= 0;
    long encode = (((long) Float.floatToIntBits(score)) << 32) | docBase;
    acc.accumulate(encode);
  }

  DocAndScore get() {
    long value = acc.get();
    if (value == Long.MIN_VALUE) {
      return null;
    }
    float score = Float.intBitsToFloat((int) (value >> 32));
    int docBase = (int) value;
    return new DocAndScore(docBase, score);
  }

  static class DocAndScore implements Comparable<DocAndScore> {
    final int docBase;
    final float score;

    DocAndScore(int docBase, float score) {
      this.docBase = docBase;
      this.score = score;
    }

    @Override
    public int compareTo(DocAndScore o) {
      int cmp = Float.compare(score, o.score);
      if (cmp == 0) {
        // tie-break on the minimum doc base
        // For a given minimum competitive score, we want to know the first segment
        // where this score occurred, hence the reverse order here.
        // On segments with a lower docBase, any document whose score is greater
        // than or equal to this score would be competitive, while on segments with a
        // higher docBase, documents need to have a strictly greater score to be
        // competitive since we tie break on doc ID.
        return Integer.compare(o.docBase, docBase);
      }
      return cmp;
    }

    @Override
    public boolean equals(Object o) {
      if (this == o) return true;
      if (o == null || getClass() != o.getClass()) return false;
      DocAndScore result = (DocAndScore) o;
      return docBase == result.docBase && Float.compare(result.score, score) == 0;
    }

    @Override
    public int hashCode() {
      return Objects.hash(docBase, score);
    }

    @Override
    public String toString() {
      return "DocAndScore{" + "docBase=" + docBase + ", score=" + score + '}';
    }
=======
    }
    return v2;
  }

  void accumulate(int docId, float score) {
    assert docId >= 0 && score >= 0;
    long encode = (((long) Float.floatToIntBits(score)) << 32) | docId;
    acc.accumulate(encode);
  }

  public static float toScore(long value) {
    return Float.intBitsToFloat((int) (value >> 32));
  }

  public static int docId(long value) {
    return (int) value;
  }

  long getRaw() {
    return acc.get();
>>>>>>> 75ae372b
  }
}<|MERGE_RESOLUTION|>--- conflicted
+++ resolved
@@ -35,13 +35,8 @@
   }
 
   /**
-<<<<<<< HEAD
-   * Return the max encoded DocAndScore in a way that is consistent with {@link
-   * DocAndScore#compareTo}.
-=======
    * Return the max encoded docId and score found in the two longs, following the encoding in {@link
    * #accumulate}.
->>>>>>> 75ae372b
    */
   private static long maxEncode(long v1, long v2) {
     float score1 = Float.intBitsToFloat((int) (v1 >> 32));
@@ -52,70 +47,6 @@
       return (int) v1 < (int) v2 ? v1 : v2;
     } else if (cmp > 0) {
       return v1;
-<<<<<<< HEAD
-    }
-    return v2;
-  }
-
-  void accumulate(int docBase, float score) {
-    assert docBase >= 0 && score >= 0;
-    long encode = (((long) Float.floatToIntBits(score)) << 32) | docBase;
-    acc.accumulate(encode);
-  }
-
-  DocAndScore get() {
-    long value = acc.get();
-    if (value == Long.MIN_VALUE) {
-      return null;
-    }
-    float score = Float.intBitsToFloat((int) (value >> 32));
-    int docBase = (int) value;
-    return new DocAndScore(docBase, score);
-  }
-
-  static class DocAndScore implements Comparable<DocAndScore> {
-    final int docBase;
-    final float score;
-
-    DocAndScore(int docBase, float score) {
-      this.docBase = docBase;
-      this.score = score;
-    }
-
-    @Override
-    public int compareTo(DocAndScore o) {
-      int cmp = Float.compare(score, o.score);
-      if (cmp == 0) {
-        // tie-break on the minimum doc base
-        // For a given minimum competitive score, we want to know the first segment
-        // where this score occurred, hence the reverse order here.
-        // On segments with a lower docBase, any document whose score is greater
-        // than or equal to this score would be competitive, while on segments with a
-        // higher docBase, documents need to have a strictly greater score to be
-        // competitive since we tie break on doc ID.
-        return Integer.compare(o.docBase, docBase);
-      }
-      return cmp;
-    }
-
-    @Override
-    public boolean equals(Object o) {
-      if (this == o) return true;
-      if (o == null || getClass() != o.getClass()) return false;
-      DocAndScore result = (DocAndScore) o;
-      return docBase == result.docBase && Float.compare(result.score, score) == 0;
-    }
-
-    @Override
-    public int hashCode() {
-      return Objects.hash(docBase, score);
-    }
-
-    @Override
-    public String toString() {
-      return "DocAndScore{" + "docBase=" + docBase + ", score=" + score + '}';
-    }
-=======
     }
     return v2;
   }
@@ -136,6 +67,5 @@
 
   long getRaw() {
     return acc.get();
->>>>>>> 75ae372b
   }
 }