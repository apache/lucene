--- conflicted
+++ resolved
@@ -30,14 +30,8 @@
    *
    * @param subScorers Array of at least two subscorers.
    */
-<<<<<<< HEAD
-  DisjunctionSumScorer(Weight weight, List<Scorer> subScorers, ScoreMode scoreMode)
-      throws IOException {
-    super(weight, subScorers, scoreMode);
-=======
   DisjunctionSumScorer(List<Scorer> subScorers, ScoreMode scoreMode) throws IOException {
     super(subScorers, scoreMode);
->>>>>>> 75ae372b
     this.scorers = subScorers;
   }
 
