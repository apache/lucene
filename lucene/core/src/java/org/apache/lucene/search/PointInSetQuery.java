--- conflicted
+++ resolved
@@ -144,21 +144,7 @@
 
     return new ConstantScoreWeight(this, boost) {
       @Override
-<<<<<<< HEAD
-      public Scorer scorer(LeafReaderContext context) throws IOException {
-        ScorerSupplier scorerSupplier = scorerSupplier(context);
-        if (scorerSupplier == null) {
-          return null;
-        }
-        return scorerSupplier.get(Long.MAX_VALUE);
-      }
-
-      @Override
       public ScorerSupplier scorerSupplier(LeafReaderContext context) throws IOException {
-        final Weight weight = this;
-=======
-      public ScorerSupplier scorerSupplier(LeafReaderContext context) throws IOException {
->>>>>>> 75ae372b
         LeafReader reader = context.reader();
 
         PointValues values = reader.getPointValues(field);
@@ -197,11 +183,7 @@
               DocIdSetBuilder result = new DocIdSetBuilder(reader.maxDoc(), values, field);
               values.intersect(new MergePointVisitor(sortedPackedPoints, result));
               DocIdSetIterator iterator = result.build().iterator();
-<<<<<<< HEAD
-              return new ConstantScoreScorer(weight, score(), scoreMode, iterator);
-=======
               return new ConstantScoreScorer(score(), scoreMode, iterator);
->>>>>>> 75ae372b
             }
 
             @Override
@@ -238,11 +220,7 @@
                 visitor.setPoint(point);
                 values.intersect(visitor);
               }
-<<<<<<< HEAD
-              return new ConstantScoreScorer(weight, score(), scoreMode, result.build().iterator());
-=======
               return new ConstantScoreScorer(score(), scoreMode, result.build().iterator());
->>>>>>> 75ae372b
             }
 
             @Override
