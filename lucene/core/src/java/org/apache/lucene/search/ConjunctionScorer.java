--- conflicted
+++ resolved
@@ -161,22 +161,11 @@
 
   @Override
   public float getMaxScore(int upTo) throws IOException {
-<<<<<<< HEAD
-    // This scorer is only used for TOP_SCORES when there is at most one scoring clause
-    switch (scoringScorers.size()) {
-      case 0:
-        return 0;
-      case 1:
-        return scoringScorers.iterator().next().getMaxScore(upTo);
-      default:
-        return Float.POSITIVE_INFINITY;
-=======
     double maxScore = 0;
-    for (Scorer s : scorers) {
+    for (Scorer s : scoringScorers) {
       if (s.docID() <= upTo) {
         maxScore += s.getMaxScore(upTo);
       }
->>>>>>> d6eb1268
     }
     return (float) maxScore;
   }
@@ -186,7 +175,7 @@
     if (scoringScorers.size() == 1) {
       return scoringScorers.iterator().next().advanceShallow(target);
     }
-    for (Scorer scorer : scorers) {
+    for (Scorer scorer : scoringScorers) {
       scorer.advanceShallow(target);
     }
     return super.advanceShallow(target);
