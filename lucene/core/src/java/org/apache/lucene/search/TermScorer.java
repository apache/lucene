/*
 * Licensed to the Apache Software Foundation (ASF) under one or more
 * contributor license agreements.  See the NOTICE file distributed with
 * this work for additional information regarding copyright ownership.
 * The ASF licenses this file to You under the Apache License, Version 2.0
 * (the "License"); you may not use this file except in compliance with
 * the License.  You may obtain a copy of the License at
 *
 *     http://www.apache.org/licenses/LICENSE-2.0
 *
 * Unless required by applicable law or agreed to in writing, software
 * distributed under the License is distributed on an "AS IS" BASIS,
 * WITHOUT WARRANTIES OR CONDITIONS OF ANY KIND, either express or implied.
 * See the License for the specific language governing permissions and
 * limitations under the License.
 */
package org.apache.lucene.search;

import java.io.IOException;
import org.apache.lucene.index.ImpactsEnum;
import org.apache.lucene.index.NumericDocValues;
import org.apache.lucene.index.PostingsEnum;
import org.apache.lucene.index.SlowImpactsEnum;
import org.apache.lucene.search.similarities.Similarity.SimScorer;
import org.apache.lucene.util.Bits;

/**
 * Expert: A <code>Scorer</code> for documents matching a <code>Term</code>.
 *
 * @lucene.internal
 */
public final class TermScorer extends Scorer {
  private final PostingsEnum postingsEnum;
  private final DocIdSetIterator iterator;
  private final SimScorer scorer;
  private final NumericDocValues norms;
  private final ImpactsDISI impactsDisi;
  private final MaxScoreCache maxScoreCache;
<<<<<<< HEAD
  private DocAndFreqBuffer docAndFreqBuffer;
=======
  private long[] normValues = LongsRef.EMPTY_LONGS;
>>>>>>> d7a483c7

  /** Construct a {@link TermScorer} that will iterate all documents. */
  public TermScorer(PostingsEnum postingsEnum, SimScorer scorer, NumericDocValues norms) {
    iterator = this.postingsEnum = postingsEnum;
    ImpactsEnum impactsEnum = new SlowImpactsEnum(postingsEnum);
    maxScoreCache = new MaxScoreCache(impactsEnum, scorer);
    impactsDisi = null;
    this.scorer = scorer;
    this.norms = norms;
  }

  /**
   * Construct a {@link TermScorer} that will use impacts to skip blocks of non-competitive
   * documents.
   */
  public TermScorer(
      ImpactsEnum impactsEnum,
      SimScorer scorer,
      NumericDocValues norms,
      boolean topLevelScoringClause) {
    postingsEnum = impactsEnum;
    maxScoreCache = new MaxScoreCache(impactsEnum, scorer);
    if (topLevelScoringClause) {
      impactsDisi = new ImpactsDISI(impactsEnum, maxScoreCache);
      iterator = impactsDisi;
    } else {
      impactsDisi = null;
      iterator = impactsEnum;
    }
    this.scorer = scorer;
    this.norms = norms;
  }

  @Override
  public int docID() {
    return postingsEnum.docID();
  }

  /** Returns term frequency in the current document. */
  public final int freq() throws IOException {
    return postingsEnum.freq();
  }

  @Override
  public DocIdSetIterator iterator() {
    return iterator;
  }

  @Override
  public float score() throws IOException {
    var postingsEnum = this.postingsEnum;
    var norms = this.norms;

    long norm = 1L;
    if (norms != null && norms.advanceExact(postingsEnum.docID())) {
      norm = norms.longValue();
    }
    return scorer.score(postingsEnum.freq(), norm);
  }

  @Override
  public float smoothingScore(int docId) throws IOException {
    long norm = 1L;
    if (norms != null && norms.advanceExact(docId)) {
      norm = norms.longValue();
    }
    return scorer.score(0, norm);
  }

  @Override
  public int advanceShallow(int target) throws IOException {
    return maxScoreCache.advanceShallow(target);
  }

  @Override
  public float getMaxScore(int upTo) throws IOException {
    return maxScoreCache.getMaxScore(upTo);
  }

  @Override
  public void setMinCompetitiveScore(float minScore) {
    if (impactsDisi != null) {
      impactsDisi.setMinCompetitiveScore(minScore);
    }
  }

  @Override
  public void nextDocsAndScores(int upTo, Bits liveDocs, DocAndFloatFeatureBuffer buffer)
      throws IOException {
    for (; ; ) {
      if (impactsDisi != null) {
        impactsDisi.ensureCompetitive();
      }

      postingsEnum.nextPostings(upTo, buffer);
      if (liveDocs != null && buffer.size != 0) {
        // An empty return value indicates that there are no more docs before upTo. We may be
        // unlucky, and there are docs left, but all docs from the current batch happen to be marked
        // as deleted. So we need to iterate until we find a batch that has at least one non-deleted
        // doc.
        buffer.apply(liveDocs);
        if (buffer.size == 0) {
          continue;
        }
      }
      break;
    }

<<<<<<< HEAD
    buffer.growNoCopy(docAndFreqBuffer.size);
    buffer.size = docAndFreqBuffer.size;
    System.arraycopy(docAndFreqBuffer.docs, 0, buffer.docs, 0, docAndFreqBuffer.size);
    scorer.score(docAndFreqBuffer, norms, buffer.scores);
=======
    int size = buffer.size;
    if (normValues.length < size) {
      normValues = new long[ArrayUtil.oversize(size, Long.BYTES)];
      if (norms == null) {
        Arrays.fill(normValues, 1L);
      }
    }
    if (norms != null) {
      for (int i = 0; i < size; ++i) {
        if (norms.advanceExact(buffer.docs[i])) {
          normValues[i] = norms.longValue();
        } else {
          normValues[i] = 1L;
        }
      }
    }

    for (int i = 0; i < size; ++i) {
      // Unless SimScorer#score is megamorphic, SimScorer#score should inline and (part of) score
      // computations should auto-vectorize.
      buffer.features[i] = scorer.score(buffer.features[i], normValues[i]);
    }
>>>>>>> d7a483c7
  }
}<|MERGE_RESOLUTION|>--- conflicted
+++ resolved
@@ -36,11 +36,6 @@
   private final NumericDocValues norms;
   private final ImpactsDISI impactsDisi;
   private final MaxScoreCache maxScoreCache;
-<<<<<<< HEAD
-  private DocAndFreqBuffer docAndFreqBuffer;
-=======
-  private long[] normValues = LongsRef.EMPTY_LONGS;
->>>>>>> d7a483c7
 
   /** Construct a {@link TermScorer} that will iterate all documents. */
   public TermScorer(PostingsEnum postingsEnum, SimScorer scorer, NumericDocValues norms) {
@@ -149,34 +144,6 @@
       break;
     }
 
-<<<<<<< HEAD
-    buffer.growNoCopy(docAndFreqBuffer.size);
-    buffer.size = docAndFreqBuffer.size;
-    System.arraycopy(docAndFreqBuffer.docs, 0, buffer.docs, 0, docAndFreqBuffer.size);
-    scorer.score(docAndFreqBuffer, norms, buffer.scores);
-=======
-    int size = buffer.size;
-    if (normValues.length < size) {
-      normValues = new long[ArrayUtil.oversize(size, Long.BYTES)];
-      if (norms == null) {
-        Arrays.fill(normValues, 1L);
-      }
-    }
-    if (norms != null) {
-      for (int i = 0; i < size; ++i) {
-        if (norms.advanceExact(buffer.docs[i])) {
-          normValues[i] = norms.longValue();
-        } else {
-          normValues[i] = 1L;
-        }
-      }
-    }
-
-    for (int i = 0; i < size; ++i) {
-      // Unless SimScorer#score is megamorphic, SimScorer#score should inline and (part of) score
-      // computations should auto-vectorize.
-      buffer.features[i] = scorer.score(buffer.features[i], normValues[i]);
-    }
->>>>>>> d7a483c7
+    scorer.score(buffer, norms);
   }
 }