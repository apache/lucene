/*
 * Licensed to the Apache Software Foundation (ASF) under one or more
 * contributor license agreements.  See the NOTICE file distributed with
 * this work for additional information regarding copyright ownership.
 * The ASF licenses this file to You under the Apache License, Version 2.0
 * (the "License"); you may not use this file except in compliance with
 * the License.  You may obtain a copy of the License at
 *
 *     http://www.apache.org/licenses/LICENSE-2.0
 *
 * Unless required by applicable law or agreed to in writing, software
 * distributed under the License is distributed on an "AS IS" BASIS,
 * WITHOUT WARRANTIES OR CONDITIONS OF ANY KIND, either express or implied.
 * See the License for the specific language governing permissions and
 * limitations under the License.
 */
package org.apache.lucene.search;

import java.io.IOException;
import java.util.Objects;
import org.apache.lucene.index.FilteredTermsEnum;
<<<<<<< HEAD
import org.apache.lucene.index.IndexReader;
=======
>>>>>>> 75ae372b
import org.apache.lucene.index.SingleTermsEnum;
import org.apache.lucene.index.Term;
import org.apache.lucene.index.TermStates;
import org.apache.lucene.index.Terms;
import org.apache.lucene.index.TermsEnum;
import org.apache.lucene.search.BooleanQuery.Builder;
import org.apache.lucene.util.AttributeSource;

/**
 * An abstract {@link Query} that matches documents containing a subset of terms provided by a
 * {@link FilteredTermsEnum} enumeration.
 *
 * <p>This query cannot be used directly; you must subclass it and define {@link
 * #getTermsEnum(Terms,AttributeSource)} to provide a {@link FilteredTermsEnum} that iterates
 * through the terms to be matched.
 *
 * <p><b>NOTE</b>: if {@link RewriteMethod} is either {@link #CONSTANT_SCORE_BOOLEAN_REWRITE} or
 * {@link #SCORING_BOOLEAN_REWRITE}, you may encounter a {@link IndexSearcher.TooManyClauses}
 * exception during searching, which happens when the number of terms to be searched exceeds {@link
 * IndexSearcher#getMaxClauseCount()}. Setting {@link RewriteMethod} to {@link
 * #CONSTANT_SCORE_BLENDED_REWRITE} or {@link #CONSTANT_SCORE_REWRITE} prevents this.
 *
 * <p>The recommended rewrite method is {@link #CONSTANT_SCORE_BLENDED_REWRITE}: it doesn't spend
 * CPU computing unhelpful scores, and is the most performant rewrite method given the query. If you
 * need scoring (like {@link FuzzyQuery}, use {@link TopTermsScoringBooleanQueryRewrite} which uses
 * a priority queue to only collect competitive terms and not hit this limitation.
 *
 * <p>Note that org.apache.lucene.queryparser.classic.QueryParser produces MultiTermQueries using
 * {@link #CONSTANT_SCORE_REWRITE} by default.
 */
public abstract class MultiTermQuery extends Query {
  protected final String field;
<<<<<<< HEAD
  protected RewriteMethod rewriteMethod; // TODO make this final

  /** Abstract class that defines how the query is rewritten. */
  public abstract static class RewriteMethod {
    public abstract Query rewrite(IndexReader reader, MultiTermQuery query) throws IOException;
=======
  protected final RewriteMethod rewriteMethod;

  /** Abstract class that defines how the query is rewritten. */
  public abstract static class RewriteMethod {
    public abstract Query rewrite(IndexSearcher indexSearcher, MultiTermQuery query)
        throws IOException;
>>>>>>> 75ae372b

    /**
     * Returns the {@link MultiTermQuery}s {@link TermsEnum}
     *
     * @see MultiTermQuery#getTermsEnum(Terms, AttributeSource)
     */
    protected TermsEnum getTermsEnum(MultiTermQuery query, Terms terms, AttributeSource atts)
        throws IOException {
      return query.getTermsEnum(
          terms, atts); // allow RewriteMethod subclasses to pull a TermsEnum from the MTQ
    }
  }

  /**
   * A rewrite method where documents are assigned a constant score equal to the query's boost.
   * Maintains a boolean query-like implementation over the most costly terms while pre-processing
   * the less costly terms into a filter bitset. Enforces an upper-limit on the number of terms
   * allowed in the boolean query-like implementation.
   *
   * <p>This method aims to balance the benefits of both {@link #CONSTANT_SCORE_BOOLEAN_REWRITE} and
   * {@link #CONSTANT_SCORE_REWRITE} by enabling skipping and early termination over costly terms
   * while limiting the overhead of a BooleanQuery with many terms. It also ensures you cannot hit
   * {@link org.apache.lucene.search.IndexSearcher.TooManyClauses}. For some use-cases with all low
   * cost terms, {@link #CONSTANT_SCORE_REWRITE} may be more performant. While for some use-cases
   * with all high cost terms, {@link #CONSTANT_SCORE_BOOLEAN_REWRITE} may be better.
   */
  public static final RewriteMethod CONSTANT_SCORE_BLENDED_REWRITE =
      new RewriteMethod() {
        @Override
<<<<<<< HEAD
        public Query rewrite(IndexReader reader, MultiTermQuery query) {
=======
        public Query rewrite(IndexSearcher indexSearcher, MultiTermQuery query) {
>>>>>>> 75ae372b
          return new MultiTermQueryConstantScoreBlendedWrapper<>(query);
        }
      };

  /**
   * A rewrite method that first creates a private Filter, by visiting each term in sequence and
   * marking all docs for that term. Matching documents are assigned a constant score equal to the
   * query's boost.
   *
   * <p>This method is faster than the BooleanQuery rewrite methods when the number of matched terms
   * or matched documents is non-trivial. Also, it will never hit an errant {@link
   * IndexSearcher.TooManyClauses} exception.
   */
  public static final RewriteMethod CONSTANT_SCORE_REWRITE =
      new RewriteMethod() {
        @Override
        public Query rewrite(IndexSearcher indexSearcher, MultiTermQuery query) {
          return new MultiTermQueryConstantScoreWrapper<>(query);
        }
      };

  /**
   * A rewrite method that uses {@link org.apache.lucene.index.DocValuesType#SORTED} / {@link
   * org.apache.lucene.index.DocValuesType#SORTED_SET} doc values to find matching docs through a
   * post-filtering type approach. This will be very slow if used in isolation, but will likely be
   * the most performant option when combined with a sparse query clause. All matching docs are
   * assigned a constant score equal to the query's boost.
   *
   * <p>If you don't have doc values indexed, see the other rewrite methods that rely on postings
   * alone (e.g., {@link #CONSTANT_SCORE_BLENDED_REWRITE}, {@link #SCORING_BOOLEAN_REWRITE}, etc.
   * depending on scoring needs).
   */
  public static final RewriteMethod DOC_VALUES_REWRITE = new DocValuesRewriteMethod();

  /**
   * A rewrite method that first translates each term into {@link BooleanClause.Occur#SHOULD} clause
   * in a BooleanQuery, and keeps the scores as computed by the query. Note that typically such
   * scores are meaningless to the user, and require non-trivial CPU to compute, so it's almost
   * always better to use {@link #CONSTANT_SCORE_REWRITE} instead.
   *
   * <p><b>NOTE</b>: This rewrite method will hit {@link IndexSearcher.TooManyClauses} if the number
   * of terms exceeds {@link IndexSearcher#getMaxClauseCount}.
   */
  public static final RewriteMethod SCORING_BOOLEAN_REWRITE =
      ScoringRewrite.SCORING_BOOLEAN_REWRITE;

  /**
   * Like {@link #SCORING_BOOLEAN_REWRITE} except scores are not computed. Instead, each matching
   * document receives a constant score equal to the query's boost.
   *
   * <p><b>NOTE</b>: This rewrite method will hit {@link IndexSearcher.TooManyClauses} if the number
   * of terms exceeds {@link IndexSearcher#getMaxClauseCount}.
   */
  public static final RewriteMethod CONSTANT_SCORE_BOOLEAN_REWRITE =
      ScoringRewrite.CONSTANT_SCORE_BOOLEAN_REWRITE;

  /**
   * A rewrite method that first translates each term into {@link BooleanClause.Occur#SHOULD} clause
   * in a BooleanQuery, and keeps the scores as computed by the query.
   *
   * <p>This rewrite method only uses the top scoring terms so it will not overflow the boolean max
   * clause count.
   */
  public static final class TopTermsScoringBooleanQueryRewrite
      extends TopTermsRewrite<BooleanQuery.Builder> {

    /**
     * Create a TopTermsScoringBooleanQueryRewrite for at most <code>size</code> terms.
     *
     * <p>NOTE: if {@link IndexSearcher#getMaxClauseCount} is smaller than <code>size</code>, then
     * it will be used instead.
     */
    public TopTermsScoringBooleanQueryRewrite(int size) {
      super(size);
    }

    @Override
    protected int getMaxSize() {
      return IndexSearcher.getMaxClauseCount();
    }

    @Override
    protected BooleanQuery.Builder getTopLevelBuilder() {
      return new BooleanQuery.Builder();
    }

    @Override
    protected Query build(Builder builder) {
      return builder.build();
    }

    @Override
    protected void addClause(
        BooleanQuery.Builder topLevel, Term term, int docCount, float boost, TermStates states) {
      final TermQuery tq = new TermQuery(term, states);
      topLevel.add(new BoostQuery(tq, boost), BooleanClause.Occur.SHOULD);
    }
  }

  /**
   * A rewrite method that first translates each term into {@link BooleanClause.Occur#SHOULD} clause
   * in a BooleanQuery, but adjusts the frequencies used for scoring to be blended across the terms,
   * otherwise the rarest term typically ranks highest (often not useful eg in the set of expanded
   * terms in a FuzzyQuery).
   *
   * <p>This rewrite method only uses the top scoring terms so it will not overflow the boolean max
   * clause count.
   */
  public static final class TopTermsBlendedFreqScoringRewrite
      extends TopTermsRewrite<BlendedTermQuery.Builder> {

    /**
     * Create a TopTermsBlendedScoringBooleanQueryRewrite for at most <code>size</code> terms.
     *
     * <p>NOTE: if {@link IndexSearcher#getMaxClauseCount} is smaller than <code>size</code>, then
     * it will be used instead.
     */
    public TopTermsBlendedFreqScoringRewrite(int size) {
      super(size);
    }

    @Override
    protected int getMaxSize() {
      return IndexSearcher.getMaxClauseCount();
    }

    @Override
    protected BlendedTermQuery.Builder getTopLevelBuilder() {
      BlendedTermQuery.Builder builder = new BlendedTermQuery.Builder();
      builder.setRewriteMethod(BlendedTermQuery.BOOLEAN_REWRITE);
      return builder;
    }

    @Override
    protected Query build(BlendedTermQuery.Builder builder) {
      return builder.build();
    }

    @Override
    protected void addClause(
        BlendedTermQuery.Builder topLevel,
        Term term,
        int docCount,
        float boost,
        TermStates states) {
      topLevel.add(term, boost, states);
    }
  }

  /**
   * A rewrite method that first translates each term into {@link BooleanClause.Occur#SHOULD} clause
   * in a BooleanQuery, but the scores are only computed as the boost.
   *
   * <p>This rewrite method only uses the top scoring terms so it will not overflow the boolean max
   * clause count.
   */
  public static final class TopTermsBoostOnlyBooleanQueryRewrite
      extends TopTermsRewrite<BooleanQuery.Builder> {

    /**
     * Create a TopTermsBoostOnlyBooleanQueryRewrite for at most <code>size</code> terms.
     *
     * <p>NOTE: if {@link IndexSearcher#getMaxClauseCount} is smaller than <code>size</code>, then
     * it will be used instead.
     */
    public TopTermsBoostOnlyBooleanQueryRewrite(int size) {
      super(size);
    }

    @Override
    protected int getMaxSize() {
      return IndexSearcher.getMaxClauseCount();
    }

    @Override
    protected BooleanQuery.Builder getTopLevelBuilder() {
      return new BooleanQuery.Builder();
    }

    @Override
    protected Query build(BooleanQuery.Builder builder) {
      return builder.build();
    }

    @Override
    protected void addClause(
        BooleanQuery.Builder topLevel, Term term, int docFreq, float boost, TermStates states) {
      final Query q = new ConstantScoreQuery(new TermQuery(term, states));
      topLevel.add(new BoostQuery(q, boost), BooleanClause.Occur.SHOULD);
    }
  }

  /** Constructs a query matching terms that cannot be represented with a single Term. */
  public MultiTermQuery(final String field, RewriteMethod rewriteMethod) {
    this.field = Objects.requireNonNull(field, "field must not be null");
    this.rewriteMethod = Objects.requireNonNull(rewriteMethod, "rewriteMethod must not be null");
  }

  /** Returns the field name for this query */
  public final String getField() {
    return field;
  }

  /**
   * Construct the enumeration to be used, expanding the pattern term. This method should only be
   * called if the field exists (ie, implementations can assume the field does exist). This method
   * should not return null (should instead return {@link TermsEnum#EMPTY} if no terms match). The
   * TermsEnum must already be positioned to the first matching term. The given {@link
   * AttributeSource} is passed by the {@link RewriteMethod} to share information between segments,
   * for example {@link TopTermsRewrite} uses it to share maximum competitive boosts
   */
  protected abstract TermsEnum getTermsEnum(Terms terms, AttributeSource atts) throws IOException;

  /**
   * Constructs an enumeration that expands the pattern term. This method should only be called if
   * the field exists (ie, implementations can assume the field does exist). This method never
   * returns null. The returned TermsEnum is positioned to the first matching term.
   */
  public final TermsEnum getTermsEnum(Terms terms) throws IOException {
    return getTermsEnum(terms, new AttributeSource());
  }

  /**
   * Return the number of unique terms contained in this query, if known up-front. If not known, -1
   * will be returned.
   */
<<<<<<< HEAD
  public long getTermsCount() throws IOException {
=======
  public long getTermsCount() {
>>>>>>> 75ae372b
    return -1;
  }

  /**
   * To rewrite to a simpler form, instead return a simpler enum from {@link #getTermsEnum(Terms,
   * AttributeSource)}. For example, to rewrite to a single term, return a {@link SingleTermsEnum}
   */
  @Override
  public final Query rewrite(IndexSearcher indexSearcher) throws IOException {
<<<<<<< HEAD
    return rewriteMethod.rewrite(indexSearcher.getIndexReader(), this);
  }

  public RewriteMethod getRewriteMethod() {
    return rewriteMethod;
  }

  /**
   * Sets the rewrite method to be used when executing the query. You can use one of the four core
   * methods, or implement your own subclass of {@link RewriteMethod}.
   *
   * @deprecated set this using a constructor instead
   */
  @Deprecated
  public void setRewriteMethod(RewriteMethod method) {
    rewriteMethod = method;
=======
    return rewriteMethod.rewrite(indexSearcher, this);
  }

  /**
   * @return the rewrite method used to build the final query
   */
  public RewriteMethod getRewriteMethod() {
    return rewriteMethod;
>>>>>>> 75ae372b
  }

  @Override
  public int hashCode() {
    final int prime = 31;
    int result = classHash();
    // rewriteMethod is mutable in 9x so we exclude it from hashcode
    // calculates to ensure that the hash is stable; otherwise we
    // can get assertion errors from wrapper queries like BQ that
    // store their subqueries in Sets
    // result = prime * result + rewriteMethod.hashCode();
    result = prime * result + field.hashCode();
    return result;
  }

  @Override
  public boolean equals(Object other) {
    return sameClassAs(other) && equalsTo(getClass().cast(other));
  }

  private boolean equalsTo(MultiTermQuery other) {
    return rewriteMethod.equals(other.rewriteMethod) && field.equals(other.field);
  }
}<|MERGE_RESOLUTION|>--- conflicted
+++ resolved
@@ -19,10 +19,6 @@
 import java.io.IOException;
 import java.util.Objects;
 import org.apache.lucene.index.FilteredTermsEnum;
-<<<<<<< HEAD
-import org.apache.lucene.index.IndexReader;
-=======
->>>>>>> 75ae372b
 import org.apache.lucene.index.SingleTermsEnum;
 import org.apache.lucene.index.Term;
 import org.apache.lucene.index.TermStates;
@@ -55,20 +51,12 @@
  */
 public abstract class MultiTermQuery extends Query {
   protected final String field;
-<<<<<<< HEAD
-  protected RewriteMethod rewriteMethod; // TODO make this final
-
-  /** Abstract class that defines how the query is rewritten. */
-  public abstract static class RewriteMethod {
-    public abstract Query rewrite(IndexReader reader, MultiTermQuery query) throws IOException;
-=======
   protected final RewriteMethod rewriteMethod;
 
   /** Abstract class that defines how the query is rewritten. */
   public abstract static class RewriteMethod {
     public abstract Query rewrite(IndexSearcher indexSearcher, MultiTermQuery query)
         throws IOException;
->>>>>>> 75ae372b
 
     /**
      * Returns the {@link MultiTermQuery}s {@link TermsEnum}
@@ -98,11 +86,7 @@
   public static final RewriteMethod CONSTANT_SCORE_BLENDED_REWRITE =
       new RewriteMethod() {
         @Override
-<<<<<<< HEAD
-        public Query rewrite(IndexReader reader, MultiTermQuery query) {
-=======
         public Query rewrite(IndexSearcher indexSearcher, MultiTermQuery query) {
->>>>>>> 75ae372b
           return new MultiTermQueryConstantScoreBlendedWrapper<>(query);
         }
       };
@@ -329,11 +313,7 @@
    * Return the number of unique terms contained in this query, if known up-front. If not known, -1
    * will be returned.
    */
-<<<<<<< HEAD
-  public long getTermsCount() throws IOException {
-=======
   public long getTermsCount() {
->>>>>>> 75ae372b
     return -1;
   }
 
@@ -343,44 +323,21 @@
    */
   @Override
   public final Query rewrite(IndexSearcher indexSearcher) throws IOException {
-<<<<<<< HEAD
-    return rewriteMethod.rewrite(indexSearcher.getIndexReader(), this);
-  }
-
+    return rewriteMethod.rewrite(indexSearcher, this);
+  }
+
+  /**
+   * @return the rewrite method used to build the final query
+   */
   public RewriteMethod getRewriteMethod() {
     return rewriteMethod;
-  }
-
-  /**
-   * Sets the rewrite method to be used when executing the query. You can use one of the four core
-   * methods, or implement your own subclass of {@link RewriteMethod}.
-   *
-   * @deprecated set this using a constructor instead
-   */
-  @Deprecated
-  public void setRewriteMethod(RewriteMethod method) {
-    rewriteMethod = method;
-=======
-    return rewriteMethod.rewrite(indexSearcher, this);
-  }
-
-  /**
-   * @return the rewrite method used to build the final query
-   */
-  public RewriteMethod getRewriteMethod() {
-    return rewriteMethod;
->>>>>>> 75ae372b
   }
 
   @Override
   public int hashCode() {
     final int prime = 31;
     int result = classHash();
-    // rewriteMethod is mutable in 9x so we exclude it from hashcode
-    // calculates to ensure that the hash is stable; otherwise we
-    // can get assertion errors from wrapper queries like BQ that
-    // store their subqueries in Sets
-    // result = prime * result + rewriteMethod.hashCode();
+    result = prime * result + rewriteMethod.hashCode();
     result = prime * result + field.hashCode();
     return result;
   }
