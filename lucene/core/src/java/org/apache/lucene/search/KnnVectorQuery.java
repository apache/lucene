/*
 * Licensed to the Apache Software Foundation (ASF) under one or more
 * contributor license agreements.  See the NOTICE file distributed with
 * this work for additional information regarding copyright ownership.
 * The ASF licenses this file to You under the Apache License, Version 2.0
 * (the "License"); you may not use this file except in compliance with
 * the License.  You may obtain a copy of the License at
 *
 *     http://www.apache.org/licenses/LICENSE-2.0
 *
 * Unless required by applicable law or agreed to in writing, software
 * distributed under the License is distributed on an "AS IS" BASIS,
 * WITHOUT WARRANTIES OR CONDITIONS OF ANY KIND, either express or implied.
 * See the License for the specific language governing permissions and
 * limitations under the License.
 */
package org.apache.lucene.search;

import static org.apache.lucene.search.DocIdSetIterator.NO_MORE_DOCS;

import java.io.IOException;
import java.util.Arrays;
import java.util.Comparator;
import java.util.Objects;
import org.apache.lucene.codecs.KnnVectorsReader;
import org.apache.lucene.document.KnnVectorField;
import org.apache.lucene.index.FieldInfo;
import org.apache.lucene.index.IndexReader;
import org.apache.lucene.index.LeafReaderContext;
import org.apache.lucene.index.VectorSimilarityFunction;
import org.apache.lucene.index.VectorValues;
import org.apache.lucene.util.BitSet;
import org.apache.lucene.util.BitSetIterator;
import org.apache.lucene.util.Bits;
<<<<<<< HEAD
import org.apache.lucene.util.FixedBitSet;
import org.apache.lucene.util.hnsw.HnswGraphSearcher;
=======
>>>>>>> 64321114

/**
 * Uses {@link KnnVectorsReader#search} to perform nearest neighbour search.
 *
 * <p>This query also allows for performing a kNN search subject to a filter. In this case, it first
 * executes the filter for each leaf, then chooses a strategy dynamically:
 *
 * <ul>
 *   <li>If the filter cost is less than k, just execute an exact search
 *   <li>Otherwise run a kNN search subject to the filter
 *   <li>If the kNN search visits too many vectors without completing, stop and run an exact search
 * </ul>
 */
public class KnnVectorQuery extends Query {

  private static final TopDocs NO_RESULTS = TopDocsCollector.EMPTY_TOPDOCS;

  private final String field;
  private final float[] target;
  private final int k;
  private final Query filter;
  private final HnswGraphSearcher.Multivalued strategy;

  /**
   * Find the <code>k</code> nearest documents to the target vector according to the vectors in the
   * given field. <code>target</code> vector.
   *
   * @param field a field that has been indexed as a {@link KnnVectorField}.
   * @param target the target of the search
   * @param k the number of documents to find
   * @throws IllegalArgumentException if <code>k</code> is less than 1
   */
  public KnnVectorQuery(String field, float[] target, int k) {
    this(field, target, k, null, HnswGraphSearcher.Multivalued.NONE);
  }

  /**
   * Find the <code>k</code> nearest documents to the target vector according to the vectors in the
   * given field. <code>target</code> vector.
   *
   * @param field a field that has been indexed as a {@link KnnVectorField}.
   * @param target the target of the search
   * @param k the number of documents to find
   * @param filter a filter applied before the vector search
   * @throws IllegalArgumentException if <code>k</code> is less than 1
   */
  public KnnVectorQuery(String field, float[] target, int k, Query filter) {
    this(field, target, k, filter, HnswGraphSearcher.Multivalued.NONE);
  }

  /**
   * Find the <code>k</code> nearest documents to the target vector according to the vectors in the
   * given field. <code>target</code> vector.
   *
   * @param field a field that has been indexed as a {@link KnnVectorField}.
   * @param target the target of the search
   * @param k the number of documents to find
   * @param filter a filter applied before the vector search
   * @throws IllegalArgumentException if <code>k</code> is less than 1
   */
  public KnnVectorQuery(String field, float[] target, int k, Query filter, HnswGraphSearcher.Multivalued strategy) {
    this.field = field;
    this.target = target;
    this.k = k;
    if (k < 1) {
      throw new IllegalArgumentException("k must be at least 1, got: " + k);
    }
    this.filter = filter;
    this.strategy = strategy;
    
  }

  @Override
  public Query rewrite(IndexReader reader) throws IOException {
    TopDocs[] perLeafResults = new TopDocs[reader.leaves().size()];

    Weight filterWeight = null;
    if (filter != null) {
      IndexSearcher indexSearcher = new IndexSearcher(reader);
      BooleanQuery booleanQuery =
          new BooleanQuery.Builder()
              .add(filter, BooleanClause.Occur.FILTER)
              .add(new FieldExistsQuery(field), BooleanClause.Occur.FILTER)
              .build();
      Query rewritten = indexSearcher.rewrite(booleanQuery);
      filterWeight = indexSearcher.createWeight(rewritten, ScoreMode.COMPLETE_NO_SCORES, 1f);
    }

    for (LeafReaderContext ctx : reader.leaves()) {
      TopDocs results = searchLeaf(ctx, filterWeight);
      if (ctx.docBase > 0) {
        for (ScoreDoc scoreDoc : results.scoreDocs) {
          scoreDoc.doc += ctx.docBase;
        }
      }
      perLeafResults[ctx.ord] = results;
    }
    // Merge sort the results
    TopDocs topK = TopDocs.merge(k, perLeafResults);
    if (topK.scoreDocs.length == 0) {
      return new MatchNoDocsQuery();
    }
    return createRewrittenQuery(reader, topK);
  }

  private TopDocs searchLeaf(LeafReaderContext ctx, Weight filterWeight) throws IOException {
    Bits liveDocs = ctx.reader().getLiveDocs();
    int maxDoc = ctx.reader().maxDoc();

<<<<<<< HEAD
    if (filterCollector == null) {
      Bits acceptDocs = ctx.reader().getLiveDocs();
      return approximateSearch(ctx, acceptDocs, Integer.MAX_VALUE, strategy);
    } else {
      BitSetIterator filterIterator = filterCollector.getIterator(ctx.ord);
      if (filterIterator == null || filterIterator.cost() == 0) {
        return NO_RESULTS;
      }
=======
    if (filterWeight == null) {
      return approximateSearch(ctx, liveDocs, Integer.MAX_VALUE);
    }
>>>>>>> 64321114

    Scorer scorer = filterWeight.scorer(ctx);
    if (scorer == null) {
      return NO_RESULTS;
    }

<<<<<<< HEAD
      // Perform the approximate kNN search
      Bits acceptDocs =
          filterIterator.getBitSet(); // The filter iterator already incorporates live docs
      int visitedLimit = (int) filterIterator.cost();
      TopDocs results = approximateSearch(ctx, acceptDocs, visitedLimit, strategy);
      if (results.totalHits.relation == TotalHits.Relation.EQUAL_TO) {
        return results;
      } else {
        // We stopped the kNN search because it visited too many nodes, so fall back to exact search
        return exactSearch(ctx, filterIterator);
      }
=======
    BitSet bitSet = createBitSet(scorer.iterator(), liveDocs, maxDoc);
    BitSetIterator filterIterator = new BitSetIterator(bitSet, bitSet.cardinality());

    if (filterIterator.cost() <= k) {
      // If there are <= k possible matches, short-circuit and perform exact search, since HNSW
      // must always visit at least k documents
      return exactSearch(ctx, filterIterator);
    }

    // Perform the approximate kNN search
    TopDocs results = approximateSearch(ctx, bitSet, (int) filterIterator.cost());
    if (results.totalHits.relation == TotalHits.Relation.EQUAL_TO) {
      return results;
    } else {
      // We stopped the kNN search because it visited too many nodes, so fall back to exact search
      return exactSearch(ctx, filterIterator);
    }
  }

  private BitSet createBitSet(DocIdSetIterator iterator, Bits liveDocs, int maxDoc)
      throws IOException {
    if (liveDocs == null && iterator instanceof BitSetIterator bitSetIterator) {
      // If we already have a BitSet and no deletions, reuse the BitSet
      return bitSetIterator.getBitSet();
    } else {
      // Create a new BitSet from matching and live docs
      FilteredDocIdSetIterator filterIterator =
          new FilteredDocIdSetIterator(iterator) {
            @Override
            protected boolean match(int doc) {
              return liveDocs == null || liveDocs.get(doc);
            }
          };
      return BitSet.of(filterIterator, maxDoc);
>>>>>>> 64321114
    }
  }

  private TopDocs approximateSearch(LeafReaderContext context, Bits acceptDocs, int visitedLimit, HnswGraphSearcher.Multivalued strategy)
      throws IOException {
    TopDocs results =
        context.reader().searchNearestVectors(field, target, k, acceptDocs, visitedLimit, strategy);
    return results != null ? results : NO_RESULTS;
  }

  // We allow this to be overridden so that tests can check what search strategy is used
  protected TopDocs exactSearch(LeafReaderContext context, DocIdSetIterator acceptIterator)
      throws IOException {
    FieldInfo fi = context.reader().getFieldInfos().fieldInfo(field);
    if (fi == null || fi.getVectorDimension() == 0) {
      // The field does not exist or does not index vectors
      return NO_RESULTS;
    }

    VectorSimilarityFunction similarityFunction = fi.getVectorSimilarityFunction();
    VectorValues vectorValues = context.reader().getVectorValues(field);

    HitQueue queue = new HitQueue(k, true);
    ScoreDoc topDoc = queue.top();
    int doc;
    while ((doc = acceptIterator.nextDoc()) != DocIdSetIterator.NO_MORE_DOCS) {
      int vectorDoc = vectorValues.advance(doc);
      assert vectorDoc == doc;
      float[] vector = vectorValues.vectorValue();

      float score = similarityFunction.compare(vector, target);
      if (score >= topDoc.score) {
        topDoc.score = score;
        topDoc.doc = doc;
        topDoc = queue.updateTop();
      }
    }

    // Remove any remaining sentinel values
    while (queue.size() > 0 && queue.top().score < 0) {
      queue.pop();
    }

    ScoreDoc[] topScoreDocs = new ScoreDoc[queue.size()];
    for (int i = topScoreDocs.length - 1; i >= 0; i--) {
      topScoreDocs[i] = queue.pop();
    }

    TotalHits totalHits = new TotalHits(acceptIterator.cost(), TotalHits.Relation.EQUAL_TO);
    return new TopDocs(totalHits, topScoreDocs);
  }

  private Query createRewrittenQuery(IndexReader reader, TopDocs topK) {
    int len = topK.scoreDocs.length;
    Arrays.sort(topK.scoreDocs, Comparator.comparingInt(a -> a.doc));
    int[] docs = new int[len];
    float[] scores = new float[len];
    for (int i = 0; i < len; i++) {
      docs[i] = topK.scoreDocs[i].doc;
      scores[i] = topK.scoreDocs[i].score;
    }
    int[] segmentStarts = findSegmentStarts(reader, docs);
    return new DocAndScoreQuery(k, docs, scores, segmentStarts, reader.getContext().id());
  }

  private int[] findSegmentStarts(IndexReader reader, int[] docs) {
    int[] starts = new int[reader.leaves().size() + 1];
    starts[starts.length - 1] = docs.length;
    if (starts.length == 2) {
      return starts;
    }
    int resultIndex = 0;
    for (int i = 1; i < starts.length - 1; i++) {
      int upper = reader.leaves().get(i).docBase;
      resultIndex = Arrays.binarySearch(docs, resultIndex, docs.length, upper);
      if (resultIndex < 0) {
        resultIndex = -1 - resultIndex;
      }
      starts[i] = resultIndex;
    }
    return starts;
  }

  @Override
  public String toString(String field) {
    return getClass().getSimpleName() + ":" + this.field + "[" + target[0] + ",...][" + k + "]";
  }

  @Override
  public void visit(QueryVisitor visitor) {
    if (visitor.acceptField(field)) {
      visitor.visitLeaf(this);
    }
  }

  @Override
  public boolean equals(Object obj) {
    if (sameClassAs(obj) == false) {
      return false;
    }
    return ((KnnVectorQuery) obj).k == k
        && ((KnnVectorQuery) obj).field.equals(field)
        && Arrays.equals(((KnnVectorQuery) obj).target, target)
        && Objects.equals(filter, ((KnnVectorQuery) obj).filter);
  }

  @Override
  public int hashCode() {
    return Objects.hash(classHash(), field, k, Arrays.hashCode(target), filter);
  }

  /** Caches the results of a KnnVector search: a list of docs and their scores */
  static class DocAndScoreQuery extends Query {

    private final int k;
    private final int[] docs;
    private final float[] scores;
    private final int[] segmentStarts;
    private final Object contextIdentity;

    /**
     * Constructor
     *
     * @param k the number of documents requested
     * @param docs the global docids of documents that match, in ascending order
     * @param scores the scores of the matching documents
     * @param segmentStarts the indexes in docs and scores corresponding to the first matching
     *     document in each segment. If a segment has no matching documents, it should be assigned
     *     the index of the next segment that does. There should be a final entry that is always
     *     docs.length-1.
     * @param contextIdentity an object identifying the reader context that was used to build this
     *     query
     */
    DocAndScoreQuery(
        int k, int[] docs, float[] scores, int[] segmentStarts, Object contextIdentity) {
      this.k = k;
      this.docs = docs;
      this.scores = scores;
      this.segmentStarts = segmentStarts;
      this.contextIdentity = contextIdentity;
    }

    @Override
    public Weight createWeight(IndexSearcher searcher, ScoreMode scoreMode, float boost)
        throws IOException {
      if (searcher.getIndexReader().getContext().id() != contextIdentity) {
        throw new IllegalStateException("This DocAndScore query was created by a different reader");
      }
      return new Weight(this) {
        @Override
        public Explanation explain(LeafReaderContext context, int doc) {
          int found = Arrays.binarySearch(docs, doc);
          if (found < 0) {
            return Explanation.noMatch("not in top " + k);
          }
          return Explanation.match(scores[found] * boost, "within top " + k);
        }

        @Override
        public Scorer scorer(LeafReaderContext context) {

          return new Scorer(this) {
            final int lower = segmentStarts[context.ord];
            final int upper = segmentStarts[context.ord + 1];
            int upTo = -1;

            @Override
            public DocIdSetIterator iterator() {
              return new DocIdSetIterator() {
                @Override
                public int docID() {
                  return docIdNoShadow();
                }

                @Override
                public int nextDoc() {
                  if (upTo == -1) {
                    upTo = lower;
                  } else {
                    ++upTo;
                  }
                  return docIdNoShadow();
                }

                @Override
                public int advance(int target) throws IOException {
                  return slowAdvance(target);
                }

                @Override
                public long cost() {
                  return upper - lower;
                }
              };
            }

            @Override
            public float getMaxScore(int docId) {
              docId += context.docBase;
              float maxScore = 0;
              for (int idx = Math.max(0, upTo); idx < upper && docs[idx] <= docId; idx++) {
                maxScore = Math.max(maxScore, scores[idx]);
              }
              return maxScore * boost;
            }

            @Override
            public float score() {
              return scores[upTo] * boost;
            }

            @Override
            public int advanceShallow(int docid) {
              int start = Math.max(upTo, lower);
              int docidIndex = Arrays.binarySearch(docs, start, upper, docid + context.docBase);
              if (docidIndex < 0) {
                docidIndex = -1 - docidIndex;
              }
              if (docidIndex >= upper) {
                return NO_MORE_DOCS;
              }
              return docs[docidIndex];
            }

            /**
             * move the implementation of docID() into a differently-named method so we can call it
             * from DocIDSetIterator.docID() even though this class is anonymous
             *
             * @return the current docid
             */
            private int docIdNoShadow() {
              if (upTo == -1) {
                return -1;
              }
              if (upTo >= upper) {
                return NO_MORE_DOCS;
              }
              return docs[upTo] - context.docBase;
            }

            @Override
            public int docID() {
              return docIdNoShadow();
            }
          };
        }

        @Override
        public boolean isCacheable(LeafReaderContext ctx) {
          return true;
        }
      };
    }

    @Override
    public String toString(String field) {
      return "DocAndScore[" + k + "]";
    }

    @Override
    public void visit(QueryVisitor visitor) {
      visitor.visitLeaf(this);
    }

    @Override
    public boolean equals(Object obj) {
      if (sameClassAs(obj) == false) {
        return false;
      }
      return contextIdentity == ((DocAndScoreQuery) obj).contextIdentity
          && Arrays.equals(docs, ((DocAndScoreQuery) obj).docs)
          && Arrays.equals(scores, ((DocAndScoreQuery) obj).scores);
    }

    @Override
    public int hashCode() {
      return Objects.hash(
          classHash(), contextIdentity, Arrays.hashCode(docs), Arrays.hashCode(scores));
    }
  }
}<|MERGE_RESOLUTION|>--- conflicted
+++ resolved
@@ -32,11 +32,8 @@
 import org.apache.lucene.util.BitSet;
 import org.apache.lucene.util.BitSetIterator;
 import org.apache.lucene.util.Bits;
-<<<<<<< HEAD
 import org.apache.lucene.util.FixedBitSet;
 import org.apache.lucene.util.hnsw.HnswGraphSearcher;
-=======
->>>>>>> 64321114
 
 /**
  * Uses {@link KnnVectorsReader#search} to perform nearest neighbour search.
@@ -146,39 +143,15 @@
     Bits liveDocs = ctx.reader().getLiveDocs();
     int maxDoc = ctx.reader().maxDoc();
 
-<<<<<<< HEAD
-    if (filterCollector == null) {
-      Bits acceptDocs = ctx.reader().getLiveDocs();
-      return approximateSearch(ctx, acceptDocs, Integer.MAX_VALUE, strategy);
-    } else {
-      BitSetIterator filterIterator = filterCollector.getIterator(ctx.ord);
-      if (filterIterator == null || filterIterator.cost() == 0) {
-        return NO_RESULTS;
-      }
-=======
     if (filterWeight == null) {
-      return approximateSearch(ctx, liveDocs, Integer.MAX_VALUE);
-    }
->>>>>>> 64321114
+      return approximateSearch(ctx, liveDocs, Integer.MAX_VALUE, strategy);
+    }
 
     Scorer scorer = filterWeight.scorer(ctx);
     if (scorer == null) {
       return NO_RESULTS;
     }
 
-<<<<<<< HEAD
-      // Perform the approximate kNN search
-      Bits acceptDocs =
-          filterIterator.getBitSet(); // The filter iterator already incorporates live docs
-      int visitedLimit = (int) filterIterator.cost();
-      TopDocs results = approximateSearch(ctx, acceptDocs, visitedLimit, strategy);
-      if (results.totalHits.relation == TotalHits.Relation.EQUAL_TO) {
-        return results;
-      } else {
-        // We stopped the kNN search because it visited too many nodes, so fall back to exact search
-        return exactSearch(ctx, filterIterator);
-      }
-=======
     BitSet bitSet = createBitSet(scorer.iterator(), liveDocs, maxDoc);
     BitSetIterator filterIterator = new BitSetIterator(bitSet, bitSet.cardinality());
 
@@ -189,7 +162,7 @@
     }
 
     // Perform the approximate kNN search
-    TopDocs results = approximateSearch(ctx, bitSet, (int) filterIterator.cost());
+    TopDocs results = approximateSearch(ctx, bitSet, (int) filterIterator.cost(), strategy);
     if (results.totalHits.relation == TotalHits.Relation.EQUAL_TO) {
       return results;
     } else {
@@ -213,7 +186,6 @@
             }
           };
       return BitSet.of(filterIterator, maxDoc);
->>>>>>> 64321114
     }
   }
 
