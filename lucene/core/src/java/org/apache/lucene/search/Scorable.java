/*
 * Licensed to the Apache Software Foundation (ASF) under one or more
 * contributor license agreements.  See the NOTICE file distributed with
 * this work for additional information regarding copyright ownership.
 * The ASF licenses this file to You under the Apache License, Version 2.0
 * (the "License"); you may not use this file except in compliance with
 * the License.  You may obtain a copy of the License at
 *
 *     http://www.apache.org/licenses/LICENSE-2.0
 *
 * Unless required by applicable law or agreed to in writing, software
 * distributed under the License is distributed on an "AS IS" BASIS,
 * WITHOUT WARRANTIES OR CONDITIONS OF ANY KIND, either express or implied.
 * See the License for the specific language governing permissions and
 * limitations under the License.
 */

package org.apache.lucene.search;

import java.io.IOException;
import java.util.Collection;
import java.util.Collections;

/** Allows access to the score of a Query */
public abstract class Scorable {

  /** Returns the score of the current document matching the query. */
  public abstract float score() throws IOException;

  /**
   * Returns the smoothing score of the current document matching the query. This score is used when
   * the query/term does not appear in the document, and behaves like an idf. The smoothing score is
   * particularly important when the Scorer returns a product of probabilities so that the document
   * score does not go to zero when one probability is zero. This can return 0 or a smoothing score.
   *
   * <p>Smoothing scores are described in many papers, including: Metzler, D. and Croft, W. B. ,
   * "Combining the Language Model and Inference Network Approaches to Retrieval," Information
   * Processing and Management Special Issue on Bayesian Networks and Information Retrieval, 40(5),
   * pp.735-750.
   */
  public float smoothingScore(int docId) throws IOException {
    return 0f;
  }

  /**
   * Optional method: Tell the scorer that its iterator may safely ignore all documents whose score
   * is less than the given {@code minScore}. This is a no-op by default.
   *
   * <p>This method may only be called from collectors that use {@link ScoreMode#TOP_SCORES}, and
   * successive calls may only set increasing values of {@code minScore}.
   */
  public void setMinCompetitiveScore(float minScore) throws IOException {
    // no-op by default
  }

  /**
   * Returns child sub-scorers positioned on the current document
   *
   * @lucene.experimental
   */
  public Collection<ChildScorable> getChildren() throws IOException {
    return Collections.emptyList();
  }

  /**
   * A child Scorer and its relationship to its parent. The meaning of the relationship depends upon
   * the parent query.
   *
   * <p>The relationship can be any string that makes sense to the parent Scorer.
   *
   * @param child Child Scorer. (note this is typically a direct child, and may itself also have
   *     children).
   * @param relationship An arbitrary string relating this scorer to the parent.
   * @lucene.experimental
   */
<<<<<<< HEAD
  public static class ChildScorable {
    /** Child Scorer. (note this is typically a direct child, and may itself also have children). */
    public final Scorable child;

    /** An arbitrary string relating this scorer to the parent. */
    public final String relationship;

    /**
     * Creates a new ChildScorer node with the specified relationship.
     *
     * <p>The relationship can be any string that makes sense to the parent Scorer.
     */
    public ChildScorable(Scorable child, String relationship) {
      this.child = child;
      this.relationship = relationship;
    }
  }
=======
  public record ChildScorable(Scorable child, String relationship) {}
>>>>>>> 75ae372b
}<|MERGE_RESOLUTION|>--- conflicted
+++ resolved
@@ -73,25 +73,5 @@
    * @param relationship An arbitrary string relating this scorer to the parent.
    * @lucene.experimental
    */
-<<<<<<< HEAD
-  public static class ChildScorable {
-    /** Child Scorer. (note this is typically a direct child, and may itself also have children). */
-    public final Scorable child;
-
-    /** An arbitrary string relating this scorer to the parent. */
-    public final String relationship;
-
-    /**
-     * Creates a new ChildScorer node with the specified relationship.
-     *
-     * <p>The relationship can be any string that makes sense to the parent Scorer.
-     */
-    public ChildScorable(Scorable child, String relationship) {
-      this.child = child;
-      this.relationship = relationship;
-    }
-  }
-=======
   public record ChildScorable(Scorable child, String relationship) {}
->>>>>>> 75ae372b
 }