/*
 * Licensed to the Apache Software Foundation (ASF) under one or more
 * contributor license agreements.  See the NOTICE file distributed with
 * this work for additional information regarding copyright ownership.
 * The ASF licenses this file to You under the Apache License, Version 2.0
 * (the "License"); you may not use this file except in compliance with
 * the License.  You may obtain a copy of the License at
 *
 *     http://www.apache.org/licenses/LICENSE-2.0
 *
 * Unless required by applicable law or agreed to in writing, software
 * distributed under the License is distributed on an "AS IS" BASIS,
 * WITHOUT WARRANTIES OR CONDITIONS OF ANY KIND, either express or implied.
 * See the License for the specific language governing permissions and
 * limitations under the License.
 */
package org.apache.lucene.search;

import static org.apache.lucene.search.DocIdSetIterator.NO_MORE_DOCS;

import java.io.IOException;
import java.util.Arrays;
import java.util.Comparator;
import java.util.Objects;
import org.apache.lucene.codecs.KnnVectorsReader;
import org.apache.lucene.index.FieldInfo;
import org.apache.lucene.index.IndexReader;
import org.apache.lucene.index.LeafReaderContext;
import org.apache.lucene.util.BitSet;
import org.apache.lucene.util.BitSetIterator;
import org.apache.lucene.util.Bits;

/**
 * Uses {@link KnnVectorsReader#search} to perform nearest neighbour search.
 *
 * <p>This query also allows for performing a kNN search subject to a filter. In this case, it first
 * executes the filter for each leaf, then chooses a strategy dynamically:
 *
 * <ul>
 *   <li>If the filter cost is less than k, just execute an exact search
 *   <li>Otherwise run a kNN search subject to the filter
 *   <li>If the kNN search visits too many vectors without completing, stop and run an exact search
 * </ul>
 */
abstract class AbstractKnnVectorQuery extends Query {

  private static final TopDocs NO_RESULTS = TopDocsCollector.EMPTY_TOPDOCS;

  protected final String field;
  protected final int k;
  private final Query filter;

  public AbstractKnnVectorQuery(String field, int k, Query filter) {
    this.field = field;
    this.k = k;
    if (k < 1) {
      throw new IllegalArgumentException("k must be at least 1, got: " + k);
    }
    this.filter = filter;
  }

  @Override
  public Query rewrite(IndexSearcher indexSearcher) throws IOException {
    IndexReader reader = indexSearcher.getIndexReader();
    TopDocs[] perLeafResults = new TopDocs[reader.leaves().size()];

    Weight filterWeight = null;
    if (filter != null) {
      BooleanQuery booleanQuery =
          new BooleanQuery.Builder()
              .add(filter, BooleanClause.Occur.FILTER)
              .add(new FieldExistsQuery(field), BooleanClause.Occur.FILTER)
              .build();
      Query rewritten = indexSearcher.rewrite(booleanQuery);
      filterWeight = indexSearcher.createWeight(rewritten, ScoreMode.COMPLETE_NO_SCORES, 1f);
    }

    for (LeafReaderContext ctx : reader.leaves()) {
      TopDocs results = searchLeaf(ctx, filterWeight);
      if (ctx.docBase > 0) {
        for (ScoreDoc scoreDoc : results.scoreDocs) {
          scoreDoc.doc += ctx.docBase;
        }
      }
      perLeafResults[ctx.ord] = results;
    }
    // Merge sort the results
    TopDocs topK = TopDocs.merge(k, perLeafResults);
    if (topK.scoreDocs.length == 0) {
      return new MatchNoDocsQuery();
    }
    return createRewrittenQuery(reader, topK);
  }

  private TopDocs searchLeaf(LeafReaderContext ctx, Weight filterWeight) throws IOException {
    Bits liveDocs = ctx.reader().getLiveDocs();
    int maxDoc = ctx.reader().maxDoc();

    if (filterWeight == null) {
      return approximateSearch(ctx, liveDocs, Integer.MAX_VALUE);
    }

    Scorer scorer = filterWeight.scorer(ctx);
    if (scorer == null) {
      return NO_RESULTS;
    }

    BitSet acceptDocs = createBitSet(scorer.iterator(), liveDocs, maxDoc);
    int cost = acceptDocs.cardinality();

    if (cost <= k) {
      // If there are <= k possible matches, short-circuit and perform exact search, since HNSW
      // must always visit at least k documents
      return exactSearch(ctx, new BitSetIterator(acceptDocs, cost));
    }

    // Perform the approximate kNN search
    TopDocs results = approximateSearch(ctx, acceptDocs, cost);
    if (results.totalHits.relation == TotalHits.Relation.EQUAL_TO) {
      return results;
    } else {
      // We stopped the kNN search because it visited too many nodes, so fall back to exact search
      return exactSearch(ctx, new BitSetIterator(acceptDocs, cost));
    }
  }

  private BitSet createBitSet(DocIdSetIterator iterator, Bits liveDocs, int maxDoc)
      throws IOException {
    if (liveDocs == null && iterator instanceof BitSetIterator bitSetIterator) {
      // If we already have a BitSet and no deletions, reuse the BitSet
      return bitSetIterator.getBitSet();
    } else {
      // Create a new BitSet from matching and live docs
      FilteredDocIdSetIterator filterIterator =
          new FilteredDocIdSetIterator(iterator) {
            @Override
            protected boolean match(int doc) {
              return liveDocs == null || liveDocs.get(doc);
            }
          };
      return BitSet.of(filterIterator, maxDoc);
    }
  }

  protected abstract TopDocs approximateSearch(
      LeafReaderContext context, Bits acceptDocs, int visitedLimit) throws IOException;

  abstract VectorScorer createVectorScorer(LeafReaderContext context, FieldInfo fi)
      throws IOException;

  // We allow this to be overridden so that tests can check what search strategy is used
  protected TopDocs exactSearch(LeafReaderContext context, DocIdSetIterator acceptIterator)
      throws IOException {
    FieldInfo fi = context.reader().getFieldInfos().fieldInfo(field);
    if (fi == null || fi.getVectorDimension() == 0) {
      // The field does not exist or does not index vectors
      return NO_RESULTS;
    }

    VectorScorer vectorScorer = createVectorScorer(context, fi);
    HitQueue queue = new HitQueue(k, true);
    ScoreDoc topDoc = queue.top();
    int doc;
    while ((doc = acceptIterator.nextDoc()) != DocIdSetIterator.NO_MORE_DOCS) {
      boolean advanced = vectorScorer.advanceExact(doc);
      assert advanced;

      float score = vectorScorer.score();
      if (score > topDoc.score) {
        topDoc.score = score;
        topDoc.doc = doc;
        topDoc = queue.updateTop();
      }
    }

    // Remove any remaining sentinel values
    while (queue.size() > 0 && queue.top().score < 0) {
      queue.pop();
    }

    ScoreDoc[] topScoreDocs = new ScoreDoc[queue.size()];
    for (int i = topScoreDocs.length - 1; i >= 0; i--) {
      topScoreDocs[i] = queue.pop();
    }

    TotalHits totalHits = new TotalHits(acceptIterator.cost(), TotalHits.Relation.EQUAL_TO);
    return new TopDocs(totalHits, topScoreDocs);
  }

  private Query createRewrittenQuery(IndexReader reader, TopDocs topK) {
    int len = topK.scoreDocs.length;

    assert len > 0;
    float maxScore = topK.scoreDocs[0].score;

    Arrays.sort(topK.scoreDocs, Comparator.comparingInt(a -> a.doc));
    int[] docs = new int[len];
    float[] scores = new float[len];
    for (int i = 0; i < len; i++) {
      docs[i] = topK.scoreDocs[i].doc;
      scores[i] = topK.scoreDocs[i].score;
    }
    int[] segmentStarts = findSegmentStarts(reader, docs);
<<<<<<< HEAD
    return new DocAndScoreQuery(k, docs, scores, maxScore, segmentStarts, reader.getContext().id());
=======
    return new DocAndScoreQuery(docs, scores, segmentStarts, reader.getContext().id());
>>>>>>> 54044a82
  }

  private int[] findSegmentStarts(IndexReader reader, int[] docs) {
    int[] starts = new int[reader.leaves().size() + 1];
    starts[starts.length - 1] = docs.length;
    if (starts.length == 2) {
      return starts;
    }
    int resultIndex = 0;
    for (int i = 1; i < starts.length - 1; i++) {
      int upper = reader.leaves().get(i).docBase;
      resultIndex = Arrays.binarySearch(docs, resultIndex, docs.length, upper);
      if (resultIndex < 0) {
        resultIndex = -1 - resultIndex;
      }
      starts[i] = resultIndex;
    }
    return starts;
  }

  @Override
  public void visit(QueryVisitor visitor) {
    if (visitor.acceptField(field)) {
      visitor.visitLeaf(this);
    }
  }

  @Override
  public boolean equals(Object o) {
    if (this == o) return true;
    if (o == null || getClass() != o.getClass()) return false;
    AbstractKnnVectorQuery that = (AbstractKnnVectorQuery) o;
    return k == that.k && Objects.equals(field, that.field) && Objects.equals(filter, that.filter);
  }

  @Override
  public int hashCode() {
    return Objects.hash(field, k, filter);
  }

  /**
   * @return the knn vector field where the knn vector search happens.
   */
  public String getField() {
    return field;
  }

  /**
   * @return the max number of results the KnnVector search returns.
   */
  public int getK() {
    return k;
  }

  /**
   * @return the filter that is executed before the KnnVector search happens. Only the results
   *     accepted by this filter are returned by the KnnVector search.
   */
  public Query getFilter() {
    return filter;
  }

  /** Caches the results of a KnnVector search: a list of docs and their scores */
  static class DocAndScoreQuery extends Query {

    private final int[] docs;
    private final float[] scores;
    private final float maxScore;
    private final int[] segmentStarts;
    private final Object contextIdentity;

    /**
     * Constructor
     *
     * @param docs the global docids of documents that match, in ascending order
     * @param scores the scores of the matching documents
     * @param segmentStarts the indexes in docs and scores corresponding to the first matching
     *     document in each segment. If a segment has no matching documents, it should be assigned
     *     the index of the next segment that does. There should be a final entry that is always
     *     docs.length-1.
     * @param contextIdentity an object identifying the reader context that was used to build this
     *     query
     */
<<<<<<< HEAD
    DocAndScoreQuery(
        int k,
        int[] docs,
        float[] scores,
        float maxScore,
        int[] segmentStarts,
        Object contextIdentity) {
      this.k = k;
=======
    DocAndScoreQuery(int[] docs, float[] scores, int[] segmentStarts, Object contextIdentity) {
>>>>>>> 54044a82
      this.docs = docs;
      this.scores = scores;
      this.maxScore = maxScore;
      this.segmentStarts = segmentStarts;
      this.contextIdentity = contextIdentity;
    }

    @Override
    public Weight createWeight(IndexSearcher searcher, ScoreMode scoreMode, float boost)
        throws IOException {
      if (searcher.getIndexReader().getContext().id() != contextIdentity) {
        throw new IllegalStateException("This DocAndScore query was created by a different reader");
      }
      return new Weight(this) {
        @Override
        public Explanation explain(LeafReaderContext context, int doc) {
          int found = Arrays.binarySearch(docs, doc + context.docBase);
          if (found < 0) {
            return Explanation.noMatch("not in top " + docs.length + " docs");
          }
          return Explanation.match(scores[found] * boost, "within top " + docs.length + " docs");
        }

        @Override
        public Scorer scorer(LeafReaderContext context) {

          return new Scorer(this) {
            final int lower = segmentStarts[context.ord];
            final int upper = segmentStarts[context.ord + 1];
            int upTo = -1;

            @Override
            public DocIdSetIterator iterator() {
              return new DocIdSetIterator() {
                @Override
                public int docID() {
                  return docIdNoShadow();
                }

                @Override
                public int nextDoc() {
                  if (upTo == -1) {
                    upTo = lower;
                  } else {
                    ++upTo;
                  }
                  return docIdNoShadow();
                }

                @Override
                public int advance(int target) throws IOException {
                  return slowAdvance(target);
                }

                @Override
                public long cost() {
                  return upper - lower;
                }
              };
            }

            @Override
            public float getMaxScore(int docId) {
              return maxScore * boost;
            }

            @Override
            public float score() {
              return scores[upTo] * boost;
            }

            /**
             * move the implementation of docID() into a differently-named method so we can call it
             * from DocIDSetIterator.docID() even though this class is anonymous
             *
             * @return the current docid
             */
            private int docIdNoShadow() {
              if (upTo == -1) {
                return -1;
              }
              if (upTo >= upper) {
                return NO_MORE_DOCS;
              }
              return docs[upTo] - context.docBase;
            }

            @Override
            public int docID() {
              return docIdNoShadow();
            }
          };
        }

        @Override
        public boolean isCacheable(LeafReaderContext ctx) {
          return true;
        }
      };
    }

    @Override
    public String toString(String field) {
      return "DocAndScoreQuery[" + docs[0] + ",...][" + scores[0] + ",...]";
    }

    @Override
    public void visit(QueryVisitor visitor) {
      visitor.visitLeaf(this);
    }

    @Override
    public boolean equals(Object obj) {
      if (sameClassAs(obj) == false) {
        return false;
      }
      return contextIdentity == ((DocAndScoreQuery) obj).contextIdentity
          && Arrays.equals(docs, ((DocAndScoreQuery) obj).docs)
          && Arrays.equals(scores, ((DocAndScoreQuery) obj).scores);
    }

    @Override
    public int hashCode() {
      return Objects.hash(
          classHash(), contextIdentity, Arrays.hashCode(docs), Arrays.hashCode(scores));
    }
  }
}<|MERGE_RESOLUTION|>--- conflicted
+++ resolved
@@ -201,11 +201,7 @@
       scores[i] = topK.scoreDocs[i].score;
     }
     int[] segmentStarts = findSegmentStarts(reader, docs);
-<<<<<<< HEAD
-    return new DocAndScoreQuery(k, docs, scores, maxScore, segmentStarts, reader.getContext().id());
-=======
-    return new DocAndScoreQuery(docs, scores, segmentStarts, reader.getContext().id());
->>>>>>> 54044a82
+    return new DocAndScoreQuery(docs, scores, maxScore, segmentStarts, reader.getContext().id());
   }
 
   private int[] findSegmentStarts(IndexReader reader, int[] docs) {
@@ -289,18 +285,8 @@
      * @param contextIdentity an object identifying the reader context that was used to build this
      *     query
      */
-<<<<<<< HEAD
     DocAndScoreQuery(
-        int k,
-        int[] docs,
-        float[] scores,
-        float maxScore,
-        int[] segmentStarts,
-        Object contextIdentity) {
-      this.k = k;
-=======
-    DocAndScoreQuery(int[] docs, float[] scores, int[] segmentStarts, Object contextIdentity) {
->>>>>>> 54044a82
+        int[] docs, float[] scores, float maxScore, int[] segmentStarts, Object contextIdentity) {
       this.docs = docs;
       this.scores = scores;
       this.maxScore = maxScore;
