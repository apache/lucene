/*
 * Licensed to the Apache Software Foundation (ASF) under one or more
 * contributor license agreements.  See the NOTICE file distributed with
 * this work for additional information regarding copyright ownership.
 * The ASF licenses this file to You under the Apache License, Version 2.0
 * (the "License"); you may not use this file except in compliance with
 * the License.  You may obtain a copy of the License at
 *
 *     http://www.apache.org/licenses/LICENSE-2.0
 *
 * Unless required by applicable law or agreed to in writing, software
 * distributed under the License is distributed on an "AS IS" BASIS,
 * WITHOUT WARRANTIES OR CONDITIONS OF ANY KIND, either express or implied.
 * See the License for the specific language governing permissions and
 * limitations under the License.
 */
package org.apache.lucene.search;

import static org.apache.lucene.search.DocIdSetIterator.NO_MORE_DOCS;

import java.io.IOException;
import java.util.ArrayList;
import java.util.Arrays;
import java.util.Comparator;
import java.util.List;
import java.util.Objects;
import java.util.concurrent.Callable;
import org.apache.lucene.codecs.KnnVectorsReader;
import org.apache.lucene.index.FieldInfo;
import org.apache.lucene.index.IndexReader;
import org.apache.lucene.index.LeafReader;
import org.apache.lucene.index.LeafReaderContext;
import org.apache.lucene.index.QueryTimeout;
import org.apache.lucene.search.knn.KnnCollectorManager;
import org.apache.lucene.search.knn.TopKnnCollectorManager;
import org.apache.lucene.util.BitSet;
import org.apache.lucene.util.BitSetIterator;
import org.apache.lucene.util.Bits;

/**
 * Uses {@link KnnVectorsReader#search} to perform nearest neighbour search.
 *
 * <p>This query also allows for performing a kNN search subject to a filter. In this case, it first
 * executes the filter for each leaf, then chooses a strategy dynamically:
 *
 * <ul>
 *   <li>If the filter cost is less than k, just execute an exact search
 *   <li>Otherwise run a kNN search subject to the filter
 *   <li>If the kNN search visits too many vectors without completing, stop and run an exact search
 * </ul>
 */
abstract class AbstractKnnVectorQuery extends Query {

  private static final TopDocs NO_RESULTS = TopDocsCollector.EMPTY_TOPDOCS;

  protected final String field;
  protected final int k;
  private final Query filter;

  public AbstractKnnVectorQuery(String field, int k, Query filter) {
    this.field = Objects.requireNonNull(field, "field");
    this.k = k;
    if (k < 1) {
      throw new IllegalArgumentException("k must be at least 1, got: " + k);
    }
    this.filter = filter;
  }

  @Override
  public Query rewrite(IndexSearcher indexSearcher) throws IOException {
    IndexReader reader = indexSearcher.getIndexReader();

    final Weight filterWeight;
    if (filter != null) {
      BooleanQuery booleanQuery =
          new BooleanQuery.Builder()
              .add(filter, BooleanClause.Occur.FILTER)
              .add(new FieldExistsQuery(field), BooleanClause.Occur.FILTER)
              .build();
      Query rewritten = indexSearcher.rewrite(booleanQuery);
      filterWeight = indexSearcher.createWeight(rewritten, ScoreMode.COMPLETE_NO_SCORES, 1f);
    } else {
      filterWeight = null;
    }

    TimeLimitingKnnCollectorManager knnCollectorManager =
        new TimeLimitingKnnCollectorManager(
            getKnnCollectorManager(k, indexSearcher), indexSearcher.getTimeout());
    TaskExecutor taskExecutor = indexSearcher.getTaskExecutor();
    List<LeafReaderContext> leafReaderContexts = reader.leaves();
    List<Callable<TopDocs>> tasks = new ArrayList<>(leafReaderContexts.size());
    for (LeafReaderContext context : leafReaderContexts) {
      tasks.add(() -> searchLeaf(context, filterWeight, knnCollectorManager));
    }
    TopDocs[] perLeafResults = taskExecutor.invokeAll(tasks).toArray(TopDocs[]::new);

    // Merge sort the results
    TopDocs topK = mergeLeafResults(perLeafResults);
    if (topK.scoreDocs.length == 0) {
      return new MatchNoDocsQuery();
    }
    return createRewrittenQuery(reader, topK);
  }

  private TopDocs searchLeaf(
      LeafReaderContext ctx,
      Weight filterWeight,
      TimeLimitingKnnCollectorManager timeLimitingKnnCollectorManager)
      throws IOException {
    TopDocs results = getLeafResults(ctx, filterWeight, timeLimitingKnnCollectorManager);
    if (ctx.docBase > 0) {
      for (ScoreDoc scoreDoc : results.scoreDocs) {
        scoreDoc.doc += ctx.docBase;
      }
    }
    return results;
  }

  private TopDocs getLeafResults(
      LeafReaderContext ctx,
      Weight filterWeight,
      TimeLimitingKnnCollectorManager timeLimitingKnnCollectorManager)
      throws IOException {
    final LeafReader reader = ctx.reader();
    final Bits liveDocs = reader.getLiveDocs();

    if (filterWeight == null) {
      return approximateSearch(ctx, liveDocs, Integer.MAX_VALUE, timeLimitingKnnCollectorManager);
    }

    Scorer scorer = filterWeight.scorer(ctx);
    if (scorer == null) {
      return NO_RESULTS;
    }

    BitSet acceptDocs = createBitSet(scorer.iterator(), liveDocs, reader.maxDoc());
    final int cost = acceptDocs.cardinality();
    QueryTimeout queryTimeout = timeLimitingKnnCollectorManager.getQueryTimeout();

    if (cost <= k) {
      // If there are <= k possible matches, short-circuit and perform exact search, since HNSW
      // must always visit at least k documents
      return exactSearch(ctx, new BitSetIterator(acceptDocs, cost), queryTimeout);
    }

    // Perform the approximate kNN search
    // We pass cost + 1 here to account for the edge case when we explore exactly cost vectors
    TopDocs results = approximateSearch(ctx, acceptDocs, cost + 1, timeLimitingKnnCollectorManager);
    if (results.totalHits.relation == TotalHits.Relation.EQUAL_TO
        // Return partial results only when timeout is met
        || (queryTimeout != null && queryTimeout.shouldExit())) {
      return results;
    } else {
      // We stopped the kNN search because it visited too many nodes, so fall back to exact search
      return exactSearch(ctx, new BitSetIterator(acceptDocs, cost), queryTimeout);
    }
  }

  private BitSet createBitSet(DocIdSetIterator iterator, Bits liveDocs, int maxDoc)
      throws IOException {
    if (liveDocs == null && iterator instanceof BitSetIterator bitSetIterator) {
      // If we already have a BitSet and no deletions, reuse the BitSet
      return bitSetIterator.getBitSet();
    } else {
      // Create a new BitSet from matching and live docs
      FilteredDocIdSetIterator filterIterator =
          new FilteredDocIdSetIterator(iterator) {
            @Override
            protected boolean match(int doc) {
              return liveDocs == null || liveDocs.get(doc);
            }
          };
      return BitSet.of(filterIterator, maxDoc);
    }
  }

  protected KnnCollectorManager getKnnCollectorManager(int k, IndexSearcher searcher) {
    return new TopKnnCollectorManager(k, searcher);
  }

  protected abstract TopDocs approximateSearch(
      LeafReaderContext context,
      Bits acceptDocs,
      int visitedLimit,
      KnnCollectorManager knnCollectorManager)
      throws IOException;

  abstract VectorScorer createVectorScorer(LeafReaderContext context, FieldInfo fi)
      throws IOException;

  // We allow this to be overridden so that tests can check what search strategy is used
  protected TopDocs exactSearch(
      LeafReaderContext context, DocIdSetIterator acceptIterator, QueryTimeout queryTimeout)
      throws IOException {
    FieldInfo fi = context.reader().getFieldInfos().fieldInfo(field);
<<<<<<< HEAD
    if (fi == null || (fi.hasVectorValues() == false && fi.hasTensorValues() == false)) {
      // The field does not exist or does not index vectors or tensors
=======
    if (fi == null || (fi.hasVectorValues() == false && fi.hasMultiVectorValues() == false)) {
      // The field does not exist or does not index vectors
>>>>>>> 51ca4dc6
      return NO_RESULTS;
    }

    VectorScorer vectorScorer = createVectorScorer(context, fi);
    if (vectorScorer == null) {
      return NO_RESULTS;
    }
    final int queueSize = Math.min(k, Math.toIntExact(acceptIterator.cost()));
    HitQueue queue = new HitQueue(queueSize, true);
    TotalHits.Relation relation = TotalHits.Relation.EQUAL_TO;
    ScoreDoc topDoc = queue.top();
    DocIdSetIterator vectorIterator = vectorScorer.iterator();
    DocIdSetIterator conjunction =
        ConjunctionDISI.createConjunction(List.of(vectorIterator, acceptIterator), List.of());
    int doc;
    while ((doc = conjunction.nextDoc()) != DocIdSetIterator.NO_MORE_DOCS) {
      // Mark results as partial if timeout is met
      if (queryTimeout != null && queryTimeout.shouldExit()) {
        relation = TotalHits.Relation.GREATER_THAN_OR_EQUAL_TO;
        break;
      }
      assert vectorIterator.docID() == doc;
      float score = vectorScorer.score();
      if (score > topDoc.score) {
        topDoc.score = score;
        topDoc.doc = doc;
        topDoc = queue.updateTop();
      }
    }

    // Remove any remaining sentinel values
    while (queue.size() > 0 && queue.top().score < 0) {
      queue.pop();
    }

    ScoreDoc[] topScoreDocs = new ScoreDoc[queue.size()];
    for (int i = topScoreDocs.length - 1; i >= 0; i--) {
      topScoreDocs[i] = queue.pop();
    }

    TotalHits totalHits = new TotalHits(acceptIterator.cost(), relation);
    return new TopDocs(totalHits, topScoreDocs);
  }

  /**
   * Merges all segment-level kNN results to get the index-level kNN results.
   *
   * <p>The default implementation delegates to {@link TopDocs#merge(int, TopDocs[])} to find the
   * overall top {@link #k}, which requires input results to be sorted.
   *
   * <p>This method is useful for reading and / or modifying the final results as needed.
   *
   * @param perLeafResults array of segment-level kNN results.
   * @return index-level kNN results (no constraint on their ordering).
   * @lucene.experimental
   */
  protected TopDocs mergeLeafResults(TopDocs[] perLeafResults) {
    return TopDocs.merge(k, perLeafResults);
  }

  private Query createRewrittenQuery(IndexReader reader, TopDocs topK) {
    int len = topK.scoreDocs.length;

    assert len > 0;
    float maxScore = topK.scoreDocs[0].score;

    Arrays.sort(topK.scoreDocs, Comparator.comparingInt(a -> a.doc));
    int[] docs = new int[len];
    float[] scores = new float[len];
    for (int i = 0; i < len; i++) {
      docs[i] = topK.scoreDocs[i].doc;
      scores[i] = topK.scoreDocs[i].score;
    }
    int[] segmentStarts = findSegmentStarts(reader.leaves(), docs);
    return new DocAndScoreQuery(docs, scores, maxScore, segmentStarts, reader.getContext().id());
  }

  static int[] findSegmentStarts(List<LeafReaderContext> leaves, int[] docs) {
    int[] starts = new int[leaves.size() + 1];
    starts[starts.length - 1] = docs.length;
    if (starts.length == 2) {
      return starts;
    }
    int resultIndex = 0;
    for (int i = 1; i < starts.length - 1; i++) {
      int upper = leaves.get(i).docBase;
      resultIndex = Arrays.binarySearch(docs, resultIndex, docs.length, upper);
      if (resultIndex < 0) {
        resultIndex = -1 - resultIndex;
      }
      starts[i] = resultIndex;
    }
    return starts;
  }

  @Override
  public void visit(QueryVisitor visitor) {
    if (visitor.acceptField(field)) {
      visitor.visitLeaf(this);
    }
  }

  @Override
  public boolean equals(Object o) {
    if (this == o) return true;
    if (o == null || getClass() != o.getClass()) return false;
    AbstractKnnVectorQuery that = (AbstractKnnVectorQuery) o;
    return k == that.k && Objects.equals(field, that.field) && Objects.equals(filter, that.filter);
  }

  @Override
  public int hashCode() {
    return Objects.hash(field, k, filter);
  }

  /**
   * @return the knn vector field where the knn vector search happens.
   */
  public String getField() {
    return field;
  }

  /**
   * @return the max number of results the KnnVector search returns.
   */
  public int getK() {
    return k;
  }

  /**
   * @return the filter that is executed before the KnnVector search happens. Only the results
   *     accepted by this filter are returned by the KnnVector search.
   */
  public Query getFilter() {
    return filter;
  }

  /** Caches the results of a KnnVector search: a list of docs and their scores */
  static class DocAndScoreQuery extends Query {

    private final int[] docs;
    private final float[] scores;
    private final float maxScore;
    private final int[] segmentStarts;
    private final Object contextIdentity;

    /**
     * Constructor
     *
     * @param docs the global docids of documents that match, in ascending order
     * @param scores the scores of the matching documents
     * @param segmentStarts the indexes in docs and scores corresponding to the first matching
     *     document in each segment. If a segment has no matching documents, it should be assigned
     *     the index of the next segment that does. There should be a final entry that is always
     *     docs.length-1.
     * @param contextIdentity an object identifying the reader context that was used to build this
     *     query
     */
    DocAndScoreQuery(
        int[] docs, float[] scores, float maxScore, int[] segmentStarts, Object contextIdentity) {
      this.docs = docs;
      this.scores = scores;
      this.maxScore = maxScore;
      this.segmentStarts = segmentStarts;
      this.contextIdentity = contextIdentity;
    }

    @Override
    public Weight createWeight(IndexSearcher searcher, ScoreMode scoreMode, float boost)
        throws IOException {
      if (searcher.getIndexReader().getContext().id() != contextIdentity) {
        throw new IllegalStateException("This DocAndScore query was created by a different reader");
      }
      return new Weight(this) {
        @Override
        public Explanation explain(LeafReaderContext context, int doc) {
          int found = Arrays.binarySearch(docs, doc + context.docBase);
          if (found < 0) {
            return Explanation.noMatch("not in top " + docs.length + " docs");
          }
          return Explanation.match(scores[found] * boost, "within top " + docs.length + " docs");
        }

        @Override
        public int count(LeafReaderContext context) {
          return segmentStarts[context.ord + 1] - segmentStarts[context.ord];
        }

        @Override
        public ScorerSupplier scorerSupplier(LeafReaderContext context) throws IOException {
          if (segmentStarts[context.ord] == segmentStarts[context.ord + 1]) {
            return null;
          }
          final var scorer =
              new Scorer() {
                final int lower = segmentStarts[context.ord];
                final int upper = segmentStarts[context.ord + 1];
                int upTo = -1;

                @Override
                public DocIdSetIterator iterator() {
                  return new DocIdSetIterator() {
                    @Override
                    public int docID() {
                      return docIdNoShadow();
                    }

                    @Override
                    public int nextDoc() {
                      if (upTo == -1) {
                        upTo = lower;
                      } else {
                        ++upTo;
                      }
                      return docIdNoShadow();
                    }

                    @Override
                    public int advance(int target) throws IOException {
                      return slowAdvance(target);
                    }

                    @Override
                    public long cost() {
                      return upper - lower;
                    }
                  };
                }

                @Override
                public float getMaxScore(int docId) {
                  return maxScore * boost;
                }

                @Override
                public float score() {
                  return scores[upTo] * boost;
                }

                /**
                 * move the implementation of docID() into a differently-named method so we can call
                 * it from DocIDSetIterator.docID() even though this class is anonymous
                 *
                 * @return the current docid
                 */
                private int docIdNoShadow() {
                  if (upTo == -1) {
                    return -1;
                  }
                  if (upTo >= upper) {
                    return NO_MORE_DOCS;
                  }
                  return docs[upTo] - context.docBase;
                }

                @Override
                public int docID() {
                  return docIdNoShadow();
                }
              };
          return new DefaultScorerSupplier(scorer);
        }

        @Override
        public boolean isCacheable(LeafReaderContext ctx) {
          return true;
        }
      };
    }

    @Override
    public String toString(String field) {
      return "DocAndScoreQuery[" + docs[0] + ",...][" + scores[0] + ",...]," + maxScore;
    }

    @Override
    public void visit(QueryVisitor visitor) {
      visitor.visitLeaf(this);
    }

    @Override
    public boolean equals(Object obj) {
      if (sameClassAs(obj) == false) {
        return false;
      }
      return contextIdentity == ((DocAndScoreQuery) obj).contextIdentity
          && Arrays.equals(docs, ((DocAndScoreQuery) obj).docs)
          && Arrays.equals(scores, ((DocAndScoreQuery) obj).scores);
    }

    @Override
    public int hashCode() {
      return Objects.hash(
          classHash(), contextIdentity, Arrays.hashCode(docs), Arrays.hashCode(scores));
    }
  }
}<|MERGE_RESOLUTION|>--- conflicted
+++ resolved
@@ -193,13 +193,8 @@
       LeafReaderContext context, DocIdSetIterator acceptIterator, QueryTimeout queryTimeout)
       throws IOException {
     FieldInfo fi = context.reader().getFieldInfos().fieldInfo(field);
-<<<<<<< HEAD
-    if (fi == null || (fi.hasVectorValues() == false && fi.hasTensorValues() == false)) {
-      // The field does not exist or does not index vectors or tensors
-=======
     if (fi == null || (fi.hasVectorValues() == false && fi.hasMultiVectorValues() == false)) {
       // The field does not exist or does not index vectors
->>>>>>> 51ca4dc6
       return NO_RESULTS;
     }
 
