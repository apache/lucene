--- conflicted
+++ resolved
@@ -179,7 +179,6 @@
 
     // Perform the approximate kNN search
     // We pass cost + 1 here to account for the edge case when we explore exactly cost vectors
-<<<<<<< HEAD
     TopDocs results =
         approximateSearch(
             ctx,
@@ -187,11 +186,7 @@
             executeSeedQuery(ctx, seedWeight),
             cost + 1,
             timeLimitingKnnCollectorManager);
-    if (results.totalHits.relation == TotalHits.Relation.EQUAL_TO
-=======
-    TopDocs results = approximateSearch(ctx, acceptDocs, cost + 1, timeLimitingKnnCollectorManager);
     if (results.totalHits.relation() == TotalHits.Relation.EQUAL_TO
->>>>>>> ff57fa7b
         // Return partial results only when timeout is met
         || (queryTimeout != null && queryTimeout.shouldExit())) {
       return results;
