/*
 * Licensed to the Apache Software Foundation (ASF) under one or more
 * contributor license agreements.  See the NOTICE file distributed with
 * this work for additional information regarding copyright ownership.
 * The ASF licenses this file to You under the Apache License, Version 2.0
 * (the "License"); you may not use this file except in compliance with
 * the License.  You may obtain a copy of the License at
 *
 *     http://www.apache.org/licenses/LICENSE-2.0
 *
 * Unless required by applicable law or agreed to in writing, software
 * distributed under the License is distributed on an "AS IS" BASIS,
 * WITHOUT WARRANTIES OR CONDITIONS OF ANY KIND, either express or implied.
 * See the License for the specific language governing permissions and
 * limitations under the License.
 */
package org.apache.lucene.search;

import java.util.ArrayList;
import java.util.List;
import org.apache.lucene.index.Term;
import org.apache.lucene.util.automaton.Automata;
import org.apache.lucene.util.automaton.Automaton;
import org.apache.lucene.util.automaton.Operations;

/**
 * Implements the wildcard search query. Supported wildcards are <code>*</code>, which matches any
 * character sequence (including the empty one), and <code>?</code>, which matches any single
 * character. '\' is the escape character.
 *
 * <p>Note this query can be slow, as it needs to iterate over many terms. In order to prevent
 * extremely slow WildcardQueries, a Wildcard term should not start with the wildcard <code>*</code>
 *
 * <p>This query uses the {@link MultiTermQuery#CONSTANT_SCORE_BLENDED_REWRITE} rewrite method.
 *
 * @see AutomatonQuery
 */
public class WildcardQuery extends AutomatonQuery {
  /** String equality with support for wildcards */
  public static final char WILDCARD_STRING = '*';

  /** Char equality with support for wildcards */
  public static final char WILDCARD_CHAR = '?';

  /** Escape character */
  public static final char WILDCARD_ESCAPE = '\\';

  /** Constructs a query for terms matching <code>term</code>. */
  public WildcardQuery(Term term) {
    this(term, Operations.DEFAULT_DETERMINIZE_WORK_LIMIT);
  }

  /**
   * Constructs a query for terms matching <code>term</code>.
   *
   * @param determinizeWorkLimit maximum effort to spend while compiling the automaton from this
   *     wildcard. Set higher to allow more complex queries and lower to prevent memory exhaustion.
   *     Use {@link Operations#DEFAULT_DETERMINIZE_WORK_LIMIT} as a decent default if you don't
   *     otherwise know what to specify.
   */
  public WildcardQuery(Term term, int determinizeWorkLimit) {
    this(term, determinizeWorkLimit, CONSTANT_SCORE_BLENDED_REWRITE);
  }

  /**
   * Constructs a query for terms matching <code>term</code>.
   *
   * @param determinizeWorkLimit maximum effort to spend while compiling the automaton from this
   *     wildcard. Set higher to allow more complex queries and lower to prevent memory exhaustion.
   *     Use {@link Operations#DEFAULT_DETERMINIZE_WORK_LIMIT} as a decent default if you don't
   *     otherwise know what to specify.
   * @param rewriteMethod the rewrite method to use when building the final query
   */
  public WildcardQuery(Term term, int determinizeWorkLimit, RewriteMethod rewriteMethod) {
<<<<<<< HEAD
    super(term, toAutomaton(term), determinizeWorkLimit, false, rewriteMethod);
=======
    super(term, toAutomaton(term, determinizeWorkLimit), false, rewriteMethod);
>>>>>>> 75ae372b
  }

  /**
   * Convert Lucene wildcard syntax into an automaton.
   *
   * @lucene.internal
   */
  @SuppressWarnings("fallthrough")
  public static Automaton toAutomaton(Term wildcardquery, int determinizeWorkLimit) {
    List<Automaton> automata = new ArrayList<>();

    String wildcardText = wildcardquery.text();

    for (int i = 0; i < wildcardText.length(); ) {
      final int c = wildcardText.codePointAt(i);
      int length = Character.charCount(c);
      switch (c) {
        case WILDCARD_STRING:
          automata.add(Automata.makeAnyString());
          break;
        case WILDCARD_CHAR:
          automata.add(Automata.makeAnyChar());
          break;
        case WILDCARD_ESCAPE:
          // add the next codepoint instead, if it exists
          if (i + length < wildcardText.length()) {
            final int nextChar = wildcardText.codePointAt(i + length);
            length += Character.charCount(nextChar);
            automata.add(Automata.makeChar(nextChar));
            break;
          } // else fallthru, lenient parsing with a trailing \
        default:
          automata.add(Automata.makeChar(c));
      }
      i += length;
    }

    return Operations.determinize(Operations.concatenate(automata), determinizeWorkLimit);
  }

  /** Returns the pattern term. */
  public Term getTerm() {
    return term;
  }

  /** Prints a user-readable version of this query. */
  @Override
  public String toString(String field) {
    StringBuilder buffer = new StringBuilder();
    if (!getField().equals(field)) {
      buffer.append(getField());
      buffer.append(":");
    }
    buffer.append(term.text());
    return buffer.toString();
  }
}<|MERGE_RESOLUTION|>--- conflicted
+++ resolved
@@ -72,11 +72,7 @@
    * @param rewriteMethod the rewrite method to use when building the final query
    */
   public WildcardQuery(Term term, int determinizeWorkLimit, RewriteMethod rewriteMethod) {
-<<<<<<< HEAD
-    super(term, toAutomaton(term), determinizeWorkLimit, false, rewriteMethod);
-=======
     super(term, toAutomaton(term, determinizeWorkLimit), false, rewriteMethod);
->>>>>>> 75ae372b
   }
 
   /**
