/*
 * Licensed to the Apache Software Foundation (ASF) under one or more
 * contributor license agreements.  See the NOTICE file distributed with
 * this work for additional information regarding copyright ownership.
 * The ASF licenses this file to You under the Apache License, Version 2.0
 * (the "License"); you may not use this file except in compliance with
 * the License.  You may obtain a copy of the License at
 *
 *     http://www.apache.org/licenses/LICENSE-2.0
 *
 * Unless required by applicable law or agreed to in writing, software
 * distributed under the License is distributed on an "AS IS" BASIS,
 * WITHOUT WARRANTIES OR CONDITIONS OF ANY KIND, either express or implied.
 * See the License for the specific language governing permissions and
 * limitations under the License.
 */
package org.apache.lucene.search;

import static org.apache.lucene.util.RamUsageEstimator.HASHTABLE_RAM_BYTES_PER_ENTRY;
import static org.apache.lucene.util.RamUsageEstimator.LINKED_HASHTABLE_RAM_BYTES_PER_ENTRY;
import static org.apache.lucene.util.RamUsageEstimator.QUERY_DEFAULT_RAM_BYTES_USED;

import java.io.IOException;
import java.util.ArrayList;
import java.util.Collection;
import java.util.Collections;
import java.util.ConcurrentModificationException;
import java.util.IdentityHashMap;
import java.util.Iterator;
import java.util.LinkedHashMap;
import java.util.List;
import java.util.Map;
import java.util.Set;
import java.util.concurrent.atomic.AtomicBoolean;
import java.util.concurrent.atomic.LongAdder;
import java.util.concurrent.locks.ReentrantReadWriteLock;
import java.util.function.Predicate;
import org.apache.lucene.index.IndexReader;
import org.apache.lucene.index.IndexReaderContext;
import org.apache.lucene.index.LeafReaderContext;
import org.apache.lucene.index.ReaderUtil;
import org.apache.lucene.index.TieredMergePolicy;
import org.apache.lucene.util.Accountable;
import org.apache.lucene.util.Accountables;
import org.apache.lucene.util.BitDocIdSet;
import org.apache.lucene.util.FixedBitSet;
import org.apache.lucene.util.RamUsageEstimator;
import org.apache.lucene.util.RoaringDocIdSet;

/**
 * A {@link QueryCache} that evicts queries using a LRU (least-recently-used) eviction policy in
 * order to remain under a given maximum size and number of bytes used.
 *
 * <p>This class is thread-safe.
 *
 * <p>Note that query eviction runs in linear time with the total number of segments that have cache
 * entries so this cache works best with {@link QueryCachingPolicy caching policies} that only cache
 * on "large" segments, and it is advised to not share this cache across too many indices.
 *
 * <p>A default query cache and policy instance is used in IndexSearcher. If you want to replace
 * those defaults it is typically done like this:
 *
 * <pre class="prettyprint">
 *   final int maxNumberOfCachedQueries = 256;
 *   final long maxRamBytesUsed = 50 * 1024L * 1024L; // 50MB
 *   // these cache and policy instances can be shared across several queries and readers
 *   // it is fine to eg. store them into static variables
 *   final QueryCache queryCache = new LRUQueryCache(maxNumberOfCachedQueries, maxRamBytesUsed);
 *   final QueryCachingPolicy defaultCachingPolicy = new UsageTrackingQueryCachingPolicy();
 *   indexSearcher.setQueryCache(queryCache);
 *   indexSearcher.setQueryCachingPolicy(defaultCachingPolicy);
 * </pre>
 *
 * This cache exposes some global statistics ({@link #getHitCount() hit count}, {@link
 * #getMissCount() miss count}, {@link #getCacheSize() number of cache entries}, {@link
 * #getCacheCount() total number of DocIdSets that have ever been cached}, {@link
 * #getEvictionCount() number of evicted entries}). In case you would like to have more fine-grained
 * statistics, such as per-index or per-query-class statistics, it is possible to override various
 * callbacks: {@link #onHit}, {@link #onMiss}, {@link #onQueryCache}, {@link #onQueryEviction},
 * {@link #onDocIdSetCache}, {@link #onDocIdSetEviction} and {@link #onClear}. It is better to not
 * perform heavy computations in these methods though since they are called synchronously and under
 * a lock.
 *
 * @see QueryCachingPolicy
 * @lucene.experimental
 */
public class LRUQueryCache implements QueryCache, Accountable {

  private final int maxSize;
  private final long maxRamBytesUsed;
  private final Predicate<LeafReaderContext> leavesToCache;
  // maps queries that are contained in the cache to a singleton so that this
  // cache does not store several copies of the same query
  private final Map<Query, Query> uniqueQueries;
  // The contract between this set and the per-leaf caches is that per-leaf caches
  // are only allowed to store sub-sets of the queries that are contained in
  // mostRecentlyUsedQueries. This is why write operations are performed under a lock
  private final Set<Query> mostRecentlyUsedQueries;
  private final Map<IndexReader.CacheKey, LeafCache> cache;
  private final ReentrantReadWriteLock.ReadLock readLock;
  private final ReentrantReadWriteLock.WriteLock writeLock;
  private final float skipCacheFactor;
  private final LongAdder hitCount;
  private final LongAdder missCount;

  // these variables are volatile so that we do not need to sync reads
  // but increments need to be performed under the lock
  private volatile long ramBytesUsed;
  private volatile long cacheCount;
  private volatile long cacheSize;

  /**
   * Expert: Create a new instance that will cache at most <code>maxSize</code> queries with at most
   * <code>maxRamBytesUsed</code> bytes of memory, only on leaves that satisfy {@code
   * leavesToCache}.
   *
   * <p>Also, clauses whose cost is {@code skipCacheFactor} times more than the cost of the
   * top-level query will not be cached in order to not slow down queries too much.
   */
  public LRUQueryCache(
      int maxSize,
      long maxRamBytesUsed,
      Predicate<LeafReaderContext> leavesToCache,
      float skipCacheFactor) {
    this.maxSize = maxSize;
    this.maxRamBytesUsed = maxRamBytesUsed;
    this.leavesToCache = leavesToCache;
    if (skipCacheFactor >= 1 == false) { // NaN >= 1 evaluates false
      throw new IllegalArgumentException(
          "skipCacheFactor must be no less than 1, get " + skipCacheFactor);
    }
    this.skipCacheFactor = skipCacheFactor;

    uniqueQueries = Collections.synchronizedMap(new LinkedHashMap<>(16, 0.75f, true));
    mostRecentlyUsedQueries = uniqueQueries.keySet();
    cache = new IdentityHashMap<>();
    ReentrantReadWriteLock lock = new ReentrantReadWriteLock();
    writeLock = lock.writeLock();
    readLock = lock.readLock();
    ramBytesUsed = 0;
    hitCount = new LongAdder();
    missCount = new LongAdder();
  }

  /**
   * Create a new instance that will cache at most <code>maxSize</code> queries with at most <code>
   * maxRamBytesUsed</code> bytes of memory. Queries will only be cached on leaves that have more
   * than 10k documents and have more than half of the average documents per leave of the index.
   * This should guarantee that all leaves from the upper {@link TieredMergePolicy tier} will be
   * cached. Only clauses whose cost is at most 100x the cost of the top-level query will be cached
   * in order to not hurt latency too much because of caching.
   */
  public LRUQueryCache(int maxSize, long maxRamBytesUsed) {
    this(maxSize, maxRamBytesUsed, new MinSegmentSizePredicate(10000), 10);
  }

  // pkg-private for testing
  static class MinSegmentSizePredicate implements Predicate<LeafReaderContext> {
    private final int minSize;

    MinSegmentSizePredicate(int minSize) {
      this.minSize = minSize;
    }

    @Override
    public boolean test(LeafReaderContext context) {
      final int maxDoc = context.reader().maxDoc();
      if (maxDoc < minSize) {
        return false;
      }
      final IndexReaderContext topLevelContext = ReaderUtil.getTopLevelContext(context);
      final int averageTotalDocs =
          topLevelContext.reader().maxDoc() / topLevelContext.leaves().size();
      return maxDoc * 2 > averageTotalDocs;
    }
  }

  /**
   * Expert: callback when there is a cache hit on a given query. Implementing this method is
   * typically useful in order to compute more fine-grained statistics about the query cache.
   *
   * @see #onMiss
   * @lucene.experimental
   */
  protected void onHit(Object readerCoreKey, Query query) {
    hitCount.add(1);
  }

  /**
   * Expert: callback when there is a cache miss on a given query.
   *
   * @see #onHit
   * @lucene.experimental
   */
  protected void onMiss(Object readerCoreKey, Query query) {
    assert query != null;
    missCount.add(1);
  }

  /**
   * Expert: callback when a query is added to this cache. Implementing this method is typically
   * useful in order to compute more fine-grained statistics about the query cache.
   *
   * @see #onQueryEviction
   * @lucene.experimental
   */
  protected void onQueryCache(Query query, long ramBytesUsed) {
    assert writeLock.isHeldByCurrentThread();
    this.ramBytesUsed += ramBytesUsed;
  }

  /**
   * Expert: callback when a query is evicted from this cache.
   *
   * @see #onQueryCache
   * @lucene.experimental
   */
  protected void onQueryEviction(Query query, long ramBytesUsed) {
    assert writeLock.isHeldByCurrentThread();
    this.ramBytesUsed -= ramBytesUsed;
  }

  /**
   * Expert: callback when a {@link DocIdSet} is added to this cache. Implementing this method is
   * typically useful in order to compute more fine-grained statistics about the query cache.
   *
   * @see #onDocIdSetEviction
   * @lucene.experimental
   */
  protected void onDocIdSetCache(Object readerCoreKey, long ramBytesUsed) {
    assert writeLock.isHeldByCurrentThread();
    cacheSize += 1;
    cacheCount += 1;
    this.ramBytesUsed += ramBytesUsed;
  }

  /**
   * Expert: callback when one or more {@link DocIdSet}s are removed from this cache.
   *
   * @see #onDocIdSetCache
   * @lucene.experimental
   */
  protected void onDocIdSetEviction(Object readerCoreKey, int numEntries, long sumRamBytesUsed) {
    assert writeLock.isHeldByCurrentThread();
    this.ramBytesUsed -= sumRamBytesUsed;
    cacheSize -= numEntries;
  }

  /**
   * Expert: callback when the cache is completely cleared.
   *
   * @lucene.experimental
   */
  protected void onClear() {
    assert writeLock.isHeldByCurrentThread();
    ramBytesUsed = 0;
    cacheSize = 0;
  }

  /** Whether evictions are required. */
  boolean requiresEviction() {
    assert writeLock.isHeldByCurrentThread();
    final int size = mostRecentlyUsedQueries.size();
    if (size == 0) {
      return false;
    } else {
      return size > maxSize || ramBytesUsed() > maxRamBytesUsed;
    }
  }

  CacheAndCount get(Query key, IndexReader.CacheHelper cacheHelper) {
    assert key instanceof BoostQuery == false;
    assert key instanceof ConstantScoreQuery == false;
    final IndexReader.CacheKey readerKey = cacheHelper.getKey();
    final LeafCache leafCache = cache.get(readerKey);
    if (leafCache == null) {
      onMiss(readerKey, key);
      return null;
    }
    // this get call moves the query to the most-recently-used position
    final Query singleton = uniqueQueries.get(key);
    if (singleton == null) {
      onMiss(readerKey, key);
      return null;
    }
    final CacheAndCount cached = leafCache.get(singleton);
    if (cached == null) {
      onMiss(readerKey, singleton);
    } else {
      onHit(readerKey, singleton);
    }
    return cached;
  }

  private void putIfAbsent(Query query, CacheAndCount cached, IndexReader.CacheHelper cacheHelper) {
    assert query instanceof BoostQuery == false;
    assert query instanceof ConstantScoreQuery == false;
    // under a lock to make sure that mostRecentlyUsedQueries and cache remain sync'ed
    writeLock.lock();
    try {
      Query singleton = uniqueQueries.putIfAbsent(query, query);
      if (singleton == null) {
        onQueryCache(query, getRamBytesUsed(query));
      } else {
        query = singleton;
      }
      final IndexReader.CacheKey key = cacheHelper.getKey();
      LeafCache leafCache = cache.get(key);
      if (leafCache == null) {
        leafCache = new LeafCache(key);
        final LeafCache previous = cache.put(key, leafCache);
        ramBytesUsed += HASHTABLE_RAM_BYTES_PER_ENTRY;
        assert previous == null;
        // we just created a new leaf cache, need to register a close listener
        cacheHelper.addClosedListener(this::clearCoreCacheKey);
      }
      leafCache.putIfAbsent(query, cached);
      evictIfNecessary();
    } finally {
      writeLock.unlock();
    }
  }

  private void evictIfNecessary() {
    assert writeLock.isHeldByCurrentThread();
    // under a lock to make sure that mostRecentlyUsedQueries and cache keep sync'ed
    if (requiresEviction()) {

      Iterator<Query> iterator = mostRecentlyUsedQueries.iterator();
      do {
        final Query query = iterator.next();
        final int size = mostRecentlyUsedQueries.size();
        iterator.remove();
        if (size == mostRecentlyUsedQueries.size()) {
          // size did not decrease, because the hash of the query changed since it has been
          // put into the cache
          throw new ConcurrentModificationException(
              "Removal from the cache failed! This "
                  + "is probably due to a query which has been modified after having been put into "
                  + " the cache or a badly implemented clone(). Query class: ["
                  + query.getClass()
                  + "], query: ["
                  + query
                  + "]");
        }
        onEviction(query);
      } while (iterator.hasNext() && requiresEviction());
    }
  }

  /** Remove all cache entries for the given core cache key. */
  public void clearCoreCacheKey(Object coreKey) {
    writeLock.lock();
    try {
      final LeafCache leafCache = cache.remove(coreKey);
      if (leafCache != null) {
        ramBytesUsed -= HASHTABLE_RAM_BYTES_PER_ENTRY;
        final int numEntries = leafCache.cache.size();
        if (numEntries > 0) {
          onDocIdSetEviction(coreKey, numEntries, leafCache.ramBytesUsed);
        } else {
          assert numEntries == 0;
          assert leafCache.ramBytesUsed == 0;
        }
      }
    } finally {
      writeLock.unlock();
    }
  }

  /** Remove all cache entries for the given query. */
  public void clearQuery(Query query) {
    writeLock.lock();
    try {
      final Query singleton = uniqueQueries.remove(query);
      if (singleton != null) {
        onEviction(singleton);
      }
    } finally {
      writeLock.unlock();
    }
  }

  private void onEviction(Query singleton) {
    assert writeLock.isHeldByCurrentThread();
    onQueryEviction(singleton, getRamBytesUsed(singleton));
    for (LeafCache leafCache : cache.values()) {
      leafCache.remove(singleton);
    }
  }

  /** Clear the content of this cache. */
  public void clear() {
    writeLock.lock();
    try {
      cache.clear();
      // Note that this also clears the uniqueQueries map since mostRecentlyUsedQueries is the
      // uniqueQueries.keySet view:
      mostRecentlyUsedQueries.clear();
      onClear();
    } finally {
      writeLock.unlock();
<<<<<<< HEAD
    }
  }

  private static long getRamBytesUsed(Query query) {
    if (query instanceof Accountable) {
      return LINKED_HASHTABLE_RAM_BYTES_PER_ENTRY + ((Accountable) query).ramBytesUsed();
=======
>>>>>>> 75ae372b
    }
    return LINKED_HASHTABLE_RAM_BYTES_PER_ENTRY + QUERY_DEFAULT_RAM_BYTES_USED;
  }

  private static long getRamBytesUsed(Query query) {
    return LINKED_HASHTABLE_RAM_BYTES_PER_ENTRY
        + (query instanceof Accountable accountableQuery
            ? accountableQuery.ramBytesUsed()
            : QUERY_DEFAULT_RAM_BYTES_USED);
  }

  // pkg-private for testing
  void assertConsistent() {
    writeLock.lock();
    try {
      if (requiresEviction()) {
        throw new AssertionError(
            "requires evictions: size="
                + mostRecentlyUsedQueries.size()
                + ", maxSize="
                + maxSize
                + ", ramBytesUsed="
                + ramBytesUsed()
                + ", maxRamBytesUsed="
                + maxRamBytesUsed);
      }
      for (LeafCache leafCache : cache.values()) {
        Set<Query> keys = Collections.newSetFromMap(new IdentityHashMap<>());
        keys.addAll(leafCache.cache.keySet());
        keys.removeAll(mostRecentlyUsedQueries);
        if (!keys.isEmpty()) {
          throw new AssertionError(
              "One leaf cache contains more keys than the top-level cache: " + keys);
        }
      }
      long recomputedRamBytesUsed = HASHTABLE_RAM_BYTES_PER_ENTRY * cache.size();
      for (Query query : mostRecentlyUsedQueries) {
        recomputedRamBytesUsed += getRamBytesUsed(query);
      }
      for (LeafCache leafCache : cache.values()) {
        recomputedRamBytesUsed += HASHTABLE_RAM_BYTES_PER_ENTRY * leafCache.cache.size();
        for (CacheAndCount cached : leafCache.cache.values()) {
          recomputedRamBytesUsed += cached.ramBytesUsed();
        }
      }
      if (recomputedRamBytesUsed != ramBytesUsed) {
        throw new AssertionError(
            "ramBytesUsed mismatch : " + ramBytesUsed + " != " + recomputedRamBytesUsed);
      }

      long recomputedCacheSize = 0;
      for (LeafCache leafCache : cache.values()) {
        recomputedCacheSize += leafCache.cache.size();
      }
      if (recomputedCacheSize != getCacheSize()) {
        throw new AssertionError(
            "cacheSize mismatch : " + getCacheSize() + " != " + recomputedCacheSize);
      }
    } finally {
      writeLock.unlock();
    }
  }

  // pkg-private for testing
  // return the list of cached queries in LRU order
  List<Query> cachedQueries() {
    readLock.lock();
    try {
      return new ArrayList<>(mostRecentlyUsedQueries);
    } finally {
      readLock.unlock();
    }
  }

  @Override
  public Weight doCache(Weight weight, QueryCachingPolicy policy) {
    while (weight instanceof CachingWrapperWeight) {
      weight = ((CachingWrapperWeight) weight).in;
    }

    return new CachingWrapperWeight(weight, policy);
  }

  @Override
  public long ramBytesUsed() {
    return ramBytesUsed;
  }

  @Override
  public Collection<Accountable> getChildResources() {
    writeLock.lock();
    try {
      return Accountables.namedAccountables("segment", cache);
    } finally {
      writeLock.unlock();
    }
  }

  /**
   * Default cache implementation: uses {@link RoaringDocIdSet} for sets that have a density &lt; 1%
   * and a {@link BitDocIdSet} over a {@link FixedBitSet} otherwise.
   */
  protected CacheAndCount cacheImpl(BulkScorer scorer, int maxDoc) throws IOException {
    if (scorer.cost() * 100 >= maxDoc) {
      // FixedBitSet is faster for dense sets and will enable the random-access
      // optimization in ConjunctionDISI
      return cacheIntoBitSet(scorer, maxDoc);
    } else {
      return cacheIntoRoaringDocIdSet(scorer, maxDoc);
    }
  }

  private static CacheAndCount cacheIntoBitSet(BulkScorer scorer, int maxDoc) throws IOException {
    final FixedBitSet bitSet = new FixedBitSet(maxDoc);
    int[] count = new int[1];
    scorer.score(
        new LeafCollector() {

          @Override
          public void setScorer(Scorable scorer) throws IOException {}

          @Override
          public void collect(int doc) throws IOException {
            count[0]++;
            bitSet.set(doc);
          }
        },
        null,
        0,
        DocIdSetIterator.NO_MORE_DOCS);
    return new CacheAndCount(new BitDocIdSet(bitSet, count[0]), count[0]);
  }

  private static CacheAndCount cacheIntoRoaringDocIdSet(BulkScorer scorer, int maxDoc)
      throws IOException {
    RoaringDocIdSet.Builder builder = new RoaringDocIdSet.Builder(maxDoc);
    scorer.score(
        new LeafCollector() {

          @Override
          public void setScorer(Scorable scorer) throws IOException {}

          @Override
          public void collect(int doc) throws IOException {
            builder.add(doc);
          }
        },
        null,
        0,
        DocIdSetIterator.NO_MORE_DOCS);
    RoaringDocIdSet cache = builder.build();
    return new CacheAndCount(cache, cache.cardinality());
  }

  /**
   * Return the total number of times that a {@link Query} has been looked up in this {@link
   * QueryCache}. Note that this number is incremented once per segment so running a cached query
   * only once will increment this counter by the number of segments that are wrapped by the
   * searcher. Note that by definition, {@link #getTotalCount()} is the sum of {@link
   * #getHitCount()} and {@link #getMissCount()}.
   *
   * @see #getHitCount()
   * @see #getMissCount()
   */
  public final long getTotalCount() {
    return getHitCount() + getMissCount();
  }

  /**
   * Over the {@link #getTotalCount() total} number of times that a query has been looked up, return
   * how many times a cached {@link DocIdSet} has been found and returned.
   *
   * @see #getTotalCount()
   * @see #getMissCount()
   */
  public final long getHitCount() {
    return hitCount.sum();
  }

  /**
   * Over the {@link #getTotalCount() total} number of times that a query has been looked up, return
   * how many times this query was not contained in the cache.
   *
   * @see #getTotalCount()
   * @see #getHitCount()
   */
  public final long getMissCount() {
    return missCount.sum();
  }

  /**
   * Return the total number of {@link DocIdSet}s which are currently stored in the cache.
   *
   * @see #getCacheCount()
   * @see #getEvictionCount()
   */
  public final long getCacheSize() {
    return cacheSize;
  }

  /**
   * Return the total number of cache entries that have been generated and put in the cache. It is
   * highly desirable to have a {@link #getHitCount() hit count} that is much higher than the {@link
   * #getCacheCount() cache count} as the opposite would indicate that the query cache makes efforts
   * in order to cache queries but then they do not get reused.
   *
   * @see #getCacheSize()
   * @see #getEvictionCount()
   */
  public final long getCacheCount() {
    return cacheCount;
  }

  /**
   * Return the number of cache entries that have been removed from the cache either in order to
   * stay under the maximum configured size/ram usage, or because a segment has been closed. High
   * numbers of evictions might mean that queries are not reused or that the {@link
   * QueryCachingPolicy caching policy} caches too aggressively on NRT segments which get merged
   * early.
   *
   * @see #getCacheCount()
   * @see #getCacheSize()
   */
  public final long getEvictionCount() {
    return getCacheCount() - getCacheSize();
  }

  // this class is not thread-safe, everything but ramBytesUsed needs to be called under a lock
  private class LeafCache implements Accountable {

    private final Object key;
    private final Map<Query, CacheAndCount> cache;
    private volatile long ramBytesUsed;

    LeafCache(Object key) {
      this.key = key;
      cache = new IdentityHashMap<>();
      ramBytesUsed = 0;
    }

    private void onDocIdSetCache(long ramBytesUsed) {
      assert writeLock.isHeldByCurrentThread();
      this.ramBytesUsed += ramBytesUsed;
      LRUQueryCache.this.onDocIdSetCache(key, ramBytesUsed);
    }

    private void onDocIdSetEviction(long ramBytesUsed) {
      assert writeLock.isHeldByCurrentThread();
      this.ramBytesUsed -= ramBytesUsed;
      LRUQueryCache.this.onDocIdSetEviction(key, 1, ramBytesUsed);
    }

    CacheAndCount get(Query query) {
      assert query instanceof BoostQuery == false;
      assert query instanceof ConstantScoreQuery == false;
      return cache.get(query);
    }

    void putIfAbsent(Query query, CacheAndCount cached) {
      assert writeLock.isHeldByCurrentThread();
      assert query instanceof BoostQuery == false;
      assert query instanceof ConstantScoreQuery == false;
      if (cache.putIfAbsent(query, cached) == null) {
        // the set was actually put
        onDocIdSetCache(HASHTABLE_RAM_BYTES_PER_ENTRY + cached.ramBytesUsed());
      }
    }

    void remove(Query query) {
      assert writeLock.isHeldByCurrentThread();
      assert query instanceof BoostQuery == false;
      assert query instanceof ConstantScoreQuery == false;
      CacheAndCount removed = cache.remove(query);
      if (removed != null) {
        onDocIdSetEviction(HASHTABLE_RAM_BYTES_PER_ENTRY + removed.ramBytesUsed());
      }
    }

    @Override
    public long ramBytesUsed() {
      return ramBytesUsed;
    }
  }

  private class CachingWrapperWeight extends ConstantScoreWeight {

    private final Weight in;
    private final QueryCachingPolicy policy;
    // we use an AtomicBoolean because Weight.scorer may be called from multiple
    // threads when IndexSearcher is created with threads
    private final AtomicBoolean used;

    CachingWrapperWeight(Weight in, QueryCachingPolicy policy) {
      super(in.getQuery(), 1f);
      this.in = in;
      this.policy = policy;
      used = new AtomicBoolean(false);
    }

    @Override
    public Matches matches(LeafReaderContext context, int doc) throws IOException {
      return in.matches(context, doc);
    }

    private boolean cacheEntryHasReasonableWorstCaseSize(int maxDoc) {
      // The worst-case (dense) is a bit set which needs one bit per document
      final long worstCaseRamUsage = maxDoc / 8;
      final long totalRamAvailable = maxRamBytesUsed;
      // Imagine the worst-case that a cache entry is large than the size of
      // the cache: not only will this entry be trashed immediately but it
      // will also evict all current entries from the cache. For this reason
      // we only cache on an IndexReader if we have available room for
      // 5 different filters on this reader to avoid excessive trashing
      return worstCaseRamUsage * 5 < totalRamAvailable;
    }

    /** Check whether this segment is eligible for caching, regardless of the query. */
    private boolean shouldCache(LeafReaderContext context) throws IOException {
      return cacheEntryHasReasonableWorstCaseSize(
              ReaderUtil.getTopLevelContext(context).reader().maxDoc())
          && leavesToCache.test(context);
    }

    @Override
    public ScorerSupplier scorerSupplier(LeafReaderContext context) throws IOException {
      if (used.compareAndSet(false, true)) {
        policy.onUse(getQuery());
      }

      if (in.isCacheable(context) == false) {
        // this segment is not suitable for caching
        return in.scorerSupplier(context);
      }

      // Short-circuit: Check whether this segment is eligible for caching
      // before we take a lock because of #get
      if (shouldCache(context) == false) {
        return in.scorerSupplier(context);
      }

      final IndexReader.CacheHelper cacheHelper = context.reader().getCoreCacheHelper();
      if (cacheHelper == null) {
        // this reader has no cache helper
        return in.scorerSupplier(context);
      }

      // If the lock is already busy, prefer using the uncached version than waiting
      if (readLock.tryLock() == false) {
        return in.scorerSupplier(context);
      }

      CacheAndCount cached;
      try {
        cached = get(in.getQuery(), cacheHelper);
      } finally {
        readLock.unlock();
      }

      if (cached == null) {
        if (policy.shouldCache(in.getQuery())) {
          final ScorerSupplier supplier = in.scorerSupplier(context);
          if (supplier == null) {
            putIfAbsent(in.getQuery(), CacheAndCount.EMPTY, cacheHelper);
            return null;
          }

          final long cost = supplier.cost();
          return new ScorerSupplier() {
            @Override
            public Scorer get(long leadCost) throws IOException {
              // skip cache operation which would slow query down too much
              if (cost / skipCacheFactor > leadCost) {
                return supplier.get(leadCost);
              }

              CacheAndCount cached = cacheImpl(supplier.bulkScorer(), context.reader().maxDoc());
              putIfAbsent(in.getQuery(), cached, cacheHelper);
              DocIdSetIterator disi = cached.iterator();
              if (disi == null) {
                // docIdSet.iterator() is allowed to return null when empty but we want a non-null
                // iterator here
                disi = DocIdSetIterator.empty();
              }

              return new ConstantScoreScorer(0f, ScoreMode.COMPLETE_NO_SCORES, disi);
            }

            @Override
            public long cost() {
              return cost;
            }
          };
        } else {
          return in.scorerSupplier(context);
        }
      }

      assert cached != null;
      if (cached == CacheAndCount.EMPTY) {
        return null;
      }
      final DocIdSetIterator disi = cached.iterator();
      if (disi == null) {
        return null;
      }

      return new ScorerSupplier() {
        @Override
        public Scorer get(long LeadCost) throws IOException {
          return new ConstantScoreScorer(0f, ScoreMode.COMPLETE_NO_SCORES, disi);
        }

        @Override
        public long cost() {
          return disi.cost();
        }
      };
    }

    @Override
    public int count(LeafReaderContext context) throws IOException {
      // Our cache won't have an accurate count if there are deletions
      if (context.reader().hasDeletions()) {
        return in.count(context);
      }

      // Otherwise check if the count is in the cache
      if (used.compareAndSet(false, true)) {
        policy.onUse(getQuery());
      }

      if (in.isCacheable(context) == false) {
        // this segment is not suitable for caching
        return in.count(context);
      }

      // Short-circuit: Check whether this segment is eligible for caching
      // before we take a lock because of #get
      if (shouldCache(context) == false) {
        return in.count(context);
      }

      final IndexReader.CacheHelper cacheHelper = context.reader().getCoreCacheHelper();
      if (cacheHelper == null) {
        // this reader has no cacheHelper
        return in.count(context);
      }

      // If the lock is already busy, prefer using the uncached version than waiting
      if (readLock.tryLock() == false) {
<<<<<<< HEAD
        return -1;
=======
        return in.count(context);
>>>>>>> 75ae372b
      }

      CacheAndCount cached;
      try {
        cached = get(in.getQuery(), cacheHelper);
      } finally {
        readLock.unlock();
      }
      if (cached != null) {
        // cached
        return cached.count();
      }
      // Not cached, check if the wrapped weight can count quickly then use that
      return in.count(context);
    }

    @Override
    public boolean isCacheable(LeafReaderContext ctx) {
      return in.isCacheable(ctx);
    }
<<<<<<< HEAD

    @Override
    public BulkScorer bulkScorer(LeafReaderContext context) throws IOException {
      if (used.compareAndSet(false, true)) {
        policy.onUse(getQuery());
      }

      if (in.isCacheable(context) == false) {
        // this segment is not suitable for caching
        return in.bulkScorer(context);
      }

      // Short-circuit: Check whether this segment is eligible for caching
      // before we take a lock because of #get
      if (shouldCache(context) == false) {
        return in.bulkScorer(context);
      }

      final IndexReader.CacheHelper cacheHelper = context.reader().getCoreCacheHelper();
      if (cacheHelper == null) {
        // this reader has no cacheHelper
        return in.bulkScorer(context);
      }

      // If the lock is already busy, prefer using the uncached version than waiting
      if (readLock.tryLock() == false) {
        return in.bulkScorer(context);
      }

      CacheAndCount cached;
      try {
        cached = get(in.getQuery(), cacheHelper);
      } finally {
        readLock.unlock();
      }

      if (cached == null) {
        if (policy.shouldCache(in.getQuery())) {
          cached = cache(context);
          putIfAbsent(in.getQuery(), cached, cacheHelper);
        } else {
          return in.bulkScorer(context);
        }
      }

      assert cached != null;
      if (cached == CacheAndCount.EMPTY) {
        return null;
      }
      final DocIdSetIterator disi = cached.iterator();
      if (disi == null) {
        return null;
      }

      return new DefaultBulkScorer(
          new ConstantScoreScorer(this, 0f, ScoreMode.COMPLETE_NO_SCORES, disi));
    }
=======
>>>>>>> 75ae372b
  }

  /** Cache of doc ids with a count. */
  protected static class CacheAndCount implements Accountable {
    protected static final CacheAndCount EMPTY = new CacheAndCount(DocIdSet.EMPTY, 0);

    private static final long BASE_RAM_BYTES_USED =
        RamUsageEstimator.shallowSizeOfInstance(CacheAndCount.class);
    private final DocIdSet cache;
    private final int count;

    public CacheAndCount(DocIdSet cache, int count) {
      this.cache = cache;
      this.count = count;
    }

    public DocIdSetIterator iterator() throws IOException {
      return cache.iterator();
    }

    public int count() {
      return count;
    }

    @Override
    public long ramBytesUsed() {
      return BASE_RAM_BYTES_USED + cache.ramBytesUsed();
    }
  }
}<|MERGE_RESOLUTION|>--- conflicted
+++ resolved
@@ -400,17 +400,7 @@
       onClear();
     } finally {
       writeLock.unlock();
-<<<<<<< HEAD
-    }
-  }
-
-  private static long getRamBytesUsed(Query query) {
-    if (query instanceof Accountable) {
-      return LINKED_HASHTABLE_RAM_BYTES_PER_ENTRY + ((Accountable) query).ramBytesUsed();
-=======
->>>>>>> 75ae372b
-    }
-    return LINKED_HASHTABLE_RAM_BYTES_PER_ENTRY + QUERY_DEFAULT_RAM_BYTES_USED;
+    }
   }
 
   private static long getRamBytesUsed(Query query) {
@@ -859,11 +849,7 @@
 
       // If the lock is already busy, prefer using the uncached version than waiting
       if (readLock.tryLock() == false) {
-<<<<<<< HEAD
-        return -1;
-=======
         return in.count(context);
->>>>>>> 75ae372b
       }
 
       CacheAndCount cached;
@@ -884,66 +870,6 @@
     public boolean isCacheable(LeafReaderContext ctx) {
       return in.isCacheable(ctx);
     }
-<<<<<<< HEAD
-
-    @Override
-    public BulkScorer bulkScorer(LeafReaderContext context) throws IOException {
-      if (used.compareAndSet(false, true)) {
-        policy.onUse(getQuery());
-      }
-
-      if (in.isCacheable(context) == false) {
-        // this segment is not suitable for caching
-        return in.bulkScorer(context);
-      }
-
-      // Short-circuit: Check whether this segment is eligible for caching
-      // before we take a lock because of #get
-      if (shouldCache(context) == false) {
-        return in.bulkScorer(context);
-      }
-
-      final IndexReader.CacheHelper cacheHelper = context.reader().getCoreCacheHelper();
-      if (cacheHelper == null) {
-        // this reader has no cacheHelper
-        return in.bulkScorer(context);
-      }
-
-      // If the lock is already busy, prefer using the uncached version than waiting
-      if (readLock.tryLock() == false) {
-        return in.bulkScorer(context);
-      }
-
-      CacheAndCount cached;
-      try {
-        cached = get(in.getQuery(), cacheHelper);
-      } finally {
-        readLock.unlock();
-      }
-
-      if (cached == null) {
-        if (policy.shouldCache(in.getQuery())) {
-          cached = cache(context);
-          putIfAbsent(in.getQuery(), cached, cacheHelper);
-        } else {
-          return in.bulkScorer(context);
-        }
-      }
-
-      assert cached != null;
-      if (cached == CacheAndCount.EMPTY) {
-        return null;
-      }
-      final DocIdSetIterator disi = cached.iterator();
-      if (disi == null) {
-        return null;
-      }
-
-      return new DefaultBulkScorer(
-          new ConstantScoreScorer(this, 0f, ScoreMode.COMPLETE_NO_SCORES, disi));
-    }
-=======
->>>>>>> 75ae372b
   }
 
   /** Cache of doc ids with a count. */
