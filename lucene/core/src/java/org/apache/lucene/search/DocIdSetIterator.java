--- conflicted
+++ resolved
@@ -34,49 +34,10 @@
 
   /** A {@link DocIdSetIterator} that matches all documents up to {@code maxDoc - 1}. */
   public static DocIdSetIterator all(int maxDoc) {
-<<<<<<< HEAD
-    return new AbstractDocIdSetIterator() {
-
-      @Override
-      public int nextDoc() {
-        return advance(doc + 1);
-      }
-
-      @Override
-      public int advance(int target) {
-        doc = target;
-        if (doc >= maxDoc) {
-          doc = NO_MORE_DOCS;
-        }
-        return doc;
-      }
-
-      @Override
-      public long cost() {
-        return maxDoc;
-      }
-
-      @Override
-      public void intoBitSet(int upTo, FixedBitSet bitSet, int offset) {
-        assert offset <= doc;
-        upTo = Math.min(upTo, maxDoc);
-        if (upTo > doc) {
-          bitSet.set(doc - offset, upTo - offset);
-          advance(upTo);
-        }
-      }
-
-      @Override
-      public int docIDRunEnd() throws IOException {
-        return maxDoc;
-      }
-    };
-=======
     if (maxDoc < 0) {
       throw new IllegalArgumentException("maxDoc must be >= 0, but got maxDoc=" + maxDoc);
     }
     return new RangeDocIdSetIterator(0, maxDoc);
->>>>>>> ee4ea87c
   }
 
   /**
@@ -91,28 +52,18 @@
     if (minDoc < 0) {
       throw new IllegalArgumentException("minDoc must be >= 0 but got minDoc=" + minDoc);
     }
-<<<<<<< HEAD
-    return new AbstractDocIdSetIterator() {
-=======
     return new RangeDocIdSetIterator(minDoc, maxDoc);
   }
 
-  private static class RangeDocIdSetIterator extends DocIdSetIterator {
->>>>>>> ee4ea87c
+  private static class RangeDocIdSetIterator extends AbstractDocIdSetIterator {
 
     private final int minDoc, maxDoc;
-    private int doc = -1;
 
     RangeDocIdSetIterator(int minDoc, int maxDoc) {
       // advance relies on minDoc <= maxDoc for correctness
       assert minDoc <= maxDoc;
       this.minDoc = minDoc;
       this.maxDoc = maxDoc;
-    }
-
-    @Override
-    public int docID() {
-      return doc;
     }
 
     @Override
