--- conflicted
+++ resolved
@@ -357,13 +357,8 @@
  *       each Query implementation must provide an implementation of Weight. See the subsection on
  *       <a href="#weightClass">The Weight Interface</a> below for details on implementing the
  *       Weight interface.
-<<<<<<< HEAD
- *   <li>{@link org.apache.lucene.search.Query#rewrite(IndexSearcher) rewrite(IndexSearcher
- *       searcher)} &mdash; Rewrites queries into primitive queries. Primitive queries are: {@link
-=======
  *   <li>{@link org.apache.lucene.search.Query#rewrite(IndexSearcher) rewrite(IndexReader reader)}
  *       &mdash; Rewrites queries into primitive queries. Primitive queries are: {@link
->>>>>>> 75ae372b
  *       org.apache.lucene.search.TermQuery TermQuery}, {@link org.apache.lucene.search.BooleanQuery
  *       BooleanQuery}, <span >and other queries that implement {@link
  *       org.apache.lucene.search.Query#createWeight(IndexSearcher,ScoreMode,float)
