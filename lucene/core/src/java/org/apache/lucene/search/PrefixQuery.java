/*
 * Licensed to the Apache Software Foundation (ASF) under one or more
 * contributor license agreements.  See the NOTICE file distributed with
 * this work for additional information regarding copyright ownership.
 * The ASF licenses this file to You under the Apache License, Version 2.0
 * (the "License"); you may not use this file except in compliance with
 * the License.  You may obtain a copy of the License at
 *
 *     http://www.apache.org/licenses/LICENSE-2.0
 *
 * Unless required by applicable law or agreed to in writing, software
 * distributed under the License is distributed on an "AS IS" BASIS,
 * WITHOUT WARRANTIES OR CONDITIONS OF ANY KIND, either express or implied.
 * See the License for the specific language governing permissions and
 * limitations under the License.
 */
package org.apache.lucene.search;

import org.apache.lucene.index.Term;
import org.apache.lucene.util.BytesRef;
import org.apache.lucene.util.automaton.Automaton;

/**
 * A Query that matches documents containing terms with a specified prefix. A PrefixQuery is built
 * by QueryParser for input like <code>app*</code>.
 *
 * <p>This query uses the {@link MultiTermQuery#CONSTANT_SCORE_BLENDED_REWRITE} rewrite method.
 */
public class PrefixQuery extends AutomatonQuery {

  /** Constructs a query for terms starting with <code>prefix</code>. */
  public PrefixQuery(Term prefix) {
    this(prefix, CONSTANT_SCORE_BLENDED_REWRITE);
  }

  /**
   * Constructs a query for terms starting with <code>prefix</code> using a defined RewriteMethod
   */
  public PrefixQuery(Term prefix, RewriteMethod rewriteMethod) {
<<<<<<< HEAD
    super(prefix, toAutomaton(prefix.bytes()), Integer.MAX_VALUE, true, rewriteMethod);
=======
    super(prefix, toAutomaton(prefix.bytes()), true, rewriteMethod);
>>>>>>> 75ae372b
  }

  /** Build an automaton accepting all terms with the specified prefix. */
  public static Automaton toAutomaton(BytesRef prefix) {
    final int numStatesAndTransitions = prefix.length + 1;
    final Automaton automaton = new Automaton(numStatesAndTransitions, numStatesAndTransitions);
    int lastState = automaton.createState();
    for (int i = 0; i < prefix.length; i++) {
      int state = automaton.createState();
      automaton.addTransition(lastState, state, prefix.bytes[prefix.offset + i] & 0xff);
      lastState = state;
    }
    automaton.setAccept(lastState, true);
    automaton.addTransition(lastState, lastState, 0, 255);
    automaton.finishState();
    assert automaton.isDeterministic();
    return automaton;
  }

  /** Returns the prefix of this query. */
  public Term getPrefix() {
    return term;
  }

  /** Prints a user-readable version of this query. */
  @Override
  public String toString(String field) {
    StringBuilder buffer = new StringBuilder();
    if (!getField().equals(field)) {
      buffer.append(getField());
      buffer.append(':');
    }
    buffer.append(term.text());
    buffer.append('*');
    return buffer.toString();
  }

  @Override
  public int hashCode() {
    final int prime = 31;
    int result = super.hashCode();
    result = prime * result + term.hashCode();
    return result;
  }

  @Override
  public boolean equals(Object obj) {
    if (this == obj) {
      return true;
    }
    if (!super.equals(obj)) {
      return false;
    }
    // super.equals() ensures we are the same class
    PrefixQuery other = (PrefixQuery) obj;
    if (!term.equals(other.term)) {
      return false;
    }
    return true;
  }
}<|MERGE_RESOLUTION|>--- conflicted
+++ resolved
@@ -37,11 +37,7 @@
    * Constructs a query for terms starting with <code>prefix</code> using a defined RewriteMethod
    */
   public PrefixQuery(Term prefix, RewriteMethod rewriteMethod) {
-<<<<<<< HEAD
-    super(prefix, toAutomaton(prefix.bytes()), Integer.MAX_VALUE, true, rewriteMethod);
-=======
     super(prefix, toAutomaton(prefix.bytes()), true, rewriteMethod);
->>>>>>> 75ae372b
   }
 
   /** Build an automaton accepting all terms with the specified prefix. */
