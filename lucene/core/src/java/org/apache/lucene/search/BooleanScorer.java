/*
 * Licensed to the Apache Software Foundation (ASF) under one or more
 * contributor license agreements.  See the NOTICE file distributed with
 * this work for additional information regarding copyright ownership.
 * The ASF licenses this file to You under the Apache License, Version 2.0
 * (the "License"); you may not use this file except in compliance with
 * the License.  You may obtain a copy of the License at
 *
 *     http://www.apache.org/licenses/LICENSE-2.0
 *
 * Unless required by applicable law or agreed to in writing, software
 * distributed under the License is distributed on an "AS IS" BASIS,
 * WITHOUT WARRANTIES OR CONDITIONS OF ANY KIND, either express or implied.
 * See the License for the specific language governing permissions and
 * limitations under the License.
 */
package org.apache.lucene.search;

import java.io.IOException;
import java.util.Arrays;
import java.util.Collection;
import java.util.Objects;
import org.apache.lucene.util.Bits;
import org.apache.lucene.util.PriorityQueue;

/**
 * {@link BulkScorer} that is used for pure disjunctions and disjunctions that have low values of
 * {@link BooleanQuery.Builder#setMinimumNumberShouldMatch(int)} and dense clauses. This scorer
 * scores documents by batches of 2048 docs.
 */
final class BooleanScorer extends BulkScorer {

  static final int SHIFT = 11;
  static final int SIZE = 1 << SHIFT;
  static final int MASK = SIZE - 1;
  static final int SET_SIZE = 1 << (SHIFT - 6);
  static final int SET_MASK = SET_SIZE - 1;

  static class Bucket {
    double score;
    int freq;
  }

  private class BulkScorerAndDoc {
    final BulkScorer scorer;
    final long cost;
    int next;

    BulkScorerAndDoc(BulkScorer scorer) {
      this.scorer = scorer;
      this.cost = scorer.cost();
      this.next = -1;
    }

    void advance(int min) throws IOException {
      score(orCollector, null, min, min);
    }

    void score(LeafCollector collector, Bits acceptDocs, int min, int max) throws IOException {
      next = scorer.score(collector, acceptDocs, min, max);
    }
  }

  // See WANDScorer for an explanation
  private static long cost(Collection<BulkScorer> scorers, int minShouldMatch) {
    final PriorityQueue<BulkScorer> pq =
        new PriorityQueue<BulkScorer>(scorers.size() - minShouldMatch + 1) {
          @Override
          protected boolean lessThan(BulkScorer a, BulkScorer b) {
            return a.cost() > b.cost();
          }
        };
    for (BulkScorer scorer : scorers) {
      pq.insertWithOverflow(scorer);
    }
    long cost = 0;
    for (BulkScorer scorer = pq.pop(); scorer != null; scorer = pq.pop()) {
      cost += scorer.cost();
    }
    return cost;
  }

  static final class HeadPriorityQueue extends PriorityQueue<BulkScorerAndDoc> {

    public HeadPriorityQueue(int maxSize) {
      super(maxSize);
    }

    @Override
    protected boolean lessThan(BulkScorerAndDoc a, BulkScorerAndDoc b) {
      return a.next < b.next;
    }
  }

  static final class TailPriorityQueue extends PriorityQueue<BulkScorerAndDoc> {

    public TailPriorityQueue(int maxSize) {
      super(maxSize);
    }

    @Override
    protected boolean lessThan(BulkScorerAndDoc a, BulkScorerAndDoc b) {
      return a.cost < b.cost;
    }

    public BulkScorerAndDoc get(int i) {
      Objects.checkIndex(i, size());
      return (BulkScorerAndDoc) getHeapArray()[1 + i];
    }
  }

<<<<<<< HEAD
  // One bucket per doc ID in the window, non-null if scores are needed or if frequencies need to be
  // counted
=======
>>>>>>> df3632cb
  final Bucket[] buckets;
  // This is basically an inlined FixedBitSet... seems to help with bound checks
  final long[] matching = new long[SET_SIZE];

  final BulkScorerAndDoc[] leads;
  final HeadPriorityQueue head;
  final TailPriorityQueue tail;
  final Score score = new Score();
  final int minShouldMatch;
  final long cost;
  final boolean needsScores;

  final class OrCollector implements LeafCollector {
    Scorable scorer;

    @Override
    public void setScorer(Scorable scorer) {
      this.scorer = scorer;
    }

    @Override
    public void collect(int doc) throws IOException {
      final int i = doc & MASK;
      final int idx = i >>> 6;
      matching[idx] |= 1L << i;
      if (buckets != null) {
        final Bucket bucket = buckets[i];
        bucket.freq++;
        if (needsScores) {
          bucket.score += scorer.score();
        }
      }
    }
  }

  final OrCollector orCollector = new OrCollector();

  final class DocIdStreamView extends DocIdStream {

    int base;

    @Override
    public void forEach(CheckedIntConsumer<IOException> consumer) throws IOException {
      long[] matching = BooleanScorer.this.matching;
      Bucket[] buckets = BooleanScorer.this.buckets;
      int base = this.base;
      for (int idx = 0; idx < matching.length; idx++) {
        long bits = matching[idx];
        while (bits != 0L) {
          int ntz = Long.numberOfTrailingZeros(bits);
          if (buckets != null) {
            final int indexInWindow = (idx << 6) | ntz;
            final Bucket bucket = buckets[indexInWindow];
            if (bucket.freq >= minShouldMatch) {
              score.score = (float) bucket.score;
              consumer.accept(base | indexInWindow);
            }
            bucket.freq = 0;
            bucket.score = 0;
          } else {
            consumer.accept(base | (idx << 6) | ntz);
          }
          bits ^= 1L << ntz;
        }
      }
    }

    @Override
    public int count() throws IOException {
      if (minShouldMatch > 1) {
        // We can't just count bits in that case
        return super.count();
      }
      int count = 0;
      for (long l : matching) {
        count += Long.bitCount(l);
      }
      return count;
    }
  }

  private final DocIdStreamView docIdStreamView = new DocIdStreamView();

  BooleanScorer(
      BooleanWeight weight,
      Collection<BulkScorer> scorers,
      int minShouldMatch,
      boolean needsScores) {
    if (minShouldMatch < 1 || minShouldMatch > scorers.size()) {
      throw new IllegalArgumentException(
          "minShouldMatch should be within 1..num_scorers. Got " + minShouldMatch);
    }
    if (scorers.size() <= 1) {
      throw new IllegalArgumentException(
          "This scorer can only be used with two scorers or more, got " + scorers.size());
    }
    if (needsScores || minShouldMatch > 1) {
      buckets = new Bucket[SIZE];
      for (int i = 0; i < buckets.length; i++) {
        buckets[i] = new Bucket();
      }
    } else {
      buckets = null;
    }
    this.leads = new BulkScorerAndDoc[scorers.size()];
    this.head = new HeadPriorityQueue(scorers.size() - minShouldMatch + 1);
    this.tail = new TailPriorityQueue(minShouldMatch - 1);
    this.minShouldMatch = minShouldMatch;
    this.needsScores = needsScores;
    for (BulkScorer scorer : scorers) {
      final BulkScorerAndDoc evicted = tail.insertWithOverflow(new BulkScorerAndDoc(scorer));
      if (evicted != null) {
        head.add(evicted);
      }
    }
    this.cost = cost(scorers, minShouldMatch);
  }

  @Override
  public long cost() {
    return cost;
  }

<<<<<<< HEAD
=======
  private void scoreDocument(LeafCollector collector, int base, int i) throws IOException {
    if (buckets != null) {
      final Score score = this.score;
      final Bucket bucket = buckets[i];
      if (bucket.freq >= minShouldMatch) {
        score.score = (float) bucket.score;
        final int doc = base | i;
        collector.collect(doc);
      }
      bucket.freq = 0;
      bucket.score = 0;
    } else {
      collector.collect(base | i);
    }
  }

  private void scoreMatches(LeafCollector collector, int base) throws IOException {
    long[] matching = this.matching;
    for (int idx = 0; idx < matching.length; idx++) {
      long bits = matching[idx];
      while (bits != 0L) {
        int ntz = Long.numberOfTrailingZeros(bits);
        int doc = idx << 6 | ntz;
        scoreDocument(collector, base, doc);
        bits ^= 1L << ntz;
      }
    }
  }

>>>>>>> df3632cb
  private void scoreWindowIntoBitSetAndReplay(
      LeafCollector collector,
      Bits acceptDocs,
      int base,
      int min,
      int max,
      BulkScorerAndDoc[] scorers,
      int numScorers)
      throws IOException {
    for (int i = 0; i < numScorers; ++i) {
      final BulkScorerAndDoc scorer = scorers[i];
      assert scorer.next < max;
      scorer.score(orCollector, acceptDocs, min, max);
    }

    docIdStreamView.base = base;
    collector.collect(docIdStreamView);

    Arrays.fill(matching, 0L);
  }

  private BulkScorerAndDoc advance(int min) throws IOException {
    assert tail.size() == minShouldMatch - 1;
    final HeadPriorityQueue head = this.head;
    final TailPriorityQueue tail = this.tail;
    BulkScorerAndDoc headTop = head.top();
    BulkScorerAndDoc tailTop = tail.top();
    while (headTop.next < min) {
      if (tailTop == null || headTop.cost <= tailTop.cost) {
        headTop.advance(min);
        headTop = head.updateTop();
      } else {
        // swap the top of head and tail
        final BulkScorerAndDoc previousHeadTop = headTop;
        tailTop.advance(min);
        headTop = head.updateTop(tailTop);
        tailTop = tail.updateTop(previousHeadTop);
      }
    }
    return headTop;
  }

  private void scoreWindowMultipleScorers(
      LeafCollector collector,
      Bits acceptDocs,
      int windowBase,
      int windowMin,
      int windowMax,
      int maxFreq)
      throws IOException {
    while (maxFreq < minShouldMatch && maxFreq + tail.size() >= minShouldMatch) {
      // a match is still possible
      final BulkScorerAndDoc candidate = tail.pop();
      candidate.advance(windowMin);
      if (candidate.next < windowMax) {
        leads[maxFreq++] = candidate;
      } else {
        head.add(candidate);
      }
    }

    if (maxFreq >= minShouldMatch) {
      // There might be matches in other scorers from the tail too
      for (int i = 0; i < tail.size(); ++i) {
        leads[maxFreq++] = tail.get(i);
      }
      tail.clear();

      scoreWindowIntoBitSetAndReplay(
          collector, acceptDocs, windowBase, windowMin, windowMax, leads, maxFreq);
    }

    // Push back scorers into head and tail
    for (int i = 0; i < maxFreq; ++i) {
      final BulkScorerAndDoc evicted = head.insertWithOverflow(leads[i]);
      if (evicted != null) {
        tail.add(evicted);
      }
    }
  }

  private void scoreWindowSingleScorer(
      BulkScorerAndDoc bulkScorer,
      LeafCollector collector,
      Bits acceptDocs,
      int windowMin,
      int windowMax,
      int max)
      throws IOException {
    assert tail.size() == 0;
    final int nextWindowBase = head.top().next & ~MASK;
    final int end = Math.max(windowMax, Math.min(max, nextWindowBase));

    bulkScorer.score(collector, acceptDocs, windowMin, end);

    // reset the scorer that should be used for the general case
    collector.setScorer(score);
  }

  private BulkScorerAndDoc scoreWindow(
      BulkScorerAndDoc top, LeafCollector collector, Bits acceptDocs, int min, int max)
      throws IOException {
    final int windowBase = top.next & ~MASK; // find the window that the next match belongs to
    final int windowMin = Math.max(min, windowBase);
    final int windowMax = Math.min(max, windowBase + SIZE);

    // Fill 'leads' with all scorers from 'head' that are in the right window
    leads[0] = head.pop();
    int maxFreq = 1;
    while (head.size() > 0 && head.top().next < windowMax) {
      leads[maxFreq++] = head.pop();
    }

    if (minShouldMatch == 1 && maxFreq == 1) {
      // special case: only one scorer can match in the current window,
      // we can collect directly
      final BulkScorerAndDoc bulkScorer = leads[0];
      scoreWindowSingleScorer(bulkScorer, collector, acceptDocs, windowMin, windowMax, max);
      return head.add(bulkScorer);
    } else {
      // general case, collect through a bit set first and then replay
      scoreWindowMultipleScorers(collector, acceptDocs, windowBase, windowMin, windowMax, maxFreq);
      return head.top();
    }
  }

  @Override
  public int score(LeafCollector collector, Bits acceptDocs, int min, int max) throws IOException {
    collector.setScorer(score);

    BulkScorerAndDoc top = advance(min);
    while (top.next < max) {
      top = scoreWindow(top, collector, acceptDocs, min, max);
    }

    return top.next;
  }
}<|MERGE_RESOLUTION|>--- conflicted
+++ resolved
@@ -109,11 +109,8 @@
     }
   }
 
-<<<<<<< HEAD
   // One bucket per doc ID in the window, non-null if scores are needed or if frequencies need to be
   // counted
-=======
->>>>>>> df3632cb
   final Bucket[] buckets;
   // This is basically an inlined FixedBitSet... seems to help with bound checks
   final long[] matching = new long[SET_SIZE];
@@ -237,8 +234,6 @@
     return cost;
   }
 
-<<<<<<< HEAD
-=======
   private void scoreDocument(LeafCollector collector, int base, int i) throws IOException {
     if (buckets != null) {
       final Score score = this.score;
@@ -268,7 +263,6 @@
     }
   }
 
->>>>>>> df3632cb
   private void scoreWindowIntoBitSetAndReplay(
       LeafCollector collector,
       Bits acceptDocs,
