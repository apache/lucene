--- conflicted
+++ resolved
@@ -234,38 +234,6 @@
     return cost;
   }
 
-<<<<<<< HEAD
-=======
-  private void scoreDocument(LeafCollector collector, int base, int i) throws IOException {
-    if (buckets != null) {
-      final Score score = this.score;
-      final Bucket bucket = buckets[i];
-      if (bucket.freq >= minShouldMatch) {
-        score.score = (float) bucket.score;
-        final int doc = base | i;
-        collector.collect(doc);
-      }
-      bucket.freq = 0;
-      bucket.score = 0;
-    } else {
-      collector.collect(base | i);
-    }
-  }
-
-  private void scoreMatches(LeafCollector collector, int base) throws IOException {
-    long[] matching = this.matching;
-    for (int idx = 0; idx < matching.length; idx++) {
-      long bits = matching[idx];
-      while (bits != 0L) {
-        int ntz = Long.numberOfTrailingZeros(bits);
-        int doc = idx << 6 | ntz;
-        scoreDocument(collector, base, doc);
-        bits ^= 1L << ntz;
-      }
-    }
-  }
-
->>>>>>> df8745e5
   private void scoreWindowIntoBitSetAndReplay(
       LeafCollector collector,
       Bits acceptDocs,
@@ -281,13 +249,9 @@
       scorer.score(orCollector, acceptDocs, min, max);
     }
 
-<<<<<<< HEAD
     docIdStreamView.min = min;
     collector.collect(docIdStreamView);
 
-=======
-    scoreMatches(collector, base);
->>>>>>> df8745e5
     Arrays.fill(matching, 0L);
   }
 
