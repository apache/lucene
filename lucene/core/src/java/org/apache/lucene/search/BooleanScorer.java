--- conflicted
+++ resolved
@@ -150,13 +150,13 @@
 
   final class DocIdStreamView extends DocIdStream {
 
-    int base;
+    int min;
 
     @Override
     public void forEach(CheckedIntConsumer<IOException> consumer) throws IOException {
       long[] matching = BooleanScorer.this.matching;
       Bucket[] buckets = BooleanScorer.this.buckets;
-      int base = this.base;
+      int min = this.min;
       for (int idx = 0; idx < matching.length; idx++) {
         long bits = matching[idx];
         while (bits != 0L) {
@@ -166,12 +166,12 @@
             final Bucket bucket = buckets[indexInWindow];
             if (bucket.freq >= minShouldMatch) {
               score.score = (float) bucket.score;
-              consumer.accept(base | indexInWindow);
+              consumer.accept(min + indexInWindow);
             }
             bucket.freq = 0;
             bucket.score = 0;
           } else {
-            consumer.accept(base | (idx << 6) | ntz);
+            consumer.accept(min + ((idx << 6) | ntz));
           }
           bits ^= 1L << ntz;
         }
@@ -234,38 +234,6 @@
     return cost;
   }
 
-<<<<<<< HEAD
-=======
-  private void scoreDocument(LeafCollector collector, int min, int i) throws IOException {
-    if (buckets != null) {
-      final Score score = this.score;
-      final Bucket bucket = buckets[i];
-      if (bucket.freq >= minShouldMatch) {
-        score.score = (float) bucket.score;
-        final int doc = min + i;
-        collector.collect(doc);
-      }
-      bucket.freq = 0;
-      bucket.score = 0;
-    } else {
-      collector.collect(min + i);
-    }
-  }
-
-  private void scoreMatches(LeafCollector collector, int min) throws IOException {
-    long[] matching = this.matching;
-    for (int idx = 0; idx < matching.length; idx++) {
-      long bits = matching[idx];
-      while (bits != 0L) {
-        int ntz = Long.numberOfTrailingZeros(bits);
-        int doc = idx << 6 | ntz;
-        scoreDocument(collector, min, doc);
-        bits ^= 1L << ntz;
-      }
-    }
-  }
-
->>>>>>> 09e3b433
   private void scoreWindowIntoBitSetAndReplay(
       LeafCollector collector,
       Bits acceptDocs,
@@ -281,13 +249,9 @@
       scorer.score(orCollector, acceptDocs, min, max);
     }
 
-<<<<<<< HEAD
-    docIdStreamView.base = base;
+    docIdStreamView.min = min;
     collector.collect(docIdStreamView);
 
-=======
-    scoreMatches(collector, min);
->>>>>>> 09e3b433
     Arrays.fill(matching, 0L);
   }
 
