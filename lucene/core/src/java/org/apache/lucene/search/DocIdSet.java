--- conflicted
+++ resolved
@@ -59,32 +59,5 @@
    * Provides a {@link DocIdSetIterator} to access the set. This implementation can return <code>
    * null</code> if there are no docs that match.
    */
-<<<<<<< HEAD
-  public abstract DocIdSetIterator iterator() throws IOException;
-=======
   public abstract DocIdSetIterator iterator();
-
-  // TODO: somehow this class should express the cost of
-  // iteration vs the cost of random access Bits; for
-  // expensive Filters (e.g. distance < 1 km) we should use
-  // bits() after all other Query/Filters have matched, but
-  // this is the opposite of what bits() is for now
-  // (down-low filtering using e.g. FixedBitSet)
-
-  /**
-   * Optionally provides a {@link Bits} interface for random access to matching documents.
-   *
-   * @return {@code null}, if this {@code DocIdSet} does not support random access. In contrast to
-   *     {@link #iterator()}, a return value of {@code null} <b>does not</b> imply that no documents
-   *     match the filter! The default implementation does not provide random access, so you only
-   *     need to implement this method if your DocIdSet can guarantee random access to every docid
-   *     in O(1) time without external disk access (as {@link Bits} interface cannot throw {@link
-   *     IOException}). This is generally true for bit sets like {@link
-   *     org.apache.lucene.util.FixedBitSet}, which return itself if they are used as {@code
-   *     DocIdSet}.
-   */
-  public Bits bits() throws IOException {
-    return null;
-  }
->>>>>>> d7a8d8a8
 }