--- conflicted
+++ resolved
@@ -397,29 +397,6 @@
   }
 
   private void updateMaxScores(int target) throws IOException {
-<<<<<<< HEAD
-    if (head.size() == 0) {
-      // If the head is empty we use the greatest score contributor as a lead
-      // like for conjunctions.
-      upTo = tail[0].scorer.advanceShallow(target);
-    } else if (head.size() == 1) {
-      DisiWrapper w = head.top();
-      upTo = w.scorer.advanceShallow(w.doc);
-      w.scaledMaxScore = scaleMaxScore(w.scorer.getMaxScore(upTo), scalingFactor);
-    } else {
-      // If we still have entries in 'head', we treat them all as leads and
-      // take the minimum of their next block boundaries as a next boundary.
-      // We don't take entries in 'tail' into account on purpose: 'tail' is
-      // supposed to contain the least score contributors, and taking them
-      // into account might not move the boundary fast enough, so we'll waste
-      // CPU re-computing the next boundary all the time.
-      int newUpTo = DocIdSetIterator.NO_MORE_DOCS;
-      for (DisiWrapper w : head) {
-        if (w.doc <= newUpTo) {
-          newUpTo = Math.min(w.scorer.advanceShallow(w.doc), newUpTo);
-          w.scaledMaxScore = scaleMaxScore(w.scorer.getMaxScore(newUpTo), scalingFactor);
-        }
-=======
     int newUpTo = DocIdSetIterator.NO_MORE_DOCS;
     // If we have entries in 'head', we treat them all as leads and take the minimum of their next
     // block boundaries as a next boundary.
@@ -443,7 +420,6 @@
       DisiWrapper headTop = head.top();
       if (headTop != null) {
         newUpTo = Math.max(newUpTo, headTop.doc);
->>>>>>> 5807ff16
       }
     }
     upTo = newUpTo;
