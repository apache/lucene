--- conflicted
+++ resolved
@@ -226,9 +226,6 @@
       List<Float> leadScores = new ArrayList<>();
       for (DisiWrapper w = lead; w != null; w = w.next) {
         assert w.doc == doc;
-<<<<<<< HEAD
-        maxScoreSum = Math.addExact(maxScoreSum, w.scaledMaxScore);
-=======
         leadScores.add(w.scorable.score());
       }
       // Make sure to recompute the sum in the same order to get the same floating point rounding
@@ -237,7 +234,6 @@
       double recomputedLeadScore = 0;
       for (float score : leadScores) {
         recomputedLeadScore += score;
->>>>>>> 75ae372b
       }
       assert recomputedLeadScore == leadScore;
 
@@ -388,10 +384,6 @@
     assert lead.doc == -1;
     lead.next = this.lead;
     this.lead = lead;
-<<<<<<< HEAD
-    leadMaxScore += lead.scaledMaxScore;
-=======
->>>>>>> 75ae372b
     freq += 1;
   }
 
@@ -442,25 +434,6 @@
   }
 
   private void updateMaxScores(int target) throws IOException {
-<<<<<<< HEAD
-    if (head.size() == 0) {
-      // If the head is empty we use the greatest score contributor as a lead
-      // like for conjunctions.
-      upTo = tail[0].scorer.advanceShallow(target);
-    } else {
-      // If we still have entries in 'head', we treat them all as leads and
-      // take the minimum of their next block boundaries as a next boundary.
-      // We don't take entries in 'tail' into account on purpose: 'tail' is
-      // supposed to contain the least score contributors, and taking them
-      // into account might not move the boundary fast enough, so we'll waste
-      // CPU re-computing the next boundary all the time.
-      int newUpTo = DocIdSetIterator.NO_MORE_DOCS;
-      for (DisiWrapper w : head) {
-        if (w.doc <= newUpTo) {
-          newUpTo = Math.min(w.scorer.advanceShallow(w.doc), newUpTo);
-          w.scaledMaxScore = scaleMaxScore(w.scorer.getMaxScore(newUpTo), scalingFactor);
-        }
-=======
     int newUpTo = DocIdSetIterator.NO_MORE_DOCS;
     // If we have entries in 'head', we treat them all as leads and take the minimum of their next
     // block boundaries as a next boundary.
@@ -491,7 +464,6 @@
     for (DisiWrapper w : head) {
       if (w.doc <= upTo) {
         w.scaledMaxScore = scaleMaxScore(w.scorer.getMaxScore(newUpTo), scalingFactor);
->>>>>>> 75ae372b
       }
     }
 
@@ -553,10 +525,6 @@
     lead = head.pop();
     assert doc == lead.doc;
     lead.next = null;
-<<<<<<< HEAD
-    leadMaxScore = lead.scaledMaxScore;
-=======
->>>>>>> 75ae372b
     freq = 1;
     if (scoreMode == ScoreMode.TOP_SCORES) {
       leadScore = lead.scorable.score();
