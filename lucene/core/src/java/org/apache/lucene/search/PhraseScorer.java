/*
 * Licensed to the Apache Software Foundation (ASF) under one or more
 * contributor license agreements.  See the NOTICE file distributed with
 * this work for additional information regarding copyright ownership.
 * The ASF licenses this file to You under the Apache License, Version 2.0
 * (the "License"); you may not use this file except in compliance with
 * the License.  You may obtain a copy of the License at
 *
 *     http://www.apache.org/licenses/LICENSE-2.0
 *
 * Unless required by applicable law or agreed to in writing, software
 * distributed under the License is distributed on an "AS IS" BASIS,
 * WITHOUT WARRANTIES OR CONDITIONS OF ANY KIND, either express or implied.
 * See the License for the specific language governing permissions and
 * limitations under the License.
 */

package org.apache.lucene.search;

import java.io.IOException;
import org.apache.lucene.index.NumericDocValues;
import org.apache.lucene.search.similarities.Similarity.SimScorer;

class PhraseScorer extends Scorer {

  final DocIdSetIterator approximation;
  final ImpactsDISI impactsApproximation;
  final MaxScoreCache maxScoreCache;
  final PhraseMatcher matcher;
  final ScoreMode scoreMode;
  private final SimScorer simScorer;
  private final NumericDocValues norms;
  final float matchCost;

  private float minCompetitiveScore = 0;
  private float freq = 0;

  PhraseScorer(
      PhraseMatcher matcher, ScoreMode scoreMode, SimScorer simScorer, NumericDocValues norms) {
    this.matcher = matcher;
    this.scoreMode = scoreMode;
    this.simScorer = simScorer;
    this.norms = norms;
    this.matchCost = matcher.getMatchCost();
    this.approximation = matcher.approximation();
    this.impactsApproximation = matcher.impactsApproximation();
    this.maxScoreCache = impactsApproximation.getMaxScoreCache();
  }

  @Override
  public TwoPhaseIterator twoPhaseIterator() {
    return new TwoPhaseIterator(approximation) {
      @Override
      public boolean matches() throws IOException {
        matcher.reset();
        if (scoreMode == ScoreMode.TOP_SCORES && minCompetitiveScore > 0) {
          float maxFreq = matcher.maxFreq();
          long norm = 1L;
          if (norms != null && norms.advanceExact(docID())) {
            norm = norms.longValue();
          }
          if (simScorer.score(maxFreq, norm) < minCompetitiveScore) {
            // The maximum score we could get is less than the min competitive score
            return false;
          }
        }
        freq = 0;
        return matcher.nextMatch();
      }

      @Override
      public float matchCost() {
        return matchCost;
      }
    };
  }

  @Override
  public int docID() {
    return approximation.docID();
  }

  @Override
  public float score() throws IOException {
    if (freq == 0) {
      freq = matcher.sloppyWeight();
      while (matcher.nextMatch()) {
        freq += matcher.sloppyWeight();
      }
    }
    long norm = 1L;
    if (norms != null && norms.advanceExact(docID())) {
      norm = norms.longValue();
    }
    return simScorer.score(freq, norm);
  }

  @Override
  public DocIdSetIterator iterator() {
    return TwoPhaseIterator.asDocIdSetIterator(twoPhaseIterator());
  }

  @Override
  public void setMinCompetitiveScore(float minScore) {
    this.minCompetitiveScore = minScore;
    impactsApproximation.setMinCompetitiveScore(minScore);
  }

  @Override
  public int advanceShallow(int target) throws IOException {
    return maxScoreCache.advanceShallow(target);
  }

  @Override
  public float getMaxScore(int upTo) throws IOException {
    return maxScoreCache.getMaxScore(upTo);
<<<<<<< HEAD
  }

  @Override
  public String toString() {
    return "PhraseScorer(" + weight + ")";
=======
>>>>>>> 75ae372b
  }
}<|MERGE_RESOLUTION|>--- conflicted
+++ resolved
@@ -114,13 +114,5 @@
   @Override
   public float getMaxScore(int upTo) throws IOException {
     return maxScoreCache.getMaxScore(upTo);
-<<<<<<< HEAD
-  }
-
-  @Override
-  public String toString() {
-    return "PhraseScorer(" + weight + ")";
-=======
->>>>>>> 75ae372b
   }
 }