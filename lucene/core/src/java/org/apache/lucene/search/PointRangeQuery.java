/*
 * Licensed to the Apache Software Foundation (ASF) under one or more
 * contributor license agreements.  See the NOTICE file distributed with
 * this work for additional information regarding copyright ownership.
 * The ASF licenses this file to You under the Apache License, Version 2.0
 * (the "License"); you may not use this file except in compliance with
 * the License.  You may obtain a copy of the License at
 *
 *     http://www.apache.org/licenses/LICENSE-2.0
 *
 * Unless required by applicable law or agreed to in writing, software
 * distributed under the License is distributed on an "AS IS" BASIS,
 * WITHOUT WARRANTIES OR CONDITIONS OF ANY KIND, either express or implied.
 * See the License for the specific language governing permissions and
 * limitations under the License.
 */
package org.apache.lucene.search;

import java.io.IOException;
import java.util.Arrays;
import java.util.Objects;
import java.util.function.BiFunction;
import java.util.function.Predicate;
import org.apache.lucene.document.IntPoint;
import org.apache.lucene.index.DocValuesType;
import org.apache.lucene.index.FieldInfo;
import org.apache.lucene.index.IndexReader;
import org.apache.lucene.index.LeafReader;
import org.apache.lucene.index.LeafReaderContext;
import org.apache.lucene.index.PointValues;
import org.apache.lucene.index.PointValues.IntersectVisitor;
import org.apache.lucene.index.PointValues.Relation;
import org.apache.lucene.util.ArrayUtil;
import org.apache.lucene.util.ArrayUtil.ByteArrayComparator;
import org.apache.lucene.util.BitSetIterator;
import org.apache.lucene.util.DocIdSetBuilder;
import org.apache.lucene.util.FixedBitSet;
import org.apache.lucene.util.IntsRef;

/**
 * Abstract class for range queries against single or multidimensional points such as {@link
 * IntPoint}.
 *
 * <p>This is for subclasses and works on the underlying binary encoding: to create range queries
 * for lucene's standard {@code Point} types, refer to factory methods on those classes, e.g. {@link
 * IntPoint#newRangeQuery IntPoint.newRangeQuery()} for fields indexed with {@link IntPoint}.
 *
 * <p>For a single-dimensional field this query is a simple range query; in a multi-dimensional
 * field it's a box shape.
 *
 * @see PointValues
 * @lucene.experimental
 */
public abstract class PointRangeQuery extends Query {
  final String field;
  final int numDims;
  final int bytesPerDim;
  final byte[] lowerPoint;
  final byte[] upperPoint;
  final ByteArrayComparator comparator;

  /**
   * Expert: create a multidimensional range query for point values.
   *
   * @param field field name. must not be {@code null}.
   * @param lowerPoint lower portion of the range (inclusive).
   * @param upperPoint upper portion of the range (inclusive).
   * @param numDims number of dimensions.
   * @throws IllegalArgumentException if {@code field} is null, or if {@code lowerValue.length !=
   *     upperValue.length}
   */
  protected PointRangeQuery(String field, byte[] lowerPoint, byte[] upperPoint, int numDims) {
    checkArgs(field, lowerPoint, upperPoint);
    this.field = field;
    if (numDims <= 0) {
      throw new IllegalArgumentException("numDims must be positive, got " + numDims);
    }
    if (lowerPoint.length == 0) {
      throw new IllegalArgumentException("lowerPoint has length of zero");
    }
    if (lowerPoint.length % numDims != 0) {
      throw new IllegalArgumentException("lowerPoint is not a fixed multiple of numDims");
    }
    if (lowerPoint.length != upperPoint.length) {
      throw new IllegalArgumentException(
          "lowerPoint has length="
              + lowerPoint.length
              + " but upperPoint has different length="
              + upperPoint.length);
    }
    this.numDims = numDims;
    this.bytesPerDim = lowerPoint.length / numDims;

    this.lowerPoint = lowerPoint;
    this.upperPoint = upperPoint;

    this.comparator = ArrayUtil.getUnsignedComparator(bytesPerDim);
  }

  /**
   * Check preconditions for all factory methods
   *
   * @throws IllegalArgumentException if {@code field}, {@code lowerPoint} or {@code upperPoint} are
   *     null.
   */
  public static void checkArgs(String field, Object lowerPoint, Object upperPoint) {
    if (field == null) {
      throw new IllegalArgumentException("field must not be null");
    }
    if (lowerPoint == null) {
      throw new IllegalArgumentException("lowerPoint must not be null");
    }
    if (upperPoint == null) {
      throw new IllegalArgumentException("upperPoint must not be null");
    }
  }

  @Override
  public void visit(QueryVisitor visitor) {
    if (visitor.acceptField(field)) {
      visitor.visitLeaf(this);
    }
  }

  @Override
  public final Weight createWeight(IndexSearcher searcher, ScoreMode scoreMode, float boost)
      throws IOException {

    // We don't use RandomAccessWeight here: it's no good to approximate with "match all docs".
    // This is an inverted structure and should be used in the first pass:

    return new ConstantScoreWeight(this, boost) {

      private boolean matches(byte[] packedValue) {
        int offset = 0;
        for (int dim = 0; dim < numDims; dim++, offset += bytesPerDim) {
          if (comparator.compare(packedValue, offset, lowerPoint, offset) < 0) {
            // Doc's value is too low, in this dimension
            return false;
          }
          if (comparator.compare(packedValue, offset, upperPoint, offset) > 0) {
            // Doc's value is too high, in this dimension
            return false;
          }
        }
        return true;
      }

<<<<<<< HEAD
      private Relation relate(byte[] minPackedValue, byte[] maxPackedValue) {

        boolean crosses = false;
        int offset = 0;

        for (int dim = 0; dim < numDims; dim++, offset += bytesPerDim) {

          if (comparator.compare(minPackedValue, offset, upperPoint, offset) > 0
              || comparator.compare(maxPackedValue, offset, lowerPoint, offset) < 0) {
            return Relation.CELL_OUTSIDE_QUERY;
          }

          if (crosses == false) {
            crosses =
                comparator.compare(minPackedValue, offset, lowerPoint, offset) < 0
                    || comparator.compare(maxPackedValue, offset, upperPoint, offset) > 0;
          }
        }

        if (crosses) {
          return Relation.CELL_CROSSES_QUERY;
        }

        return Relation.CELL_INSIDE_QUERY;
      }

=======
>>>>>>> 41abd7ad
      private IntersectVisitor getIntersectVisitor(DocIdSetBuilder result) {
        return new IntersectVisitor() {

          DocIdSetBuilder.BulkAdder adder;

          @Override
          public void grow(int count) {
            adder = result.grow(count);
          }

          @Override
          public void visit(int docID) {
            adder.add(docID);
          }

          @Override
          public void visit(DocIdSetIterator iterator) throws IOException {
            adder.add(iterator);
          }

          @Override
          public void visit(IntsRef ref) {
            adder.add(ref);
          }

          @Override
          public void visit(int docID, byte[] packedValue) {
            if (matches(packedValue)) {
              visit(docID);
            }
          }

          @Override
          public void visit(DocIdSetIterator iterator, byte[] packedValue) throws IOException {
            if (matches(packedValue)) {
              adder.add(iterator);
            }
          }

          @Override
          public Relation compare(byte[] minPackedValue, byte[] maxPackedValue) {
            return relate(minPackedValue, maxPackedValue);
          }
        };
      }

      /** Create a visitor that sets documents that do NOT match the range. */
      private IntersectVisitor getInverseIntersectVisitor(FixedBitSet result, long[] cost) {
        return new IntersectVisitor() {

          @Override
          public void visit(int docID) {
            result.set(docID);
            cost[0]++;
          }

          @Override
          public void visit(DocIdSetIterator iterator) throws IOException {
            result.or(iterator);
            cost[0] += iterator.cost();
          }

          @Override
          public void visit(IntsRef ref) {
            for (int i = ref.offset; i < ref.offset + ref.length; i++) {
              result.set(ref.ints[i]);
            }
            cost[0] += ref.length;
          }

          @Override
          public void visit(int docID, byte[] packedValue) {
            if (matches(packedValue) == false) {
              visit(docID);
            }
          }

          @Override
          public void visit(DocIdSetIterator iterator, byte[] packedValue) throws IOException {
            if (matches(packedValue) == false) {
              visit(iterator);
            }
          }

          @Override
          public Relation compare(byte[] minPackedValue, byte[] maxPackedValue) {
            Relation relation = relate(minPackedValue, maxPackedValue);
            switch (relation) {
              case CELL_INSIDE_QUERY:
                // all points match, skip this subtree
                return Relation.CELL_OUTSIDE_QUERY;
              case CELL_OUTSIDE_QUERY:
                // none of the points match, clear all documents
                return Relation.CELL_INSIDE_QUERY;
              case CELL_CROSSES_QUERY:
              default:
                return relation;
            }
          }
        };
      }

      @Override
      public ScorerSupplier scorerSupplier(LeafReaderContext context) throws IOException {
        LeafReader reader = context.reader();

        PointValues values = reader.getPointValues(field);
        if (checkValidPointValues(values) == false) {
          return null;
        }

        if (values.getDocCount() == 0) {
          return null;
        } else {
          final byte[] fieldPackedLower = values.getMinPackedValue();
          final byte[] fieldPackedUpper = values.getMaxPackedValue();
          for (int i = 0; i < numDims; ++i) {
            int offset = i * bytesPerDim;
            if (comparator.compare(lowerPoint, offset, fieldPackedUpper, offset) > 0
                || comparator.compare(upperPoint, offset, fieldPackedLower, offset) < 0) {
              // If this query is a required clause of a boolean query, then returning null here
              // will help make sure that we don't call ScorerSupplier#get on other required clauses
              // of the same boolean query, which is an expensive operation for some queries (e.g.
              // multi-term queries).
              return null;
            }
          }
        }

        boolean allDocsMatch;
        if (values.getDocCount() == reader.maxDoc()) {
          final byte[] fieldPackedLower = values.getMinPackedValue();
          final byte[] fieldPackedUpper = values.getMaxPackedValue();
          allDocsMatch = true;
          for (int i = 0; i < numDims; ++i) {
            int offset = i * bytesPerDim;
            if (comparator.compare(lowerPoint, offset, fieldPackedLower, offset) > 0
                || comparator.compare(upperPoint, offset, fieldPackedUpper, offset) < 0) {
              allDocsMatch = false;
              break;
            }
          }
        } else {
          allDocsMatch = false;
        }

        if (allDocsMatch) {
          // all docs have a value and all points are within bounds, so everything matches
          return ConstantScoreScorerSupplier.matchAll(score(), scoreMode, reader.maxDoc());
        } else {
          return new ConstantScoreScorerSupplier(score(), scoreMode, reader.maxDoc()) {

            final DocIdSetBuilder result = new DocIdSetBuilder(reader.maxDoc(), values);
            final IntersectVisitor visitor = getIntersectVisitor(result);
            long cost = -1;

            @Override
            public DocIdSetIterator iterator(long leadCost) throws IOException {
              if (values.getDocCount() == reader.maxDoc()
                  && values.getDocCount() == values.size()
                  && cost() > reader.maxDoc() / 2) {
                // If all docs have exactly one value and the cost is greater
                // than half the leaf size then maybe we can make things faster
                // by computing the set of documents that do NOT match the range
                final FixedBitSet result = new FixedBitSet(reader.maxDoc());
                long[] cost = new long[1];
                values.intersect(getInverseIntersectVisitor(result, cost));
                // Flip the bit set and cost
                result.flip(0, reader.maxDoc());
                cost[0] = Math.max(0, reader.maxDoc() - cost[0]);
                return new BitSetIterator(result, cost[0]);
              }

              values.intersect(visitor);
              return result.build().iterator();
            }

            @Override
            public long cost() {
              if (cost == -1) {
                // Computing the cost may be expensive, so only do it if necessary
                cost = values.estimateDocCount(visitor);
                assert cost >= 0;
              }
              return cost;
            }
          };
        }
      }

      @Override
      public int count(LeafReaderContext context) throws IOException {
        LeafReader reader = context.reader();

        PointValues values = reader.getPointValues(field);
        if (checkValidPointValues(values) == false) {
          return 0;
        }

        if (reader.hasDeletions() == false) {
          if (relate(values.getMinPackedValue(), values.getMaxPackedValue())
              == Relation.CELL_INSIDE_QUERY) {
            return values.getDocCount();
          }
          // only 1D: we have the guarantee that it will actually run fast since there are at most 2
          // crossing leaves.
          // docCount == size : counting according number of points in leaf node, so must be
          // single-valued.
          if (numDims == 1 && values.getDocCount() == values.size()) {
            return (int)
                pointCount(values.getPointTree(), PointRangeQuery.this::relate, this::matches);
          }
        }
        return super.count(context);
      }

      /**
       * Finds the number of points matching the provided range conditions. Using this method is
       * faster than calling {@link PointValues#intersect(IntersectVisitor)} to get the count of
       * intersecting points. This method does not enforce live documents, therefore it should only
       * be used when there are no deleted documents.
       *
       * @param pointTree start node of the count operation
       * @param nodeComparator comparator to be used for checking whether the internal node is
       *     inside the range
       * @param leafComparator comparator to be used for checking whether the leaf node is inside
       *     the range
       * @return count of points that match the range
       */
      private long pointCount(
          PointValues.PointTree pointTree,
          BiFunction<byte[], byte[], Relation> nodeComparator,
          Predicate<byte[]> leafComparator)
          throws IOException {
        final long[] matchingNodeCount = {0};
        // create a custom IntersectVisitor that records the number of leafNodes that matched
        final IntersectVisitor visitor =
            new IntersectVisitor() {
              @Override
              public void visit(int docID) {
                // this branch should be unreachable
                throw new UnsupportedOperationException(
                    "This IntersectVisitor does not perform any actions on a "
                        + "docID="
                        + docID
                        + " node being visited");
              }

              @Override
              public void visit(int docID, byte[] packedValue) {
                if (leafComparator.test(packedValue)) {
                  matchingNodeCount[0]++;
                }
              }

              @Override
              public Relation compare(byte[] minPackedValue, byte[] maxPackedValue) {
                return nodeComparator.apply(minPackedValue, maxPackedValue);
              }
            };
        pointCount(visitor, pointTree, matchingNodeCount);
        return matchingNodeCount[0];
      }

      private void pointCount(
          IntersectVisitor visitor, PointValues.PointTree pointTree, long[] matchingNodeCount)
          throws IOException {
        Relation r = visitor.compare(pointTree.getMinPackedValue(), pointTree.getMaxPackedValue());
        switch (r) {
          case CELL_OUTSIDE_QUERY:
            // This cell is fully outside the query shape: return 0 as the count of its nodes
            return;
          case CELL_INSIDE_QUERY:
            // This cell is fully inside the query shape: return the size of the entire node as the
            // count
            matchingNodeCount[0] += pointTree.size();
            return;
          case CELL_CROSSES_QUERY:
            /*
            The cell crosses the shape boundary, or the cell fully contains the query, so we fall
            through and do full counting.
            */
            if (pointTree.moveToChild()) {
              do {
                pointCount(visitor, pointTree, matchingNodeCount);
              } while (pointTree.moveToSibling());
              pointTree.moveToParent();
            } else {
              // we have reached a leaf node here.
              pointTree.visitDocValues(visitor);
              // leaf node count is saved in the matchingNodeCount array by the visitor
            }
            return;
          default:
            throw new IllegalArgumentException("Unreachable code");
        }
      }

      @Override
      public boolean isCacheable(LeafReaderContext ctx) {
        return true;
      }
    };
  }

  public String getField() {
    return field;
  }

  public int getNumDims() {
    return numDims;
  }

  public int getBytesPerDim() {
    return bytesPerDim;
  }

  public byte[] getLowerPoint() {
    return lowerPoint.clone();
  }

  public byte[] getUpperPoint() {
    return upperPoint.clone();
  }

  @Override
  public final int hashCode() {
    int hash = classHash();
    hash = 31 * hash + field.hashCode();
    hash = 31 * hash + Arrays.hashCode(lowerPoint);
    hash = 31 * hash + Arrays.hashCode(upperPoint);
    hash = 31 * hash + numDims;
    hash = 31 * hash + Objects.hashCode(bytesPerDim);
    return hash;
  }

  @Override
  public final boolean equals(Object o) {
    return sameClassAs(o) && equalsTo(getClass().cast(o));
  }

  private boolean equalsTo(PointRangeQuery other) {
    return Objects.equals(field, other.field)
        && numDims == other.numDims
        && bytesPerDim == other.bytesPerDim
        && Arrays.equals(lowerPoint, other.lowerPoint)
        && Arrays.equals(upperPoint, other.upperPoint);
  }

  @Override
  public final String toString(String field) {
    final StringBuilder sb = new StringBuilder();
    if (this.field.equals(field) == false) {
      sb.append(this.field);
      sb.append(':');
    }

    // print ourselves as "range per dimension"
    for (int i = 0; i < numDims; i++) {
      if (i > 0) {
        sb.append(',');
      }

      int startOffset = bytesPerDim * i;

      sb.append('[');
      sb.append(
          toString(
              i, ArrayUtil.copyOfSubArray(lowerPoint, startOffset, startOffset + bytesPerDim)));
      sb.append(" TO ");
      sb.append(
          toString(
              i, ArrayUtil.copyOfSubArray(upperPoint, startOffset, startOffset + bytesPerDim)));
      sb.append(']');
    }

    return sb.toString();
  }

  /**
   * Returns a string of a single value in a human-readable format for debugging. This is used by
   * {@link #toString()}.
   *
   * @param dimension dimension of the particular value
   * @param value single value, never null
   * @return human readable value for debugging
   */
  protected abstract String toString(int dimension, byte[] value);

  @Override
  public Query rewrite(IndexSearcher searcher) throws IOException {
    IndexReader reader = searcher.getIndexReader();

    for (LeafReaderContext leaf : reader.leaves()) {
      checkValidPointValues(leaf.reader().getPointValues(field));
    }

    // fetch the global min/max packed values across all segments
    byte[] globalMinPacked = PointValues.getMinPackedValue(reader, getField());
    byte[] globalMaxPacked = PointValues.getMaxPackedValue(reader, getField());

    if (globalMinPacked == null || globalMaxPacked == null) {
      return new MatchNoDocsQuery();
    }

    return switch (relate(globalMinPacked, globalMaxPacked)) {
      case CELL_INSIDE_QUERY -> {
        if (canRewriteToMatchAllQuery(reader)) {
          yield new MatchAllDocsQuery();
        } else if (canRewriteToFieldExistsQuery(reader)) {
          yield new FieldExistsQuery(field);
        } else {
          yield super.rewrite(searcher);
        }
      }
      case CELL_OUTSIDE_QUERY -> new MatchNoDocsQuery();
      case CELL_CROSSES_QUERY -> super.rewrite(searcher);
    };
  }

  private boolean canRewriteToMatchAllQuery(IndexReader reader) throws IOException {
    for (LeafReaderContext context : reader.leaves()) {
      LeafReader leaf = context.reader();
      PointValues values = leaf.getPointValues(field);

      if (values == null || values.getDocCount() != leaf.maxDoc()) {
        return false;
      }
    }

    return true;
  }

  private boolean canRewriteToFieldExistsQuery(IndexReader reader) {
    for (LeafReaderContext leaf : reader.leaves()) {
      FieldInfo info = leaf.reader().getFieldInfos().fieldInfo(field);

      if (info != null
          && info.getDocValuesType() == DocValuesType.NONE
          && !info.hasNorms()
          && info.getVectorDimension() == 0) {
        // Can't use a FieldExistsQuery on this segment, so return false
        return false;
      }
    }

    return true;
  }

  private Relation relate(byte[] minPackedValue, byte[] maxPackedValue) {
    boolean crosses = false;
    int offset = 0;

    for (int dim = 0; dim < numDims; dim++, offset += bytesPerDim) {

      if (comparator.compare(minPackedValue, offset, upperPoint, offset) > 0
          || comparator.compare(maxPackedValue, offset, lowerPoint, offset) < 0) {
        return Relation.CELL_OUTSIDE_QUERY;
      }

      crosses |=
          comparator.compare(minPackedValue, offset, lowerPoint, offset) < 0
              || comparator.compare(maxPackedValue, offset, upperPoint, offset) > 0;
    }

    if (crosses) {
      return Relation.CELL_CROSSES_QUERY;
    } else {
      return Relation.CELL_INSIDE_QUERY;
    }
  }

  private boolean checkValidPointValues(PointValues values) throws IOException {
    if (values == null) {
      // No docs in this segment/field indexed any points
      return false;
    }

    if (values.getNumIndexDimensions() != numDims) {
      throw new IllegalArgumentException(
          "field=\""
              + field
              + "\" was indexed with numIndexDimensions="
              + values.getNumIndexDimensions()
              + " but this query has numDims="
              + numDims);
    }
    if (bytesPerDim != values.getBytesPerDimension()) {
      throw new IllegalArgumentException(
          "field=\""
              + field
              + "\" was indexed with bytesPerDim="
              + values.getBytesPerDimension()
              + " but this query has bytesPerDim="
              + bytesPerDim);
    }
    return true;
  }
}<|MERGE_RESOLUTION|>--- conflicted
+++ resolved
@@ -146,35 +146,6 @@
         return true;
       }
 
-<<<<<<< HEAD
-      private Relation relate(byte[] minPackedValue, byte[] maxPackedValue) {
-
-        boolean crosses = false;
-        int offset = 0;
-
-        for (int dim = 0; dim < numDims; dim++, offset += bytesPerDim) {
-
-          if (comparator.compare(minPackedValue, offset, upperPoint, offset) > 0
-              || comparator.compare(maxPackedValue, offset, lowerPoint, offset) < 0) {
-            return Relation.CELL_OUTSIDE_QUERY;
-          }
-
-          if (crosses == false) {
-            crosses =
-                comparator.compare(minPackedValue, offset, lowerPoint, offset) < 0
-                    || comparator.compare(maxPackedValue, offset, upperPoint, offset) > 0;
-          }
-        }
-
-        if (crosses) {
-          return Relation.CELL_CROSSES_QUERY;
-        }
-
-        return Relation.CELL_INSIDE_QUERY;
-      }
-
-=======
->>>>>>> 41abd7ad
       private IntersectVisitor getIntersectVisitor(DocIdSetBuilder result) {
         return new IntersectVisitor() {
 
@@ -635,9 +606,11 @@
         return Relation.CELL_OUTSIDE_QUERY;
       }
 
-      crosses |=
-          comparator.compare(minPackedValue, offset, lowerPoint, offset) < 0
-              || comparator.compare(maxPackedValue, offset, upperPoint, offset) > 0;
+      if (crosses == false) {
+        crosses =
+            comparator.compare(minPackedValue, offset, lowerPoint, offset) < 0
+                || comparator.compare(maxPackedValue, offset, upperPoint, offset) > 0;
+      }
     }
 
     if (crosses) {
