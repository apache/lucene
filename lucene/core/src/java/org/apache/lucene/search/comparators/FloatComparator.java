--- conflicted
+++ resolved
@@ -21,10 +21,7 @@
 import org.apache.lucene.index.LeafReaderContext;
 import org.apache.lucene.search.LeafFieldComparator;
 import org.apache.lucene.search.Pruning;
-<<<<<<< HEAD
-=======
 import org.apache.lucene.util.NumericUtils;
->>>>>>> 75ae372b
 
 /**
  * Comparator based on {@link Float#compare} for {@code numHits}. This comparator provides a
@@ -110,23 +107,8 @@
     }
 
     @Override
-<<<<<<< HEAD
-    protected int compareMissingValueWithBottomValue() {
-      return Float.compare(missingValue, bottom);
-    }
-
-    @Override
-    protected int compareMissingValueWithTopValue() {
-      return Float.compare(missingValue, topValue);
-    }
-
-    @Override
-    protected void encodeBottom(byte[] packedValue) {
-      FloatPoint.encodeDimension(bottom, packedValue, 0);
-=======
     protected long bottomAsComparableLong() {
       return NumericUtils.floatToSortableInt(bottom);
->>>>>>> 75ae372b
     }
 
     @Override
