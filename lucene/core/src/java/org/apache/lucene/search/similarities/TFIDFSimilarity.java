--- conflicted
+++ resolved
@@ -429,21 +429,6 @@
   static {
     for (int i = 0; i < 256; i++) {
       LENGTH_TABLE[i] = SmallFloat.byte4ToInt((byte) i);
-<<<<<<< HEAD
-    }
-  }
-
-  @Override
-  public final long computeNorm(FieldInvertState state) {
-    final int numTerms;
-    if (state.getIndexOptions() == IndexOptions.DOCS && state.getIndexCreatedVersionMajor() >= 8) {
-      numTerms = state.getUniqueTermCount();
-    } else if (discountOverlaps) {
-      numTerms = state.getLength() - state.getNumOverlap();
-    } else {
-      numTerms = state.getLength();
-=======
->>>>>>> 75ae372b
     }
   }
 
