--- conflicted
+++ resolved
@@ -46,13 +46,7 @@
     List<LeafReaderContext> leaves = searcher.getIndexReader().leaves();
 
     TopFieldCollector collector =
-<<<<<<< HEAD
-        new TopFieldCollectorManager(
-                sort, topN, null, Integer.MAX_VALUE, searcher.getSlices().length > 1)
-            .newCollector();
-=======
         new TopFieldCollectorManager(sort, topN, null, Integer.MAX_VALUE).newCollector();
->>>>>>> 75ae372b
 
     // Now merge sort docIDs from hits, with reader's leaves:
     int hitUpto = 0;
