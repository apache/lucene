/*
 * Licensed to the Apache Software Foundation (ASF) under one or more
 * contributor license agreements.  See the NOTICE file distributed with
 * this work for additional information regarding copyright ownership.
 * The ASF licenses this file to You under the Apache License, Version 2.0
 * (the "License"); you may not use this file except in compliance with
 * the License.  You may obtain a copy of the License at
 *
 *     http://www.apache.org/licenses/LICENSE-2.0
 *
 * Unless required by applicable law or agreed to in writing, software
 * distributed under the License is distributed on an "AS IS" BASIS,
 * WITHOUT WARRANTIES OR CONDITIONS OF ANY KIND, either express or implied.
 * See the License for the specific language governing permissions and
 * limitations under the License.
 */
package org.apache.lucene.search;

import java.io.IOException;
import org.apache.lucene.index.LeafReaderContext;

/**
 * A {@link Collector} implementation that collects the top-scoring hits, returning them as a {@link
 * TopDocs}. This is used by {@link IndexSearcher} to implement {@link TopDocs}-based search. Hits
 * are sorted by score descending and then (when the scores are tied) docID ascending. When you
 * create an instance of this collector you should know in advance whether documents are going to be
 * collected in doc Id order or not.
 *
 * <p><b>NOTE</b>: The values {@link Float#NaN} and {@link Float#NEGATIVE_INFINITY} are not valid
 * scores. This collector will not properly collect hits with such scores.
 */
public class TopScoreDocCollector extends TopDocsCollector<ScoreDoc> {

  private final ScoreDoc after;
  final int totalHitsThreshold;
  final MaxScoreAccumulator minScoreAcc;

  // prevents instantiation
  TopScoreDocCollector(
      int numHits, ScoreDoc after, int totalHitsThreshold, MaxScoreAccumulator minScoreAcc) {
    super(new HitQueue(numHits, true));
    this.after = after;
    this.totalHitsThreshold = totalHitsThreshold;
    this.minScoreAcc = minScoreAcc;
  }

  @Override
  protected int topDocsSize() {
    // Note: this relies on sentinel values having Integer.MAX_VALUE as a doc ID.
    int[] validTopHitCount = new int[1];
    pq.forEach(
        scoreDoc -> {
          if (scoreDoc.doc != Integer.MAX_VALUE) {
            validTopHitCount[0]++;
          }
        });
    return validTopHitCount[0];
  }

  @Override
  protected TopDocs newTopDocs(ScoreDoc[] results, int start) {
    return results == null
        ? new TopDocs(new TotalHits(totalHits, totalHitsRelation), new ScoreDoc[0])
        : new TopDocs(new TotalHits(totalHits, totalHitsRelation), results);
  }

  @Override
  public ScoreMode scoreMode() {
    return totalHitsThreshold == Integer.MAX_VALUE ? ScoreMode.COMPLETE : ScoreMode.TOP_SCORES;
  }

  @Override
  public LeafCollector getLeafCollector(LeafReaderContext context) throws IOException {
    final int docBase = context.docBase;
    final ScoreDoc after = this.after;
    final float afterScore;
    final int afterDoc;
    if (after == null) {
      afterScore = Float.POSITIVE_INFINITY;
      afterDoc = DocIdSetIterator.NO_MORE_DOCS;
    } else {
      afterScore = after.score;
      afterDoc = after.doc - context.docBase;
    }

    return new LeafCollector() {

      private Scorable scorer;
      // HitQueue implements getSentinelObject to return a ScoreDoc, so we know
      // that at this point top() is already initialized.
      private ScoreDoc pqTop = pq.top();
      private float minCompetitiveScore;

      @Override
      public void setScorer(Scorable scorer) throws IOException {
        this.scorer = scorer;
        if (minScoreAcc == null) {
          updateMinCompetitiveScore(scorer);
        } else {
          updateGlobalMinCompetitiveScore(scorer);
        }
      }

<<<<<<< HEAD
    @Override
    protected int topDocsSize() {
      return Math.min(collectedHits, pq.size());
    }
=======
      @Override
      public void collect(int doc) throws IOException {
        float score = scorer.score();
>>>>>>> c0fc7001

        int hitCountSoFar = ++totalHits;

        if (minScoreAcc != null && (hitCountSoFar & minScoreAcc.modInterval) == 0) {
          updateGlobalMinCompetitiveScore(scorer);
        }

        if (after != null && (score > afterScore || (score == afterScore && doc <= afterDoc))) {
          // hit was collected on a previous page
          if (totalHitsRelation == TotalHits.Relation.EQUAL_TO) {
            // we just reached totalHitsThreshold, we can start setting the min
            // competitive score now
            updateMinCompetitiveScore(scorer);
          }
          return;
        }

        if (score <= pqTop.score) {
          // Note: for queries that match lots of hits, this is the common case: most hits are not
          // competitive.
          if (hitCountSoFar == totalHitsThreshold + 1) {
            // we just exceeded totalHitsThreshold, we can start setting the min
            // competitive score now
            updateMinCompetitiveScore(scorer);
          }

<<<<<<< HEAD
          if (score > after.score
              || (score == after.score && doc <= afterDoc)
              || score <= pqTop.score) {
            // Either hit was collected on a previous page or
            // since docs are returned in-order (i.e., increasing doc Id), a document
            // with equal score to pqTop.score cannot compete since HitQueue favors
            // documents with lower doc Ids. Therefore reject those docs too.
            if (totalHitsRelation == TotalHits.Relation.EQUAL_TO) {
              // we just reached totalHitsThreshold, we can start setting the min
              // competitive score now
              updateMinCompetitiveScore(scorer);
            }
            return;
=======
          // Since docs are returned in-order (i.e., increasing doc Id), a document
          // with equal score to pqTop.score cannot compete since HitQueue favors
          // documents with lower doc Ids. Therefore reject those docs too.
        } else {
          collectCompetitiveHit(doc, score);
        }
      }

      private void collectCompetitiveHit(int doc, float score) throws IOException {
        pqTop.doc = doc + docBase;
        pqTop.score = score;
        pqTop = pq.updateTop();
        updateMinCompetitiveScore(scorer);
      }

      private void updateGlobalMinCompetitiveScore(Scorable scorer) throws IOException {
        assert minScoreAcc != null;
        long maxMinScore = minScoreAcc.getRaw();
        if (maxMinScore != Long.MIN_VALUE) {
          // since we tie-break on doc id and collect in doc id order we can require
          // the next float if the global minimum score is set on a document id that is
          // smaller than the ids in the current leaf
          float score = MaxScoreAccumulator.toScore(maxMinScore);
          score = docBase >= MaxScoreAccumulator.docId(maxMinScore) ? Math.nextUp(score) : score;
          if (score > minCompetitiveScore) {
            scorer.setMinCompetitiveScore(score);
            minCompetitiveScore = score;
            totalHitsRelation = TotalHits.Relation.GREATER_THAN_OR_EQUAL_TO;
>>>>>>> c0fc7001
          }
        }
      }

      private void updateMinCompetitiveScore(Scorable scorer) throws IOException {
        if (totalHits > totalHitsThreshold) {
          // since we tie-break on doc id and collect in doc id order, we can require the next float
          // pqTop is never null since TopScoreDocCollector fills the priority queue with sentinel
          // values if the top element is a sentinel value, its score will be -Infty and the below
          // logic is still valid
          float localMinScore = Math.nextUp(pqTop.score);
          if (localMinScore > minCompetitiveScore) {
            scorer.setMinCompetitiveScore(localMinScore);
            totalHitsRelation = TotalHits.Relation.GREATER_THAN_OR_EQUAL_TO;
            minCompetitiveScore = localMinScore;
            if (minScoreAcc != null) {
              // we don't use the next float but we register the document id so that other leaves or
              // leaf partitions can require it if they are after the current maximum
              minScoreAcc.accumulate(pqTop.doc, pqTop.score);
            }
          }
        }
      }
    };
  }
}<|MERGE_RESOLUTION|>--- conflicted
+++ resolved
@@ -101,16 +101,9 @@
         }
       }
 
-<<<<<<< HEAD
-    @Override
-    protected int topDocsSize() {
-      return Math.min(collectedHits, pq.size());
-    }
-=======
       @Override
       public void collect(int doc) throws IOException {
         float score = scorer.score();
->>>>>>> c0fc7001
 
         int hitCountSoFar = ++totalHits;
 
@@ -137,21 +130,6 @@
             updateMinCompetitiveScore(scorer);
           }
 
-<<<<<<< HEAD
-          if (score > after.score
-              || (score == after.score && doc <= afterDoc)
-              || score <= pqTop.score) {
-            // Either hit was collected on a previous page or
-            // since docs are returned in-order (i.e., increasing doc Id), a document
-            // with equal score to pqTop.score cannot compete since HitQueue favors
-            // documents with lower doc Ids. Therefore reject those docs too.
-            if (totalHitsRelation == TotalHits.Relation.EQUAL_TO) {
-              // we just reached totalHitsThreshold, we can start setting the min
-              // competitive score now
-              updateMinCompetitiveScore(scorer);
-            }
-            return;
-=======
           // Since docs are returned in-order (i.e., increasing doc Id), a document
           // with equal score to pqTop.score cannot compete since HitQueue favors
           // documents with lower doc Ids. Therefore reject those docs too.
@@ -180,7 +158,6 @@
             scorer.setMinCompetitiveScore(score);
             minCompetitiveScore = score;
             totalHitsRelation = TotalHits.Relation.GREATER_THAN_OR_EQUAL_TO;
->>>>>>> c0fc7001
           }
         }
       }
