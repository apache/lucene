/*
 * Licensed to the Apache Software Foundation (ASF) under one or more
 * contributor license agreements.  See the NOTICE file distributed with
 * this work for additional information regarding copyright ownership.
 * The ASF licenses this file to You under the Apache License, Version 2.0
 * (the "License"); you may not use this file except in compliance with
 * the License.  You may obtain a copy of the License at
 *
 *     http://www.apache.org/licenses/LICENSE-2.0
 *
 * Unless required by applicable law or agreed to in writing, software
 * distributed under the License is distributed on an "AS IS" BASIS,
 * WITHOUT WARRANTIES OR CONDITIONS OF ANY KIND, either express or implied.
 * See the License for the specific language governing permissions and
 * limitations under the License.
 */
package org.apache.lucene.search;

import java.io.IOException;
import org.apache.lucene.index.LeafReaderContext;

/**
 * A {@link Collector} implementation that collects the top-scoring hits, returning them as a {@link
 * TopDocs}. This is used by {@link IndexSearcher} to implement {@link TopDocs}-based search. Hits
 * are sorted by score descending and then (when the scores are tied) docID ascending. When you
 * create an instance of this collector you should know in advance whether documents are going to be
 * collected in doc Id order or not.
 *
 * <p><b>NOTE</b>: The values {@link Float#NaN} and {@link Float#NEGATIVE_INFINITY} are not valid
 * scores. This collector will not properly collect hits with such scores.
 */
public class TopScoreDocCollector extends TopDocsCollector<ScoreDoc> {

  private final ScoreDoc after;
  final int totalHitsThreshold;
  final MaxScoreAccumulator minScoreAcc;

  // prevents instantiation
  TopScoreDocCollector(
      int numHits, ScoreDoc after, int totalHitsThreshold, MaxScoreAccumulator minScoreAcc) {
    super(new HitQueue(numHits, true));
    this.after = after;
    this.totalHitsThreshold = totalHitsThreshold;
    this.minScoreAcc = minScoreAcc;
  }

<<<<<<< HEAD
  static class SimpleTopScoreDocCollector extends TopScoreDocCollector {

    SimpleTopScoreDocCollector(
        int numHits, HitsThresholdChecker hitsThresholdChecker, MaxScoreAccumulator minScoreAcc) {
      super(numHits, hitsThresholdChecker, minScoreAcc);
    }

    @Override
    public LeafCollector getLeafCollector(LeafReaderContext context) throws IOException {
      // reset the minimum competitive score
      docBase = context.docBase;
      minCompetitiveScore = 0f;

      return new ScorerLeafCollector() {
        @Override
        public void setScorer(Scorable scorer) throws IOException {
          super.setScorer(scorer);
          if (minScoreAcc == null) {
            updateMinCompetitiveScore(scorer);
          } else {
            updateGlobalMinCompetitiveScore(scorer);
          }
        }

        @Override
        public void collect(int doc) throws IOException {
          float score = scorer.score();

          // This collector relies on the fact that scorers produce positive values:
          assert score >= 0; // NOTE: false for NaN

          totalHits++;
          hitsThresholdChecker.incrementHitCount();

          if (minScoreAcc != null && (totalHits & minScoreAcc.modInterval) == 0) {
            updateGlobalMinCompetitiveScore(scorer);
          }

          if (score <= pqTop.score) {
            if (totalHitsRelation == TotalHits.Relation.EQUAL_TO) {
              // we just reached totalHitsThreshold, we can start setting the min
              // competitive score now
              updateMinCompetitiveScore(scorer);
            }
            // Since docs are returned in-order (i.e., increasing doc Id), a document
            // with equal score to pqTop.score cannot compete since HitQueue favors
            // documents with lower doc Ids. Therefore reject those docs too.
            return;
=======
  @Override
  protected int topDocsSize() {
    // Note: this relies on sentinel values having Integer.MAX_VALUE as a doc ID.
    int[] validTopHitCount = new int[1];
    pq.forEach(
        scoreDoc -> {
          if (scoreDoc.doc != Integer.MAX_VALUE) {
            validTopHitCount[0]++;
>>>>>>> 75ae372b
          }
        });
    return validTopHitCount[0];
  }

<<<<<<< HEAD
  static class PagingTopScoreDocCollector extends TopScoreDocCollector {

    private final ScoreDoc after;
    private int collectedHits;

    PagingTopScoreDocCollector(
        int numHits,
        ScoreDoc after,
        HitsThresholdChecker hitsThresholdChecker,
        MaxScoreAccumulator minScoreAcc) {
      super(numHits, hitsThresholdChecker, minScoreAcc);
      this.after = after;
      this.collectedHits = 0;
    }

    @Override
    protected int topDocsSize() {
      return collectedHits < pq.size() ? collectedHits : pq.size();
    }

    @Override
    protected TopDocs newTopDocs(ScoreDoc[] results, int start) {
      return results == null
          ? new TopDocs(new TotalHits(totalHits, totalHitsRelation), new ScoreDoc[0])
          : new TopDocs(new TotalHits(totalHits, totalHitsRelation), results);
    }

    @Override
    public LeafCollector getLeafCollector(LeafReaderContext context) throws IOException {
      docBase = context.docBase;
      final int afterDoc = after.doc - context.docBase;
      minCompetitiveScore = 0f;

      return new ScorerLeafCollector() {
        @Override
        public void setScorer(Scorable scorer) throws IOException {
          super.setScorer(scorer);
          if (minScoreAcc == null) {
            updateMinCompetitiveScore(scorer);
          } else {
            updateGlobalMinCompetitiveScore(scorer);
          }
        }

        @Override
        public void collect(int doc) throws IOException {
          float score = scorer.score();

          // This collector relies on the fact that scorers produce positive values:
          assert score >= 0; // NOTE: false for NaN

          totalHits++;
          hitsThresholdChecker.incrementHitCount();

          if (minScoreAcc != null && (totalHits & minScoreAcc.modInterval) == 0) {
            updateGlobalMinCompetitiveScore(scorer);
          }

          if (score > after.score || (score == after.score && doc <= afterDoc)) {
            // hit was collected on a previous page
            if (totalHitsRelation == TotalHits.Relation.EQUAL_TO) {
              // we just reached totalHitsThreshold, we can start setting the min
              // competitive score now
              updateMinCompetitiveScore(scorer);
            }
            return;
          }

          if (score <= pqTop.score) {
            if (totalHitsRelation == TotalHits.Relation.EQUAL_TO) {
              // we just reached totalHitsThreshold, we can start setting the min
              // competitive score now
              updateMinCompetitiveScore(scorer);
            }

            // Since docs are returned in-order (i.e., increasing doc Id), a document
            // with equal score to pqTop.score cannot compete since HitQueue favors
            // documents with lower doc Ids. Therefore reject those docs too.
            return;
          }
          collectedHits++;
          pqTop.doc = doc + docBase;
          pqTop.score = score;
          pqTop = pq.updateTop();
          updateMinCompetitiveScore(scorer);
        }
      };
    }
  }

  /**
   * Creates a new {@link TopScoreDocCollector} given the number of hits to collect and the number
   * of hits to count accurately.
   *
   * <p><b>NOTE</b>: If the total hit count of the top docs is less than or exactly {@code
   * totalHitsThreshold} then this value is accurate. On the other hand, if the {@link
   * TopDocs#totalHits} value is greater than {@code totalHitsThreshold} then its value is a lower
   * bound of the hit count. A value of {@link Integer#MAX_VALUE} will make the hit count accurate
   * but will also likely make query processing slower.
   *
   * <p><b>NOTE</b>: The instances returned by this method pre-allocate a full array of length
   * <code>numHits</code>, and fill the array with sentinel objects.
   *
   * @deprecated This method is deprecated in favor of the constructor of {@link
   *     TopScoreDocCollectorManager} due to its support for concurrency in IndexSearcher
   */
  @Deprecated
  public static TopScoreDocCollector create(int numHits, int totalHitsThreshold) {
    return new TopScoreDocCollectorManager(numHits, null, totalHitsThreshold, false).newCollector();
  }

  /**
   * Creates a new {@link TopScoreDocCollector} given the number of hits to collect, the bottom of
   * the previous page, and the number of hits to count accurately.
   *
   * <p><b>NOTE</b>: If the total hit count of the top docs is less than or exactly {@code
   * totalHitsThreshold} then this value is accurate. On the other hand, if the {@link
   * TopDocs#totalHits} value is greater than {@code totalHitsThreshold} then its value is a lower
   * bound of the hit count. A value of {@link Integer#MAX_VALUE} will make the hit count accurate
   * but will also likely make query processing slower.
   *
   * <p><b>NOTE</b>: The instances returned by this method pre-allocate a full array of length
   * <code>numHits</code>, and fill the array with sentinel objects.
   *
   * @deprecated This method is deprecated in favor of the constructor of {@link
   *     TopScoreDocCollectorManager} due to its support for concurrency in IndexSearcher
   */
  @Deprecated
  public static TopScoreDocCollector create(int numHits, ScoreDoc after, int totalHitsThreshold) {
    return new TopScoreDocCollectorManager(numHits, after, totalHitsThreshold, false)
        .newCollector();
  }

  /**
   * Create a CollectorManager which uses a shared hit counter to maintain number of hits and a
   * shared {@link MaxScoreAccumulator} to propagate the minimum score accross segments
   *
   * @deprecated This method is deprecated in favor of the constructor of {@link
   *     TopScoreDocCollectorManager} due to its support for concurrency in IndexSearcher
   */
  @Deprecated
  public static CollectorManager<TopScoreDocCollector, TopDocs> createSharedManager(
      int numHits, ScoreDoc after, int totalHitsThreshold) {
    return new TopScoreDocCollectorManager(numHits, after, totalHitsThreshold, true);
  }
=======
  @Override
  protected TopDocs newTopDocs(ScoreDoc[] results, int start) {
    return results == null
        ? new TopDocs(new TotalHits(totalHits, totalHitsRelation), new ScoreDoc[0])
        : new TopDocs(new TotalHits(totalHits, totalHitsRelation), results);
  }

  @Override
  public ScoreMode scoreMode() {
    return totalHitsThreshold == Integer.MAX_VALUE ? ScoreMode.COMPLETE : ScoreMode.TOP_SCORES;
  }

  @Override
  public LeafCollector getLeafCollector(LeafReaderContext context) throws IOException {
    final int docBase = context.docBase;
    final ScoreDoc after = this.after;
    final float afterScore;
    final int afterDoc;
    if (after == null) {
      afterScore = Float.POSITIVE_INFINITY;
      afterDoc = DocIdSetIterator.NO_MORE_DOCS;
    } else {
      afterScore = after.score;
      afterDoc = after.doc - context.docBase;
    }

    return new LeafCollector() {

      private Scorable scorer;
      // HitQueue implements getSentinelObject to return a ScoreDoc, so we know
      // that at this point top() is already initialized.
      private ScoreDoc pqTop = pq.top();
      private float minCompetitiveScore;

      @Override
      public void setScorer(Scorable scorer) throws IOException {
        this.scorer = scorer;
        if (minScoreAcc == null) {
          updateMinCompetitiveScore(scorer);
        } else {
          updateGlobalMinCompetitiveScore(scorer);
        }
      }

      @Override
      public void collect(int doc) throws IOException {
        float score = scorer.score();
>>>>>>> 75ae372b

        int hitCountSoFar = ++totalHits;

        if (minScoreAcc != null && (hitCountSoFar & minScoreAcc.modInterval) == 0) {
          updateGlobalMinCompetitiveScore(scorer);
        }

        if (after != null && (score > afterScore || (score == afterScore && doc <= afterDoc))) {
          // hit was collected on a previous page
          if (totalHitsRelation == TotalHits.Relation.EQUAL_TO) {
            // we just reached totalHitsThreshold, we can start setting the min
            // competitive score now
            updateMinCompetitiveScore(scorer);
          }
          return;
        }

        if (score <= pqTop.score) {
          // Note: for queries that match lots of hits, this is the common case: most hits are not
          // competitive.
          if (hitCountSoFar == totalHitsThreshold + 1) {
            // we just exceeded totalHitsThreshold, we can start setting the min
            // competitive score now
            updateMinCompetitiveScore(scorer);
          }

          // Since docs are returned in-order (i.e., increasing doc Id), a document
          // with equal score to pqTop.score cannot compete since HitQueue favors
          // documents with lower doc Ids. Therefore reject those docs too.
        } else {
          collectCompetitiveHit(doc, score);
        }
      }

      private void collectCompetitiveHit(int doc, float score) throws IOException {
        pqTop.doc = doc + docBase;
        pqTop.score = score;
        pqTop = pq.updateTop();
        updateMinCompetitiveScore(scorer);
      }

<<<<<<< HEAD
  protected void updateGlobalMinCompetitiveScore(Scorable scorer) throws IOException {
    assert minScoreAcc != null;
    DocAndScore maxMinScore = minScoreAcc.get();
    if (maxMinScore != null) {
      // since we tie-break on doc id and collect in doc id order we can require
      // the next float if the global minimum score is set on a document id that is
      // smaller than the ids in the current leaf
      float score =
          docBase >= maxMinScore.docBase ? Math.nextUp(maxMinScore.score) : maxMinScore.score;
      if (score > minCompetitiveScore) {
        assert hitsThresholdChecker.isThresholdReached();
        scorer.setMinCompetitiveScore(score);
        minCompetitiveScore = score;
        totalHitsRelation = TotalHits.Relation.GREATER_THAN_OR_EQUAL_TO;
=======
      private void updateGlobalMinCompetitiveScore(Scorable scorer) throws IOException {
        assert minScoreAcc != null;
        long maxMinScore = minScoreAcc.getRaw();
        if (maxMinScore != Long.MIN_VALUE) {
          // since we tie-break on doc id and collect in doc id order we can require
          // the next float if the global minimum score is set on a document id that is
          // smaller than the ids in the current leaf
          float score = MaxScoreAccumulator.toScore(maxMinScore);
          score = docBase >= MaxScoreAccumulator.docId(maxMinScore) ? Math.nextUp(score) : score;
          if (score > minCompetitiveScore) {
            scorer.setMinCompetitiveScore(score);
            minCompetitiveScore = score;
            totalHitsRelation = TotalHits.Relation.GREATER_THAN_OR_EQUAL_TO;
          }
        }
>>>>>>> 75ae372b
      }

<<<<<<< HEAD
  protected void updateMinCompetitiveScore(Scorable scorer) throws IOException {
    if (hitsThresholdChecker.isThresholdReached()
        && pqTop != null
        && pqTop.score != Float.NEGATIVE_INFINITY) { // -Infinity is the score of sentinels
      // since we tie-break on doc id and collect in doc id order, we can require
      // the next float
      float localMinScore = Math.nextUp(pqTop.score);
      if (localMinScore > minCompetitiveScore) {
        scorer.setMinCompetitiveScore(localMinScore);
        totalHitsRelation = TotalHits.Relation.GREATER_THAN_OR_EQUAL_TO;
        minCompetitiveScore = localMinScore;
        if (minScoreAcc != null) {
          // we don't use the next float but we register the document
          // id so that other leaves can require it if they are after
          // the current maximum
          minScoreAcc.accumulate(docBase, pqTop.score);
=======
      private void updateMinCompetitiveScore(Scorable scorer) throws IOException {
        if (totalHits > totalHitsThreshold) {
          // since we tie-break on doc id and collect in doc id order, we can require the next float
          // pqTop is never null since TopScoreDocCollector fills the priority queue with sentinel
          // values if the top element is a sentinel value, its score will be -Infty and the below
          // logic is still valid
          float localMinScore = Math.nextUp(pqTop.score);
          if (localMinScore > minCompetitiveScore) {
            scorer.setMinCompetitiveScore(localMinScore);
            totalHitsRelation = TotalHits.Relation.GREATER_THAN_OR_EQUAL_TO;
            minCompetitiveScore = localMinScore;
            if (minScoreAcc != null) {
              // we don't use the next float but we register the document id so that other leaves or
              // leaf partitions can require it if they are after the current maximum
              minScoreAcc.accumulate(pqTop.doc, pqTop.score);
            }
          }
>>>>>>> 75ae372b
        }
      }
    };
  }
}<|MERGE_RESOLUTION|>--- conflicted
+++ resolved
@@ -44,56 +44,6 @@
     this.minScoreAcc = minScoreAcc;
   }
 
-<<<<<<< HEAD
-  static class SimpleTopScoreDocCollector extends TopScoreDocCollector {
-
-    SimpleTopScoreDocCollector(
-        int numHits, HitsThresholdChecker hitsThresholdChecker, MaxScoreAccumulator minScoreAcc) {
-      super(numHits, hitsThresholdChecker, minScoreAcc);
-    }
-
-    @Override
-    public LeafCollector getLeafCollector(LeafReaderContext context) throws IOException {
-      // reset the minimum competitive score
-      docBase = context.docBase;
-      minCompetitiveScore = 0f;
-
-      return new ScorerLeafCollector() {
-        @Override
-        public void setScorer(Scorable scorer) throws IOException {
-          super.setScorer(scorer);
-          if (minScoreAcc == null) {
-            updateMinCompetitiveScore(scorer);
-          } else {
-            updateGlobalMinCompetitiveScore(scorer);
-          }
-        }
-
-        @Override
-        public void collect(int doc) throws IOException {
-          float score = scorer.score();
-
-          // This collector relies on the fact that scorers produce positive values:
-          assert score >= 0; // NOTE: false for NaN
-
-          totalHits++;
-          hitsThresholdChecker.incrementHitCount();
-
-          if (minScoreAcc != null && (totalHits & minScoreAcc.modInterval) == 0) {
-            updateGlobalMinCompetitiveScore(scorer);
-          }
-
-          if (score <= pqTop.score) {
-            if (totalHitsRelation == TotalHits.Relation.EQUAL_TO) {
-              // we just reached totalHitsThreshold, we can start setting the min
-              // competitive score now
-              updateMinCompetitiveScore(scorer);
-            }
-            // Since docs are returned in-order (i.e., increasing doc Id), a document
-            // with equal score to pqTop.score cannot compete since HitQueue favors
-            // documents with lower doc Ids. Therefore reject those docs too.
-            return;
-=======
   @Override
   protected int topDocsSize() {
     // Note: this relies on sentinel values having Integer.MAX_VALUE as a doc ID.
@@ -102,159 +52,11 @@
         scoreDoc -> {
           if (scoreDoc.doc != Integer.MAX_VALUE) {
             validTopHitCount[0]++;
->>>>>>> 75ae372b
           }
         });
     return validTopHitCount[0];
   }
 
-<<<<<<< HEAD
-  static class PagingTopScoreDocCollector extends TopScoreDocCollector {
-
-    private final ScoreDoc after;
-    private int collectedHits;
-
-    PagingTopScoreDocCollector(
-        int numHits,
-        ScoreDoc after,
-        HitsThresholdChecker hitsThresholdChecker,
-        MaxScoreAccumulator minScoreAcc) {
-      super(numHits, hitsThresholdChecker, minScoreAcc);
-      this.after = after;
-      this.collectedHits = 0;
-    }
-
-    @Override
-    protected int topDocsSize() {
-      return collectedHits < pq.size() ? collectedHits : pq.size();
-    }
-
-    @Override
-    protected TopDocs newTopDocs(ScoreDoc[] results, int start) {
-      return results == null
-          ? new TopDocs(new TotalHits(totalHits, totalHitsRelation), new ScoreDoc[0])
-          : new TopDocs(new TotalHits(totalHits, totalHitsRelation), results);
-    }
-
-    @Override
-    public LeafCollector getLeafCollector(LeafReaderContext context) throws IOException {
-      docBase = context.docBase;
-      final int afterDoc = after.doc - context.docBase;
-      minCompetitiveScore = 0f;
-
-      return new ScorerLeafCollector() {
-        @Override
-        public void setScorer(Scorable scorer) throws IOException {
-          super.setScorer(scorer);
-          if (minScoreAcc == null) {
-            updateMinCompetitiveScore(scorer);
-          } else {
-            updateGlobalMinCompetitiveScore(scorer);
-          }
-        }
-
-        @Override
-        public void collect(int doc) throws IOException {
-          float score = scorer.score();
-
-          // This collector relies on the fact that scorers produce positive values:
-          assert score >= 0; // NOTE: false for NaN
-
-          totalHits++;
-          hitsThresholdChecker.incrementHitCount();
-
-          if (minScoreAcc != null && (totalHits & minScoreAcc.modInterval) == 0) {
-            updateGlobalMinCompetitiveScore(scorer);
-          }
-
-          if (score > after.score || (score == after.score && doc <= afterDoc)) {
-            // hit was collected on a previous page
-            if (totalHitsRelation == TotalHits.Relation.EQUAL_TO) {
-              // we just reached totalHitsThreshold, we can start setting the min
-              // competitive score now
-              updateMinCompetitiveScore(scorer);
-            }
-            return;
-          }
-
-          if (score <= pqTop.score) {
-            if (totalHitsRelation == TotalHits.Relation.EQUAL_TO) {
-              // we just reached totalHitsThreshold, we can start setting the min
-              // competitive score now
-              updateMinCompetitiveScore(scorer);
-            }
-
-            // Since docs are returned in-order (i.e., increasing doc Id), a document
-            // with equal score to pqTop.score cannot compete since HitQueue favors
-            // documents with lower doc Ids. Therefore reject those docs too.
-            return;
-          }
-          collectedHits++;
-          pqTop.doc = doc + docBase;
-          pqTop.score = score;
-          pqTop = pq.updateTop();
-          updateMinCompetitiveScore(scorer);
-        }
-      };
-    }
-  }
-
-  /**
-   * Creates a new {@link TopScoreDocCollector} given the number of hits to collect and the number
-   * of hits to count accurately.
-   *
-   * <p><b>NOTE</b>: If the total hit count of the top docs is less than or exactly {@code
-   * totalHitsThreshold} then this value is accurate. On the other hand, if the {@link
-   * TopDocs#totalHits} value is greater than {@code totalHitsThreshold} then its value is a lower
-   * bound of the hit count. A value of {@link Integer#MAX_VALUE} will make the hit count accurate
-   * but will also likely make query processing slower.
-   *
-   * <p><b>NOTE</b>: The instances returned by this method pre-allocate a full array of length
-   * <code>numHits</code>, and fill the array with sentinel objects.
-   *
-   * @deprecated This method is deprecated in favor of the constructor of {@link
-   *     TopScoreDocCollectorManager} due to its support for concurrency in IndexSearcher
-   */
-  @Deprecated
-  public static TopScoreDocCollector create(int numHits, int totalHitsThreshold) {
-    return new TopScoreDocCollectorManager(numHits, null, totalHitsThreshold, false).newCollector();
-  }
-
-  /**
-   * Creates a new {@link TopScoreDocCollector} given the number of hits to collect, the bottom of
-   * the previous page, and the number of hits to count accurately.
-   *
-   * <p><b>NOTE</b>: If the total hit count of the top docs is less than or exactly {@code
-   * totalHitsThreshold} then this value is accurate. On the other hand, if the {@link
-   * TopDocs#totalHits} value is greater than {@code totalHitsThreshold} then its value is a lower
-   * bound of the hit count. A value of {@link Integer#MAX_VALUE} will make the hit count accurate
-   * but will also likely make query processing slower.
-   *
-   * <p><b>NOTE</b>: The instances returned by this method pre-allocate a full array of length
-   * <code>numHits</code>, and fill the array with sentinel objects.
-   *
-   * @deprecated This method is deprecated in favor of the constructor of {@link
-   *     TopScoreDocCollectorManager} due to its support for concurrency in IndexSearcher
-   */
-  @Deprecated
-  public static TopScoreDocCollector create(int numHits, ScoreDoc after, int totalHitsThreshold) {
-    return new TopScoreDocCollectorManager(numHits, after, totalHitsThreshold, false)
-        .newCollector();
-  }
-
-  /**
-   * Create a CollectorManager which uses a shared hit counter to maintain number of hits and a
-   * shared {@link MaxScoreAccumulator} to propagate the minimum score accross segments
-   *
-   * @deprecated This method is deprecated in favor of the constructor of {@link
-   *     TopScoreDocCollectorManager} due to its support for concurrency in IndexSearcher
-   */
-  @Deprecated
-  public static CollectorManager<TopScoreDocCollector, TopDocs> createSharedManager(
-      int numHits, ScoreDoc after, int totalHitsThreshold) {
-    return new TopScoreDocCollectorManager(numHits, after, totalHitsThreshold, true);
-  }
-=======
   @Override
   protected TopDocs newTopDocs(ScoreDoc[] results, int start) {
     return results == null
@@ -302,7 +104,6 @@
       @Override
       public void collect(int doc) throws IOException {
         float score = scorer.score();
->>>>>>> 75ae372b
 
         int hitCountSoFar = ++totalHits;
 
@@ -344,22 +145,6 @@
         updateMinCompetitiveScore(scorer);
       }
 
-<<<<<<< HEAD
-  protected void updateGlobalMinCompetitiveScore(Scorable scorer) throws IOException {
-    assert minScoreAcc != null;
-    DocAndScore maxMinScore = minScoreAcc.get();
-    if (maxMinScore != null) {
-      // since we tie-break on doc id and collect in doc id order we can require
-      // the next float if the global minimum score is set on a document id that is
-      // smaller than the ids in the current leaf
-      float score =
-          docBase >= maxMinScore.docBase ? Math.nextUp(maxMinScore.score) : maxMinScore.score;
-      if (score > minCompetitiveScore) {
-        assert hitsThresholdChecker.isThresholdReached();
-        scorer.setMinCompetitiveScore(score);
-        minCompetitiveScore = score;
-        totalHitsRelation = TotalHits.Relation.GREATER_THAN_OR_EQUAL_TO;
-=======
       private void updateGlobalMinCompetitiveScore(Scorable scorer) throws IOException {
         assert minScoreAcc != null;
         long maxMinScore = minScoreAcc.getRaw();
@@ -375,27 +160,8 @@
             totalHitsRelation = TotalHits.Relation.GREATER_THAN_OR_EQUAL_TO;
           }
         }
->>>>>>> 75ae372b
       }
 
-<<<<<<< HEAD
-  protected void updateMinCompetitiveScore(Scorable scorer) throws IOException {
-    if (hitsThresholdChecker.isThresholdReached()
-        && pqTop != null
-        && pqTop.score != Float.NEGATIVE_INFINITY) { // -Infinity is the score of sentinels
-      // since we tie-break on doc id and collect in doc id order, we can require
-      // the next float
-      float localMinScore = Math.nextUp(pqTop.score);
-      if (localMinScore > minCompetitiveScore) {
-        scorer.setMinCompetitiveScore(localMinScore);
-        totalHitsRelation = TotalHits.Relation.GREATER_THAN_OR_EQUAL_TO;
-        minCompetitiveScore = localMinScore;
-        if (minScoreAcc != null) {
-          // we don't use the next float but we register the document
-          // id so that other leaves can require it if they are after
-          // the current maximum
-          minScoreAcc.accumulate(docBase, pqTop.score);
-=======
       private void updateMinCompetitiveScore(Scorable scorer) throws IOException {
         if (totalHits > totalHitsThreshold) {
           // since we tie-break on doc id and collect in doc id order, we can require the next float
@@ -413,7 +179,6 @@
               minScoreAcc.accumulate(pqTop.doc, pqTop.score);
             }
           }
->>>>>>> 75ae372b
         }
       }
     };
