/*
 * Licensed to the Apache Software Foundation (ASF) under one or more
 * contributor license agreements.  See the NOTICE file distributed with
 * this work for additional information regarding copyright ownership.
 * The ASF licenses this file to You under the Apache License, Version 2.0
 * (the "License"); you may not use this file except in compliance with
 * the License.  You may obtain a copy of the License at
 *
 *     http://www.apache.org/licenses/LICENSE-2.0
 *
 * Unless required by applicable law or agreed to in writing, software
 * distributed under the License is distributed on an "AS IS" BASIS,
 * WITHOUT WARRANTIES OR CONDITIONS OF ANY KIND, either express or implied.
 * See the License for the specific language governing permissions and
 * limitations under the License.
 */
package org.apache.lucene.search;

import java.io.IOException;
import org.apache.lucene.index.LeafReaderContext;

/**
 * A {@link Collector} implementation that collects the top-scoring hits, returning them as a {@link
 * TopDocs}. This is used by {@link IndexSearcher} to implement {@link TopDocs}-based search. Hits
 * are sorted by score descending and then (when the scores are tied) docID ascending. When you
 * create an instance of this collector you should know in advance whether documents are going to be
 * collected in doc Id order or not.
 *
 * <p><b>NOTE</b>: The values {@link Float#NaN} and {@link Float#NEGATIVE_INFINITY} are not valid
 * scores. This collector will not properly collect hits with such scores.
 */
public abstract class TopScoreDocCollector extends TopDocsCollector<ScoreDoc> {

  /** Scorable leaf collector */
  public abstract static class ScorerLeafCollector implements LeafCollector {

    protected Scorable scorer;

    @Override
    public void setScorer(Scorable scorer) throws IOException {
      this.scorer = scorer;
    }
  }

  static class SimpleTopScoreDocCollector extends TopScoreDocCollector {

    SimpleTopScoreDocCollector(
        int numHits, int totalHitsThreshold, MaxScoreAccumulator minScoreAcc) {
      super(numHits, totalHitsThreshold, minScoreAcc);
    }

    @Override
    public LeafCollector getLeafCollector(LeafReaderContext context) throws IOException {
      // reset the minimum competitive score
      docBase = context.docBase;
      minCompetitiveScore = 0f;

      return new ScorerLeafCollector() {
        @Override
        public void setScorer(Scorable scorer) throws IOException {
          super.setScorer(scorer);
          if (minScoreAcc == null) {
            updateMinCompetitiveScore(scorer);
          } else {
            updateGlobalMinCompetitiveScore(scorer);
          }
        }

        @Override
        public void collect(int doc) throws IOException {
          float score = scorer.score();

          int hitCountSoFar = ++totalHits;

          if (minScoreAcc != null && (hitCountSoFar & minScoreAcc.modInterval) == 0) {
            updateGlobalMinCompetitiveScore(scorer);
          }

          if (score <= pqTop.score) {
            // Note: for queries that match lots of hits, this is the common case: most hits are not
            // competitive.
            if (totalHits == totalHitsThreshold + 1) {
              // we just reached totalHitsThreshold, we can start setting the min
              // competitive score now
              updateMinCompetitiveScore(scorer);
            }
            // Since docs are returned in-order (i.e., increasing doc Id), a document
            // with equal score to pqTop.score cannot compete since HitQueue favors
            // documents with lower doc Ids. Therefore reject those docs too.
          } else {
            collectCompetitiveHit(doc, score);
          }
        }

        private void collectCompetitiveHit(int doc, float score) throws IOException {
          pqTop.doc = doc + docBase;
          pqTop.score = score;
          pqTop = pq.updateTop();
          updateMinCompetitiveScore(scorer);
        }
      };
    }
  }

  static class PagingTopScoreDocCollector extends TopScoreDocCollector {

    private final ScoreDoc after;

    PagingTopScoreDocCollector(
        int numHits, ScoreDoc after, int totalHitsThreshold, MaxScoreAccumulator minScoreAcc) {
      super(numHits, totalHitsThreshold, minScoreAcc);
      this.after = after;
    }

    @Override
    protected int topDocsSize() {
      // Note: this relies on sentinel values having Integer.MAX_VALUE as a doc ID.
      int[] validTopHitCount = new int[1];
      pq.forEach(
          scoreDoc -> {
            if (scoreDoc.doc != Integer.MAX_VALUE) {
              validTopHitCount[0]++;
            }
          });
      return validTopHitCount[0];
    }

    @Override
    protected TopDocs newTopDocs(ScoreDoc[] results, int start) {
      return results == null
          ? new TopDocs(new TotalHits(totalHits, totalHitsRelation), new ScoreDoc[0])
          : new TopDocs(new TotalHits(totalHits, totalHitsRelation), results);
    }

    @Override
    public LeafCollector getLeafCollector(LeafReaderContext context) throws IOException {
      docBase = context.docBase;
      final int afterDoc = after.doc - context.docBase;
      minCompetitiveScore = 0f;

      return new ScorerLeafCollector() {
        @Override
        public void setScorer(Scorable scorer) throws IOException {
          super.setScorer(scorer);
          if (minScoreAcc == null) {
            updateMinCompetitiveScore(scorer);
          } else {
            updateGlobalMinCompetitiveScore(scorer);
          }
        }

        @Override
        public void collect(int doc) throws IOException {
          float score = scorer.score();

          int hitCountSoFar = ++totalHits;

          if (minScoreAcc != null && (hitCountSoFar & minScoreAcc.modInterval) == 0) {
            updateGlobalMinCompetitiveScore(scorer);
          }

          float afterScore = after.score;
          if (score > afterScore || (score == afterScore && doc <= afterDoc)) {
            // hit was collected on a previous page
            if (totalHitsRelation == TotalHits.Relation.EQUAL_TO) {
              // we just reached totalHitsThreshold, we can start setting the min
              // competitive score now
              updateMinCompetitiveScore(scorer);
            }
            return;
          }

          if (score <= pqTop.score) {
            // Note: for queries that match lots of hits, this is the common case: most hits are not
            // competitive.
            if (hitCountSoFar == totalHitsThreshold + 1) {
              // we just exceeded totalHitsThreshold, we can start setting the min
              // competitive score now
              updateMinCompetitiveScore(scorer);
            }

            // Since docs are returned in-order (i.e., increasing doc Id), a document
            // with equal score to pqTop.score cannot compete since HitQueue favors
            // documents with lower doc Ids. Therefore reject those docs too.
          } else {
            collectCompetitiveHit(doc, score);
          }
        }

        private void collectCompetitiveHit(int doc, float score) throws IOException {
          pqTop.doc = doc + docBase;
          pqTop.score = score;
          pqTop = pq.updateTop();
          updateMinCompetitiveScore(scorer);
        }
      };
    }
  }

  int docBase;
  ScoreDoc pqTop;
  final int totalHitsThreshold;
  final MaxScoreAccumulator minScoreAcc;
  float minCompetitiveScore;

  // prevents instantiation
  TopScoreDocCollector(int numHits, int totalHitsThreshold, MaxScoreAccumulator minScoreAcc) {
    super(new HitQueue(numHits, true));

    // HitQueue implements getSentinelObject to return a ScoreDoc, so we know
    // that at this point top() is already initialized.
    pqTop = pq.top();
    this.totalHitsThreshold = totalHitsThreshold;
    this.minScoreAcc = minScoreAcc;
  }

  @Override
  protected TopDocs newTopDocs(ScoreDoc[] results, int start) {
    if (results == null) {
      return EMPTY_TOPDOCS;
    }

    return new TopDocs(new TotalHits(totalHits, totalHitsRelation), results);
  }

  @Override
  public ScoreMode scoreMode() {
    return totalHitsThreshold == Integer.MAX_VALUE ? ScoreMode.COMPLETE : ScoreMode.TOP_SCORES;
  }

  protected void updateGlobalMinCompetitiveScore(Scorable scorer) throws IOException {
    assert minScoreAcc != null;
    long maxMinScore = minScoreAcc.getRaw();
    if (maxMinScore != Long.MIN_VALUE) {
      // since we tie-break on doc id and collect in doc id order we can require
      // the next float if the global minimum score is set on a document id that is
      // smaller than the ids in the current leaf
      float score = MaxScoreAccumulator.toScore(maxMinScore);
      score = docBase >= MaxScoreAccumulator.docId(maxMinScore) ? Math.nextUp(score) : score;
      if (score > minCompetitiveScore) {
        scorer.setMinCompetitiveScore(score);
        minCompetitiveScore = score;
        totalHitsRelation = TotalHits.Relation.GREATER_THAN_OR_EQUAL_TO;
      }
    }
  }

  protected void updateMinCompetitiveScore(Scorable scorer) throws IOException {
<<<<<<< HEAD
    if (totalHits > totalHitsThreshold
        && pqTop != null
        && pqTop.score != Float.NEGATIVE_INFINITY) { // -Infinity is the score of sentinels
=======
    if (hitsThresholdChecker.isThresholdReached()) {
>>>>>>> b12ee529
      // since we tie-break on doc id and collect in doc id order, we can require
      // the next float
      // pqTop is never null since TopScoreDocCollector fills the priority queue with sentinel
      // values
      // if the top element is a sentinel value, its score will be -Infty and the below logic is
      // still valid
      float localMinScore = Math.nextUp(pqTop.score);
      if (localMinScore > minCompetitiveScore) {
        scorer.setMinCompetitiveScore(localMinScore);
        totalHitsRelation = TotalHits.Relation.GREATER_THAN_OR_EQUAL_TO;
        minCompetitiveScore = localMinScore;
        if (minScoreAcc != null) {
          // we don't use the next float but we register the document id so that other leaves or
          // leaf partitions can require it if they are after the current maximum
          minScoreAcc.accumulate(pqTop.doc, pqTop.score);
        }
      }
    }
  }
}<|MERGE_RESOLUTION|>--- conflicted
+++ resolved
@@ -246,13 +246,7 @@
   }
 
   protected void updateMinCompetitiveScore(Scorable scorer) throws IOException {
-<<<<<<< HEAD
-    if (totalHits > totalHitsThreshold
-        && pqTop != null
-        && pqTop.score != Float.NEGATIVE_INFINITY) { // -Infinity is the score of sentinels
-=======
-    if (hitsThresholdChecker.isThresholdReached()) {
->>>>>>> b12ee529
+    if (totalHits > totalHitsThreshold) {
       // since we tie-break on doc id and collect in doc id order, we can require
       // the next float
       // pqTop is never null since TopScoreDocCollector fills the priority queue with sentinel
