--- conflicted
+++ resolved
@@ -18,10 +18,6 @@
 
 import java.io.IOException;
 import java.io.UncheckedIOException;
-<<<<<<< HEAD
-import java.util.Arrays;
-=======
->>>>>>> 75ae372b
 import java.util.Collection;
 import java.util.Collections;
 import java.util.SortedSet;
@@ -31,24 +27,10 @@
 import org.apache.lucene.index.Term;
 import org.apache.lucene.index.Terms;
 import org.apache.lucene.index.TermsEnum;
-<<<<<<< HEAD
-import org.apache.lucene.util.Accountable;
-import org.apache.lucene.util.AttributeSource;
-import org.apache.lucene.util.BytesRef;
-import org.apache.lucene.util.BytesRefBuilder;
-import org.apache.lucene.util.BytesRefComparator;
-import org.apache.lucene.util.RamUsageEstimator;
-import org.apache.lucene.util.StringSorter;
-import org.apache.lucene.util.automaton.Automata;
-import org.apache.lucene.util.automaton.Automaton;
-import org.apache.lucene.util.automaton.ByteRunAutomaton;
-import org.apache.lucene.util.automaton.Operations;
-=======
 import org.apache.lucene.util.*;
 import org.apache.lucene.util.automaton.Automata;
 import org.apache.lucene.util.automaton.Automaton;
 import org.apache.lucene.util.automaton.ByteRunAutomaton;
->>>>>>> 75ae372b
 
 /**
  * Specialization for a disjunction over many terms that, by default, behaves like a {@link
@@ -94,17 +76,6 @@
     this(field, packTerms(field, terms));
   }
 
-<<<<<<< HEAD
-  /**
-   * @deprecated Use {@link #TermInSetQuery(String, Collection)} instead.
-   */
-  @Deprecated(since = "9.10")
-  public TermInSetQuery(String field, BytesRef... terms) {
-    this(field, packTerms(field, Arrays.asList(terms)));
-  }
-
-=======
->>>>>>> 75ae372b
   /** Creates a new {@link TermInSetQuery} from the given collection of terms. */
   public TermInSetQuery(RewriteMethod rewriteMethod, String field, Collection<BytesRef> terms) {
     super(field, rewriteMethod);
@@ -113,19 +84,6 @@
     termDataHashCode = termData.hashCode();
   }
 
-<<<<<<< HEAD
-  /**
-   * Creates a new {@link TermInSetQuery} from the given array of terms.
-   *
-   * @deprecated Use {@link #TermInSetQuery(RewriteMethod, String, Collection)} instead.
-   */
-  @Deprecated(since = "9.10")
-  public TermInSetQuery(RewriteMethod rewriteMethod, String field, BytesRef... terms) {
-    this(rewriteMethod, field, Arrays.asList(terms));
-  }
-
-=======
->>>>>>> 75ae372b
   private TermInSetQuery(String field, PrefixCodedTerms termData) {
     super(field, MultiTermQuery.CONSTANT_SCORE_BLENDED_REWRITE);
     this.field = field;
@@ -173,10 +131,6 @@
   }
 
   @Override
-<<<<<<< HEAD
-  public long getTermsCount() throws IOException {
-    return termData.size();
-=======
   public long getTermsCount() {
     return termData.size();
   }
@@ -189,7 +143,6 @@
   public BytesRefIterator getBytesRefIterator() {
     final TermIterator iterator = this.termData.iterator();
     return () -> iterator.next();
->>>>>>> 75ae372b
   }
 
   @Override
@@ -210,11 +163,7 @@
   private ByteRunAutomaton asByteRunAutomaton() {
     try {
       Automaton a = Automata.makeBinaryStringUnion(termData.iterator());
-<<<<<<< HEAD
-      return new ByteRunAutomaton(a, true, Operations.DEFAULT_DETERMINIZE_WORK_LIMIT);
-=======
       return new ByteRunAutomaton(a, true);
->>>>>>> 75ae372b
     } catch (IOException e) {
       // Shouldn't happen since termData.iterator() provides an interator implementation that
       // never throws:
@@ -238,20 +187,6 @@
     return 31 * classHash() + termDataHashCode;
   }
 
-<<<<<<< HEAD
-  /**
-   * Returns the terms wrapped in a PrefixCodedTerms.
-   *
-   * @deprecated the encoded terms will no longer be exposed in a future major version; this is an
-   *     implementation detail that could change at some point and shouldn't be relied on directly
-   */
-  @Deprecated
-  public PrefixCodedTerms getTermData() {
-    return termData;
-  }
-
-=======
->>>>>>> 75ae372b
   @Override
   public String toString(String defaultField) {
     StringBuilder builder = new StringBuilder();
