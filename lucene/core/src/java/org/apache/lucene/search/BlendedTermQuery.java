--- conflicted
+++ resolved
@@ -317,15 +317,11 @@
     List<LeafReaderContext> leaves = readerContext.leaves();
     TermStates newCtx = new TermStates(readerContext);
     for (int i = 0; i < leaves.size(); ++i) {
-<<<<<<< HEAD
-      TermState termState = ctx.get(leaves.get(i));
-=======
       IOSupplier<TermState> supplier = ctx.get(leaves.get(i));
       if (supplier == null) {
         continue;
       }
       TermState termState = supplier.get();
->>>>>>> 75ae372b
       if (termState == null) {
         continue;
       }
