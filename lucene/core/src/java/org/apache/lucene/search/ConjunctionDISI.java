--- conflicted
+++ resolved
@@ -93,29 +93,6 @@
   static DocIdSetIterator createConjunction(
       List<DocIdSetIterator> allIterators, List<TwoPhaseIterator> twoPhaseIterators) {
 
-<<<<<<< HEAD
-    if (twoPhaseIterators.isEmpty()) {
-      // check that all sub-iterators are on the same doc ID
-      int curDoc = allIterators.get(0).docID();
-      boolean iteratorsOnTheSameDoc = allIterators.stream().allMatch(it -> it.docID() == curDoc);
-      if (iteratorsOnTheSameDoc == false) {
-        throw new IllegalArgumentException(
-            "Sub-iterators of ConjunctionDISI are not on the same document!");
-      }
-    } else {
-      // check that all sub-iterators are on the same doc ID
-      int curDoc =
-          allIterators.size() > 0
-              ? allIterators.get(0).docID()
-              : twoPhaseIterators.get(0).approximation.docID();
-      boolean iteratorsOnTheSameDoc = allIterators.stream().allMatch(it -> it.docID() == curDoc);
-      iteratorsOnTheSameDoc =
-          iteratorsOnTheSameDoc
-              && twoPhaseIterators.stream().allMatch(it -> it.approximation().docID() == curDoc);
-      if (iteratorsOnTheSameDoc == false) {
-        throw new IllegalArgumentException(
-            "Sub-iterators of ConjunctionDISI are not on the same document!");
-=======
     // check that all sub-iterators are on the same doc ID
     int curDoc =
         allIterators.size() > 0
@@ -131,7 +108,6 @@
     for (TwoPhaseIterator it : twoPhaseIterators) {
       if (it.approximation().docID() != curDoc) {
         throwSubIteratorsNotOnSameDocument();
->>>>>>> d6eb1268
       }
     }
     List<BitSetIterator> bitSetIterators = new ArrayList<>();
