--- conflicted
+++ resolved
@@ -113,11 +113,7 @@
     List<BitSetIterator> bitSetIterators = new ArrayList<>();
     List<DocIdSetIterator> iterators = new ArrayList<>();
     for (DocIdSetIterator iterator : allIterators) {
-<<<<<<< HEAD
-      if (iterator instanceof BitSetIterator && iterator.cost() > minCost) {
-=======
       if (iterator instanceof BitSetIterator bitSetIterator && bitSetIterator.cost() > minCost) {
->>>>>>> 75ae372b
         // we put all bitset iterators into bitSetIterators
         // except if they have the minimum cost, since we need
         // them to lead the iteration in that case
