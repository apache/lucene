/*
 * Licensed to the Apache Software Foundation (ASF) under one or more
 * contributor license agreements.  See the NOTICE file distributed with
 * this work for additional information regarding copyright ownership.
 * The ASF licenses this file to You under the Apache License, Version 2.0
 * (the "License"); you may not use this file except in compliance with
 * the License.  You may obtain a copy of the License at
 *
 *     http://www.apache.org/licenses/LICENSE-2.0
 *
 * Unless required by applicable law or agreed to in writing, software
 * distributed under the License is distributed on an "AS IS" BASIS,
 * WITHOUT WARRANTIES OR CONDITIONS OF ANY KIND, either express or implied.
 * See the License for the specific language governing permissions and
 * limitations under the License.
 */

package org.apache.lucene.search.comparators;

import java.io.IOException;
import org.apache.lucene.index.DocValues;
import org.apache.lucene.index.FieldInfo;
import org.apache.lucene.index.LeafReaderContext;
import org.apache.lucene.index.NumericDocValues;
import org.apache.lucene.index.PointValues;
import org.apache.lucene.search.DocIdSetIterator;
import org.apache.lucene.search.FieldComparator;
import org.apache.lucene.search.LeafFieldComparator;
import org.apache.lucene.search.Pruning;
import org.apache.lucene.search.Scorable;
import org.apache.lucene.search.Scorer;
import org.apache.lucene.util.DocIdSetBuilder;
import org.apache.lucene.util.NumericUtils;

/**
 * Abstract numeric comparator for comparing numeric values. This comparator provides a skipping
 * functionality – an iterator that can skip over non-competitive documents.
 *
 * <p>Parameter {@code field} provided in the constructor is used as a field name in the default
 * implementations of the methods {@code getNumericDocValues} and {@code getPointValues} to retrieve
 * doc values and points. You can pass a dummy value for a field name (e.g. when sorting by script),
 * but in this case you must override both of these methods.
 */
public abstract class NumericComparator<T extends Number> extends FieldComparator<T> {

  // MIN_SKIP_INTERVAL and MAX_SKIP_INTERVAL both should be powers of 2
  private static final int MIN_SKIP_INTERVAL = 32;
  private static final int MAX_SKIP_INTERVAL = 8192;
  protected final T missingValue;
  private final long missingValueAsLong;
  protected final String field;
  protected final boolean reverse;
  private final int bytesCount; // how many bytes are used to encode this number

  protected boolean topValueSet;
  protected boolean singleSort; // singleSort is true, if sort is based on a single sort field.
  protected boolean hitsThresholdReached;
  protected boolean queueFull;
  protected Pruning pruning;

  protected NumericComparator(
      String field, T missingValue, boolean reverse, Pruning pruning, int bytesCount) {
    this.field = field;
    this.missingValue = missingValue;
    this.missingValueAsLong = missingValueAsComparableLong();
    this.reverse = reverse;
    this.pruning = pruning;
    this.bytesCount = bytesCount;
  }

  @Override
  public void setTopValue(T value) {
    topValueSet = true;
  }

  @Override
  public void setSingleSort() {
    singleSort = true;
  }

  @Override
  public void disableSkipping() {
    pruning = Pruning.NONE;
  }

  protected abstract long missingValueAsComparableLong();

  /** Leaf comparator for {@link NumericComparator} that provides skipping functionality */
  public abstract class NumericLeafComparator implements LeafFieldComparator {
    private final LeafReaderContext context;
    protected final NumericDocValues docValues;
    private final PointValues pointValues;
<<<<<<< HEAD
    private PointValues.PointTree pointTree;
=======
    private final PointValues.PointTree pointTree;
>>>>>>> 32d69204
    // if skipping functionality should be enabled on this segment
    private final boolean enableSkipping;
    private final int maxDoc;

    /** According to {@link FieldComparator#setTopValue}, topValueSet is final in leafComparator */
    private final boolean leafTopSet = topValueSet;

    private long minValueAsLong = Long.MIN_VALUE;
    private long maxValueAsLong = Long.MAX_VALUE;

    private DocIdSetIterator competitiveIterator;
    private long iteratorCost = -1;
    private int maxDocVisited = -1;
    private int updateCounter = 0;
    private int currentSkipInterval = MIN_SKIP_INTERVAL;
    // helps to be conservative about increasing the sampling interval
    private int tryUpdateFailCount = 0;

    public NumericLeafComparator(LeafReaderContext context) throws IOException {
      this.context = context;
      this.docValues = getNumericDocValues(context, field);
      this.pointValues = pruning != Pruning.NONE ? context.reader().getPointValues(field) : null;
      if (pointValues != null) {
        FieldInfo info = context.reader().getFieldInfos().fieldInfo(field);
        if (info == null || info.getPointDimensionCount() == 0) {
          throw new IllegalStateException(
              "Field "
                  + field
                  + " doesn't index points according to FieldInfos yet returns non-null PointValues");
        } else if (info.getPointDimensionCount() > 1) {
          throw new IllegalArgumentException(
              "Field " + field + " is indexed with multiple dimensions, sorting is not supported");
        } else if (info.getPointNumBytes() != bytesCount) {
          throw new IllegalArgumentException(
              "Field "
                  + field
                  + " is indexed with "
                  + info.getPointNumBytes()
                  + " bytes per dimension, but "
                  + NumericComparator.this
                  + " expected "
                  + bytesCount);
        }
        this.pointTree = pointValues.getPointTree();
        this.enableSkipping = true; // skipping is enabled when points are available
        this.maxDoc = context.reader().maxDoc();
        this.competitiveIterator = DocIdSetIterator.all(maxDoc);
        encodeTop();
      } else {
        this.pointTree = null;
        this.enableSkipping = false;
        this.maxDoc = 0;
      }
    }

    /**
     * Retrieves the NumericDocValues for the field in this segment
     *
     * <p>If you override this method, you should probably always disable skipping as the comparator
     * uses values from the points index to build its competitive iterators, and assumes that the
     * values in doc values and points are the same.
     *
     * @param context – reader context
     * @param field - field name
     * @return numeric doc values for the field in this segment.
     * @throws IOException If there is a low-level I/O error
     */
    protected NumericDocValues getNumericDocValues(LeafReaderContext context, String field)
        throws IOException {
      return DocValues.getNumeric(context.reader(), field);
    }

    @Override
    public void setBottom(int slot) throws IOException {
      queueFull = true; // if we are setting bottom, it means that we have collected enough hits
      updateCompetitiveIterator(); // update an iterator if we set a new bottom
    }

    @Override
    public void copy(int slot, int doc) throws IOException {
      maxDocVisited = doc;
    }

    @Override
    public void setScorer(Scorable scorer) throws IOException {
      if (iteratorCost == -1) {
        if (scorer instanceof Scorer) {
          iteratorCost =
              ((Scorer) scorer).iterator().cost(); // starting iterator cost is the scorer's cost
        } else {
          iteratorCost = maxDoc;
        }
        updateCompetitiveIterator(); // update an iterator when we have a new segment
      }
    }

    @Override
    public void setHitsThresholdReached() throws IOException {
      hitsThresholdReached = true;
      updateCompetitiveIterator();
    }

    // update its iterator to include possibly only docs that are "stronger" than the current bottom
    // entry
    private void updateCompetitiveIterator() throws IOException {
      if (enableSkipping == false
          || hitsThresholdReached == false
          || (leafTopSet == false && queueFull == false)) return;
      // if some documents have missing points, check that missing values prohibits optimization
      if ((pointValues.getDocCount() < maxDoc) && isMissingValueCompetitive()) {
        return; // we can't filter out documents, as documents with missing values are competitive
      }

      updateCounter++;
      // Start sampling if we get called too much
      if (updateCounter > 256
          && (updateCounter & (currentSkipInterval - 1)) != currentSkipInterval - 1) {
        return;
      }

      encodeBottom();

      DocIdSetBuilder result = new DocIdSetBuilder(maxDoc);
      PointValues.IntersectVisitor visitor =
          new PointValues.IntersectVisitor() {
            DocIdSetBuilder.BulkAdder adder;

            @Override
            public void grow(int count) {
              adder = result.grow(count);
            }

            @Override
            public void visit(int docID) {
              if (docID <= maxDocVisited) {
                return; // Already visited or skipped
              }
              adder.add(docID);
            }

            @Override
            public void visit(int docID, byte[] packedValue) {
              if (docID <= maxDocVisited) {
                return; // already visited or skipped
              }
              long l = bytesAsLong(packedValue);
              if (l >= minValueAsLong && l <= maxValueAsLong) {
                adder.add(docID); // doc is competitive
              }
            }

            @Override
            public PointValues.Relation compare(byte[] minPackedValue, byte[] maxPackedValue) {
              long min = bytesAsLong(minPackedValue);
              long max = bytesAsLong(maxPackedValue);

              if (min > maxValueAsLong || max < minValueAsLong) {
                // 1. cmp ==0 and pruning==Pruning.GREATER_THAN_OR_EQUAL_TO : if the sort is
                // ascending then maxValueAsLong is bottom's next less value, so it is competitive
                // 2. cmp ==0 and pruning==Pruning.GREATER_THAN: maxValueAsLong equals to
                // bottom, but there are multiple comparators, so it could be competitive
                return PointValues.Relation.CELL_OUTSIDE_QUERY;
              }

              if (min < minValueAsLong || max > maxValueAsLong) {
                return PointValues.Relation.CELL_CROSSES_QUERY;
              }
              return PointValues.Relation.CELL_INSIDE_QUERY;
            }

            private static long bytesAsLong(byte[] bytes) {
              return switch (bytes.length) {
                case 4 -> NumericUtils.sortableBytesToInt(bytes, 0);
                case 8 -> NumericUtils.sortableBytesToLong(bytes, 0);
                default -> throw new IllegalStateException("bytes count should be 4 or 8");
              };
            }
          };

      final long threshold = iteratorCost >>> 3;
<<<<<<< HEAD
      long estimatedNumberOfMatches =
          PointValues.estimatePointCount(
              visitor, pointTree(), threshold); // runs in O(log(numPoints))
      if (estimatedNumberOfMatches >= threshold) {
=======

      if (PointValues.isEstimatedPointCountGreaterThanOrEqualTo(visitor, pointTree, threshold)) {
>>>>>>> 32d69204
        // the new range is not selective enough to be worth materializing, it doesn't reduce number
        // of docs at least 8x
        updateSkipInterval(false);
        if (pointValues.getDocCount() < iteratorCost) {
          // Use the set of doc with values to help drive iteration
          competitiveIterator = getNumericDocValues(context, field);
          iteratorCost = pointValues.getDocCount();
        }
        return;
      }
      pointValues.intersect(visitor);
      competitiveIterator = result.build().iterator();
      iteratorCost = competitiveIterator.cost();
      updateSkipInterval(true);
    }

    private PointValues.PointTree pointTree() throws IOException {
      if (pointTree == null) {
        pointTree = pointValues.getPointTree();
      }
      assert !pointTree.moveToParent();
      return pointTree;
    }

    private void updateSkipInterval(boolean success) {
      if (updateCounter > 256) {
        if (success) {
          currentSkipInterval = Math.max(currentSkipInterval / 2, MIN_SKIP_INTERVAL);
          tryUpdateFailCount = 0;
        } else {
          if (tryUpdateFailCount >= 3) {
            currentSkipInterval = Math.min(currentSkipInterval * 2, MAX_SKIP_INTERVAL);
            tryUpdateFailCount = 0;
          } else {
            tryUpdateFailCount++;
          }
        }
      }
    }

    /**
     * If {@link NumericComparator#pruning} equals {@link Pruning#GREATER_THAN_OR_EQUAL_TO}, we
     * could better tune the {@link NumericLeafComparator#maxValueAsLong}/{@link
     * NumericLeafComparator#minValueAsLong}. For instance, if the sort is ascending and bottom
     * value is 5, we will use a range on [MIN_VALUE, 4].
     */
    private void encodeBottom() {
      if (queueFull == false) {
        return;
      }
      if (reverse == false) {
        maxValueAsLong = bottomAsComparableLong();
        if (pruning == Pruning.GREATER_THAN_OR_EQUAL_TO && maxValueAsLong != Long.MIN_VALUE) {
          maxValueAsLong--;
        }
      } else {
        minValueAsLong = bottomAsComparableLong();
        if (pruning == Pruning.GREATER_THAN_OR_EQUAL_TO && minValueAsLong != Long.MAX_VALUE) {
          minValueAsLong++;
        }
      }
    }

    /**
     * If {@link NumericComparator#pruning} equals {@link Pruning#GREATER_THAN_OR_EQUAL_TO}, we
     * could better tune the {@link NumericLeafComparator#minValueAsLong}/{@link
     * NumericLeafComparator#minValueAsLong}. For instance, if the sort is ascending and top value
     * is 3, we will use a range on [4, MAX_VALUE].
     */
    private void encodeTop() {
      if (leafTopSet == false) {
        return;
      }
      if (reverse == false) {
        minValueAsLong = topAsComparableLong();
        if (singleSort
            && pruning == Pruning.GREATER_THAN_OR_EQUAL_TO
            && queueFull
            && minValueAsLong != Long.MAX_VALUE) {
          minValueAsLong++;
        }
      } else {
        maxValueAsLong = topAsComparableLong();
        if (singleSort
            && pruning == Pruning.GREATER_THAN_OR_EQUAL_TO
            && queueFull
            && maxValueAsLong != Long.MIN_VALUE) {
          maxValueAsLong--;
        }
      }
    }

    private boolean isMissingValueCompetitive() {
      // if queue is full, always compare with bottom,
      // if not, check if we can compare with topValue
      if (queueFull) {
        int result = Long.compare(missingValueAsLong, bottomAsComparableLong());
        // in reverse (desc) sort missingValue is competitive when it's greater or equal to bottom,
        // in asc sort missingValue is competitive when it's smaller or equal to bottom
        return reverse
            ? (pruning == Pruning.GREATER_THAN_OR_EQUAL_TO ? result > 0 : result >= 0)
            : (pruning == Pruning.GREATER_THAN_OR_EQUAL_TO ? result < 0 : result <= 0);
      } else if (leafTopSet) {
        int result = Long.compare(missingValueAsLong, topAsComparableLong());
        // in reverse (desc) sort missingValue is competitive when it's smaller or equal to
        // topValue,
        // in asc sort missingValue is competitive when it's greater or equal to topValue
        return reverse ? (result <= 0) : (result >= 0);
      } else {
        // by default competitive
        return true;
      }
    }

    @Override
    public DocIdSetIterator competitiveIterator() {
      if (enableSkipping == false) return null;
      return new DocIdSetIterator() {
        private int docID = competitiveIterator.docID();

        @Override
        public int nextDoc() throws IOException {
          return advance(docID + 1);
        }

        @Override
        public int docID() {
          return docID;
        }

        @Override
        public long cost() {
          return competitiveIterator.cost();
        }

        @Override
        public int advance(int target) throws IOException {
          return docID = competitiveIterator.advance(target);
        }
      };
    }

    protected abstract long bottomAsComparableLong();

    protected abstract long topAsComparableLong();
  }
}<|MERGE_RESOLUTION|>--- conflicted
+++ resolved
@@ -90,11 +90,7 @@
     private final LeafReaderContext context;
     protected final NumericDocValues docValues;
     private final PointValues pointValues;
-<<<<<<< HEAD
-    private PointValues.PointTree pointTree;
-=======
     private final PointValues.PointTree pointTree;
->>>>>>> 32d69204
     // if skipping functionality should be enabled on this segment
     private final boolean enableSkipping;
     private final int maxDoc;
@@ -275,15 +271,8 @@
           };
 
       final long threshold = iteratorCost >>> 3;
-<<<<<<< HEAD
-      long estimatedNumberOfMatches =
-          PointValues.estimatePointCount(
-              visitor, pointTree(), threshold); // runs in O(log(numPoints))
-      if (estimatedNumberOfMatches >= threshold) {
-=======
 
       if (PointValues.isEstimatedPointCountGreaterThanOrEqualTo(visitor, pointTree, threshold)) {
->>>>>>> 32d69204
         // the new range is not selective enough to be worth materializing, it doesn't reduce number
         // of docs at least 8x
         updateSkipInterval(false);
@@ -298,14 +287,6 @@
       competitiveIterator = result.build().iterator();
       iteratorCost = competitiveIterator.cost();
       updateSkipInterval(true);
-    }
-
-    private PointValues.PointTree pointTree() throws IOException {
-      if (pointTree == null) {
-        pointTree = pointValues.getPointTree();
-      }
-      assert !pointTree.moveToParent();
-      return pointTree;
     }
 
     private void updateSkipInterval(boolean success) {
