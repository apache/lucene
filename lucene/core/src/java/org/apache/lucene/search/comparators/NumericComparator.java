--- conflicted
+++ resolved
@@ -33,17 +33,12 @@
 import org.apache.lucene.search.Pruning;
 import org.apache.lucene.search.Scorable;
 import org.apache.lucene.search.Scorer;
-<<<<<<< HEAD
 import org.apache.lucene.util.ArrayUtil;
 import org.apache.lucene.util.IntArrayDocIdSet;
 import org.apache.lucene.util.IntsRef;
 import org.apache.lucene.util.LSBRadixSorter;
-import org.apache.lucene.util.NumericUtils;
 import org.apache.lucene.util.PriorityQueue;
 import org.apache.lucene.util.packed.PackedInts;
-=======
-import org.apache.lucene.util.DocIdSetBuilder;
->>>>>>> 203cf7b5
 
 /**
  * Abstract numeric comparator for comparing numeric values. This comparator provides a skipping
@@ -93,18 +88,6 @@
     pruning = Pruning.NONE;
   }
 
-<<<<<<< HEAD
-  private static long bytesAsLong(byte[] bytes) {
-    return switch (bytes.length) {
-      case 4 -> NumericUtils.sortableBytesToInt(bytes, 0);
-      case 8 -> NumericUtils.sortableBytesToLong(bytes, 0);
-      default -> throw new IllegalStateException("bytes count should be 4 or 8");
-    };
-  }
-
-  protected abstract long missingValueAsComparableLong();
-
-=======
   protected abstract long missingValueAsComparableLong();
 
   /**
@@ -113,13 +96,13 @@
    */
   protected abstract long sortableBytesToLong(byte[] bytes);
 
->>>>>>> 203cf7b5
   /** Leaf comparator for {@link NumericComparator} that provides skipping functionality */
   public abstract class NumericLeafComparator implements LeafFieldComparator {
     private static final int MAX_DISJUNCTION_CLAUSE = 128;
     private final LeafReaderContext context;
     protected final NumericDocValues docValues;
     private final PointValues pointValues;
+    private final PointValues.PointTree pointTree;
     // if skipping functionality should be enabled on this segment
     private final boolean enableSkipping;
     private final int maxDoc;
@@ -129,10 +112,7 @@
 
     private long minValueAsLong = Long.MIN_VALUE;
     private long maxValueAsLong = Long.MAX_VALUE;
-<<<<<<< HEAD
     private long thresholdAsLong = -1;
-=======
->>>>>>> 203cf7b5
 
     private DocIdSetIterator competitiveIterator;
     private long leadCost = -1;
@@ -163,17 +143,15 @@
                   + " expected "
                   + bytesCount);
         }
+        this.pointTree = pointValues.getPointTree();
         this.enableSkipping = true; // skipping is enabled when points are available
         this.maxDoc = context.reader().maxDoc();
         this.competitiveIterator = DocIdSetIterator.all(maxDoc);
-<<<<<<< HEAD
-        encodeTop();
-=======
         if (leafTopSet) {
           encodeTop();
         }
->>>>>>> 203cf7b5
-      } else {
+      } else {
+        this.pointTree = null;
         this.enableSkipping = false;
         this.maxDoc = 0;
         this.competitiveIterator = null;
@@ -240,13 +218,14 @@
       }
 
       if (competitiveIterator instanceof CompetitiveIterator iter) {
-        encodeBottom();
+        if (queueFull) {
+          encodeBottom();
+        }
         // CompetitiveIterator already built, try to reduce clause.
         tryReduceDisjunctionClause(iter);
         return;
       }
 
-<<<<<<< HEAD
       if (thresholdAsLong == -1) {
         if (dense == false) {
           competitiveIterator = getNumericDocValues(context, field);
@@ -254,21 +233,18 @@
         }
         long threshold = Math.min(leadCost >> 3, maxDoc >> 5);
         thresholdAsLong = intersectThresholdValue(threshold);
-=======
-      if (queueFull) {
-        encodeBottom();
->>>>>>> 203cf7b5
       }
 
       if ((reverse == false && bottomAsComparableLong() <= thresholdAsLong)
           || (reverse && bottomAsComparableLong() >= thresholdAsLong)) {
-        encodeBottom();
+        if (queueFull) {
+          encodeBottom();
+        }
         DisjunctionBuildVisitor visitor = new DisjunctionBuildVisitor();
         competitiveIterator = visitor.generateCompetitiveIterator();
       }
     }
 
-<<<<<<< HEAD
     private void tryReduceDisjunctionClause(CompetitiveIterator iter) {
       int originalSize = iter.disis.size();
       Predicate<DisiAndMostCompetitiveValue> isCompetitive =
@@ -296,56 +272,11 @@
         thresholdValuePos = reverse == false ? threshold : pointValues.size() - threshold;
       }
       if (thresholdValuePos <= 0) {
-        return bytesAsLong(pointValues.getMinPackedValue());
+        return sortableBytesToLong(pointValues.getMinPackedValue());
       } else if (thresholdValuePos >= pointValues.size()) {
-        return bytesAsLong(pointValues.getMaxPackedValue());
+        return sortableBytesToLong(pointValues.getMaxPackedValue());
       } else {
         return intersectValueByPos(pointValues.getPointTree(), thresholdValuePos);
-=======
-            @Override
-            public void visit(int docID, byte[] packedValue) {
-              if (docID <= maxDocVisited) {
-                return; // already visited or skipped
-              }
-              long l = sortableBytesToLong(packedValue);
-              if (l >= minValueAsLong && l <= maxValueAsLong) {
-                adder.add(docID); // doc is competitive
-              }
-            }
-
-            @Override
-            public PointValues.Relation compare(byte[] minPackedValue, byte[] maxPackedValue) {
-              long min = sortableBytesToLong(minPackedValue);
-              long max = sortableBytesToLong(maxPackedValue);
-
-              if (min > maxValueAsLong || max < minValueAsLong) {
-                // 1. cmp ==0 and pruning==Pruning.GREATER_THAN_OR_EQUAL_TO : if the sort is
-                // ascending then maxValueAsLong is bottom's next less value, so it is competitive
-                // 2. cmp ==0 and pruning==Pruning.GREATER_THAN: maxValueAsLong equals to
-                // bottom, but there are multiple comparators, so it could be competitive
-                return PointValues.Relation.CELL_OUTSIDE_QUERY;
-              }
-
-              if (min < minValueAsLong || max > maxValueAsLong) {
-                return PointValues.Relation.CELL_CROSSES_QUERY;
-              }
-              return PointValues.Relation.CELL_INSIDE_QUERY;
-            }
-          };
-
-      final long threshold = iteratorCost >>> 3;
-
-      if (PointValues.isEstimatedPointCountGreaterThanOrEqualTo(visitor, pointTree, threshold)) {
-        // the new range is not selective enough to be worth materializing, it doesn't reduce number
-        // of docs at least 8x
-        updateSkipInterval(false);
-        if (pointValues.getDocCount() < iteratorCost) {
-          // Use the set of doc with values to help drive iteration
-          competitiveIterator = getNumericDocValues(context, field);
-          iteratorCost = pointValues.getDocCount();
-        }
-        return;
->>>>>>> 203cf7b5
       }
     }
 
@@ -357,15 +288,15 @@
         pointTree.moveToSibling();
       }
       if (pointTree.size() == pos) {
-        return bytesAsLong(pointTree.getMaxPackedValue());
+        return sortableBytesToLong(pointTree.getMaxPackedValue());
       } else if (pos == 0) {
-        return bytesAsLong(pointTree.getMinPackedValue());
+        return sortableBytesToLong(pointTree.getMinPackedValue());
       } else if (pointTree.moveToChild()) {
         return intersectValueByPos(pointTree, pos);
       } else {
         return reverse == false
-            ? bytesAsLong(pointTree.getMaxPackedValue())
-            : bytesAsLong(pointTree.getMinPackedValue());
+            ? sortableBytesToLong(pointTree.getMaxPackedValue())
+            : sortableBytesToLong(pointTree.getMinPackedValue());
       }
     }
 
@@ -376,9 +307,6 @@
      * value is 5, we will use a range on [MIN_VALUE, 4].
      */
     private void encodeBottom() {
-      if (queueFull == false) {
-        return;
-      }
       if (reverse == false) {
         maxValueAsLong = bottomAsComparableLong();
         if (pruning == Pruning.GREATER_THAN_OR_EQUAL_TO && maxValueAsLong != Long.MIN_VALUE) {
@@ -399,9 +327,6 @@
      * is 3, we will use a range on [4, MAX_VALUE].
      */
     private void encodeTop() {
-      if (leafTopSet == false) {
-        return;
-      }
       if (reverse == false) {
         minValueAsLong = topAsComparableLong();
         if (singleSort
@@ -472,7 +397,6 @@
     }
 
     protected abstract long bottomAsComparableLong();
-<<<<<<< HEAD
 
     protected abstract long topAsComparableLong();
 
@@ -529,8 +453,8 @@
                 pointTree.visitDocIDs(this);
               }
               updateMinMax(
-                  bytesAsLong(pointTree.getMinPackedValue()),
-                  bytesAsLong(pointTree.getMaxPackedValue()));
+                  sortableBytesToLong(pointTree.getMinPackedValue()),
+                  sortableBytesToLong(pointTree.getMaxPackedValue()));
             }
           }
           case CELL_OUTSIDE_QUERY -> {}
@@ -622,7 +546,7 @@
     }
   }
 
-  private static class RangeVisitor implements PointValues.IntersectVisitor {
+  private class RangeVisitor implements PointValues.IntersectVisitor {
 
     private final long minInclusive;
     private final long maxInclusive;
@@ -647,7 +571,7 @@
       if (docID <= docLowerBound) {
         return; // already visited or skipped
       }
-      long l = bytesAsLong(packedValue);
+      long l = sortableBytesToLong(packedValue);
       if (l >= minInclusive && l <= maxInclusive) {
         consumeDoc(docID);
       }
@@ -655,7 +579,7 @@
 
     @Override
     public void visit(DocIdSetIterator iterator, byte[] packedValue) throws IOException {
-      long l = bytesAsLong(packedValue);
+      long l = sortableBytesToLong(packedValue);
       if (l >= minInclusive && l <= maxInclusive) {
         int doc = docLowerBound >= 0 ? iterator.advance(docLowerBound) : iterator.nextDoc();
         while (doc != DocIdSetIterator.NO_MORE_DOCS) {
@@ -676,8 +600,8 @@
 
     @Override
     public PointValues.Relation compare(byte[] minPackedValue, byte[] maxPackedValue) {
-      long min = bytesAsLong(minPackedValue);
-      long max = bytesAsLong(maxPackedValue);
+      long min = sortableBytesToLong(minPackedValue);
+      long max = sortableBytesToLong(maxPackedValue);
 
       if (min > maxInclusive || max < minInclusive) {
         // 1. cmp ==0 and pruning==Pruning.GREATER_THAN_OR_EQUAL_TO : if the sort is
@@ -748,9 +672,5 @@
     public long cost() {
       return maxDoc;
     }
-=======
-
-    protected abstract long topAsComparableLong();
->>>>>>> 203cf7b5
   }
 }