--- conflicted
+++ resolved
@@ -241,13 +241,9 @@
       }
 
       final long cost = estimateCost(terms, q.getTermsCount());
-<<<<<<< HEAD
       IOSupplier<WeightOrDocIdSetIterator> weightOrIteratorSupplier = rewrite(context, terms);
       if (weightOrIteratorSupplier == null) return null;
 
-      final Weight weight = this;
-=======
->>>>>>> 39a7eabb
       return new ScorerSupplier() {
         @Override
         public Scorer get(long leadCost) throws IOException {
