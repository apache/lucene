--- conflicted
+++ resolved
@@ -703,11 +703,7 @@
         a = Operations.complement(a, Operations.DEFAULT_DETERMINIZE_WORK_LIMIT);
         break;
       case REGEXP_CHAR:
-<<<<<<< HEAD
         if (isAsciiInsensitive || isUnicodeInsensitive) {
-=======
-        if (check(ASCII_CASE_INSENSITIVE)) {
->>>>>>> 5e7d8aff
           a = Automata.makeCharSet(toCaseInsensitiveChar(c));
         } else {
           a = Automata.makeChar(c);
@@ -759,7 +755,6 @@
     return a;
   }
 
-<<<<<<< HEAD
   /**
    * This function handles case folding for the Unicode spec for generating case-insensitive
    * alternatives. Specifically for Unicode some special handling is required particularly to ensure
@@ -771,10 +766,9 @@
    * @return the set of Automaton that represent the original code point and it's variants
    */
   private int[] toCaseInsensitiveChar(int codepoint) {
-    int[] result;
     int[] altCodepoints = caseFolding.fold(codepoint);
     if (altCodepoints != null) {
-      result = altCodepoints;
+      return altCodepoints;
     } else {
       int altCase =
           Character.isLowerCase(codepoint)
@@ -785,21 +779,6 @@
       } else {
         return new int[] {codepoint};
       }
-=======
-  private int[] toCaseInsensitiveChar(int codepoint) {
-    // For now we only work with ASCII characters
-    if (codepoint > 128) {
-      return new int[] {codepoint};
-    }
-    int altCase =
-        Character.isLowerCase(codepoint)
-            ? Character.toUpperCase(codepoint)
-            : Character.toLowerCase(codepoint);
-    if (altCase != codepoint) {
-      return new int[] {codepoint, altCase};
-    } else {
-      return new int[] {codepoint};
->>>>>>> 5e7d8aff
     }
   }
 
@@ -808,11 +787,7 @@
 
     Iterator<Integer> iter = s.codePoints().iterator();
     while (iter.hasNext()) {
-<<<<<<< HEAD
       int[] points = toCaseInsensitiveChar(iter.next());
-=======
-      int points[] = toCaseInsensitiveChar(iter.next());
->>>>>>> 5e7d8aff
       list.add(Automata.makeCharSet(points));
     }
     return Operations.concatenate(list);
@@ -1334,7 +1309,6 @@
   final RegExp parseCharClasses() throws IllegalArgumentException {
     ArrayList<Integer> starts = new ArrayList<>();
     ArrayList<Integer> ends = new ArrayList<>();
-<<<<<<< HEAD
 
     // these insensitive flags are checked multiple times together and independently
     // so pulling these up and checking each separately here
@@ -1366,35 +1340,6 @@
       }
     } while (more() && !peek("]"));
 
-=======
-
-    do {
-      // look for escape
-      if (match('\\')) {
-        expandPreDefined(starts, ends);
-      } else {
-        // parse a character
-        int c = parseCharExp();
-
-        if (match('-')) {
-          // range from c-d
-          starts.add(c);
-          ends.add(parseCharExp());
-        } else if (check(ASCII_CASE_INSENSITIVE)) {
-          // single case-insensitive character
-          for (int form : toCaseInsensitiveChar(c)) {
-            starts.add(form);
-            ends.add(form);
-          }
-        } else {
-          // single character
-          starts.add(c);
-          ends.add(c);
-        }
-      }
-    } while (more() && !peek("]"));
-
->>>>>>> 5e7d8aff
     // not sure why we bother optimizing nodes, same automaton...
     // definitely saves time vs fixing toString()-based tests.
     if (starts.size() == 1) {
