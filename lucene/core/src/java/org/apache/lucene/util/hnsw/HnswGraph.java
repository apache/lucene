--- conflicted
+++ resolved
@@ -68,11 +68,7 @@
   /** Returns the number of nodes in the graph */
   public abstract int size();
 
-<<<<<<< HEAD
-  /** Returns max node id, inclusive, normally this value will be size - 1 */
-=======
   /** Returns max node id, inclusive. Normally this value will be size - 1. */
->>>>>>> 75ae372b
   public int maxNodeId() {
     return size() - 1;
   }
@@ -92,12 +88,8 @@
   public abstract int entryNode() throws IOException;
 
   /**
-<<<<<<< HEAD
-   * Get all nodes on a given level as node 0th ordinals
-=======
    * Get all nodes on a given level as node 0th ordinals. The nodes are NOT guaranteed to be
    * presented in any particular order.
->>>>>>> 75ae372b
    *
    * @param level level for which to get all nodes
    * @return an iterator over nodes where {@code nextInt} returns a next node on the level
@@ -138,14 +130,9 @@
       };
 
   /**
-<<<<<<< HEAD
-   * Iterator over the graph nodes on a certain level, Iterator also provides the size – the total
-   * number of nodes to be iterated over.
-=======
    * Iterator over the graph nodes on a certain level. Iterator also provides the size – the total
    * number of nodes to be iterated over. The nodes are NOT guaranteed to be presented in any
    * particular order.
->>>>>>> 75ae372b
    */
   public abstract static class NodesIterator implements PrimitiveIterator.OfInt {
     protected final int size;
