/*
 * Licensed to the Apache Software Foundation (ASF) under one or more
 * contributor license agreements.  See the NOTICE file distributed with
 * this work for additional information regarding copyright ownership.
 * The ASF licenses this file to You under the Apache License, Version 2.0
 * (the "License"); you may not use this file except in compliance with
 * the License.  You may obtain a copy of the License at
 *
 *     http://www.apache.org/licenses/LICENSE-2.0
 *
 * Unless required by applicable law or agreed to in writing, software
 * distributed under the License is distributed on an "AS IS" BASIS,
 * WITHOUT WARRANTIES OR CONDITIONS OF ANY KIND, either express or implied.
 * See the License for the specific language governing permissions and
 * limitations under the License.
 */

package org.apache.lucene.util.hnsw;

import java.io.IOException;
import java.util.Arrays;
<<<<<<< HEAD
import java.util.concurrent.locks.ReadWriteLock;
import java.util.concurrent.locks.ReentrantReadWriteLock;
=======
>>>>>>> 75ae372b
import org.apache.lucene.util.ArrayUtil;

/**
 * NeighborArray encodes the neighbors of a node and their mutual scores in the HNSW graph as a pair
 * of growable arrays. Nodes are arranged in the sorted order of their scores in descending order
 * (if scoresDescOrder is true), or in the ascending order of their scores (if scoresDescOrder is
 * false)
 *
 * @lucene.internal
 */
public class NeighborArray {
  private final boolean scoresDescOrder;
  private int size;
  private final float[] scores;
  private final int[] nodes;
  private int sortedNodeSize;
<<<<<<< HEAD
  public final ReadWriteLock rwlock = new ReentrantReadWriteLock(true);
=======
>>>>>>> 75ae372b

  public NeighborArray(int maxSize, boolean descOrder) {
    nodes = new int[maxSize];
    scores = new float[maxSize];
    this.scoresDescOrder = descOrder;
  }

  /**
   * Add a new node to the NeighborArray. The new node must be worse than all previously stored
   * nodes. This cannot be called after {@link #addOutOfOrder(int, float)}
   */
  public void addInOrder(int newNode, float newScore) {
    assert size == sortedNodeSize : "cannot call addInOrder after addOutOfOrder";
    if (size == nodes.length) {
      throw new IllegalStateException("No growth is allowed");
    }
    if (size > 0) {
      float previousScore = scores[size - 1];
      assert ((scoresDescOrder && (previousScore >= newScore))
              || (scoresDescOrder == false && (previousScore <= newScore)))
          : "Nodes are added in the incorrect order! Comparing "
              + newScore
              + " to "
              + Arrays.toString(ArrayUtil.copyOfSubArray(scores, 0, size));
    }
    nodes[size] = newNode;
    scores[size] = newScore;
    ++size;
    ++sortedNodeSize;
  }

  /** Add node and newScore but do not insert as sorted */
  public void addOutOfOrder(int newNode, float newScore) {
    if (size == nodes.length) {
      throw new IllegalStateException("No growth is allowed");
    }

    scores[size] = newScore;
    nodes[size] = newNode;
    size++;
  }

  /**
   * In addition to {@link #addOutOfOrder(int, float)}, this function will also remove the
   * least-diverse node if the node array is full after insertion
   *
   * <p>In multi-threading environment, this method need to be locked as it will be called by
   * multiple threads while other add method is only supposed to be called by one thread.
   *
   * @param nodeId node Id of the owner of this NeighbourArray
   */
  public void addAndEnsureDiversity(
      int newNode, float newScore, int nodeId, RandomVectorScorerSupplier scorerSupplier)
      throws IOException {
    addOutOfOrder(newNode, newScore);
    if (size < nodes.length) {
      return;
    }
    // we're oversize, need to do diversity check and pop out the least diverse neighbour
    removeIndex(findWorstNonDiverse(nodeId, scorerSupplier));
    assert size == nodes.length - 1;
  }

  /**
   * Sort the array according to scores, and return the sorted indexes of previous unsorted nodes
   * (unchecked nodes)
   *
   * @return indexes of newly sorted (unchecked) nodes, in ascending order, or null if the array is
   *     already fully sorted
   */
  int[] sort(RandomVectorScorer scorer) throws IOException {
    if (size == sortedNodeSize) {
      // all nodes checked and sorted
      return null;
    }
    assert sortedNodeSize < size;
    int[] uncheckedIndexes = new int[size - sortedNodeSize];
    int count = 0;
    while (sortedNodeSize != size) {
      // TODO: Instead of do an array copy on every insertion, I think we can do better here:
      //       Remember the insertion point of each unsorted node and insert them altogether
      //       We can save several array copy by doing that
      uncheckedIndexes[count] = insertSortedInternal(scorer); // sortedNodeSize is increased inside
      for (int i = 0; i < count; i++) {
        if (uncheckedIndexes[i] >= uncheckedIndexes[count]) {
          // the previous inserted nodes has been shifted
          uncheckedIndexes[i]++;
        }
      }
      count++;
    }
    Arrays.sort(uncheckedIndexes);
    return uncheckedIndexes;
  }

  /** insert the first unsorted node into its sorted position */
  private int insertSortedInternal(RandomVectorScorer scorer) throws IOException {
    assert sortedNodeSize < size : "Call this method only when there's unsorted node";
    int tmpNode = nodes[sortedNodeSize];
    float tmpScore = scores[sortedNodeSize];

    if (Float.isNaN(tmpScore)) {
      tmpScore = scorer.score(tmpNode);
    }

    int insertionPoint =
        scoresDescOrder
            ? descSortFindRightMostInsertionPoint(tmpScore, sortedNodeSize)
            : ascSortFindRightMostInsertionPoint(tmpScore, sortedNodeSize);
    System.arraycopy(
        nodes, insertionPoint, nodes, insertionPoint + 1, sortedNodeSize - insertionPoint);
    System.arraycopy(
        scores, insertionPoint, scores, insertionPoint + 1, sortedNodeSize - insertionPoint);
    nodes[insertionPoint] = tmpNode;
    scores[insertionPoint] = tmpScore;
    ++sortedNodeSize;
    return insertionPoint;
  }

  /** This method is for test only. */
  void insertSorted(int newNode, float newScore) throws IOException {
    addOutOfOrder(newNode, newScore);
    insertSortedInternal(null);
  }

  public int size() {
    return size;
  }

  /**
   * Direct access to the internal list of node ids; provided for efficient writing of the graph
   *
   * @lucene.internal
   */
  public int[] nodes() {
    return nodes;
  }

  public float[] scores() {
    return scores;
  }

  public void clear() {
    size = 0;
    sortedNodeSize = 0;
  }

  void removeLast() {
    size--;
    sortedNodeSize = Math.min(sortedNodeSize, size);
  }

  void removeIndex(int idx) {
    if (idx == size - 1) {
      removeLast();
      return;
    }
    System.arraycopy(nodes, idx + 1, nodes, idx, size - idx - 1);
    System.arraycopy(scores, idx + 1, scores, idx, size - idx - 1);
    if (idx < sortedNodeSize) {
      sortedNodeSize--;
    }
    size--;
  }

  @Override
  public String toString() {
    return "NeighborArray[" + size + "]";
  }

  private int ascSortFindRightMostInsertionPoint(float newScore, int bound) {
    int insertionPoint = Arrays.binarySearch(scores, 0, bound, newScore);
    if (insertionPoint >= 0) {
      // find the right most position with the same score
      while ((insertionPoint < bound - 1)
          && (scores[insertionPoint + 1] == scores[insertionPoint])) {
        insertionPoint++;
      }
      insertionPoint++;
    } else {
      insertionPoint = -insertionPoint - 1;
    }
    return insertionPoint;
  }

  private int descSortFindRightMostInsertionPoint(float newScore, int bound) {
    int start = 0;
    int end = bound - 1;
    while (start <= end) {
      int mid = (start + end) / 2;
      if (scores[mid] < newScore) end = mid - 1;
      else start = mid + 1;
    }
    return start;
  }

  /**
   * Find first non-diverse neighbour among the list of neighbors starting from the most distant
   * neighbours
   */
  private int findWorstNonDiverse(int nodeOrd, RandomVectorScorerSupplier scorerSupplier)
      throws IOException {
    RandomVectorScorer scorer = scorerSupplier.scorer(nodeOrd);
    int[] uncheckedIndexes = sort(scorer);
    assert uncheckedIndexes != null : "We will always have something unchecked";
    int uncheckedCursor = uncheckedIndexes.length - 1;
    for (int i = size - 1; i > 0; i--) {
      if (uncheckedCursor < 0) {
        // no unchecked node left
        break;
      }
      if (isWorstNonDiverse(i, uncheckedIndexes, uncheckedCursor, scorerSupplier)) {
        return i;
      }
      if (i == uncheckedIndexes[uncheckedCursor]) {
        uncheckedCursor--;
      }
    }
    return size - 1;
  }

  private boolean isWorstNonDiverse(
      int candidateIndex,
      int[] uncheckedIndexes,
      int uncheckedCursor,
      RandomVectorScorerSupplier scorerSupplier)
      throws IOException {
    float minAcceptedSimilarity = scores[candidateIndex];
    RandomVectorScorer scorer = scorerSupplier.scorer(nodes[candidateIndex]);
    if (candidateIndex == uncheckedIndexes[uncheckedCursor]) {
      // the candidate itself is unchecked
      for (int i = candidateIndex - 1; i >= 0; i--) {
        float neighborSimilarity = scorer.score(nodes[i]);
        // candidate node is too similar to node i given its score relative to the base node
        if (neighborSimilarity >= minAcceptedSimilarity) {
          return true;
        }
      }
    } else {
      // else we just need to make sure candidate does not violate diversity with the (newly
      // inserted) unchecked nodes
      assert candidateIndex > uncheckedIndexes[uncheckedCursor];
      for (int i = uncheckedCursor; i >= 0; i--) {
        float neighborSimilarity = scorer.score(nodes[uncheckedIndexes[i]]);
        // candidate node is too similar to node i given its score relative to the base node
        if (neighborSimilarity >= minAcceptedSimilarity) {
          return true;
        }
      }
    }
    return false;
  }
}<|MERGE_RESOLUTION|>--- conflicted
+++ resolved
@@ -19,11 +19,6 @@
 
 import java.io.IOException;
 import java.util.Arrays;
-<<<<<<< HEAD
-import java.util.concurrent.locks.ReadWriteLock;
-import java.util.concurrent.locks.ReentrantReadWriteLock;
-=======
->>>>>>> 75ae372b
 import org.apache.lucene.util.ArrayUtil;
 
 /**
@@ -40,10 +35,6 @@
   private final float[] scores;
   private final int[] nodes;
   private int sortedNodeSize;
-<<<<<<< HEAD
-  public final ReadWriteLock rwlock = new ReentrantReadWriteLock(true);
-=======
->>>>>>> 75ae372b
 
   public NeighborArray(int maxSize, boolean descOrder) {
     nodes = new int[maxSize];
