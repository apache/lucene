--- conflicted
+++ resolved
@@ -50,19 +50,7 @@
       throws IOException {
     // We copy the provided random accessor just once during the supplier's initialization
     // and then reuse it consistently across all scorers for conducting vector comparisons.
-<<<<<<< HEAD
-    final RandomAccessVectorValues<float[]> vectorsCopy = vectors.copy();
-    return queryOrd ->
-        new RandomVectorScorer.AbstractRandomVectorScorer<>(vectorsCopy) {
-          @Override
-          public float score(int cand) throws IOException {
-            return similarityFunction.compare(
-                vectors.vectorValue(queryOrd), vectorsCopy.vectorValue(cand));
-          }
-        };
-=======
     return new FloatScoringSupplier(vectors, similarityFunction);
->>>>>>> e292a5fe
   }
 
   /**
@@ -78,17 +66,6 @@
       throws IOException {
     // We copy the provided random accessor only during the supplier's initialization
     // and then reuse it consistently across all scorers for conducting vector comparisons.
-<<<<<<< HEAD
-    final RandomAccessVectorValues<byte[]> vectorsCopy = vectors.copy();
-    return queryOrd ->
-        new RandomVectorScorer.AbstractRandomVectorScorer<>(vectorsCopy) {
-          @Override
-          public float score(int cand) throws IOException {
-            return similarityFunction.compare(
-                vectors.vectorValue(queryOrd), vectorsCopy.vectorValue(cand));
-          }
-        };
-=======
     return new ByteScoringSupplier(vectors, similarityFunction);
   }
 
@@ -110,8 +87,12 @@
 
     @Override
     public RandomVectorScorer scorer(int ord) throws IOException {
-      return cand ->
-          similarityFunction.compare(vectors1.vectorValue(ord), vectors2.vectorValue(cand));
+      return new RandomVectorScorer.AbstractRandomVectorScorer<>(vectors) {
+        @Override
+        public float score(int cand) throws IOException {
+          return similarityFunction.compare(vectors1.vectorValue(ord), vectors2.vectorValue(cand));
+        }
+      };
     }
 
     @Override
@@ -138,14 +119,17 @@
 
     @Override
     public RandomVectorScorer scorer(int ord) throws IOException {
-      return cand ->
-          similarityFunction.compare(vectors1.vectorValue(ord), vectors2.vectorValue(cand));
+      return new RandomVectorScorer.AbstractRandomVectorScorer<>(vectors) {
+        @Override
+        public float score(int cand) throws IOException {
+          return similarityFunction.compare(vectors1.vectorValue(ord), vectors2.vectorValue(cand));
+        }
+      };
     }
 
     @Override
     public RandomVectorScorerSupplier copy() throws IOException {
       return new FloatScoringSupplier(vectors, similarityFunction);
     }
->>>>>>> e292a5fe
   }
 }