--- conflicted
+++ resolved
@@ -180,152 +180,16 @@
   @Deprecated public static final Version LUCENE_10_0_0 = new Version(10, 0, 0);
 
   /**
-<<<<<<< HEAD
-   * Match settings and bugs in Lucene's 8.11.0 release.
-   *
-   * @deprecated (8.11.1) Use latest
-=======
    * @deprecated (10.1.1) Use latest
->>>>>>> 75ae372b
    */
   @Deprecated public static final Version LUCENE_10_1_0 = new Version(10, 1, 0);
 
   /**
-<<<<<<< HEAD
-   * Match settings and bugs in Lucene's 8.11.1 release.
-   *
-   * @deprecated Use latest
-   */
-  @Deprecated public static final Version LUCENE_8_11_1 = new Version(8, 11, 1);
-
-  /**
-   * Match settings and bugs in Lucene's 8.11.2 release.
-   *
-   * @deprecated Use latest
-   */
-  @Deprecated public static final Version LUCENE_8_11_2 = new Version(8, 11, 2);
-
-  /**
-   * Match settings and bugs in Lucene's 8.11.3 release.
-   *
-   * @deprecated Use latest
-   */
-  @Deprecated public static final Version LUCENE_8_11_3 = new Version(8, 11, 3);
-
-  /**
-   * Match settings and bugs in Lucene's 8.12.0 release.
-   *
-   * @deprecated Use latest
-   */
-  @Deprecated public static final Version LUCENE_8_12_0 = new Version(8, 12, 0);
-
-  /**
-   * @deprecated (9.1.0) Use latest
-   */
-  @Deprecated public static final Version LUCENE_9_0_0 = new Version(9, 0, 0);
-
-  /**
-   * @deprecated (9.2.0) Use latest
-   */
-  @Deprecated public static final Version LUCENE_9_1_0 = new Version(9, 1, 0);
-
-  /**
-   * @deprecated (9.3.0) Use latest
-   */
-  @Deprecated public static final Version LUCENE_9_2_0 = new Version(9, 2, 0);
-
-  /**
-   * @deprecated (9.4.0) Use latest
-   */
-  @Deprecated public static final Version LUCENE_9_3_0 = new Version(9, 3, 0);
-
-  /**
-   * @deprecated (9.5.0) Use latest
-   */
-  @Deprecated public static final Version LUCENE_9_4_0 = new Version(9, 4, 0);
-
-  /**
-   * Match settings and bugs in Lucene's 9.4.1 release.
-   *
-   * @deprecated Use latest
-   * @deprecated (9.4.2) Use latest
-   */
-  @Deprecated public static final Version LUCENE_9_4_1 = new Version(9, 4, 1);
-
-  /**
-   * Match settings and bugs in Lucene's 9.4.2 release.
-   *
-   * @deprecated Use latest
-   */
-  @Deprecated public static final Version LUCENE_9_4_2 = new Version(9, 4, 2);
-
-  /**
-   * @deprecated (9.6.0) Use latest
-   */
-  @Deprecated public static final Version LUCENE_9_5_0 = new Version(9, 5, 0);
-
-  /**
-   * @deprecated (9.7.0) Use latest
-   */
-  @Deprecated public static final Version LUCENE_9_6_0 = new Version(9, 6, 0);
-
-  /**
-   * @deprecated (9.8.0) Use latest
-   */
-  @Deprecated public static final Version LUCENE_9_7_0 = new Version(9, 7, 0);
-
-  /**
-   * @deprecated (9.9.0) Use latest
-   */
-  @Deprecated public static final Version LUCENE_9_8_0 = new Version(9, 8, 0);
-
-  /**
-   * @deprecated (9.9.1) Use latest
-   */
-  @Deprecated public static final Version LUCENE_9_9_0 = new Version(9, 9, 0);
-
-  /**
-   * Match settings and bugs in Lucene's 9.9.1 release.
-   *
-   * @deprecated (9.9.2) Use latest
-   */
-  @Deprecated public static final Version LUCENE_9_9_1 = new Version(9, 9, 1);
-
-  /**
-   * Match settings and bugs in Lucene's 9.9.2 release.
-   *
-   * @deprecated (9.10.0) Use latest
-   */
-  @Deprecated public static final Version LUCENE_9_9_2 = new Version(9, 9, 2);
-
-  /**
-   * @deprecated (9.11.0) Use latest
-   */
-  @Deprecated public static final Version LUCENE_9_10_0 = new Version(9, 10, 0);
-
-  /**
-   * @deprecated (9.11.1) Use latest
-   */
-  @Deprecated public static final Version LUCENE_9_11_0 = new Version(9, 11, 0);
-
-  /**
-   * @deprecated (9.11.2) Use latest
-   */
-  @Deprecated public static final Version LUCENE_9_11_1 = new Version(9, 11, 1);
-
-  /**
-   * Match settings and bugs in Lucene's 9.11.2 release.
+   * Match settings and bugs in Lucene's 10.1.1 release.
    *
    * <p>Use this to get the latest &amp; greatest settings, bug fixes, etc, for Lucene.
    */
-  public static final Version LUCENE_9_11_2 = new Version(9, 11, 2);
-=======
-   * Match settings and bugs in Lucene's 10.1.1 release.
-   *
-   * <p>Use this to get the latest &amp; greatest settings, bug fixes, etc, for Lucene.
-   */
   public static final Version LUCENE_10_1_1 = new Version(10, 1, 1);
->>>>>>> 75ae372b
 
   // To add a new version:
   //  * Only add above this comment
@@ -341,11 +205,7 @@
    * <b>re-test your entire application</b> to ensure it behaves as expected, as some defaults may
    * have changed and may break functionality in your application.
    */
-<<<<<<< HEAD
-  public static final Version LATEST = LUCENE_9_11_2;
-=======
   public static final Version LATEST = LUCENE_10_1_1;
->>>>>>> 75ae372b
 
   /**
    * Constant for backwards compatibility.
