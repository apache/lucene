/*
 * Licensed to the Apache Software Foundation (ASF) under one or more
 * contributor license agreements.  See the NOTICE file distributed with
 * this work for additional information regarding copyright ownership.
 * The ASF licenses this file to You under the Apache License, Version 2.0
 * (the "License"); you may not use this file except in compliance with
 * the License.  You may obtain a copy of the License at
 *
 *     http://www.apache.org/licenses/LICENSE-2.0
 *
 * Unless required by applicable law or agreed to in writing, software
 * distributed under the License is distributed on an "AS IS" BASIS,
 * WITHOUT WARRANTIES OR CONDITIONS OF ANY KIND, either express or implied.
 * See the License for the specific language governing permissions and
 * limitations under the License.
 */

package org.apache.lucene.util.hnsw;

import static java.lang.Math.log;
<<<<<<< HEAD
=======
import static org.apache.lucene.search.DocIdSetIterator.NO_MORE_DOCS;
>>>>>>> 75ae372b

import java.io.IOException;
import java.util.Comparator;
import java.util.List;
import java.util.Locale;
import java.util.Objects;
import java.util.SplittableRandom;
import java.util.concurrent.TimeUnit;
<<<<<<< HEAD
=======
import java.util.concurrent.locks.Lock;
>>>>>>> 75ae372b
import org.apache.lucene.search.KnnCollector;
import org.apache.lucene.search.TopDocs;
import org.apache.lucene.util.FixedBitSet;
import org.apache.lucene.util.InfoStream;
import org.apache.lucene.util.hnsw.HnswUtil.Component;

/**
 * Builder for HNSW graph. See {@link HnswGraph} for a gloss on the algorithm and the meaning of the
 * hyper-parameters.
 */
public class HnswGraphBuilder implements HnswBuilder {

  /** Default number of maximum connections per node */
  public static final int DEFAULT_MAX_CONN = 16;
<<<<<<< HEAD

  /**
   * Default number of the size of the queue maintained while searching during a graph construction.
   */
  public static final int DEFAULT_BEAM_WIDTH = 100;

=======

  /**
   * Default number of the size of the queue maintained while searching during a graph construction.
   */
  public static final int DEFAULT_BEAM_WIDTH = 100;

>>>>>>> 75ae372b
  /** Default random seed for level generation * */
  private static final long DEFAULT_RAND_SEED = 42;

  /** A name for the HNSW component for the info-stream * */
  public static final String HNSW_COMPONENT = "HNSW";

  /** Random seed for level generation; public to expose for testing * */
  public static long randSeed = DEFAULT_RAND_SEED;

  private final int M; // max number of connections on upper layers
  private final double ml;

  private final SplittableRandom random;
  private final RandomVectorScorerSupplier scorerSupplier;
  private final HnswGraphSearcher graphSearcher;
  private final GraphBuilderKnnCollector entryCandidates; // for upper levels of graph search
  private final GraphBuilderKnnCollector
      beamCandidates; // for levels of graph where we add the node

  protected final OnHeapHnswGraph hnsw;
<<<<<<< HEAD
=======
  protected final HnswLock hnswLock;
>>>>>>> 75ae372b

  private InfoStream infoStream = InfoStream.getDefault();
  private boolean frozen;

  public static HnswGraphBuilder create(
      RandomVectorScorerSupplier scorerSupplier, int M, int beamWidth, long seed)
      throws IOException {
    return new HnswGraphBuilder(scorerSupplier, M, beamWidth, seed, -1);
  }

  public static HnswGraphBuilder create(
      RandomVectorScorerSupplier scorerSupplier, int M, int beamWidth, long seed, int graphSize)
      throws IOException {
    return new HnswGraphBuilder(scorerSupplier, M, beamWidth, seed, graphSize);
  }
<<<<<<< HEAD

  /**
   * Reads all the vectors from vector values, builds a graph connecting them by their dense
   * ordinals, using the given hyperparameter settings, and returns the resulting graph.
   *
   * @param scorerSupplier a supplier to create vector scorer from ordinals.
   * @param M – graph fanout parameter used to calculate the maximum number of connections a node
   *     can have – M on upper layers, and M * 2 on the lowest level.
   * @param beamWidth the size of the beam search to use when finding nearest neighbors.
   * @param seed the seed for a random number generator used during graph construction. Provide this
   *     to ensure repeatable construction.
   * @param graphSize size of graph, if unknown, pass in -1
   */
  protected HnswGraphBuilder(
      RandomVectorScorerSupplier scorerSupplier, int M, int beamWidth, long seed, int graphSize)
      throws IOException {
    this(scorerSupplier, M, beamWidth, seed, new OnHeapHnswGraph(M, graphSize));
  }

  protected HnswGraphBuilder(
      RandomVectorScorerSupplier scorerSupplier,
      int M,
      int beamWidth,
      long seed,
      OnHeapHnswGraph hnsw)
      throws IOException {
    this(
        scorerSupplier,
        M,
        beamWidth,
        seed,
        hnsw,
        new HnswGraphSearcher(new NeighborQueue(beamWidth, true), new FixedBitSet(hnsw.size())));
  }
=======
>>>>>>> 75ae372b

  /**
   * Reads all the vectors from vector values, builds a graph connecting them by their dense
   * ordinals, using the given hyperparameter settings, and returns the resulting graph.
   *
   * @param scorerSupplier a supplier to create vector scorer from ordinals.
   * @param M – graph fanout parameter used to calculate the maximum number of connections a node
   *     can have – M on upper layers, and M * 2 on the lowest level.
   * @param beamWidth the size of the beam search to use when finding nearest neighbors.
   * @param seed the seed for a random number generator used during graph construction. Provide this
   *     to ensure repeatable construction.
<<<<<<< HEAD
   * @param hnsw the graph to build, can be previously initialized
   */
  protected HnswGraphBuilder(
=======
   * @param graphSize size of graph, if unknown, pass in -1
   */
  protected HnswGraphBuilder(
      RandomVectorScorerSupplier scorerSupplier, int M, int beamWidth, long seed, int graphSize)
      throws IOException {
    this(scorerSupplier, M, beamWidth, seed, new OnHeapHnswGraph(M, graphSize));
  }

  protected HnswGraphBuilder(
>>>>>>> 75ae372b
      RandomVectorScorerSupplier scorerSupplier,
      int M,
      int beamWidth,
      long seed,
<<<<<<< HEAD
      OnHeapHnswGraph hnsw,
      HnswGraphSearcher graphSearcher)
      throws IOException {
    if (M <= 0) {
      throw new IllegalArgumentException("maxConn must be positive");
=======
      OnHeapHnswGraph hnsw)
      throws IOException {
    this(
        scorerSupplier,
        M,
        beamWidth,
        seed,
        hnsw,
        null,
        new HnswGraphSearcher(new NeighborQueue(beamWidth, true), new FixedBitSet(hnsw.size())));
  }

  /**
   * Reads all the vectors from vector values, builds a graph connecting them by their dense
   * ordinals, using the given hyperparameter settings, and returns the resulting graph.
   *
   * @param scorerSupplier a supplier to create vector scorer from ordinals.
   * @param M – graph fanout parameter used to calculate the maximum number of connections a node
   *     can have – M on upper layers, and M * 2 on the lowest level.
   * @param beamWidth the size of the beam search to use when finding nearest neighbors.
   * @param seed the seed for a random number generator used during graph construction. Provide this
   *     to ensure repeatable construction.
   * @param hnsw the graph to build, can be previously initialized
   */
  protected HnswGraphBuilder(
      RandomVectorScorerSupplier scorerSupplier,
      int M,
      int beamWidth,
      long seed,
      OnHeapHnswGraph hnsw,
      HnswLock hnswLock,
      HnswGraphSearcher graphSearcher)
      throws IOException {
    if (M <= 0) {
      throw new IllegalArgumentException("M (max connections) must be positive");
>>>>>>> 75ae372b
    }
    if (beamWidth <= 0) {
      throw new IllegalArgumentException("beamWidth must be positive");
    }
    this.M = M;
    this.scorerSupplier =
        Objects.requireNonNull(scorerSupplier, "scorer supplier must not be null");
    // normalization factor for level generation; currently not configurable
    this.ml = M == 1 ? 1 : 1 / Math.log(1.0 * M);
    this.random = new SplittableRandom(seed);
    this.hnsw = hnsw;
<<<<<<< HEAD
=======
    this.hnswLock = hnswLock;
>>>>>>> 75ae372b
    this.graphSearcher = graphSearcher;
    entryCandidates = new GraphBuilderKnnCollector(1);
    beamCandidates = new GraphBuilderKnnCollector(beamWidth);
  }

  @Override
  public OnHeapHnswGraph build(int maxOrd) throws IOException {
<<<<<<< HEAD
    if (infoStream.isEnabled(HNSW_COMPONENT)) {
      infoStream.message(HNSW_COMPONENT, "build graph from " + maxOrd + " vectors");
    }
    addVectors(maxOrd);
    return hnsw;
  }

  @Override
  public void setInfoStream(InfoStream infoStream) {
    this.infoStream = infoStream;
  }

  @Override
  public OnHeapHnswGraph getGraph() {
    return hnsw;
  }

  /** add vectors in range [minOrd, maxOrd) */
  protected void addVectors(int minOrd, int maxOrd) throws IOException {
    long start = System.nanoTime(), t = start;
    if (infoStream.isEnabled(HNSW_COMPONENT)) {
      infoStream.message(HNSW_COMPONENT, "addVectors [" + minOrd + " " + maxOrd + ")");
    }
    for (int node = minOrd; node < maxOrd; node++) {
      addGraphNode(node);
      if ((node % 10000 == 0) && infoStream.isEnabled(HNSW_COMPONENT)) {
        t = printGraphBuildStatus(node, start, t);
      }
    }
  }

  private void addVectors(int maxOrd) throws IOException {
    addVectors(0, maxOrd);
  }

  @Override
  public void addGraphNode(int node) throws IOException {
    /*
    Note: this implementation is thread safe when graph size is fixed (e.g. when merging)
    The process of adding a node is roughly:
    1. Add the node to all level from top to the bottom, but do not connect it to any other node,
       nor try to promote itself to an entry node before the connection is done. (Unless the graph is empty
       and this is the first node, in that case we set the entry node and return)
    2. Do the search from top to bottom, remember all the possible neighbours on each level the node
       is on.
    3. Add the neighbor to the node from bottom to top level, when adding the neighbour,
       we always add all the outgoing links first before adding incoming link such that
       when a search visits this node, it can always find a way out
    4. If the node has level that is less or equal to graph level, then we're done here.
       If the node has level larger than graph level, then we need to promote the node
       as the entry node. If, while we add the node to the graph, the entry node has changed
       (which means the graph level has changed as well), we need to reinsert the node
       to the newly introduced levels (repeating step 2,3 for new levels) and again try to
       promote the node to entry node.
    */
    RandomVectorScorer scorer = scorerSupplier.scorer(node);
    final int nodeLevel = getRandomGraphLevel(ml, random);
    // first add nodes to all levels
    for (int level = nodeLevel; level >= 0; level--) {
      hnsw.addNode(level, node);
    }
    // then promote itself as entry node if entry node is not set
    if (hnsw.trySetNewEntryNode(node, nodeLevel)) {
      return;
    }
    // if the entry node is already set, then we have to do all connections first before we can
    // promote ourselves as entry node

    int lowestUnsetLevel = 0;
    int curMaxLevel;
    do {
      curMaxLevel = hnsw.numLevels() - 1;
      // NOTE: the entry node and max level may not be paired, but because we get the level first
      // we ensure that the entry node we get later will always exist on the curMaxLevel
      int[] eps = new int[] {hnsw.entryNode()};

      // we first do the search from top to bottom
      // for levels > nodeLevel search with topk = 1
      GraphBuilderKnnCollector candidates = entryCandidates;
      for (int level = curMaxLevel; level > nodeLevel; level--) {
        candidates.clear();
        graphSearcher.searchLevel(candidates, scorer, level, eps, hnsw, null);
        eps[0] = candidates.popNode();
      }

      // for levels <= nodeLevel search with topk = beamWidth, and add connections
      candidates = beamCandidates;
      NeighborArray[] scratchPerLevel =
          new NeighborArray[Math.min(nodeLevel, curMaxLevel) - lowestUnsetLevel + 1];
      for (int i = scratchPerLevel.length - 1; i >= 0; i--) {
        int level = i + lowestUnsetLevel;
        candidates.clear();
        graphSearcher.searchLevel(candidates, scorer, level, eps, hnsw, null);
        eps = candidates.popUntilNearestKNodes();
        scratchPerLevel[i] = new NeighborArray(Math.max(beamCandidates.k(), M + 1), false);
        popToScratch(candidates, scratchPerLevel[i]);
      }

      // then do connections from bottom up
      for (int i = 0; i < scratchPerLevel.length; i++) {
        addDiverseNeighbors(i + lowestUnsetLevel, node, scratchPerLevel[i]);
      }
      lowestUnsetLevel += scratchPerLevel.length;
      assert lowestUnsetLevel == Math.min(nodeLevel, curMaxLevel) + 1;
      if (lowestUnsetLevel > nodeLevel) {
        return;
      }
      assert lowestUnsetLevel == curMaxLevel + 1 && nodeLevel > curMaxLevel;
      if (hnsw.tryPromoteNewEntryNode(node, nodeLevel, curMaxLevel)) {
        return;
      }
      if (hnsw.numLevels() == curMaxLevel + 1) {
        // This should never happen if all the calculations are correct
        throw new IllegalStateException(
            "We're not able to promote node "
                + node
                + " at level "
                + nodeLevel
                + " as entry node. But the max graph level "
                + curMaxLevel
                + " has not changed while we are inserting the node.");
      }
    } while (true);
  }

=======
    if (frozen) {
      throw new IllegalStateException("This HnswGraphBuilder is frozen and cannot be updated");
    }
    if (infoStream.isEnabled(HNSW_COMPONENT)) {
      infoStream.message(HNSW_COMPONENT, "build graph from " + maxOrd + " vectors");
    }
    addVectors(maxOrd);
    return getCompletedGraph();
  }

  @Override
  public void setInfoStream(InfoStream infoStream) {
    this.infoStream = infoStream;
  }

  @Override
  public OnHeapHnswGraph getCompletedGraph() throws IOException {
    if (!frozen) {
      finish();
    }
    return getGraph();
  }

  @Override
  public OnHeapHnswGraph getGraph() {
    return hnsw;
  }

  /** add vectors in range [minOrd, maxOrd) */
  protected void addVectors(int minOrd, int maxOrd) throws IOException {
    if (frozen) {
      throw new IllegalStateException("This HnswGraphBuilder is frozen and cannot be updated");
    }
    long start = System.nanoTime(), t = start;
    if (infoStream.isEnabled(HNSW_COMPONENT)) {
      infoStream.message(HNSW_COMPONENT, "addVectors [" + minOrd + " " + maxOrd + ")");
    }
    for (int node = minOrd; node < maxOrd; node++) {
      addGraphNode(node);
      if ((node % 10000 == 0) && infoStream.isEnabled(HNSW_COMPONENT)) {
        t = printGraphBuildStatus(node, start, t);
      }
    }
  }

  private void addVectors(int maxOrd) throws IOException {
    addVectors(0, maxOrd);
  }

  @Override
  public void addGraphNode(int node) throws IOException {
    /*
    Note: this implementation is thread safe when graph size is fixed (e.g. when merging)
    The process of adding a node is roughly:
    1. Add the node to all level from top to the bottom, but do not connect it to any other node,
       nor try to promote itself to an entry node before the connection is done. (Unless the graph is empty
       and this is the first node, in that case we set the entry node and return)
    2. Do the search from top to bottom, remember all the possible neighbours on each level the node
       is on.
    3. Add the neighbor to the node from bottom to top level, when adding the neighbour,
       we always add all the outgoing links first before adding incoming link such that
       when a search visits this node, it can always find a way out
    4. If the node has level that is less or equal to graph level, then we're done here.
       If the node has level larger than graph level, then we need to promote the node
       as the entry node. If, while we add the node to the graph, the entry node has changed
       (which means the graph level has changed as well), we need to reinsert the node
       to the newly introduced levels (repeating step 2,3 for new levels) and again try to
       promote the node to entry node.
    */
    if (frozen) {
      throw new IllegalStateException("Graph builder is already frozen");
    }
    RandomVectorScorer scorer = scorerSupplier.scorer(node);
    final int nodeLevel = getRandomGraphLevel(ml, random);
    // first add nodes to all levels
    for (int level = nodeLevel; level >= 0; level--) {
      hnsw.addNode(level, node);
    }
    // then promote itself as entry node if entry node is not set
    if (hnsw.trySetNewEntryNode(node, nodeLevel)) {
      return;
    }
    // if the entry node is already set, then we have to do all connections first before we can
    // promote ourselves as entry node

    int lowestUnsetLevel = 0;
    int curMaxLevel;
    do {
      curMaxLevel = hnsw.numLevels() - 1;
      // NOTE: the entry node and max level may not be paired, but because we get the level first
      // we ensure that the entry node we get later will always exist on the curMaxLevel
      int[] eps = new int[] {hnsw.entryNode()};

      // we first do the search from top to bottom
      // for levels > nodeLevel search with topk = 1
      GraphBuilderKnnCollector candidates = entryCandidates;
      for (int level = curMaxLevel; level > nodeLevel; level--) {
        candidates.clear();
        graphSearcher.searchLevel(candidates, scorer, level, eps, hnsw, null);
        eps[0] = candidates.popNode();
      }

      // for levels <= nodeLevel search with topk = beamWidth, and add connections
      candidates = beamCandidates;
      NeighborArray[] scratchPerLevel =
          new NeighborArray[Math.min(nodeLevel, curMaxLevel) - lowestUnsetLevel + 1];
      for (int i = scratchPerLevel.length - 1; i >= 0; i--) {
        int level = i + lowestUnsetLevel;
        candidates.clear();
        graphSearcher.searchLevel(candidates, scorer, level, eps, hnsw, null);
        eps = candidates.popUntilNearestKNodes();
        scratchPerLevel[i] = new NeighborArray(Math.max(beamCandidates.k(), M + 1), false);
        popToScratch(candidates, scratchPerLevel[i]);
      }

      // then do connections from bottom up
      for (int i = 0; i < scratchPerLevel.length; i++) {
        addDiverseNeighbors(i + lowestUnsetLevel, node, scratchPerLevel[i]);
      }
      lowestUnsetLevel += scratchPerLevel.length;
      assert lowestUnsetLevel == Math.min(nodeLevel, curMaxLevel) + 1;
      if (lowestUnsetLevel > nodeLevel) {
        return;
      }
      assert lowestUnsetLevel == curMaxLevel + 1 && nodeLevel > curMaxLevel;
      if (hnsw.tryPromoteNewEntryNode(node, nodeLevel, curMaxLevel)) {
        return;
      }
      if (hnsw.numLevels() == curMaxLevel + 1) {
        // This should never happen if all the calculations are correct
        throw new IllegalStateException(
            "We're not able to promote node "
                + node
                + " at level "
                + nodeLevel
                + " as entry node. But the max graph level "
                + curMaxLevel
                + " has not changed while we are inserting the node.");
      }
    } while (true);
  }

>>>>>>> 75ae372b
  private long printGraphBuildStatus(int node, long start, long t) {
    long now = System.nanoTime();
    infoStream.message(
        HNSW_COMPONENT,
        String.format(
            Locale.ROOT,
            "built %d in %d/%d ms",
            node,
            TimeUnit.NANOSECONDS.toMillis(now - t),
            TimeUnit.NANOSECONDS.toMillis(now - start)));
    return now;
  }

  private void addDiverseNeighbors(int level, int node, NeighborArray candidates)
      throws IOException {
    /* For each of the beamWidth nearest candidates (going from best to worst), select it only if it
     * is closer to target than it is to any of the already-selected neighbors (ie selected in this method,
     * since the node is new and has no prior neighbors).
     */
    NeighborArray neighbors = hnsw.getNeighbors(level, node);
    assert neighbors.size() == 0; // new node
    int maxConnOnLevel = level == 0 ? M * 2 : M;
    boolean[] mask = selectAndLinkDiverse(neighbors, candidates, maxConnOnLevel);

    // Link the selected nodes to the new node, and the new node to the selected nodes (again
    // applying diversity heuristic)
    // NOTE: here we're using candidates and mask but not the neighbour array because once we have
    // added incoming link there will be possibilities of this node being discovered and neighbour
    // array being modified. So using local candidates and mask is a safer option.
    for (int i = 0; i < candidates.size(); i++) {
      if (mask[i] == false) {
        continue;
      }
      int nbr = candidates.nodes()[i];
<<<<<<< HEAD
      NeighborArray nbrsOfNbr = hnsw.getNeighbors(level, nbr);
      nbrsOfNbr.rwlock.writeLock().lock();
      try {
        nbrsOfNbr.addAndEnsureDiversity(node, candidates.scores()[i], nbr, scorerSupplier);
      } finally {
        nbrsOfNbr.rwlock.writeLock().unlock();
=======
      if (hnswLock != null) {
        Lock lock = hnswLock.write(level, nbr);
        try {
          NeighborArray nbrsOfNbr = getGraph().getNeighbors(level, nbr);
          nbrsOfNbr.addAndEnsureDiversity(node, candidates.scores()[i], nbr, scorerSupplier);
        } finally {
          lock.unlock();
        }
      } else {
        NeighborArray nbrsOfNbr = hnsw.getNeighbors(level, nbr);
        nbrsOfNbr.addAndEnsureDiversity(node, candidates.scores()[i], nbr, scorerSupplier);
>>>>>>> 75ae372b
      }
    }
  }

  /**
   * This method will select neighbors to add and return a mask telling the caller which candidates
   * are selected
   */
  private boolean[] selectAndLinkDiverse(
      NeighborArray neighbors, NeighborArray candidates, int maxConnOnLevel) throws IOException {
    boolean[] mask = new boolean[candidates.size()];
    // Select the best maxConnOnLevel neighbors of the new node, applying the diversity heuristic
    for (int i = candidates.size() - 1; neighbors.size() < maxConnOnLevel && i >= 0; i--) {
      // compare each neighbor (in distance order) against the closer neighbors selected so far,
      // only adding it if it is closer to the target than to any of the other selected neighbors
      int cNode = candidates.nodes()[i];
      float cScore = candidates.scores()[i];
      assert cNode <= hnsw.maxNodeId();
      if (diversityCheck(cNode, cScore, neighbors)) {
        mask[i] = true;
        // here we don't need to lock, because there's no incoming link so no others is able to
        // discover this node such that no others will modify this neighbor array as well
        neighbors.addInOrder(cNode, cScore);
      }
    }
    return mask;
  }

  private static void popToScratch(GraphBuilderKnnCollector candidates, NeighborArray scratch) {
    scratch.clear();
    int candidateCount = candidates.size();
    // extract all the Neighbors from the queue into an array; these will now be
    // sorted from worst to best
    for (int i = 0; i < candidateCount; i++) {
      float maxSimilarity = candidates.minimumScore();
      scratch.addInOrder(candidates.popNode(), maxSimilarity);
    }
  }

  /**
   * @param candidate the vector of a new candidate neighbor of a node n
   * @param score the score of the new candidate and node n, to be compared with scores of the
   *     candidate and n's neighbors
   * @param neighbors the neighbors selected so far
   * @return whether the candidate is diverse given the existing neighbors
   */
  private boolean diversityCheck(int candidate, float score, NeighborArray neighbors)
      throws IOException {
    RandomVectorScorer scorer = scorerSupplier.scorer(candidate);
    for (int i = 0; i < neighbors.size(); i++) {
      float neighborSimilarity = scorer.score(neighbors.nodes()[i]);
      if (neighborSimilarity >= score) {
        return false;
      }
    }
    return true;
  }

  private static int getRandomGraphLevel(double ml, SplittableRandom random) {
    double randDouble;
    do {
      randDouble = random.nextDouble(); // avoid 0 value, as log(0) is undefined
    } while (randDouble == 0.0);
    return ((int) (-log(randDouble) * ml));
<<<<<<< HEAD
  }

  /**
   * A restricted, specialized knnCollector that can be used when building a graph.
   *
   * <p>Does not support TopDocs
   */
  public static final class GraphBuilderKnnCollector implements KnnCollector {
    private final NeighborQueue queue;
    private final int k;
    private long visitedCount;

    /**
     * @param k the number of neighbors to collect
     */
    public GraphBuilderKnnCollector(int k) {
      this.queue = new NeighborQueue(k, false);
      this.k = k;
    }

    public int size() {
      return queue.size();
    }

    public int popNode() {
      return queue.pop();
    }

    public int[] popUntilNearestKNodes() {
      while (size() > k()) {
        queue.pop();
=======
  }

  void finish() throws IOException {
    // System.out.println("finish " + frozen);
    connectComponents();
    frozen = true;
  }

  private void connectComponents() throws IOException {
    long start = System.nanoTime();
    for (int level = 0; level < hnsw.numLevels(); level++) {
      if (connectComponents(level) == false) {
        if (infoStream.isEnabled(HNSW_COMPONENT)) {
          infoStream.message(HNSW_COMPONENT, "connectComponents failed on level " + level);
        }
      }
    }
    if (infoStream.isEnabled(HNSW_COMPONENT)) {
      infoStream.message(
          HNSW_COMPONENT, "connectComponents " + (System.nanoTime() - start) / 1_000_000 + " ms");
    }
  }

  private boolean connectComponents(int level) throws IOException {
    FixedBitSet notFullyConnected = new FixedBitSet(hnsw.size());
    int maxConn = M;
    if (level == 0) {
      maxConn *= 2;
    }
    List<Component> components = HnswUtil.components(hnsw, level, notFullyConnected, maxConn);
    if (infoStream.isEnabled(HNSW_COMPONENT)) {
      infoStream.message(
          HNSW_COMPONENT, "connect " + components.size() + " components on level=" + level);
    }
    // System.out.println("HnswGraphBuilder. level=" + level + ": " + components);
    boolean result = true;
    if (components.size() > 1) {
      // connect other components to the largest one
      Component c0 = components.stream().max(Comparator.comparingInt(Component::size)).get();
      if (c0.start() == NO_MORE_DOCS) {
        // the component is already fully connected - no room for new connections
        return false;
      }
      // try for more connections? We only do one since otherwise they may become full
      // while linking
      GraphBuilderKnnCollector beam = new GraphBuilderKnnCollector(2);
      int[] eps = new int[1];
      for (Component c : components) {
        if (c != c0) {
          if (c.start() == NO_MORE_DOCS) {
            continue;
          }
          if (infoStream.isEnabled(HNSW_COMPONENT)) {
            infoStream.message(HNSW_COMPONENT, "connect component " + c + " to " + c0);
          }

          beam.clear();
          eps[0] = c0.start();
          RandomVectorScorer scorer = scorerSupplier.scorer(c.start());
          // find the closest node in the largest component to the lowest-numbered node in this
          // component that has room to make a connection
          graphSearcher.searchLevel(beam, scorer, level, eps, hnsw, notFullyConnected);
          boolean linked = false;
          while (beam.size() > 0) {
            int c0node = beam.popNode();
            if (c0node == c.start() || notFullyConnected.get(c0node) == false) {
              continue;
            }
            float score = beam.minimumScore();
            assert notFullyConnected.get(c0node);
            // link the nodes
            // System.out.println("link " + c0 + "." + c0node + " to " + c + "." + c.start());
            link(level, c0node, c.start(), score, notFullyConnected);
            linked = true;
            if (infoStream.isEnabled(HNSW_COMPONENT)) {
              infoStream.message(HNSW_COMPONENT, "connected ok " + c0node + " -> " + c.start());
            }
          }
          if (!linked) {
            if (infoStream.isEnabled(HNSW_COMPONENT)) {
              infoStream.message(HNSW_COMPONENT, "not connected; no free nodes found");
            }
            result = false;
          }
        }
>>>>>>> 75ae372b
      }
      return queue.nodes();
    }

    float minimumScore() {
      return queue.topScore();
    }

    public void clear() {
      this.queue.clear();
      this.visitedCount = 0;
    }

    @Override
    public boolean earlyTerminated() {
      return false;
    }

    @Override
    public void incVisitedCount(int count) {
      this.visitedCount += count;
    }

    @Override
    public long visitedCount() {
      return visitedCount;
    }

    @Override
    public long visitLimit() {
      return Long.MAX_VALUE;
    }

    @Override
    public int k() {
      return k;
    }

    @Override
    public boolean collect(int docId, float similarity) {
      return queue.insertWithOverflow(docId, similarity);
    }

    @Override
    public float minCompetitiveSimilarity() {
      return queue.size() >= k() ? queue.topScore() : Float.NEGATIVE_INFINITY;
    }

    @Override
    public TopDocs topDocs() {
      throw new IllegalArgumentException();
    }
<<<<<<< HEAD
=======
    return result;
  }

  // Try to link two nodes bidirectionally; the forward connection will always be made.
  // Update notFullyConnected.
  private void link(int level, int n0, int n1, float score, FixedBitSet notFullyConnected) {
    NeighborArray nbr0 = hnsw.getNeighbors(level, n0);
    NeighborArray nbr1 = hnsw.getNeighbors(level, n1);
    // must subtract 1 here since the nodes array is one larger than the configured
    // max neighbors (M / 2M).
    // We should have taken care of this check by searching for not-full nodes
    int maxConn = nbr0.nodes().length - 1;
    assert notFullyConnected.get(n0);
    assert nbr0.size() < maxConn : "node " + n0 + " is full, has " + nbr0.size() + " friends";
    nbr0.addOutOfOrder(n1, score);
    if (nbr0.size() == maxConn) {
      notFullyConnected.clear(n0);
    }
    if (nbr1.size() < maxConn) {
      nbr1.addOutOfOrder(n0, score);
      if (nbr1.size() == maxConn) {
        notFullyConnected.clear(n1);
      }
    }
  }

  /**
   * A restricted, specialized knnCollector that can be used when building a graph.
   *
   * <p>Does not support TopDocs
   */
  public static final class GraphBuilderKnnCollector implements KnnCollector {
    private final NeighborQueue queue;
    private final int k;
    private long visitedCount;

    /**
     * @param k the number of neighbors to collect
     */
    public GraphBuilderKnnCollector(int k) {
      this.queue = new NeighborQueue(k, false);
      this.k = k;
    }

    public int size() {
      return queue.size();
    }

    public int popNode() {
      return queue.pop();
    }

    public int[] popUntilNearestKNodes() {
      while (size() > k()) {
        queue.pop();
      }
      return queue.nodes();
    }

    float minimumScore() {
      return queue.topScore();
    }

    public void clear() {
      this.queue.clear();
      this.visitedCount = 0;
    }

    @Override
    public boolean earlyTerminated() {
      return false;
    }

    @Override
    public void incVisitedCount(int count) {
      this.visitedCount += count;
    }

    @Override
    public long visitedCount() {
      return visitedCount;
    }

    @Override
    public long visitLimit() {
      return Long.MAX_VALUE;
    }

    @Override
    public int k() {
      return k;
    }

    @Override
    public boolean collect(int docId, float similarity) {
      return queue.insertWithOverflow(docId, similarity);
    }

    @Override
    public float minCompetitiveSimilarity() {
      return queue.size() >= k() ? queue.topScore() : Float.NEGATIVE_INFINITY;
    }

    @Override
    public TopDocs topDocs() {
      throw new IllegalArgumentException();
    }
>>>>>>> 75ae372b
  }
}<|MERGE_RESOLUTION|>--- conflicted
+++ resolved
@@ -18,10 +18,7 @@
 package org.apache.lucene.util.hnsw;
 
 import static java.lang.Math.log;
-<<<<<<< HEAD
-=======
 import static org.apache.lucene.search.DocIdSetIterator.NO_MORE_DOCS;
->>>>>>> 75ae372b
 
 import java.io.IOException;
 import java.util.Comparator;
@@ -30,10 +27,7 @@
 import java.util.Objects;
 import java.util.SplittableRandom;
 import java.util.concurrent.TimeUnit;
-<<<<<<< HEAD
-=======
 import java.util.concurrent.locks.Lock;
->>>>>>> 75ae372b
 import org.apache.lucene.search.KnnCollector;
 import org.apache.lucene.search.TopDocs;
 import org.apache.lucene.util.FixedBitSet;
@@ -48,21 +42,12 @@
 
   /** Default number of maximum connections per node */
   public static final int DEFAULT_MAX_CONN = 16;
-<<<<<<< HEAD
 
   /**
    * Default number of the size of the queue maintained while searching during a graph construction.
    */
   public static final int DEFAULT_BEAM_WIDTH = 100;
 
-=======
-
-  /**
-   * Default number of the size of the queue maintained while searching during a graph construction.
-   */
-  public static final int DEFAULT_BEAM_WIDTH = 100;
-
->>>>>>> 75ae372b
   /** Default random seed for level generation * */
   private static final long DEFAULT_RAND_SEED = 42;
 
@@ -83,10 +68,7 @@
       beamCandidates; // for levels of graph where we add the node
 
   protected final OnHeapHnswGraph hnsw;
-<<<<<<< HEAD
-=======
   protected final HnswLock hnswLock;
->>>>>>> 75ae372b
 
   private InfoStream infoStream = InfoStream.getDefault();
   private boolean frozen;
@@ -102,7 +84,6 @@
       throws IOException {
     return new HnswGraphBuilder(scorerSupplier, M, beamWidth, seed, graphSize);
   }
-<<<<<<< HEAD
 
   /**
    * Reads all the vectors from vector values, builds a graph connecting them by their dense
@@ -127,55 +108,6 @@
       int M,
       int beamWidth,
       long seed,
-      OnHeapHnswGraph hnsw)
-      throws IOException {
-    this(
-        scorerSupplier,
-        M,
-        beamWidth,
-        seed,
-        hnsw,
-        new HnswGraphSearcher(new NeighborQueue(beamWidth, true), new FixedBitSet(hnsw.size())));
-  }
-=======
->>>>>>> 75ae372b
-
-  /**
-   * Reads all the vectors from vector values, builds a graph connecting them by their dense
-   * ordinals, using the given hyperparameter settings, and returns the resulting graph.
-   *
-   * @param scorerSupplier a supplier to create vector scorer from ordinals.
-   * @param M – graph fanout parameter used to calculate the maximum number of connections a node
-   *     can have – M on upper layers, and M * 2 on the lowest level.
-   * @param beamWidth the size of the beam search to use when finding nearest neighbors.
-   * @param seed the seed for a random number generator used during graph construction. Provide this
-   *     to ensure repeatable construction.
-<<<<<<< HEAD
-   * @param hnsw the graph to build, can be previously initialized
-   */
-  protected HnswGraphBuilder(
-=======
-   * @param graphSize size of graph, if unknown, pass in -1
-   */
-  protected HnswGraphBuilder(
-      RandomVectorScorerSupplier scorerSupplier, int M, int beamWidth, long seed, int graphSize)
-      throws IOException {
-    this(scorerSupplier, M, beamWidth, seed, new OnHeapHnswGraph(M, graphSize));
-  }
-
-  protected HnswGraphBuilder(
->>>>>>> 75ae372b
-      RandomVectorScorerSupplier scorerSupplier,
-      int M,
-      int beamWidth,
-      long seed,
-<<<<<<< HEAD
-      OnHeapHnswGraph hnsw,
-      HnswGraphSearcher graphSearcher)
-      throws IOException {
-    if (M <= 0) {
-      throw new IllegalArgumentException("maxConn must be positive");
-=======
       OnHeapHnswGraph hnsw)
       throws IOException {
     this(
@@ -211,7 +143,6 @@
       throws IOException {
     if (M <= 0) {
       throw new IllegalArgumentException("M (max connections) must be positive");
->>>>>>> 75ae372b
     }
     if (beamWidth <= 0) {
       throw new IllegalArgumentException("beamWidth must be positive");
@@ -223,10 +154,7 @@
     this.ml = M == 1 ? 1 : 1 / Math.log(1.0 * M);
     this.random = new SplittableRandom(seed);
     this.hnsw = hnsw;
-<<<<<<< HEAD
-=======
     this.hnswLock = hnswLock;
->>>>>>> 75ae372b
     this.graphSearcher = graphSearcher;
     entryCandidates = new GraphBuilderKnnCollector(1);
     beamCandidates = new GraphBuilderKnnCollector(beamWidth);
@@ -234,133 +162,6 @@
 
   @Override
   public OnHeapHnswGraph build(int maxOrd) throws IOException {
-<<<<<<< HEAD
-    if (infoStream.isEnabled(HNSW_COMPONENT)) {
-      infoStream.message(HNSW_COMPONENT, "build graph from " + maxOrd + " vectors");
-    }
-    addVectors(maxOrd);
-    return hnsw;
-  }
-
-  @Override
-  public void setInfoStream(InfoStream infoStream) {
-    this.infoStream = infoStream;
-  }
-
-  @Override
-  public OnHeapHnswGraph getGraph() {
-    return hnsw;
-  }
-
-  /** add vectors in range [minOrd, maxOrd) */
-  protected void addVectors(int minOrd, int maxOrd) throws IOException {
-    long start = System.nanoTime(), t = start;
-    if (infoStream.isEnabled(HNSW_COMPONENT)) {
-      infoStream.message(HNSW_COMPONENT, "addVectors [" + minOrd + " " + maxOrd + ")");
-    }
-    for (int node = minOrd; node < maxOrd; node++) {
-      addGraphNode(node);
-      if ((node % 10000 == 0) && infoStream.isEnabled(HNSW_COMPONENT)) {
-        t = printGraphBuildStatus(node, start, t);
-      }
-    }
-  }
-
-  private void addVectors(int maxOrd) throws IOException {
-    addVectors(0, maxOrd);
-  }
-
-  @Override
-  public void addGraphNode(int node) throws IOException {
-    /*
-    Note: this implementation is thread safe when graph size is fixed (e.g. when merging)
-    The process of adding a node is roughly:
-    1. Add the node to all level from top to the bottom, but do not connect it to any other node,
-       nor try to promote itself to an entry node before the connection is done. (Unless the graph is empty
-       and this is the first node, in that case we set the entry node and return)
-    2. Do the search from top to bottom, remember all the possible neighbours on each level the node
-       is on.
-    3. Add the neighbor to the node from bottom to top level, when adding the neighbour,
-       we always add all the outgoing links first before adding incoming link such that
-       when a search visits this node, it can always find a way out
-    4. If the node has level that is less or equal to graph level, then we're done here.
-       If the node has level larger than graph level, then we need to promote the node
-       as the entry node. If, while we add the node to the graph, the entry node has changed
-       (which means the graph level has changed as well), we need to reinsert the node
-       to the newly introduced levels (repeating step 2,3 for new levels) and again try to
-       promote the node to entry node.
-    */
-    RandomVectorScorer scorer = scorerSupplier.scorer(node);
-    final int nodeLevel = getRandomGraphLevel(ml, random);
-    // first add nodes to all levels
-    for (int level = nodeLevel; level >= 0; level--) {
-      hnsw.addNode(level, node);
-    }
-    // then promote itself as entry node if entry node is not set
-    if (hnsw.trySetNewEntryNode(node, nodeLevel)) {
-      return;
-    }
-    // if the entry node is already set, then we have to do all connections first before we can
-    // promote ourselves as entry node
-
-    int lowestUnsetLevel = 0;
-    int curMaxLevel;
-    do {
-      curMaxLevel = hnsw.numLevels() - 1;
-      // NOTE: the entry node and max level may not be paired, but because we get the level first
-      // we ensure that the entry node we get later will always exist on the curMaxLevel
-      int[] eps = new int[] {hnsw.entryNode()};
-
-      // we first do the search from top to bottom
-      // for levels > nodeLevel search with topk = 1
-      GraphBuilderKnnCollector candidates = entryCandidates;
-      for (int level = curMaxLevel; level > nodeLevel; level--) {
-        candidates.clear();
-        graphSearcher.searchLevel(candidates, scorer, level, eps, hnsw, null);
-        eps[0] = candidates.popNode();
-      }
-
-      // for levels <= nodeLevel search with topk = beamWidth, and add connections
-      candidates = beamCandidates;
-      NeighborArray[] scratchPerLevel =
-          new NeighborArray[Math.min(nodeLevel, curMaxLevel) - lowestUnsetLevel + 1];
-      for (int i = scratchPerLevel.length - 1; i >= 0; i--) {
-        int level = i + lowestUnsetLevel;
-        candidates.clear();
-        graphSearcher.searchLevel(candidates, scorer, level, eps, hnsw, null);
-        eps = candidates.popUntilNearestKNodes();
-        scratchPerLevel[i] = new NeighborArray(Math.max(beamCandidates.k(), M + 1), false);
-        popToScratch(candidates, scratchPerLevel[i]);
-      }
-
-      // then do connections from bottom up
-      for (int i = 0; i < scratchPerLevel.length; i++) {
-        addDiverseNeighbors(i + lowestUnsetLevel, node, scratchPerLevel[i]);
-      }
-      lowestUnsetLevel += scratchPerLevel.length;
-      assert lowestUnsetLevel == Math.min(nodeLevel, curMaxLevel) + 1;
-      if (lowestUnsetLevel > nodeLevel) {
-        return;
-      }
-      assert lowestUnsetLevel == curMaxLevel + 1 && nodeLevel > curMaxLevel;
-      if (hnsw.tryPromoteNewEntryNode(node, nodeLevel, curMaxLevel)) {
-        return;
-      }
-      if (hnsw.numLevels() == curMaxLevel + 1) {
-        // This should never happen if all the calculations are correct
-        throw new IllegalStateException(
-            "We're not able to promote node "
-                + node
-                + " at level "
-                + nodeLevel
-                + " as entry node. But the max graph level "
-                + curMaxLevel
-                + " has not changed while we are inserting the node.");
-      }
-    } while (true);
-  }
-
-=======
     if (frozen) {
       throw new IllegalStateException("This HnswGraphBuilder is frozen and cannot be updated");
     }
@@ -503,7 +304,6 @@
     } while (true);
   }
 
->>>>>>> 75ae372b
   private long printGraphBuildStatus(int node, long start, long t) {
     long now = System.nanoTime();
     infoStream.message(
@@ -538,14 +338,6 @@
         continue;
       }
       int nbr = candidates.nodes()[i];
-<<<<<<< HEAD
-      NeighborArray nbrsOfNbr = hnsw.getNeighbors(level, nbr);
-      nbrsOfNbr.rwlock.writeLock().lock();
-      try {
-        nbrsOfNbr.addAndEnsureDiversity(node, candidates.scores()[i], nbr, scorerSupplier);
-      } finally {
-        nbrsOfNbr.rwlock.writeLock().unlock();
-=======
       if (hnswLock != null) {
         Lock lock = hnswLock.write(level, nbr);
         try {
@@ -557,7 +349,6 @@
       } else {
         NeighborArray nbrsOfNbr = hnsw.getNeighbors(level, nbr);
         nbrsOfNbr.addAndEnsureDiversity(node, candidates.scores()[i], nbr, scorerSupplier);
->>>>>>> 75ae372b
       }
     }
   }
@@ -622,39 +413,6 @@
       randDouble = random.nextDouble(); // avoid 0 value, as log(0) is undefined
     } while (randDouble == 0.0);
     return ((int) (-log(randDouble) * ml));
-<<<<<<< HEAD
-  }
-
-  /**
-   * A restricted, specialized knnCollector that can be used when building a graph.
-   *
-   * <p>Does not support TopDocs
-   */
-  public static final class GraphBuilderKnnCollector implements KnnCollector {
-    private final NeighborQueue queue;
-    private final int k;
-    private long visitedCount;
-
-    /**
-     * @param k the number of neighbors to collect
-     */
-    public GraphBuilderKnnCollector(int k) {
-      this.queue = new NeighborQueue(k, false);
-      this.k = k;
-    }
-
-    public int size() {
-      return queue.size();
-    }
-
-    public int popNode() {
-      return queue.pop();
-    }
-
-    public int[] popUntilNearestKNodes() {
-      while (size() > k()) {
-        queue.pop();
-=======
   }
 
   void finish() throws IOException {
@@ -740,61 +498,8 @@
             result = false;
           }
         }
->>>>>>> 75ae372b
-      }
-      return queue.nodes();
-    }
-
-    float minimumScore() {
-      return queue.topScore();
-    }
-
-    public void clear() {
-      this.queue.clear();
-      this.visitedCount = 0;
-    }
-
-    @Override
-    public boolean earlyTerminated() {
-      return false;
-    }
-
-    @Override
-    public void incVisitedCount(int count) {
-      this.visitedCount += count;
-    }
-
-    @Override
-    public long visitedCount() {
-      return visitedCount;
-    }
-
-    @Override
-    public long visitLimit() {
-      return Long.MAX_VALUE;
-    }
-
-    @Override
-    public int k() {
-      return k;
-    }
-
-    @Override
-    public boolean collect(int docId, float similarity) {
-      return queue.insertWithOverflow(docId, similarity);
-    }
-
-    @Override
-    public float minCompetitiveSimilarity() {
-      return queue.size() >= k() ? queue.topScore() : Float.NEGATIVE_INFINITY;
-    }
-
-    @Override
-    public TopDocs topDocs() {
-      throw new IllegalArgumentException();
-    }
-<<<<<<< HEAD
-=======
+      }
+    }
     return result;
   }
 
@@ -902,6 +607,5 @@
     public TopDocs topDocs() {
       throw new IllegalArgumentException();
     }
->>>>>>> 75ae372b
   }
 }