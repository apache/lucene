/*
 * Licensed to the Apache Software Foundation (ASF) under one or more
 * contributor license agreements.  See the NOTICE file distributed with
 * this work for additional information regarding copyright ownership.
 * The ASF licenses this file to You under the Apache License, Version 2.0
 * (the "License"); you may not use this file except in compliance with
 * the License.  You may obtain a copy of the License at
 *
 *     http://www.apache.org/licenses/LICENSE-2.0
 *
 * Unless required by applicable law or agreed to in writing, software
 * distributed under the License is distributed on an "AS IS" BASIS,
 * WITHOUT WARRANTIES OR CONDITIONS OF ANY KIND, either express or implied.
 * See the License for the specific language governing permissions and
 * limitations under the License.
 */
package org.apache.lucene.util;

import java.io.IOException;
import java.util.Arrays;
import org.apache.lucene.search.DocIdSet;
import org.apache.lucene.search.DocIdSetIterator;

/**
 * BitSet of fixed length (numBits), backed by accessible ({@link #getBits}) long[], accessed with
 * an int index, implementing {@link Bits} and {@link DocIdSet}. If you need to manage more than
 * 2.1B bits, use {@link LongBitSet}.
 *
 * @lucene.internal
 */
public final class FixedBitSet extends BitSet {

  private static final long BASE_RAM_BYTES_USED =
      RamUsageEstimator.shallowSizeOfInstance(FixedBitSet.class);

  private final long[] bits; // Array of longs holding the bits
  private final int numBits; // The number of bits in use
  private final int numWords; // The exact number of longs needed to hold numBits (<= bits.length)

  /**
   * If the given {@link FixedBitSet} is large enough to hold {@code numBits+1}, returns the given
   * bits, otherwise returns a new {@link FixedBitSet} which can hold the requested number of bits.
   *
   * <p><b>NOTE:</b> the returned bitset reuses the underlying {@code long[]} of the given {@code
   * bits} if possible. Also, calling {@link #length()} on the returned bits may return a value
   * greater than {@code numBits}.
   */
  public static FixedBitSet ensureCapacity(FixedBitSet bits, int numBits) {
    if (numBits < bits.numBits) {
      return bits;
    } else {
      // Depends on the ghost bits being clear!
      // (Otherwise, they may become visible in the new instance)
      int numWords = bits2words(numBits);
      long[] arr = bits.getBits();
      if (numWords >= arr.length) {
        arr = ArrayUtil.grow(arr, numWords + 1);
      }
      return new FixedBitSet(arr, arr.length << 6);
    }
  }

  /** returns the number of 64 bit words it would take to hold numBits */
  public static int bits2words(int numBits) {
    // I.e.: get the word-offset of the last bit and add one (make sure to use >> so 0
    // returns 0!)
    return ((numBits - 1) >> 6) + 1;
  }

  /**
   * Returns the popcount or cardinality of the intersection of the two sets. Neither set is
   * modified.
   */
  public static long intersectionCount(FixedBitSet a, FixedBitSet b) {
    // Depends on the ghost bits being clear!
    long tot = 0;
    final int numCommonWords = Math.min(a.numWords, b.numWords);
    for (int i = 0; i < numCommonWords; ++i) {
      tot += Long.bitCount(a.bits[i] & b.bits[i]);
    }
    return tot;
  }

  /** Returns the popcount or cardinality of the union of the two sets. Neither set is modified. */
  public static long unionCount(FixedBitSet a, FixedBitSet b) {
    // Depends on the ghost bits being clear!
    long tot = 0;
    final int numCommonWords = Math.min(a.numWords, b.numWords);
    for (int i = 0; i < numCommonWords; ++i) {
      tot += Long.bitCount(a.bits[i] | b.bits[i]);
    }
    for (int i = numCommonWords; i < a.numWords; ++i) {
      tot += Long.bitCount(a.bits[i]);
    }
    for (int i = numCommonWords; i < b.numWords; ++i) {
      tot += Long.bitCount(b.bits[i]);
    }
    return tot;
  }

  /**
   * Returns the popcount or cardinality of "a and not b" or "intersection(a, not(b))". Neither set
   * is modified.
   */
  public static long andNotCount(FixedBitSet a, FixedBitSet b) {
    // Depends on the ghost bits being clear!
    long tot = 0;
    final int numCommonWords = Math.min(a.numWords, b.numWords);
    for (int i = 0; i < numCommonWords; ++i) {
      tot += Long.bitCount(a.bits[i] & ~b.bits[i]);
    }
    for (int i = numCommonWords; i < a.numWords; ++i) {
      tot += Long.bitCount(a.bits[i]);
    }
    return tot;
  }

  /**
   * Creates a new FixedBitSet. The internally allocated long array will be exactly the size needed
   * to accommodate the numBits specified.
   *
   * @param numBits the number of bits needed
   */
  public FixedBitSet(int numBits) {
    this.numBits = numBits;
    bits = new long[bits2words(numBits)];
    numWords = bits.length;
  }

  /**
   * Creates a new FixedBitSet using the provided long[] array as backing store. The storedBits
   * array must be large enough to accommodate the numBits specified, but may be larger. In that
   * case the 'extra' or 'ghost' bits must be clear (or they may provoke spurious side-effects)
   *
   * @param storedBits the array to use as backing store
   * @param numBits the number of bits actually needed
   */
  public FixedBitSet(long[] storedBits, int numBits) {
    this.numWords = bits2words(numBits);
    if (numWords > storedBits.length) {
      throw new IllegalArgumentException(
          "The given long array is too small  to hold " + numBits + " bits");
    }
    this.numBits = numBits;
    this.bits = storedBits;

    assert verifyGhostBitsClear();
  }

  @Override
  public void clear() {
    Arrays.fill(bits, 0L);
  }

  /**
   * Checks if the bits past numBits are clear. Some methods rely on this implicit assumption:
   * search for "Depends on the ghost bits being clear!"
   *
   * @return true if the bits past numBits are clear.
   */
  private boolean verifyGhostBitsClear() {
    for (int i = numWords; i < bits.length; i++) {
      if (bits[i] != 0) return false;
    }

    if ((numBits & 0x3f) == 0) return true;

    long mask = -1L << numBits;

    return (bits[numWords - 1] & mask) == 0;
  }

  @Override
  public int length() {
    return numBits;
  }

  @Override
  public long ramBytesUsed() {
    return BASE_RAM_BYTES_USED + RamUsageEstimator.sizeOf(bits);
  }

  /** Expert. */
  public long[] getBits() {
    return bits;
  }

  /**
   * Returns number of set bits. NOTE: this visits every long in the backing bits array, and the
   * result is not internally cached!
   */
  @Override
  public int cardinality() {
    // Depends on the ghost bits being clear!
    long tot = 0;
    for (int i = 0; i < numWords; ++i) {
      tot += Long.bitCount(bits[i]);
    }
    return Math.toIntExact(tot);
  }

  @Override
  public int approximateCardinality() {
    // Naive sampling: compute the number of bits that are set on the first 16 longs every 1024
    // longs and scale the result by 1024/16.
    // This computes the pop count on ranges instead of single longs in order to take advantage of
    // vectorization.

    final int rangeLength = 16;
    final int interval = 1024;

    if (numWords <= interval) {
      return cardinality();
    }

    long popCount = 0;
    int maxWord;
    for (maxWord = 0; maxWord + interval < numWords; maxWord += interval) {
      for (int i = 0; i < rangeLength; ++i) {
        popCount += Long.bitCount(bits[maxWord + i]);
      }
    }

    popCount *= (interval / rangeLength) * numWords / maxWord;
    return (int) popCount;
  }

  @Override
  public boolean get(int index) {
    assert index >= 0 && index < numBits : "index=" + index + ", numBits=" + numBits;
    int i = index >> 6; // div 64
    // signed shift will keep a negative index and force an
    // array-index-out-of-bounds-exception, removing the need for an explicit check.
    long bitmask = 1L << index;
    return (bits[i] & bitmask) != 0;
  }

  @Override
  public void set(int index) {
    assert index >= 0 && index < numBits : "index=" + index + ", numBits=" + numBits;
    int wordNum = index >> 6; // div 64
    long bitmask = 1L << index;
    bits[wordNum] |= bitmask;
  }

  @Override
  public boolean getAndSet(int index) {
    assert index >= 0 && index < numBits : "index=" + index + ", numBits=" + numBits;
    int wordNum = index >> 6; // div 64
    long bitmask = 1L << index;
    boolean val = (bits[wordNum] & bitmask) != 0;
    bits[wordNum] |= bitmask;
    return val;
  }

  @Override
  public void clear(int index) {
    assert index >= 0 && index < numBits : "index=" + index + ", numBits=" + numBits;
    int wordNum = index >> 6;
    long bitmask = 1L << index;
    bits[wordNum] &= ~bitmask;
  }

  public boolean getAndClear(int index) {
    assert index >= 0 && index < numBits : "index=" + index + ", numBits=" + numBits;
    int wordNum = index >> 6; // div 64
    long bitmask = 1L << index;
    boolean val = (bits[wordNum] & bitmask) != 0;
    bits[wordNum] &= ~bitmask;
    return val;
  }

  @Override
  public int nextSetBit(int index) {
    // Override with a version that skips the bound check on the result since we know it will not
    // go OOB:
    return nextSetBitInRange(index, numBits);
  }

  @Override
  public int nextSetBit(int start, int upperBound) {
    int res = nextSetBitInRange(start, upperBound);
    return res < upperBound ? res : DocIdSetIterator.NO_MORE_DOCS;
  }

  /**
   * Returns the next set bit in the specified range, but treats `upperBound` as a best-effort hint
   * rather than a hard requirement. Note that this may return a result that is >= upperBound in
   * some cases, so callers must add their own check if `upperBound` is a hard requirement.
   */
  private int nextSetBitInRange(int start, int upperBound) {
    // Depends on the ghost bits being clear!
    assert start >= 0 && start < numBits : "index=" + start + ", numBits=" + numBits;
    assert start < upperBound : "index=" + start + ", upperBound=" + upperBound;
    assert upperBound <= numBits : "upperBound=" + upperBound + ", numBits=" + numBits;
    int i = start >> 6;
    long word = bits[i] >> start; // skip all the bits to the right of index

    if (word != 0) {
      return start + Long.numberOfTrailingZeros(word);
    }

    int limit = upperBound == numBits ? numWords : bits2words(upperBound);
    while (++i < limit) {
      word = bits[i];
      if (word != 0) {
        return (i << 6) + Long.numberOfTrailingZeros(word);
      }
    }

    return DocIdSetIterator.NO_MORE_DOCS;
  }

  @Override
  public int prevSetBit(int index) {
    assert index >= 0 && index < numBits : "index=" + index + " numBits=" + numBits;
    int i = index >> 6;
    final int subIndex = index & 0x3f; // index within the word
    long word = (bits[i] << (63 - subIndex)); // skip all the bits to the left of index

    if (word != 0) {
      return (i << 6) + subIndex - Long.numberOfLeadingZeros(word); // See LUCENE-3197
    }

    while (--i >= 0) {
      word = bits[i];
      if (word != 0) {
        return (i << 6) + 63 - Long.numberOfLeadingZeros(word);
      }
    }

    return -1;
  }

  @Override
  public void or(DocIdSetIterator iter) throws IOException {
    if (BitSetIterator.getFixedBitSetOrNull(iter) != null) {
      checkUnpositioned(iter);
      final FixedBitSet bits = BitSetIterator.getFixedBitSetOrNull(iter);
      or(bits);
    } else if (iter instanceof DocBaseBitSetIterator) {
      checkUnpositioned(iter);
      DocBaseBitSetIterator baseIter = (DocBaseBitSetIterator) iter;
      or(baseIter.getDocBase() >> 6, baseIter.getBitSet());
    } else {
      super.or(iter);
    }
  }

  /** this = this OR other */
  public void or(FixedBitSet other) {
    or(0, other.bits, other.numWords);
  }

  private void or(final int otherOffsetWords, FixedBitSet other) {
    or(otherOffsetWords, other.bits, other.numWords);
  }

  private void or(final int otherOffsetWords, final long[] otherArr, final int otherNumWords) {
    assert otherNumWords + otherOffsetWords <= numWords
        : "numWords=" + numWords + ", otherNumWords=" + otherNumWords;
    int pos = Math.min(numWords - otherOffsetWords, otherNumWords);
    final long[] thisArr = this.bits;
    while (--pos >= 0) {
      thisArr[pos + otherOffsetWords] |= otherArr[pos];
    }
  }

  /** this = this XOR other */
  public void xor(FixedBitSet other) {
    xor(other.bits, other.numWords);
  }

  /** Does in-place XOR of the bits provided by the iterator. */
  public void xor(DocIdSetIterator iter) throws IOException {
    checkUnpositioned(iter);
    if (BitSetIterator.getFixedBitSetOrNull(iter) != null) {
      final FixedBitSet bits = BitSetIterator.getFixedBitSetOrNull(iter);
      xor(bits);
    } else {
      int doc;
      while ((doc = iter.nextDoc()) < numBits) {
        flip(doc);
      }
    }
  }

  private void xor(long[] otherBits, int otherNumWords) {
    assert otherNumWords <= numWords : "numWords=" + numWords + ", other.numWords=" + otherNumWords;
    final long[] thisBits = this.bits;
    int pos = Math.min(numWords, otherNumWords);
    while (--pos >= 0) {
      thisBits[pos] ^= otherBits[pos];
    }
  }

  /** returns true if the sets have any elements in common */
  public boolean intersects(FixedBitSet other) {
    // Depends on the ghost bits being clear!
    int pos = Math.min(numWords, other.numWords);
    while (--pos >= 0) {
      if ((bits[pos] & other.bits[pos]) != 0) return true;
    }
    return false;
  }

  /** this = this AND other */
  public void and(FixedBitSet other) {
    and(other.bits, other.numWords);
  }

  private void and(final long[] otherArr, final int otherNumWords) {
    final long[] thisArr = this.bits;
    int pos = Math.min(this.numWords, otherNumWords);
    while (--pos >= 0) {
      thisArr[pos] &= otherArr[pos];
    }
    if (this.numWords > otherNumWords) {
      Arrays.fill(thisArr, otherNumWords, this.numWords, 0L);
    }
  }

  public void andNot(DocIdSetIterator iter) throws IOException {
    if (BitSetIterator.getFixedBitSetOrNull(iter) != null) {
      checkUnpositioned(iter);
      final FixedBitSet bits = BitSetIterator.getFixedBitSetOrNull(iter);
      assert bits != null;
      andNot(bits);
    } else if (iter instanceof DocBaseBitSetIterator) {
      checkUnpositioned(iter);
      DocBaseBitSetIterator baseIter = (DocBaseBitSetIterator) iter;
      andNot(baseIter.getDocBase() >> 6, baseIter.getBitSet());
    } else {
      checkUnpositioned(iter);
      for (int doc = iter.nextDoc(); doc != DocIdSetIterator.NO_MORE_DOCS; doc = iter.nextDoc()) {
        clear(doc);
      }
    }
  }

  /** this = this AND NOT other */
  public void andNot(FixedBitSet other) {
    andNot(0, other.bits, other.numWords);
<<<<<<< HEAD
  }

  private void andNot(final int otherOffsetWords, FixedBitSet other) {
    andNot(otherOffsetWords, other.bits, other.numWords);
  }

=======
  }

  private void andNot(final int otherOffsetWords, FixedBitSet other) {
    andNot(otherOffsetWords, other.bits, other.numWords);
  }

>>>>>>> 75ae372b
  private void andNot(final int otherOffsetWords, final long[] otherArr, final int otherNumWords) {
    int pos = Math.min(numWords - otherOffsetWords, otherNumWords);
    final long[] thisArr = this.bits;
    while (--pos >= 0) {
      thisArr[pos + otherOffsetWords] &= ~otherArr[pos];
    }
  }

  /**
   * Scans the backing store to check if all bits are clear. The method is deliberately not called
   * "isEmpty" to emphasize it is not low cost (as isEmpty usually is).
   *
   * @return true if all bits are clear.
   */
  public boolean scanIsEmpty() {
    // This 'slow' implementation is still faster than any external one could be
    // (e.g.: (bitSet.length() == 0 || bitSet.nextSetBit(0) == -1))
    // especially for small BitSets
    // Depends on the ghost bits being clear!
    final int count = numWords;

    for (int i = 0; i < count; i++) {
      if (bits[i] != 0) return false;
    }

    return true;
  }

  /**
   * Flips a range of bits
   *
   * @param startIndex lower index
   * @param endIndex one-past the last bit to flip
   */
  public void flip(int startIndex, int endIndex) {
    assert startIndex >= 0 && startIndex < numBits;
    assert endIndex >= 0 && endIndex <= numBits;
    if (endIndex <= startIndex) {
      return;
    }

    int startWord = startIndex >> 6;
    int endWord = (endIndex - 1) >> 6;

    /* Grrr, java shifting uses only the lower 6 bits of the count so -1L>>>64 == -1
     * for that reason, make sure not to use endmask if the bits to flip will
     * be zero in the last word (redefine endWord to be the last changed...)
     * long startmask = -1L << (startIndex & 0x3f);     // example: 11111...111000
     * long endmask = -1L >>> (64-(endIndex & 0x3f));   // example: 00111...111111
     */

    long startmask = -1L << startIndex;
    long endmask = -1L >>> -endIndex;

    if (startWord == endWord) {
      bits[startWord] ^= (startmask & endmask);
      return;
    }

    bits[startWord] ^= startmask;

    for (int i = startWord + 1; i < endWord; i++) {
      bits[i] = ~bits[i];
    }

    bits[endWord] ^= endmask;
  }

  /** Flip the bit at the provided index. */
  public void flip(int index) {
    assert index >= 0 && index < numBits : "index=" + index + " numBits=" + numBits;
    int wordNum = index >> 6; // div 64
    long bitmask = 1L << index; // mod 64 is implicit
    bits[wordNum] ^= bitmask;
  }

  /**
   * Sets a range of bits
   *
   * @param startIndex lower index
   * @param endIndex one-past the last bit to set
   */
  public void set(int startIndex, int endIndex) {
    assert startIndex >= 0 && startIndex < numBits
        : "startIndex=" + startIndex + ", numBits=" + numBits;
    assert endIndex >= 0 && endIndex <= numBits : "endIndex=" + endIndex + ", numBits=" + numBits;
    if (endIndex <= startIndex) {
      return;
    }

    int startWord = startIndex >> 6;
    int endWord = (endIndex - 1) >> 6;

    long startmask = -1L << startIndex;
    long endmask = -1L >>> -endIndex;

    if (startWord == endWord) {
      bits[startWord] |= (startmask & endmask);
      return;
    }

    bits[startWord] |= startmask;
    Arrays.fill(bits, startWord + 1, endWord, -1L);
    bits[endWord] |= endmask;
  }

  @Override
  public void clear(int startIndex, int endIndex) {
    assert startIndex >= 0 && startIndex < numBits
        : "startIndex=" + startIndex + ", numBits=" + numBits;
    assert endIndex >= 0 && endIndex <= numBits : "endIndex=" + endIndex + ", numBits=" + numBits;
    if (endIndex <= startIndex) {
      return;
    }

    int startWord = startIndex >> 6;
    int endWord = (endIndex - 1) >> 6;

    long startmask = -1L << startIndex;
    long endmask = -1L >>> -endIndex;

    // invert masks since we are clearing
    startmask = ~startmask;
    endmask = ~endmask;

    if (startWord == endWord) {
      bits[startWord] &= (startmask | endmask);
      return;
    }

    bits[startWord] &= startmask;
    Arrays.fill(bits, startWord + 1, endWord, 0L);
    bits[endWord] &= endmask;
  }

  @Override
  public FixedBitSet clone() {
    long[] bits = new long[this.bits.length];
    System.arraycopy(this.bits, 0, bits, 0, numWords);
    return new FixedBitSet(bits, numBits);
  }

  @Override
  public boolean equals(Object o) {
    if (this == o) {
      return true;
    }
    if (!(o instanceof FixedBitSet)) {
      return false;
    }
    FixedBitSet other = (FixedBitSet) o;
    if (numBits != other.numBits) {
      return false;
    }
    // Depends on the ghost bits being clear!
    return Arrays.equals(bits, other.bits);
  }

  @Override
  public int hashCode() {
    // Depends on the ghost bits being clear!
    long h = 0;
    for (int i = numWords; --i >= 0; ) {
      h ^= bits[i];
      h = (h << 1) | (h >>> 63); // rotate left
    }
    // fold leftmost bits into right and add a constant to prevent
    // empty sets from returning 0, which is too common.
    return (int) ((h >> 32) ^ h) + 0x98761234;
  }

  /** Make a copy of the given bits. */
  public static FixedBitSet copyOf(Bits bits) {
    if (bits instanceof FixedBits) {
      // restore the original FixedBitSet
      FixedBits fixedBits = (FixedBits) bits;
      bits = new FixedBitSet(fixedBits.bits, fixedBits.length);
    }

    if (bits instanceof FixedBitSet) {
      return ((FixedBitSet) bits).clone();
    } else {
      int length = bits.length();
      FixedBitSet bitSet = new FixedBitSet(length);
      bitSet.set(0, length);
      for (int i = 0; i < length; ++i) {
        if (bits.get(i) == false) {
          bitSet.clear(i);
        }
      }
      return bitSet;
    }
  }

  /**
   * Convert this instance to read-only {@link Bits}. This is useful in the case that this {@link
   * FixedBitSet} is returned as a {@link Bits} instance, to make sure that consumers may not get
   * write access back by casting to a {@link FixedBitSet}. NOTE: Changes to this {@link
   * FixedBitSet} will be reflected on the returned {@link Bits}.
   */
  public Bits asReadOnlyBits() {
    return new FixedBits(bits, numBits);
  }
}<|MERGE_RESOLUTION|>--- conflicted
+++ resolved
@@ -441,21 +441,12 @@
   /** this = this AND NOT other */
   public void andNot(FixedBitSet other) {
     andNot(0, other.bits, other.numWords);
-<<<<<<< HEAD
   }
 
   private void andNot(final int otherOffsetWords, FixedBitSet other) {
     andNot(otherOffsetWords, other.bits, other.numWords);
   }
 
-=======
-  }
-
-  private void andNot(final int otherOffsetWords, FixedBitSet other) {
-    andNot(otherOffsetWords, other.bits, other.numWords);
-  }
-
->>>>>>> 75ae372b
   private void andNot(final int otherOffsetWords, final long[] otherArr, final int otherNumWords) {
     int pos = Math.min(numWords - otherOffsetWords, otherNumWords);
     final long[] thisArr = this.bits;
