/*
 * Licensed to the Apache Software Foundation (ASF) under one or more
 * contributor license agreements.  See the NOTICE file distributed with
 * this work for additional information regarding copyright ownership.
 * The ASF licenses this file to You under the Apache License, Version 2.0
 * (the "License"); you may not use this file except in compliance with
 * the License.  You may obtain a copy of the License at
 *
 *     http://www.apache.org/licenses/LICENSE-2.0
 *
 * Unless required by applicable law or agreed to in writing, software
 * distributed under the License is distributed on an "AS IS" BASIS,
 * WITHOUT WARRANTIES OR CONDITIONS OF ANY KIND, either express or implied.
 * See the License for the specific language governing permissions and
 * limitations under the License.
 */

package org.apache.lucene.util.hnsw;

import static org.apache.lucene.search.DocIdSetIterator.NO_MORE_DOCS;

import java.io.IOException;
import org.apache.lucene.index.RandomAccessVectorValues;
import org.apache.lucene.index.VectorSimilarityFunction;
import org.apache.lucene.util.BitSet;
import org.apache.lucene.util.Bits;
import org.apache.lucene.util.BytesRef;
import org.apache.lucene.util.SparseFixedBitSet;

/**
 * Searches an HNSW graph to find nearest neighbors to a query vector. For more background on the
 * search algorithm, see {@link HnswGraph}.
 *
 * @param <T> the type of query vector
 */
public class HnswGraphSearcher<T> {
  private final VectorSimilarityFunction similarityFunction;
  private final VectorEncoding vectorEncoding;

  /**
   * Scratch data structures that are used in each {@link #searchLevel} call. These can be expensive
   * to allocate, so they're cleared and reused across calls.
   */
  private final NeighborQueue candidates;

  private final BitSet visited;

  /**
   * Creates a new graph searcher.
   *
   * @param similarityFunction the similarity function to compare vectors
   * @param candidates max heap that will track the candidate nodes to explore
   * @param visited bit set that will track nodes that have already been visited
   */
  public HnswGraphSearcher(
      VectorEncoding vectorEncoding,
      VectorSimilarityFunction similarityFunction,
      NeighborQueue candidates,
      BitSet visited) {
    this.vectorEncoding = vectorEncoding;
    this.similarityFunction = similarityFunction;
    this.candidates = candidates;
    this.visited = visited;
  }

  /**
   * Searches HNSW graph for the nearest neighbors of a query vector.
   *
   * @param query search query vector
   * @param topK the number of nodes to be returned
   * @param vectors the vector values
   * @param similarityFunction the similarity function to compare vectors
   * @param graph the graph values. May represent the entire graph, or a level in a hierarchical
   *     graph.
   * @param acceptOrds {@link Bits} that represents the allowed document ordinals to match, or
   *     {@code null} if they are all allowed to match.
   * @param visitedLimit the maximum number of nodes that the search is allowed to visit
   * @return a priority queue holding the closest neighbors found
   */
  public static NeighborQueue search(
      float[] query,
      int topK,
      RandomAccessVectorValues vectors,
      VectorEncoding vectorEncoding,
      VectorSimilarityFunction similarityFunction,
      HnswGraph graph,
      Bits acceptOrds,
      int visitedLimit)
      throws IOException {
    if (vectorEncoding == VectorEncoding.BYTE) {
      return search(
          toBytesRef(query),
          topK,
          vectors,
          vectorEncoding,
          similarityFunction,
          graph,
          acceptOrds,
          visitedLimit);
    }
    HnswGraphSearcher<float[]> graphSearcher =
        new HnswGraphSearcher<>(
            vectorEncoding,
            similarityFunction,
            new NeighborQueue(topK, similarityFunction.reversed == false),
            new SparseFixedBitSet(vectors.size()));
    NeighborQueue results;
    int[] eps = new int[] {graph.entryNode()};
    int numVisited = 0;
    for (int level = graph.numLevels() - 1; level >= 1; level--) {
      results = graphSearcher.searchLevel(query, 1, level, eps, vectors, graph, null, visitedLimit);
      eps[0] = results.pop();

      numVisited += results.visitedCount();
      visitedLimit -= results.visitedCount();
    }
    results =
        graphSearcher.searchLevel(query, topK, 0, eps, vectors, graph, acceptOrds, visitedLimit);
    results.setVisitedCount(results.visitedCount() + numVisited);
    return results;
  }

  private static NeighborQueue search(
      BytesRef query,
      int topK,
      RandomAccessVectorValues vectors,
      VectorEncoding vectorEncoding,
      VectorSimilarityFunction similarityFunction,
      HnswGraph graph,
      Bits acceptOrds,
      int visitedLimit)
      throws IOException {
    HnswGraphSearcher<BytesRef> graphSearcher =
        new HnswGraphSearcher<>(
            vectorEncoding,
            similarityFunction,
            new NeighborQueue(topK, true),
            new SparseFixedBitSet(vectors.size()));
    NeighborQueue results;
    int[] eps = new int[] {graph.entryNode()};
    int numVisited = 0;
    for (int level = graph.numLevels() - 1; level >= 1; level--) {
      results = graphSearcher.searchLevel(query, 1, level, eps, vectors, graph, null, visitedLimit);

      numVisited += results.visitedCount();
      visitedLimit -= results.visitedCount();

      if (results.incomplete()) {
        results.setVisitedCount(numVisited);
        return results;
      }
      eps[0] = results.pop();
    }
    results =
        graphSearcher.searchLevel(query, topK, 0, eps, vectors, graph, acceptOrds, visitedLimit);
    results.setVisitedCount(results.visitedCount() + numVisited);
    return results;
  }

  /**
   * Searches for the nearest neighbors of a query vector in a given level.
   *
   * <p>If the search stops early because it reaches the visited nodes limit, then the results will
   * be marked incomplete through {@link NeighborQueue#incomplete()}.
   *
   * @param query search query vector
   * @param topK the number of nearest to query results to return
   * @param level level to search
   * @param eps the entry points for search at this level expressed as level 0th ordinals
   * @param vectors vector values
   * @param graph the graph values
   * @return a priority queue holding the closest neighbors found
   */
  public NeighborQueue searchLevel(
      T query,
      int topK,
      int level,
      final int[] eps,
      RandomAccessVectorValues vectors,
      HnswGraph graph)
      throws IOException {
    return searchLevel(query, topK, level, eps, vectors, graph, null, Integer.MAX_VALUE);
  }

  private NeighborQueue searchLevel(
      T query,
      int topK,
      int level,
      final int[] eps,
      RandomAccessVectorValues vectors,
      HnswGraph graph,
      Bits acceptOrds,
      int visitedLimit)
      throws IOException {
    int size = graph.size();
    NeighborQueue results = new NeighborQueue(topK, false);
    clearScratchState();

    int numVisited = 0;
    for (int ep : eps) {
      if (visited.getAndSet(ep) == false) {
        if (numVisited >= visitedLimit) {
          results.markIncomplete();
          break;
        }
        float score = compare(query, vectors, ep);
        numVisited++;
        candidates.add(ep, score);
        if (acceptOrds == null || acceptOrds.get(ep)) {
          results.add(ep, score);
        }
      }
    }

    // A bound that holds the minimum similarity to the query vector that a candidate vector must
    // have to be considered.
    float minAcceptedSimilarity = Float.NEGATIVE_INFINITY;
    if (results.size() >= topK) {
      minAcceptedSimilarity = results.topScore();
    }
    while (candidates.size() > 0 && results.incomplete() == false) {
      // get the best candidate (closest or best scoring)
      float topCandidateSimilarity = candidates.topScore();
      if (topCandidateSimilarity < minAcceptedSimilarity) {
        break;
      }

      int topCandidateNode = candidates.pop();
      graph.seek(level, topCandidateNode);
      int friendOrd;
      while ((friendOrd = graph.nextNeighbor()) != NO_MORE_DOCS) {
        assert friendOrd < size : "friendOrd=" + friendOrd + "; size=" + size;
        if (visited.getAndSet(friendOrd)) {
          continue;
        }

        if (numVisited >= visitedLimit) {
          results.markIncomplete();
          break;
        }
<<<<<<< HEAD
        float score = compare(query, vectors, friendOrd);
=======
        float friendSimilarity = similarityFunction.compare(query, vectors.vectorValue(friendOrd));
>>>>>>> d7c2def0
        numVisited++;
        if (friendSimilarity >= minAcceptedSimilarity) {
          candidates.add(friendOrd, friendSimilarity);
          if (acceptOrds == null || acceptOrds.get(friendOrd)) {
            if (results.insertWithOverflow(friendOrd, friendSimilarity) && results.size() >= topK) {
              minAcceptedSimilarity = results.topScore();
            }
          }
        }
      }
    }
    while (results.size() > topK) {
      results.pop();
    }
    results.setVisitedCount(numVisited);
    return results;
  }

  private float compare(T query, RandomAccessVectorValues vectors, int ord) throws IOException {
    if (vectorEncoding == VectorEncoding.BYTE) {
      return dotProduct((BytesRef) query, 0, vectors.binaryValue(ord), 0, vectors.dimension());
    } else {
      return similarityFunction.compare((float[]) query, vectors.vectorValue(ord));
    }
  }

  private void clearScratchState() {
    candidates.clear();
    visited.clear(0, visited.length());
  }

  static float dotProduct(BytesRef a, int aOffset, BytesRef b, int bOffset, int len) {
    int total = 0;
    for (int i = 0; i < len; i++) {
      total += a.bytes[aOffset++] * b.bytes[bOffset++];
    }
    return total;
  }

  static BytesRef toBytesRef(float[] vector) {
    BytesRef b = new BytesRef(vector.length);
    for (int i = 0; i < vector.length; i++) {
      b.bytes[i] = (byte) vector[i];
    }
    return b;
  }
}<|MERGE_RESOLUTION|>--- conflicted
+++ resolved
@@ -102,17 +102,20 @@
         new HnswGraphSearcher<>(
             vectorEncoding,
             similarityFunction,
-            new NeighborQueue(topK, similarityFunction.reversed == false),
+            new NeighborQueue(topK, true),
             new SparseFixedBitSet(vectors.size()));
     NeighborQueue results;
     int[] eps = new int[] {graph.entryNode()};
     int numVisited = 0;
     for (int level = graph.numLevels() - 1; level >= 1; level--) {
       results = graphSearcher.searchLevel(query, 1, level, eps, vectors, graph, null, visitedLimit);
-      eps[0] = results.pop();
-
       numVisited += results.visitedCount();
       visitedLimit -= results.visitedCount();
+      if (results.incomplete()) {
+        results.setVisitedCount(numVisited);
+        return results;
+      }
+      eps[0] = results.pop();
     }
     results =
         graphSearcher.searchLevel(query, topK, 0, eps, vectors, graph, acceptOrds, visitedLimit);
@@ -238,11 +241,7 @@
           results.markIncomplete();
           break;
         }
-<<<<<<< HEAD
-        float score = compare(query, vectors, friendOrd);
-=======
-        float friendSimilarity = similarityFunction.compare(query, vectors.vectorValue(friendOrd));
->>>>>>> d7c2def0
+        float friendSimilarity = compare(query, vectors, friendOrd);
         numVisited++;
         if (friendSimilarity >= minAcceptedSimilarity) {
           candidates.add(friendOrd, friendSimilarity);
@@ -263,7 +262,7 @@
 
   private float compare(T query, RandomAccessVectorValues vectors, int ord) throws IOException {
     if (vectorEncoding == VectorEncoding.BYTE) {
-      return dotProduct((BytesRef) query, 0, vectors.binaryValue(ord), 0, vectors.dimension());
+      return dotProductScore((BytesRef) query, 0, vectors.binaryValue(ord), 0, vectors.dimension());
     } else {
       return similarityFunction.compare((float[]) query, vectors.vectorValue(ord));
     }
@@ -274,12 +273,12 @@
     visited.clear(0, visited.length());
   }
 
-  static float dotProduct(BytesRef a, int aOffset, BytesRef b, int bOffset, int len) {
+  static float dotProductScore(BytesRef a, int aOffset, BytesRef b, int bOffset, int len) {
     int total = 0;
     for (int i = 0; i < len; i++) {
       total += a.bytes[aOffset++] * b.bytes[bOffset++];
     }
-    return total;
+    return (1 + total) / 2;
   }
 
   static BytesRef toBytesRef(float[] vector) {
