/*
 * Licensed to the Apache Software Foundation (ASF) under one or more
 * contributor license agreements.  See the NOTICE file distributed with
 * this work for additional information regarding copyright ownership.
 * The ASF licenses this file to You under the Apache License, Version 2.0
 * (the "License"); you may not use this file except in compliance with
 * the License.  You may obtain a copy of the License at
 *
 *     http://www.apache.org/licenses/LICENSE-2.0
 *
 * Unless required by applicable law or agreed to in writing, software
 * distributed under the License is distributed on an "AS IS" BASIS,
 * WITHOUT WARRANTIES OR CONDITIONS OF ANY KIND, either express or implied.
 * See the License for the specific language governing permissions and
 * limitations under the License.
 */

package org.apache.lucene.util.hnsw;

import org.apache.lucene.util.LongHeap;
import org.apache.lucene.util.NumericUtils;

import java.util.HashMap;

/**
 * NeighborQueue uses a {@link LongHeap} to store lists of arcs in an HNSW graph, represented as a
 * neighbor node id with an associated score packed together as a sortable long, which is sorted
 * primarily by score. The queue provides both fixed-size and unbounded operations via {@link
 * #insertWithOverflow(int, float)} and {@link #add(int, float)}, and provides MIN and MAX heap
 * subclasses.
 */
public class NeighborQueue {

  private enum Order {
    MIN_HEAP {
      @Override
      long apply(long v) {
        return v;
      }
    },
    MAX_HEAP {
      @Override
      long apply(long v) {
        // This cannot be just `-v` since Long.MIN_VALUE doesn't have a positive counterpart. It
        // needs a function that returns MAX_VALUE for MIN_VALUE and vice-versa.
        return -1 - v;
      }
    };

    abstract long apply(long v);
  }

  private final LongHeap heap;
  private final HashMap<Integer,Integer> nodeIdToHeapIndex;
  private final Order order;

  // Used to track the number of neighbors visited during a single graph traversal
  private int visitedCount;
  // Whether the search stopped early because it reached the visited nodes limit
  private boolean incomplete;

  public NeighborQueue(int initialSize, boolean maxHeap) {
    this.heap = new LongHeap(initialSize);
<<<<<<< HEAD
    this.order = reversed ? Order.REVERSED : Order.NATURAL;
    this.nodeIdToHeapIndex = new HashMap<>(initialSize);
=======
    this.order = maxHeap ? Order.MAX_HEAP : Order.MIN_HEAP;
>>>>>>> 64321114
  }

  /** @return the number of elements in the heap */
  public int size() {
    return heap.size();
  }

  /**
   * Adds a new graph arc, extending the storage as needed.
   *
   * @param nodeId the neighbor node id
   * @param nodeScore the score of the neighbor, relative to some other node
   */
  public void add(int nodeId, float nodeScore) {
    heap.push(encode(nodeId, nodeScore));
  }
  
  /**
   * Adds a new graph arc, extending the storage as needed.
   * This variant is more expensive but it is compatible with a multi-valued scenario.
   *
   * @param nodeId the neighbor node id
   * @param nodeScore the score of the neighbor, relative to some other node
   */
  public void add(int nodeId, float nodeScore, HnswGraphSearcher.Multivalued strategy) {
    if(strategy.equals(HnswGraphSearcher.Multivalued.NONE)){
      this.add(nodeId,nodeScore);
    } else {
      Integer heapIndex = nodeIdToHeapIndex.get(nodeId);
      if (heapIndex == null) {
        heapIndex = heap.push(encode(nodeId, nodeScore));
      } else {
        float originalScore = decodeScore(heap.get(heapIndex));
        float updatedScore = strategy.updateScore(originalScore, nodeScore);
        heapIndex = heap.updateElement(heapIndex, encode(nodeId, updatedScore));
      }
      nodeIdToHeapIndex.put(nodeId, heapIndex);
    }
  }

  /**
   * If the heap is not full (size is less than the initialSize provided to the constructor), adds a
   * new node-and-score element. If the heap is full, compares the score against the current top
   * score, and replaces the top element if newScore is better than (greater than unless the heap is
   * reversed), the current top score.
   *
   * @param nodeId the neighbor node id
   * @param nodeScore the score of the neighbor, relative to some other node
   */
  public boolean insertWithOverflow(int nodeId, float nodeScore) {
    return (heap.insertWithOverflow(encode(nodeId, nodeScore)) != -1);
  }
  
  /**
   * If the heap is not full (size is less than the initialSize provided to the constructor), adds a
   * new node-and-score element. If the heap is full, compares the score against the current top
   * score, and replaces the top element if newScore is better than (greater than unless the heap is
   * reversed), the current top score.
   *
   * @param nodeId the neighbor node id
   * @param nodeScore the score of the neighbor, relative to some other node
   */
  public boolean insertWithOverflow(int nodeId, float nodeScore, HnswGraphSearcher.Multivalued strategy) {
    if (strategy.equals(HnswGraphSearcher.Multivalued.NONE)) {
      return insertWithOverflow(nodeId, nodeScore);
    } else {
      boolean nodeAdded = false;
      Integer heapIndex = nodeIdToHeapIndex.get(nodeId);
      if (heapIndex == null) {
        int minNodeId = this.topNode();
        heapIndex = heap.insertWithOverflow(encode(nodeId, nodeScore));
        if (heapIndex != -1) {
          this.nodeIdToHeapIndex.remove(minNodeId);
          nodeAdded = true;
        }
      } else {
        float originalScore = decodeScore(heap.get(heapIndex));
        float updatedScore = strategy.updateScore(originalScore, nodeScore);
        heapIndex = heap.updateElement(heapIndex, encode(nodeId, updatedScore));
      }
      nodeIdToHeapIndex.put(nodeId, heapIndex);

      return nodeAdded;
    }
  }

  private long encode(int nodeId, float score) {
    return order.apply((((long) NumericUtils.floatToSortableInt(score)) << 32) | nodeId);
  }

  private float decodeScore(long heapValue) {
    return NumericUtils.sortableIntToFloat((int) (order.apply(heapValue) >> 32));
  }

<<<<<<< HEAD
  private int decodeNodeId(long heapValue) {
    return (int) order.apply(heapValue);
=======
  /**
   * Encodes the node ID and its similarity score as long, preserving the Lucene tie-breaking rule
   * that when two scores are equals, the smaller node ID must win.
   *
   * <p>The most significant 32 bits represent the float score, encoded as a sortable int.
   *
   * <p>The less significant 32 bits represent the node ID.
   *
   * <p>The bits representing the node ID are complemented to guarantee the win for the smaller node
   * Id.
   *
   * <p>The AND with 0xFFFFFFFFL (a long with first 32 bit as 1) is necessary to obtain a long that
   * has
   *
   * <p>The most significant 32 bits to 0
   *
   * <p>The less significant 32 bits represent the node ID.
   *
   * @param node the node ID
   * @param score the node score
   * @return the encoded score, node ID
   */
  private long encode(int node, float score) {
    return order.apply(
        (((long) NumericUtils.floatToSortableInt(score)) << 32) | (0xFFFFFFFFL & ~node));
  }

  private float decodeScore(long heapValue) {
    return NumericUtils.sortableIntToFloat((int) (order.apply(heapValue) >> 32));
  }

  private int decodeNodeId(long heapValue) {
    return (int) ~(order.apply(heapValue));
>>>>>>> 64321114
  }

  /** Removes the top element and returns its node id. */
  public int pop() {
    return decodeNodeId(heap.pop());
  }

  public int[] nodes() {
    int size = size();
    int[] nodes = new int[size];
    for (int i = 0; i < size; i++) {
      nodes[i] = decodeNodeId(heap.get(i + 1));
    }
    return nodes;
  }

  /** Returns the top element's node id. */
  public int topNode() {
    return decodeNodeId(heap.top());
  }

  /**
   * Returns the top element's node score. For the min heap this is the minimum score. For the max
   * heap this is the maximum score.
   */
  public float topScore() {
    return decodeScore(heap.top());
  }

  public void clear() {
    heap.clear();
    visitedCount = 0;
  }

  public int visitedCount() {
    return visitedCount;
  }

  public void setVisitedCount(int visitedCount) {
    this.visitedCount = visitedCount;
  }

  public boolean incomplete() {
    return incomplete;
  }

  public void markIncomplete() {
    this.incomplete = true;
  }

  @Override
  public String toString() {
    return "Neighbors[" + heap.size() + "]";
  }
}<|MERGE_RESOLUTION|>--- conflicted
+++ resolved
@@ -61,12 +61,8 @@
 
   public NeighborQueue(int initialSize, boolean maxHeap) {
     this.heap = new LongHeap(initialSize);
-<<<<<<< HEAD
-    this.order = reversed ? Order.REVERSED : Order.NATURAL;
+    this.order = maxHeap ? Order.MAX_HEAP : Order.MIN_HEAP;
     this.nodeIdToHeapIndex = new HashMap<>(initialSize);
-=======
-    this.order = maxHeap ? Order.MAX_HEAP : Order.MIN_HEAP;
->>>>>>> 64321114
   }
 
   /** @return the number of elements in the heap */
@@ -152,19 +148,7 @@
       return nodeAdded;
     }
   }
-
-  private long encode(int nodeId, float score) {
-    return order.apply((((long) NumericUtils.floatToSortableInt(score)) << 32) | nodeId);
-  }
-
-  private float decodeScore(long heapValue) {
-    return NumericUtils.sortableIntToFloat((int) (order.apply(heapValue) >> 32));
-  }
-
-<<<<<<< HEAD
-  private int decodeNodeId(long heapValue) {
-    return (int) order.apply(heapValue);
-=======
+  
   /**
    * Encodes the node ID and its similarity score as long, preserving the Lucene tie-breaking rule
    * that when two scores are equals, the smaller node ID must win.
@@ -198,7 +182,6 @@
 
   private int decodeNodeId(long heapValue) {
     return (int) ~(order.apply(heapValue));
->>>>>>> 64321114
   }
 
   /** Removes the top element and returns its node id. */
