--- conflicted
+++ resolved
@@ -54,18 +54,9 @@
   // Used to track the number of neighbors visited during a single graph traversal
   private int visitedCount;
 
-<<<<<<< HEAD
   public NeighborQueue(int initialSize, boolean reversed) {
-    if (reversed) {
-      heap = LongHeap.create(LongHeap.Order.MAX, initialSize);
-    } else {
-      heap = LongHeap.create(LongHeap.Order.MIN, initialSize);
-    }
-=======
-  NeighborQueue(int initialSize, boolean reversed) {
     this.heap = new LongHeap(initialSize);
     this.order = reversed ? Order.REVERSED : Order.NATURAL;
->>>>>>> fd817b6f
   }
 
   /** @return the number of elements in the heap */
