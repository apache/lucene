--- conflicted
+++ resolved
@@ -18,59 +18,22 @@
 
 import java.security.AccessController;
 import java.security.PrivilegedAction;
-<<<<<<< HEAD
-import java.util.logging.Logger;
-=======
 import java.util.Locale;
 import java.util.Optional;
 import java.util.logging.Logger;
 import org.apache.lucene.store.ReadAdvice;
->>>>>>> 75ae372b
 
 /** Some useful constants. */
 public final class Constants {
   private Constants() {} // can't construct
 
   private static final String UNKNOWN = "Unknown";
-<<<<<<< HEAD
 
   /** JVM vendor info. */
   public static final String JVM_VENDOR = getSysProp("java.vm.vendor", UNKNOWN);
 
   /** JVM vendor name. */
   public static final String JVM_NAME = getSysProp("java.vm.name", UNKNOWN);
-
-  /**
-   * Get the full version string of the current runtime.
-   *
-   * @deprecated To detect Java versions use {@link Runtime#version()}
-   */
-  @Deprecated public static final String JVM_VERSION = Runtime.version().toString();
-
-  /**
-   * Gets the specification version of the current runtime. This is the feature version converted to
-   * String.
-   *
-   * @see java.lang.Runtime.Version#feature()
-   * @deprecated To detect Java versions use {@link Runtime#version()}
-   */
-  @Deprecated
-  public static final String JVM_SPEC_VERSION = Integer.toString(Runtime.version().feature());
-
-  /**
-   * The value of <code>System.getProperty("java.version")</code>.
-   *
-   * @deprecated To detect Java versions use {@link Runtime#version()}
-   */
-  @Deprecated public static final String JAVA_VERSION = System.getProperty("java.version");
-=======
-
-  /** JVM vendor info. */
-  public static final String JVM_VENDOR = getSysProp("java.vm.vendor", UNKNOWN);
-
-  /** JVM vendor name. */
-  public static final String JVM_NAME = getSysProp("java.vm.name", UNKNOWN);
->>>>>>> 75ae372b
 
   /** The value of <code>System.getProperty("os.name")</code>. * */
   public static final String OS_NAME = getSysProp("os.name", UNKNOWN);
@@ -190,32 +153,6 @@
     }
     // everyone else is slow, until proven otherwise by benchmarks
     return false;
-<<<<<<< HEAD
-  }
-
-  private static String getSysProp(String property) {
-    try {
-      return doPrivileged(() -> System.getProperty(property));
-    } catch (
-        @SuppressWarnings("unused")
-        SecurityException se) {
-      logSecurityWarning(property);
-      return null;
-    }
-  }
-
-  private static String getSysProp(String property, String def) {
-    try {
-      return doPrivileged(() -> System.getProperty(property, def));
-    } catch (
-        @SuppressWarnings("unused")
-        SecurityException se) {
-      logSecurityWarning(property);
-      return def;
-    }
-  }
-
-=======
   }
 
   /**
@@ -250,7 +187,6 @@
     }
   }
 
->>>>>>> 75ae372b
   private static void logSecurityWarning(String property) {
     var log = Logger.getLogger(Constants.class.getName());
     log.warning("SecurityManager prevented access to system property: " + property);
@@ -262,31 +198,4 @@
   private static <T> T doPrivileged(PrivilegedAction<T> action) {
     return AccessController.doPrivileged(action);
   }
-<<<<<<< HEAD
-
-  /**
-   * Always true.
-   *
-   * @deprecated This constant is useless and always {@code true}. To detect Java versions use
-   *     {@link Runtime#version()}
-   */
-  @Deprecated public static final boolean JRE_IS_MINIMUM_JAVA8 = true;
-
-  /**
-   * Always true.
-   *
-   * @deprecated This constant is useless and always {@code true}. To detect Java versions use
-   *     {@link Runtime#version()}
-   */
-  @Deprecated public static final boolean JRE_IS_MINIMUM_JAVA9 = true;
-
-  /**
-   * Always true.
-   *
-   * @deprecated This constant is useless and always {@code true}. To detect Java versions use
-   *     {@link Runtime#version()}
-   */
-  @Deprecated public static final boolean JRE_IS_MINIMUM_JAVA11 = true;
-=======
->>>>>>> 75ae372b
 }