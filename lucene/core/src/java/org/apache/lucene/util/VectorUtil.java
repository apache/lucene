--- conflicted
+++ resolved
@@ -17,10 +17,7 @@
 
 package org.apache.lucene.util;
 
-<<<<<<< HEAD
-=======
 import java.util.stream.IntStream;
->>>>>>> 75ae372b
 import org.apache.lucene.internal.vectorization.VectorUtilSupport;
 import org.apache.lucene.internal.vectorization.VectorizationProvider;
 
@@ -51,11 +48,8 @@
  */
 public final class VectorUtil {
 
-<<<<<<< HEAD
-=======
   private static final float EPSILON = 1e-4f;
 
->>>>>>> 75ae372b
   private static final VectorUtilSupport IMPL =
       VectorizationProvider.getInstance().getVectorUtilSupport();
 
@@ -152,11 +146,7 @@
         return v;
       }
     }
-<<<<<<< HEAD
-    if (Math.abs(l1norm - 1.0d) <= 1e-5) {
-=======
     if (Math.abs(l1norm - 1.0d) <= EPSILON) {
->>>>>>> 75ae372b
       return v;
     }
     int dim = v.length;
@@ -224,8 +214,6 @@
   }
 
   /**
-<<<<<<< HEAD
-=======
    * For xorBitCount we stride over the values as either 64-bits (long) or 32-bits (int) at a time.
    * On ARM Long::bitCount is not vectorized, and therefore produces less than optimal code, when
    * compared to Integer::bitCount. While Long::bitCount is optimal on x64. See
@@ -234,7 +222,6 @@
   static final boolean XOR_BIT_COUNT_STRIDE_AS_INT = Constants.OS_ARCH.equals("aarch64");
 
   /**
->>>>>>> 75ae372b
    * XOR bit count computed over signed bytes.
    *
    * @param a bytes containing a vector
@@ -245,10 +232,6 @@
     if (a.length != b.length) {
       throw new IllegalArgumentException("vector dimensions differ: " + a.length + "!=" + b.length);
     }
-<<<<<<< HEAD
-    int distance = 0, i = 0;
-    for (final int upperBound = a.length & ~(Long.BYTES - 1); i < upperBound; i += Long.BYTES) {
-=======
     if (XOR_BIT_COUNT_STRIDE_AS_INT) {
       return xorBitCountInt(a, b);
     } else {
@@ -275,7 +258,6 @@
   static int xorBitCountLong(byte[] a, byte[] b) {
     int distance = 0, i = 0;
     for (final int upperBound = a.length & -Long.BYTES; i < upperBound; i += Long.BYTES) {
->>>>>>> 75ae372b
       distance +=
           Long.bitCount(
               (long) BitUtil.VH_NATIVE_LONG.get(a, i) ^ (long) BitUtil.VH_NATIVE_LONG.get(b, i));
@@ -326,8 +308,6 @@
     }
     return v;
   }
-<<<<<<< HEAD
-=======
 
   /**
    * Given an array {@code buffer} that is sorted between indexes {@code 0} inclusive and {@code to}
@@ -339,5 +319,4 @@
     assert IntStream.range(0, to - 1).noneMatch(i -> buffer[i] > buffer[i + 1]);
     return IMPL.findNextGEQ(buffer, target, from, to);
   }
->>>>>>> 75ae372b
 }