/*
 * Licensed to the Apache Software Foundation (ASF) under one or more
 * contributor license agreements.  See the NOTICE file distributed with
 * this work for additional information regarding copyright ownership.
 * The ASF licenses this file to You under the Apache License, Version 2.0
 * (the "License"); you may not use this file except in compliance with
 * the License.  You may obtain a copy of the License at
 *
 *     http://www.apache.org/licenses/LICENSE-2.0
 *
 * Unless required by applicable law or agreed to in writing, software
 * distributed under the License is distributed on an "AS IS" BASIS,
 * WITHOUT WARRANTIES OR CONDITIONS OF ANY KIND, either express or implied.
 * See the License for the specific language governing permissions and
 * limitations under the License.
 */
package org.apache.lucene.util.bkd;

import java.util.Arrays;
import org.apache.lucene.util.ArrayUtil;
import org.apache.lucene.util.BitUtil;
import org.apache.lucene.util.BytesRef;

/**
 * Utility class to write new points into in-heap arrays.
 *
 * @lucene.internal
 */
public final class HeapPointWriter implements PointWriter {
  private final byte[] block;
  final int size;
  private final BKDConfig config;
  private final byte[] scratch;
  private final ArrayUtil.ByteArrayComparator dimComparator;
  // length is composed by the data dimensions plus the docID
  private final int dataDimsAndDocLength;
  private int nextWrite;
  private boolean closed;
  private final HeapPointValue pointValue;

  public HeapPointWriter(BKDConfig config, int size) {
    this.config = config;
    this.block = new byte[config.bytesPerDoc() * size];
    this.size = size;
<<<<<<< HEAD
    this.dimComparator = ArrayUtil.getUnsignedComparator(config.bytesPerDim);
    this.dataDimsAndDocLength = config.bytesPerDoc - config.packedIndexBytesLength;
    this.scratch = new byte[config.bytesPerDoc];
=======
    this.dimComparator = ArrayUtil.getUnsignedComparator(config.bytesPerDim());
    this.dataDimsAndDocLength = config.bytesPerDoc() - config.packedIndexBytesLength();
    this.scratch = new byte[config.bytesPerDoc()];
>>>>>>> 75ae372b
    if (size > 0) {
      pointValue = new HeapPointValue(config, block);
    } else {
      // no values
      pointValue = null;
    }
  }

  /** Returns a reference, in <code>result</code>, to the byte[] slice holding this value */
  public PointValue getPackedValueSlice(int index) {
    assert index < nextWrite : "nextWrite=" + (nextWrite) + " vs index=" + index;
    pointValue.setOffset(index * config.bytesPerDoc());
    return pointValue;
  }

  @Override
  public void append(byte[] packedValue, int docID) {
    assert closed == false : "point writer is already closed";
    assert packedValue.length == config.packedBytesLength()
        : "[packedValue] must have length ["
            + config.packedBytesLength()
            + "] but was ["
            + packedValue.length
            + "]";
    assert nextWrite < size : "nextWrite=" + (nextWrite + 1) + " vs size=" + size;
<<<<<<< HEAD
    final int position = nextWrite * config.bytesPerDoc;
    System.arraycopy(packedValue, 0, block, position, config.packedBytesLength);
    BitUtil.VH_BE_INT.set(block, position + config.packedBytesLength, docID);
=======
    final int position = nextWrite * config.bytesPerDoc();
    System.arraycopy(packedValue, 0, block, position, config.packedBytesLength());
    BitUtil.VH_BE_INT.set(block, position + config.packedBytesLength(), docID);
>>>>>>> 75ae372b
    nextWrite++;
  }

  @Override
  public void append(PointValue pointValue) {
    assert closed == false : "point writer is already closed";
    assert nextWrite < size : "nextWrite=" + (nextWrite + 1) + " vs size=" + size;
    final BytesRef packedValueDocID = pointValue.packedValueDocIDBytes();
<<<<<<< HEAD
    assert packedValueDocID.length == config.bytesPerDoc
=======
    assert packedValueDocID.length == config.bytesPerDoc()
>>>>>>> 75ae372b
        : "[packedValue] must have length ["
            + (config.bytesPerDoc())
            + "] but was ["
            + packedValueDocID.length
            + "]";
<<<<<<< HEAD
    final int position = nextWrite * config.bytesPerDoc;
    System.arraycopy(
        packedValueDocID.bytes, packedValueDocID.offset, block, position, config.bytesPerDoc);
=======
    final int position = nextWrite * config.bytesPerDoc();
    System.arraycopy(
        packedValueDocID.bytes, packedValueDocID.offset, block, position, config.bytesPerDoc());
>>>>>>> 75ae372b
    nextWrite++;
  }

  /** Swaps the point at point {@code i} with the point at position {@code j} */
  void swap(int i, int j) {
<<<<<<< HEAD
    final int indexI = i * config.bytesPerDoc;
    final int indexJ = j * config.bytesPerDoc;
=======
    final int indexI = i * config.bytesPerDoc();
    final int indexJ = j * config.bytesPerDoc();
>>>>>>> 75ae372b
    // scratch1 = values[i]
    System.arraycopy(block, indexI, scratch, 0, config.bytesPerDoc());
    // values[i] = values[j]
    System.arraycopy(block, indexJ, block, indexI, config.bytesPerDoc());
    // values[j] = scratch1
    System.arraycopy(scratch, 0, block, indexJ, config.bytesPerDoc());
  }

  /** Return the byte at position {@code k} of the point at position {@code i} */
  int byteAt(int i, int k) {
    return block[i * config.bytesPerDoc() + k] & 0xff;
  }

  /**
   * Copy the dimension {@code dim} of the point at position {@code i} in the provided {@code bytes}
   * at the given offset
   */
  void copyDim(int i, int dim, byte[] bytes, int offset) {
    System.arraycopy(block, i * config.bytesPerDoc() + dim, bytes, offset, config.bytesPerDim());
  }

  /**
   * Copy the data dimensions and doc value of the point at position {@code i} in the provided
   * {@code bytes} at the given offset
   */
  void copyDataDimsAndDoc(int i, byte[] bytes, int offset) {
    System.arraycopy(
        block,
        i * config.bytesPerDoc() + config.packedIndexBytesLength(),
        bytes,
        offset,
        dataDimsAndDocLength);
  }

  /**
   * Compares the dimension {@code dim} value of the point at position {@code i} with the point at
   * position {@code j}
   */
  int compareDim(int i, int j, int dim) {
    final int iOffset = i * config.bytesPerDoc() + dim;
    final int jOffset = j * config.bytesPerDoc() + dim;
    return compareDim(block, iOffset, block, jOffset);
  }

  /**
   * Compares the dimension {@code dim} value of the point at position {@code j} with the provided
   * value
   */
  int compareDim(int j, byte[] dimValue, int offset, int dim) {
    final int jOffset = j * config.bytesPerDoc() + dim;
    return compareDim(dimValue, offset, block, jOffset);
  }

  private int compareDim(byte[] blockI, int offsetI, byte[] blockJ, int offsetJ) {
    return dimComparator.compare(blockI, offsetI, blockJ, offsetJ);
  }

<<<<<<< HEAD
  /** Return the byte at position {@code k} of the point at position {@code i} */
  int byteAt(int i, int k) {
    return block[i * config.bytesPerDoc + k] & 0xff;
  }

  /**
   * Copy the dimension {@code dim} of the point at position {@code i} in the provided {@code bytes}
   * at the given offset
   */
  void copyDim(int i, int dim, byte[] bytes, int offset) {
    System.arraycopy(block, i * config.bytesPerDoc + dim, bytes, offset, config.bytesPerDim);
  }

  /**
   * Copy the data dimensions and doc value of the point at position {@code i} in the provided
   * {@code bytes} at the given offset
   */
  void copyDataDimsAndDoc(int i, byte[] bytes, int offset) {
    System.arraycopy(
        block,
        i * config.bytesPerDoc + config.packedIndexBytesLength,
        bytes,
        offset,
        dataDimsAndDocLength);
  }

  /**
   * Compares the dimension {@code dim} value of the point at position {@code i} with the point at
   * position {@code j}
   */
  int compareDim(int i, int j, int dim) {
    final int iOffset = i * config.bytesPerDoc + dim;
    final int jOffset = j * config.bytesPerDoc + dim;
    return compareDim(block, iOffset, block, jOffset);
  }

  /**
   * Compares the dimension {@code dim} value of the point at position {@code j} with the provided
   * value
   */
  int compareDim(int j, byte[] dimValue, int offset, int dim) {
    final int jOffset = j * config.bytesPerDoc + dim;
    return compareDim(dimValue, offset, block, jOffset);
  }

  private int compareDim(byte[] blockI, int offsetI, byte[] blockJ, int offsetJ) {
    return dimComparator.compare(blockI, offsetI, blockJ, offsetJ);
  }

=======
>>>>>>> 75ae372b
  /**
   * Compares the data dimensions and doc values of the point at position {@code i} with the point
   * at position {@code j}
   */
  int compareDataDimsAndDoc(int i, int j) {
<<<<<<< HEAD
    final int iOffset = i * config.bytesPerDoc + config.packedIndexBytesLength;
    final int jOffset = j * config.bytesPerDoc + config.packedIndexBytesLength;
=======
    final int iOffset = i * config.bytesPerDoc() + config.packedIndexBytesLength();
    final int jOffset = j * config.bytesPerDoc() + config.packedIndexBytesLength();
>>>>>>> 75ae372b
    return compareDataDimsAndDoc(block, iOffset, block, jOffset);
  }

  /**
   * Compares the data dimensions and doc values of the point at position {@code j} with the
   * provided value
   */
  int compareDataDimsAndDoc(int j, byte[] dataDimsAndDocs, int offset) {
<<<<<<< HEAD
    final int jOffset = j * config.bytesPerDoc + config.packedIndexBytesLength;
=======
    final int jOffset = j * config.bytesPerDoc() + config.packedIndexBytesLength();
>>>>>>> 75ae372b
    return compareDataDimsAndDoc(dataDimsAndDocs, offset, block, jOffset);
  }

  private int compareDataDimsAndDoc(byte[] blockI, int offsetI, byte[] blockJ, int offsetJ) {
    return Arrays.compareUnsigned(
        blockI,
        offsetI,
        offsetI + dataDimsAndDocLength,
        blockJ,
        offsetJ,
        offsetJ + dataDimsAndDocLength);
  }

  /** Computes the cardinality of the points between {@code from} tp {@code to} */
  public int computeCardinality(int from, int to, int[] commonPrefixLengths) {
    int leafCardinality = 1;
    for (int i = from + 1; i < to; i++) {
<<<<<<< HEAD
      final int pointOffset = (i - 1) * config.bytesPerDoc;
      final int nextPointOffset = pointOffset + config.bytesPerDoc;
      for (int dim = 0; dim < config.numDims; dim++) {
        final int start = dim * config.bytesPerDim + commonPrefixLengths[dim];
        final int end = dim * config.bytesPerDim + config.bytesPerDim;
=======
      final int pointOffset = (i - 1) * config.bytesPerDoc();
      final int nextPointOffset = pointOffset + config.bytesPerDoc();
      for (int dim = 0; dim < config.numDims(); dim++) {
        final int start = dim * config.bytesPerDim() + commonPrefixLengths[dim];
        final int end = dim * config.bytesPerDim() + config.bytesPerDim();
>>>>>>> 75ae372b
        if (Arrays.mismatch(
                block,
                nextPointOffset + start,
                nextPointOffset + end,
                block,
                pointOffset + start,
                pointOffset + end)
            != -1) {
          leafCardinality++;
          break;
        }
      }
    }
    return leafCardinality;
  }

  @Override
  public long count() {
    return nextWrite;
  }

  @Override
  public PointReader getReader(long start, long length) {
    assert closed : "point writer is still open and trying to get a reader";
    assert start + length <= size
        : "start=" + start + " length=" + length + " docIDs.length=" + size;
    assert start + length <= nextWrite
        : "start=" + start + " length=" + length + " nextWrite=" + nextWrite;
    return new HeapPointReader(
        this::getPackedValueSlice, (int) start, Math.toIntExact(start + length));
  }

  @Override
  public void close() {
    closed = true;
  }

  @Override
  public void destroy() {}

  @Override
  public String toString() {
    return "HeapPointWriter(count=" + nextWrite + " size=" + size + ")";
  }

  /** Reusable implementation for a point value on-heap */
  private static class HeapPointValue implements PointValue {

    private final BytesRef packedValue;
    private final BytesRef packedValueDocID;
    private final int packedValueLength;

    HeapPointValue(BKDConfig config, byte[] value) {
<<<<<<< HEAD
      this.packedValueLength = config.packedBytesLength;
      this.packedValue = new BytesRef(value, 0, packedValueLength);
      this.packedValueDocID = new BytesRef(value, 0, config.bytesPerDoc);
=======
      this.packedValueLength = config.packedBytesLength();
      this.packedValue = new BytesRef(value, 0, packedValueLength);
      this.packedValueDocID = new BytesRef(value, 0, config.bytesPerDoc());
>>>>>>> 75ae372b
    }

    /** Sets a new value by changing the offset. */
    void setOffset(int offset) {
      packedValue.offset = offset;
      packedValueDocID.offset = offset;
    }

    @Override
    public BytesRef packedValue() {
      return packedValue;
    }

    @Override
    public int docID() {
      int position = packedValueDocID.offset + packedValueLength;
      return (int) BitUtil.VH_BE_INT.get(packedValueDocID.bytes, position);
    }

    @Override
    public BytesRef packedValueDocIDBytes() {
      return packedValueDocID;
    }
  }
}<|MERGE_RESOLUTION|>--- conflicted
+++ resolved
@@ -42,15 +42,9 @@
     this.config = config;
     this.block = new byte[config.bytesPerDoc() * size];
     this.size = size;
-<<<<<<< HEAD
-    this.dimComparator = ArrayUtil.getUnsignedComparator(config.bytesPerDim);
-    this.dataDimsAndDocLength = config.bytesPerDoc - config.packedIndexBytesLength;
-    this.scratch = new byte[config.bytesPerDoc];
-=======
     this.dimComparator = ArrayUtil.getUnsignedComparator(config.bytesPerDim());
     this.dataDimsAndDocLength = config.bytesPerDoc() - config.packedIndexBytesLength();
     this.scratch = new byte[config.bytesPerDoc()];
->>>>>>> 75ae372b
     if (size > 0) {
       pointValue = new HeapPointValue(config, block);
     } else {
@@ -76,15 +70,9 @@
             + packedValue.length
             + "]";
     assert nextWrite < size : "nextWrite=" + (nextWrite + 1) + " vs size=" + size;
-<<<<<<< HEAD
-    final int position = nextWrite * config.bytesPerDoc;
-    System.arraycopy(packedValue, 0, block, position, config.packedBytesLength);
-    BitUtil.VH_BE_INT.set(block, position + config.packedBytesLength, docID);
-=======
     final int position = nextWrite * config.bytesPerDoc();
     System.arraycopy(packedValue, 0, block, position, config.packedBytesLength());
     BitUtil.VH_BE_INT.set(block, position + config.packedBytesLength(), docID);
->>>>>>> 75ae372b
     nextWrite++;
   }
 
@@ -93,37 +81,22 @@
     assert closed == false : "point writer is already closed";
     assert nextWrite < size : "nextWrite=" + (nextWrite + 1) + " vs size=" + size;
     final BytesRef packedValueDocID = pointValue.packedValueDocIDBytes();
-<<<<<<< HEAD
-    assert packedValueDocID.length == config.bytesPerDoc
-=======
     assert packedValueDocID.length == config.bytesPerDoc()
->>>>>>> 75ae372b
         : "[packedValue] must have length ["
             + (config.bytesPerDoc())
             + "] but was ["
             + packedValueDocID.length
             + "]";
-<<<<<<< HEAD
-    final int position = nextWrite * config.bytesPerDoc;
-    System.arraycopy(
-        packedValueDocID.bytes, packedValueDocID.offset, block, position, config.bytesPerDoc);
-=======
     final int position = nextWrite * config.bytesPerDoc();
     System.arraycopy(
         packedValueDocID.bytes, packedValueDocID.offset, block, position, config.bytesPerDoc());
->>>>>>> 75ae372b
     nextWrite++;
   }
 
   /** Swaps the point at point {@code i} with the point at position {@code j} */
   void swap(int i, int j) {
-<<<<<<< HEAD
-    final int indexI = i * config.bytesPerDoc;
-    final int indexJ = j * config.bytesPerDoc;
-=======
     final int indexI = i * config.bytesPerDoc();
     final int indexJ = j * config.bytesPerDoc();
->>>>>>> 75ae372b
     // scratch1 = values[i]
     System.arraycopy(block, indexI, scratch, 0, config.bytesPerDoc());
     // values[i] = values[j]
@@ -181,70 +154,13 @@
     return dimComparator.compare(blockI, offsetI, blockJ, offsetJ);
   }
 
-<<<<<<< HEAD
-  /** Return the byte at position {@code k} of the point at position {@code i} */
-  int byteAt(int i, int k) {
-    return block[i * config.bytesPerDoc + k] & 0xff;
-  }
-
-  /**
-   * Copy the dimension {@code dim} of the point at position {@code i} in the provided {@code bytes}
-   * at the given offset
-   */
-  void copyDim(int i, int dim, byte[] bytes, int offset) {
-    System.arraycopy(block, i * config.bytesPerDoc + dim, bytes, offset, config.bytesPerDim);
-  }
-
-  /**
-   * Copy the data dimensions and doc value of the point at position {@code i} in the provided
-   * {@code bytes} at the given offset
-   */
-  void copyDataDimsAndDoc(int i, byte[] bytes, int offset) {
-    System.arraycopy(
-        block,
-        i * config.bytesPerDoc + config.packedIndexBytesLength,
-        bytes,
-        offset,
-        dataDimsAndDocLength);
-  }
-
-  /**
-   * Compares the dimension {@code dim} value of the point at position {@code i} with the point at
-   * position {@code j}
-   */
-  int compareDim(int i, int j, int dim) {
-    final int iOffset = i * config.bytesPerDoc + dim;
-    final int jOffset = j * config.bytesPerDoc + dim;
-    return compareDim(block, iOffset, block, jOffset);
-  }
-
-  /**
-   * Compares the dimension {@code dim} value of the point at position {@code j} with the provided
-   * value
-   */
-  int compareDim(int j, byte[] dimValue, int offset, int dim) {
-    final int jOffset = j * config.bytesPerDoc + dim;
-    return compareDim(dimValue, offset, block, jOffset);
-  }
-
-  private int compareDim(byte[] blockI, int offsetI, byte[] blockJ, int offsetJ) {
-    return dimComparator.compare(blockI, offsetI, blockJ, offsetJ);
-  }
-
-=======
->>>>>>> 75ae372b
   /**
    * Compares the data dimensions and doc values of the point at position {@code i} with the point
    * at position {@code j}
    */
   int compareDataDimsAndDoc(int i, int j) {
-<<<<<<< HEAD
-    final int iOffset = i * config.bytesPerDoc + config.packedIndexBytesLength;
-    final int jOffset = j * config.bytesPerDoc + config.packedIndexBytesLength;
-=======
     final int iOffset = i * config.bytesPerDoc() + config.packedIndexBytesLength();
     final int jOffset = j * config.bytesPerDoc() + config.packedIndexBytesLength();
->>>>>>> 75ae372b
     return compareDataDimsAndDoc(block, iOffset, block, jOffset);
   }
 
@@ -253,11 +169,7 @@
    * provided value
    */
   int compareDataDimsAndDoc(int j, byte[] dataDimsAndDocs, int offset) {
-<<<<<<< HEAD
-    final int jOffset = j * config.bytesPerDoc + config.packedIndexBytesLength;
-=======
     final int jOffset = j * config.bytesPerDoc() + config.packedIndexBytesLength();
->>>>>>> 75ae372b
     return compareDataDimsAndDoc(dataDimsAndDocs, offset, block, jOffset);
   }
 
@@ -275,19 +187,11 @@
   public int computeCardinality(int from, int to, int[] commonPrefixLengths) {
     int leafCardinality = 1;
     for (int i = from + 1; i < to; i++) {
-<<<<<<< HEAD
-      final int pointOffset = (i - 1) * config.bytesPerDoc;
-      final int nextPointOffset = pointOffset + config.bytesPerDoc;
-      for (int dim = 0; dim < config.numDims; dim++) {
-        final int start = dim * config.bytesPerDim + commonPrefixLengths[dim];
-        final int end = dim * config.bytesPerDim + config.bytesPerDim;
-=======
       final int pointOffset = (i - 1) * config.bytesPerDoc();
       final int nextPointOffset = pointOffset + config.bytesPerDoc();
       for (int dim = 0; dim < config.numDims(); dim++) {
         final int start = dim * config.bytesPerDim() + commonPrefixLengths[dim];
         final int end = dim * config.bytesPerDim() + config.bytesPerDim();
->>>>>>> 75ae372b
         if (Arrays.mismatch(
                 block,
                 nextPointOffset + start,
@@ -341,15 +245,9 @@
     private final int packedValueLength;
 
     HeapPointValue(BKDConfig config, byte[] value) {
-<<<<<<< HEAD
-      this.packedValueLength = config.packedBytesLength;
-      this.packedValue = new BytesRef(value, 0, packedValueLength);
-      this.packedValueDocID = new BytesRef(value, 0, config.bytesPerDoc);
-=======
       this.packedValueLength = config.packedBytesLength();
       this.packedValue = new BytesRef(value, 0, packedValueLength);
       this.packedValueDocID = new BytesRef(value, 0, config.bytesPerDoc());
->>>>>>> 75ae372b
     }
 
     /** Sets a new value by changing the offset. */
