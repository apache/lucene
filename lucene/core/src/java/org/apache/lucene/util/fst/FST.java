/*
 * Licensed to the Apache Software Foundation (ASF) under one or more
 * contributor license agreements.  See the NOTICE file distributed with
 * this work for additional information regarding copyright ownership.
 * The ASF licenses this file to You under the Apache License, Version 2.0
 * (the "License"); you may not use this file except in compliance with
 * the License.  You may obtain a copy of the License at
 *
 *     http://www.apache.org/licenses/LICENSE-2.0
 *
 * Unless required by applicable law or agreed to in writing, software
 * distributed under the License is distributed on an "AS IS" BASIS,
 * WITHOUT WARRANTIES OR CONDITIONS OF ANY KIND, either express or implied.
 * See the License for the specific language governing permissions and
 * limitations under the License.
 */
package org.apache.lucene.util.fst;

import static org.apache.lucene.util.fst.FST.Arc.BitTable;
import static org.apache.lucene.util.fst.FSTCompiler.getOnHeapReaderWriter;

import java.io.BufferedInputStream;
import java.io.BufferedOutputStream;
import java.io.IOException;
import java.io.InputStream;
import java.io.OutputStream;
import java.nio.file.Files;
import java.nio.file.Path;
import java.util.Objects;
import org.apache.lucene.codecs.CodecUtil;
import org.apache.lucene.index.CorruptIndexException;
import org.apache.lucene.store.ByteBuffersDataOutput;
import org.apache.lucene.store.DataInput;
import org.apache.lucene.store.DataOutput;
import org.apache.lucene.store.InputStreamDataInput;
import org.apache.lucene.store.OutputStreamDataOutput;
import org.apache.lucene.util.Accountable;
import org.apache.lucene.util.Constants;
import org.apache.lucene.util.RamUsageEstimator;

// TODO: break this into WritableFST and ReadOnlyFST.. then
// we can have subclasses of ReadOnlyFST to handle the
// different byte[] level encodings (packed or
// not)... and things like nodeCount, arcCount are read only

// TODO: if FST is pure prefix trie we can do a more compact
// job, ie, once we are at a 'suffix only', just store the
// completion labels as a string not as a series of arcs.

// NOTE: while the FST is able to represent a non-final
// dead-end state (NON_FINAL_END_NODE=0), the layers above
// (FSTEnum, Util) have problems with this!!

/**
 * Represents an finite state machine (FST), using a compact byte[] format.
 *
 * <p>The format is similar to what's used by Morfologik
 * (https://github.com/morfologik/morfologik-stemming).
 *
 * <p>See the {@link org.apache.lucene.util.fst package documentation} for some simple examples.
 *
 * @lucene.experimental
 */
public final class FST<T> implements Accountable {

  final FSTMetadata<T> metadata;

  /** Specifies allowed range of each int input label for this FST. */
  public enum INPUT_TYPE {
    BYTE1,
    BYTE2,
    BYTE4
  }

  private static final long BASE_RAM_BYTES_USED =
      RamUsageEstimator.shallowSizeOfInstance(FST.class);

  static final int BIT_FINAL_ARC = 1 << 0;
  static final int BIT_LAST_ARC = 1 << 1;
  static final int BIT_TARGET_NEXT = 1 << 2;

  // TODO: we can free up a bit if we can nuke this:
  static final int BIT_STOP_NODE = 1 << 3;

  /** This flag is set if the arc has an output. */
  public static final int BIT_ARC_HAS_OUTPUT = 1 << 4;

  static final int BIT_ARC_HAS_FINAL_OUTPUT = 1 << 5;

  /**
   * Value of the arc flags to declare a node with fixed length (sparse) arcs designed for binary
   * search.
   */
  // We use this as a marker because this one flag is illegal by itself.
  public static final byte ARCS_FOR_BINARY_SEARCH = BIT_ARC_HAS_FINAL_OUTPUT;

  /**
   * Value of the arc flags to declare a node with fixed length dense arcs and bit table designed
   * for direct addressing.
   */
  static final byte ARCS_FOR_DIRECT_ADDRESSING = 1 << 6;

  /**
   * Value of the arc flags to declare a node with continuous arcs designed for pos the arc directly
   * with labelToPos - firstLabel. like {@link #ARCS_FOR_BINARY_SEARCH} we use flag combinations
   * that will not occur at the same time.
   */
  static final byte ARCS_FOR_CONTINUOUS = ARCS_FOR_DIRECT_ADDRESSING + ARCS_FOR_BINARY_SEARCH;

  // Increment version to change it
  private static final String FILE_FORMAT_NAME = "FST";

  /** First supported version, this is the version that was used when releasing Lucene 7.0. */
  public static final int VERSION_START = 6;

  // Version 7 introduced direct addressing for arcs, but it's not recorded here because it doesn't
  // need version checks on the read side, it uses new flag values on arcs instead.

  private static final int VERSION_LITTLE_ENDIAN = 8;

  /** Version that started storing continuous arcs. */
  public static final int VERSION_CONTINUOUS_ARCS = 9;

  /** Current version. */
  public static final int VERSION_CURRENT = VERSION_CONTINUOUS_ARCS;

  /** Version that was used when releasing Lucene 9.0. */
  public static final int VERSION_90 = VERSION_LITTLE_ENDIAN;

  // Never serialized; just used to represent the virtual
  // final node w/ no arcs:
  static final long FINAL_END_NODE = -1;

  // Never serialized; just used to represent the virtual
  // non-final node w/ no arcs:
  static final long NON_FINAL_END_NODE = 0;

  /** If arc has this label then that arc is final/accepted */
  public static final int END_LABEL = -1;

  /** The reader of the FST, used to read bytes from the underlying FST storage */
  private final FSTReader fstReader;

  public final Outputs<T> outputs;

  /** Represents a single arc. */
  public static final class Arc<T> {

    // *** Arc fields.

    private int label;

    private T output;

    private long target;

    private byte flags;

    private T nextFinalOutput;

    private long nextArc;

    private byte nodeFlags;

    // *** Fields for arcs belonging to a node with fixed length arcs.
    // So only valid when bytesPerArc != 0.
    // nodeFlags == ARCS_FOR_BINARY_SEARCH || nodeFlags == ARCS_FOR_DIRECT_ADDRESSING.

    private int bytesPerArc;

    private long posArcsStart;

    private int arcIdx;

    private int numArcs;

    // *** Fields for a direct addressing node. nodeFlags == ARCS_FOR_DIRECT_ADDRESSING.

    /**
     * Start position in the {@link FST.BytesReader} of the presence bits for a direct addressing
     * node, aka the bit-table
     */
    private long bitTableStart;

    /** First label of a direct addressing node. */
    private int firstLabel;

    /**
     * Index of the current label of a direct addressing node. While {@link #arcIdx} is the current
     * index in the label range, {@link #presenceIndex} is its corresponding index in the list of
     * actually present labels. It is equal to the number of bits set before the bit at {@link
     * #arcIdx} in the bit-table. This field is a cache to avoid to count bits set repeatedly when
     * iterating the next arcs.
     */
    private int presenceIndex;

    /** Returns this */
    public Arc<T> copyFrom(Arc<T> other) {
      label = other.label();
      target = other.target();
      flags = other.flags();
      output = other.output();
      nextFinalOutput = other.nextFinalOutput();
      nextArc = other.nextArc();
      nodeFlags = other.nodeFlags();
      bytesPerArc = other.bytesPerArc();

      // Fields for arcs belonging to a node with fixed length arcs.
      // We could avoid copying them if bytesPerArc() == 0 (this was the case with previous code,
      // and the current code
      // still supports that), but it may actually help external uses of FST to have consistent arc
      // state, and debugging
      // is easier.
      posArcsStart = other.posArcsStart();
      arcIdx = other.arcIdx();
      numArcs = other.numArcs();
      bitTableStart = other.bitTableStart;
      firstLabel = other.firstLabel();
      presenceIndex = other.presenceIndex;

      return this;
    }

    boolean flag(int flag) {
      return FST.flag(flags, flag);
    }

    public boolean isLast() {
      return flag(BIT_LAST_ARC);
    }

    public boolean isFinal() {
      return flag(BIT_FINAL_ARC);
    }

    @Override
    public String toString() {
      StringBuilder b = new StringBuilder();
      b.append(" target=").append(target());
      b.append(" label=0x").append(Integer.toHexString(label()));
      if (flag(BIT_FINAL_ARC)) {
        b.append(" final");
      }
      if (flag(BIT_LAST_ARC)) {
        b.append(" last");
      }
      if (flag(BIT_TARGET_NEXT)) {
        b.append(" targetNext");
      }
      if (flag(BIT_STOP_NODE)) {
        b.append(" stop");
      }
      if (flag(BIT_ARC_HAS_OUTPUT)) {
        b.append(" output=").append(output());
      }
      if (flag(BIT_ARC_HAS_FINAL_OUTPUT)) {
        b.append(" nextFinalOutput=").append(nextFinalOutput());
      }
      if (bytesPerArc() != 0) {
        b.append(" arcArray(idx=")
            .append(arcIdx())
            .append(" of ")
            .append(numArcs())
            .append(")")
            .append("(")
            .append(
                nodeFlags() == ARCS_FOR_DIRECT_ADDRESSING
                    ? "da"
                    : nodeFlags() == ARCS_FOR_CONTINUOUS ? "cs" : "bs")
            .append(")");
      }
      return b.toString();
    }

    public int label() {
      return label;
    }

    public T output() {
      return output;
    }

    /** Ord/address to target node. */
    public long target() {
      return target;
    }

    public byte flags() {
      return flags;
    }

    public T nextFinalOutput() {
      return nextFinalOutput;
    }

    /**
     * Address (into the byte[]) of the next arc - only for list of variable length arc. Or
     * ord/address to the next node if label == {@link #END_LABEL}.
     */
    long nextArc() {
      return nextArc;
    }

    /** Where we are in the array; only valid if bytesPerArc != 0. */
    public int arcIdx() {
      return arcIdx;
    }

    /**
     * Node header flags. Only meaningful to check if the value is either {@link
     * #ARCS_FOR_BINARY_SEARCH} or {@link #ARCS_FOR_DIRECT_ADDRESSING} or {@link
     * #ARCS_FOR_CONTINUOUS} (other value when bytesPerArc == 0).
     */
    public byte nodeFlags() {
      return nodeFlags;
    }

    /** Where the first arc in the array starts; only valid if bytesPerArc != 0 */
    public long posArcsStart() {
      return posArcsStart;
    }

    /**
     * Non-zero if this arc is part of a node with fixed length arcs, which means all arcs for the
     * node are encoded with a fixed number of bytes so that we binary search or direct address. We
     * do when there are enough arcs leaving one node. It wastes some bytes but gives faster
     * lookups.
     */
    public int bytesPerArc() {
      return bytesPerArc;
    }

    /**
     * How many arcs; only valid if bytesPerArc != 0 (fixed length arcs). For a node designed for
     * binary search this is the array size. For a node designed for direct addressing, this is the
     * label range.
     */
    public int numArcs() {
      return numArcs;
    }

    /**
     * First label of a direct addressing node. Only valid if nodeFlags == {@link
     * #ARCS_FOR_DIRECT_ADDRESSING} or {@link #ARCS_FOR_CONTINUOUS}.
     */
    int firstLabel() {
      return firstLabel;
    }

    /**
     * Helper methods to read the bit-table of a direct addressing node. Only valid for {@link Arc}
     * with {@link Arc#nodeFlags()} == {@code ARCS_FOR_DIRECT_ADDRESSING}.
     */
    static class BitTable {

      /** See {@link BitTableUtil#isBitSet(int, FST.BytesReader)}. */
      static boolean isBitSet(int bitIndex, Arc<?> arc, FST.BytesReader in) throws IOException {
        assert arc.nodeFlags() == ARCS_FOR_DIRECT_ADDRESSING;
        in.setPosition(arc.bitTableStart);
        return BitTableUtil.isBitSet(bitIndex, in);
      }

      /**
       * See {@link BitTableUtil#countBits(int, FST.BytesReader)}. The count of bit set is the
       * number of arcs of a direct addressing node.
       */
      static int countBits(Arc<?> arc, FST.BytesReader in) throws IOException {
        assert arc.nodeFlags() == ARCS_FOR_DIRECT_ADDRESSING;
        in.setPosition(arc.bitTableStart);
        return BitTableUtil.countBits(getNumPresenceBytes(arc.numArcs()), in);
      }

      /** See {@link BitTableUtil#countBitsUpTo(int, FST.BytesReader)}. */
      static int countBitsUpTo(int bitIndex, Arc<?> arc, FST.BytesReader in) throws IOException {
        assert arc.nodeFlags() == ARCS_FOR_DIRECT_ADDRESSING;
        in.setPosition(arc.bitTableStart);
        return BitTableUtil.countBitsUpTo(bitIndex, in);
      }

      /** See {@link BitTableUtil#nextBitSet(int, int, FST.BytesReader)}. */
      static int nextBitSet(int bitIndex, Arc<?> arc, FST.BytesReader in) throws IOException {
        assert arc.nodeFlags() == ARCS_FOR_DIRECT_ADDRESSING;
        in.setPosition(arc.bitTableStart);
        return BitTableUtil.nextBitSet(bitIndex, getNumPresenceBytes(arc.numArcs()), in);
      }

      /** See {@link BitTableUtil#previousBitSet(int, FST.BytesReader)}. */
      static int previousBitSet(int bitIndex, Arc<?> arc, FST.BytesReader in) throws IOException {
        assert arc.nodeFlags() == ARCS_FOR_DIRECT_ADDRESSING;
        in.setPosition(arc.bitTableStart);
        return BitTableUtil.previousBitSet(bitIndex, in);
      }

      /** Asserts the bit-table of the provided {@link Arc} is valid. */
      static boolean assertIsValid(Arc<?> arc, FST.BytesReader in) throws IOException {
        assert arc.bytesPerArc() > 0;
        assert arc.nodeFlags() == ARCS_FOR_DIRECT_ADDRESSING;
        // First bit must be set.
        assert isBitSet(0, arc, in);
        // Last bit must be set.
        assert isBitSet(arc.numArcs() - 1, arc, in);
        // No bit set after the last arc.
        assert nextBitSet(arc.numArcs() - 1, arc, in) == -1;
        return true;
      }
    }
  }

  private static boolean flag(int flags, int bit) {
    return (flags & bit) != 0;
  }

  private static final int DEFAULT_MAX_BLOCK_BITS = Constants.JRE_IS_64BIT ? 30 : 28;

  /**
   * Load a previously saved FST with a DataInput for metdata using an {@link OnHeapFSTStore} with
   * maxBlockBits set to {@link #DEFAULT_MAX_BLOCK_BITS}
   */
  public FST(FSTMetadata<T> metadata, DataInput in) throws IOException {
<<<<<<< HEAD
    this(metadata, in, new OnHeapFSTStore(DEFAULT_MAX_BLOCK_BITS));
  }

  /**
   * Load a previously saved FST with a metdata object and a FSTStore. If using {@link
   * OnHeapFSTStore}, setting maxBlockBits allows you to control the size of the byte[] pages used
   * to hold the FST bytes.
   */
  public FST(FSTMetadata<T> metadata, DataInput in, FSTStore fstStore) throws IOException {
    this(metadata, fstStore.init(in, metadata.numBytes));
=======
    this(metadata, new OnHeapFSTStore(DEFAULT_MAX_BLOCK_BITS, in, metadata.numBytes));
>>>>>>> 75ae372b
  }

  /** Create the FST with a metadata object and a FSTReader. */
  FST(FSTMetadata<T> metadata, FSTReader fstReader) {
    assert fstReader != null;
    this.metadata = Objects.requireNonNull(metadata, "FSTMetadata cannot be null");
    this.outputs = metadata.outputs;
    this.fstReader = fstReader;
  }

  /**
   * Create a FST from a {@link FSTReader}. Return null if the metadata is null.
   *
   * @param fstMetadata the metadata
   * @param fstReader the FSTReader
   * @return the FST
   */
  public static <T> FST<T> fromFSTReader(FSTMetadata<T> fstMetadata, FSTReader fstReader) {
    // FSTMetadata could be null if there is no node accepted by the FST
    if (fstMetadata == null) {
      return null;
    }
    return new FST<>(fstMetadata, Objects.requireNonNull(fstReader, "FSTReader cannot be null"));
  }

  /**
   * Read the FST metadata from DataInput
   *
   * @param metaIn the DataInput of the metadata
   * @param outputs the FST outputs
   * @return the FST metadata
   * @param <T> the output type
   * @throws IOException if exception occurred during parsing
   */
  public static <T> FSTMetadata<T> readMetadata(DataInput metaIn, Outputs<T> outputs)
      throws IOException {
    // NOTE: only reads formats VERSION_START up to VERSION_CURRENT; we don't have
    // back-compat promise for FSTs (they are experimental), but we are sometimes able to offer it
    int version = CodecUtil.checkHeader(metaIn, FILE_FORMAT_NAME, VERSION_START, VERSION_CURRENT);
    T emptyOutput;
    if (metaIn.readByte() == 1) {
      // accepts empty string
      // 1 KB blocks:
      ReadWriteDataOutput emptyBytes = (ReadWriteDataOutput) getOnHeapReaderWriter(10);
      int numBytes = metaIn.readVInt();
      emptyBytes.copyBytes(metaIn, numBytes);

      emptyBytes.freeze();

      // De-serialize empty-string output:
      BytesReader reader = emptyBytes.getReverseBytesReader();
      // NoOutputs uses 0 bytes when writing its output,
      // so we have to check here else BytesStore gets
      // angry:
      if (numBytes > 0) {
        reader.setPosition(numBytes - 1);
      }
      emptyOutput = outputs.readFinalOutput(reader);
    } else {
      emptyOutput = null;
    }
    INPUT_TYPE inputType;
    final byte t = metaIn.readByte();
<<<<<<< HEAD
    switch (t) {
      case 0:
        inputType = INPUT_TYPE.BYTE1;
        break;
      case 1:
        inputType = INPUT_TYPE.BYTE2;
        break;
      case 2:
        inputType = INPUT_TYPE.BYTE4;
        break;
      default:
        throw new CorruptIndexException("invalid input type " + t, metaIn);
    }
=======
    inputType =
        switch (t) {
          case 0 -> INPUT_TYPE.BYTE1;
          case 1 -> INPUT_TYPE.BYTE2;
          case 2 -> INPUT_TYPE.BYTE4;
          default -> throw new CorruptIndexException("invalid input type " + t, metaIn);
        };
>>>>>>> 75ae372b
    long startNode = metaIn.readVLong();
    long numBytes = metaIn.readVLong();
    return new FSTMetadata<>(inputType, outputs, emptyOutput, startNode, version, numBytes);
  }

  @Override
  public long ramBytesUsed() {
    return BASE_RAM_BYTES_USED + fstReader.ramBytesUsed();
  }

  @Override
  public String toString() {
    return getClass().getSimpleName() + "(input=" + metadata.inputType + ",output=" + outputs;
  }

  public long numBytes() {
    return metadata.numBytes;
  }

  public T getEmptyOutput() {
    return metadata.emptyOutput;
  }

  public FSTMetadata<T> getMetadata() {
    return metadata;
  }

  /**
   * Save the FST to DataOutput.
   *
   * @param metaOut the DataOutput to write the metadata to
   * @param out the DataOutput to write the FST bytes to
   */
  public void save(DataOutput metaOut, DataOutput out) throws IOException {
<<<<<<< HEAD
    saveMetadata(metaOut);
    fstReader.writeTo(out);
  }

  /**
   * Save the metadata to a DataOutput
   *
   * @param metaOut the DataOutput to write the metadata to
   */
  public void saveMetadata(DataOutput metaOut) throws IOException {
    CodecUtil.writeHeader(metaOut, FILE_FORMAT_NAME, VERSION_CURRENT);
    // TODO: really we should encode this as an arc, arriving
    // to the root node, instead of special casing here:
    if (metadata.emptyOutput != null) {
      // Accepts empty string
      metaOut.writeByte((byte) 1);

      // Serialize empty-string output:
      ByteBuffersDataOutput ros = new ByteBuffersDataOutput();
      outputs.writeFinalOutput(metadata.emptyOutput, ros);
      byte[] emptyOutputBytes = ros.toArrayCopy();
      int emptyLen = emptyOutputBytes.length;

      // reverse
      final int stopAt = emptyLen / 2;
      int upto = 0;
      while (upto < stopAt) {
        final byte b = emptyOutputBytes[upto];
        emptyOutputBytes[upto] = emptyOutputBytes[emptyLen - upto - 1];
        emptyOutputBytes[emptyLen - upto - 1] = b;
        upto++;
      }
      metaOut.writeVInt(emptyLen);
      metaOut.writeBytes(emptyOutputBytes, 0, emptyLen);
    } else {
      metaOut.writeByte((byte) 0);
    }
    final byte t;
    if (metadata.inputType == INPUT_TYPE.BYTE1) {
      t = 0;
    } else if (metadata.inputType == INPUT_TYPE.BYTE2) {
      t = 1;
    } else {
      t = 2;
    }
    metaOut.writeByte(t);
    metaOut.writeVLong(metadata.startNode);
    metaOut.writeVLong(numBytes());
=======
    metadata.save(metaOut);
    fstReader.writeTo(out);
>>>>>>> 75ae372b
  }

  /** Writes an automaton to a file. */
  public void save(final Path path) throws IOException {
    try (OutputStream os = new BufferedOutputStream(Files.newOutputStream(path))) {
      DataOutput out = new OutputStreamDataOutput(os);
      save(out, out);
    }
  }

  /** Reads an automaton from a file. */
  public static <T> FST<T> read(Path path, Outputs<T> outputs) throws IOException {
    try (InputStream is = Files.newInputStream(path)) {
      DataInput in = new InputStreamDataInput(new BufferedInputStream(is));
      return new FST<>(readMetadata(in, outputs), in);
    }
  }

  /** Reads one BYTE1/2/4 label from the provided {@link DataInput}. */
  public int readLabel(DataInput in) throws IOException {
    final int v;
    if (metadata.inputType == INPUT_TYPE.BYTE1) {
      // Unsigned byte:
      v = in.readByte() & 0xFF;
    } else if (metadata.inputType == INPUT_TYPE.BYTE2) {
      // Unsigned short:
      if (metadata.version < VERSION_LITTLE_ENDIAN) {
        v = Short.reverseBytes(in.readShort()) & 0xFFFF;
      } else {
        v = in.readShort() & 0xFFFF;
      }
    } else {
      v = in.readVInt();
    }
    return v;
  }

  /** returns true if the node at this address has any outgoing arcs */
  public static <T> boolean targetHasArcs(Arc<T> arc) {
    return arc.target() > 0;
  }

  /**
   * Gets the number of bytes required to flag the presence of each arc in the given label range,
   * one bit per arc.
   */
  static int getNumPresenceBytes(int labelRange) {
    assert labelRange >= 0;
    return (labelRange + 7) >> 3;
  }

  /**
   * Reads the presence bits of a direct-addressing node. Actually we don't read them here, we just
   * keep the pointer to the bit-table start and we skip them.
   */
  private void readPresenceBytes(Arc<T> arc, BytesReader in) throws IOException {
    assert arc.bytesPerArc() > 0;
    assert arc.nodeFlags() == ARCS_FOR_DIRECT_ADDRESSING;
    arc.bitTableStart = in.getPosition();
    in.skipBytes(getNumPresenceBytes(arc.numArcs()));
  }

  /** Fills virtual 'start' arc, ie, an empty incoming arc to the FST's start node */
  public Arc<T> getFirstArc(Arc<T> arc) {
    T NO_OUTPUT = outputs.getNoOutput();

    if (metadata.emptyOutput != null) {
      arc.flags = BIT_FINAL_ARC | BIT_LAST_ARC;
      arc.nextFinalOutput = metadata.emptyOutput;
      if (metadata.emptyOutput != NO_OUTPUT) {
        arc.flags = (byte) (arc.flags() | BIT_ARC_HAS_FINAL_OUTPUT);
      }
    } else {
      arc.flags = BIT_LAST_ARC;
      arc.nextFinalOutput = NO_OUTPUT;
    }
    arc.output = NO_OUTPUT;

    // If there are no nodes, ie, the FST only accepts the
    // empty string, then startNode is 0
    arc.target = metadata.startNode;
    return arc;
  }

  /**
   * Follows the <code>follow</code> arc and reads the last arc of its target; this changes the
   * provided <code>arc</code> (2nd arg) in-place and returns it.
   *
   * @return Returns the second argument (<code>arc</code>).
   */
  Arc<T> readLastTargetArc(Arc<T> follow, Arc<T> arc, BytesReader in) throws IOException {
    // System.out.println("readLast");
    if (!targetHasArcs(follow)) {
      // System.out.println("  end node");
      assert follow.isFinal();
      arc.label = END_LABEL;
      arc.target = FINAL_END_NODE;
      arc.output = follow.nextFinalOutput();
      arc.flags = BIT_LAST_ARC;
      arc.nodeFlags = arc.flags;
    } else {
      in.setPosition(follow.target());
      byte flags = arc.nodeFlags = in.readByte();
      if (flags == ARCS_FOR_BINARY_SEARCH
          || flags == ARCS_FOR_DIRECT_ADDRESSING
          || flags == ARCS_FOR_CONTINUOUS) {
        // Special arc which is actually a node header for fixed length arcs.
        // Jump straight to end to find the last arc.
        arc.numArcs = in.readVInt();
        arc.bytesPerArc = in.readVInt();
        // System.out.println("  array numArcs=" + arc.numArcs + " bpa=" + arc.bytesPerArc);
        if (flags == ARCS_FOR_DIRECT_ADDRESSING) {
          readPresenceBytes(arc, in);
          arc.firstLabel = readLabel(in);
          arc.posArcsStart = in.getPosition();
          readLastArcByDirectAddressing(arc, in);
        } else if (flags == ARCS_FOR_BINARY_SEARCH) {
          arc.arcIdx = arc.numArcs() - 2;
          arc.posArcsStart = in.getPosition();
          readNextRealArc(arc, in);
        } else {
          arc.firstLabel = readLabel(in);
          arc.posArcsStart = in.getPosition();
          readLastArcByContinuous(arc, in);
        }
      } else {
        arc.flags = flags;
        // non-array: linear scan
        arc.bytesPerArc = 0;
        // System.out.println("  scan");
        while (!arc.isLast()) {
          // skip this arc:
          readLabel(in);
          if (arc.flag(BIT_ARC_HAS_OUTPUT)) {
            outputs.skipOutput(in);
          }
          if (arc.flag(BIT_ARC_HAS_FINAL_OUTPUT)) {
            outputs.skipFinalOutput(in);
          }
          if (arc.flag(BIT_STOP_NODE)) {
          } else if (arc.flag(BIT_TARGET_NEXT)) {
          } else {
            readUnpackedNodeTarget(in);
          }
          arc.flags = in.readByte();
        }
        // Undo the byte flags we read:
        in.skipBytes(-1);
        arc.nextArc = in.getPosition();
        readNextRealArc(arc, in);
      }
      assert arc.isLast();
    }
    return arc;
  }

  private long readUnpackedNodeTarget(BytesReader in) throws IOException {
    return in.readVLong();
  }

  /**
   * Follow the <code>follow</code> arc and read the first arc of its target; this changes the
   * provided <code>arc</code> (2nd arg) in-place and returns it.
   *
   * @return Returns the second argument (<code>arc</code>).
   */
  public Arc<T> readFirstTargetArc(Arc<T> follow, Arc<T> arc, BytesReader in) throws IOException {
    // int pos = address;
    // System.out.println("    readFirstTarget follow.target=" + follow.target + " isFinal=" +
    // follow.isFinal());
    if (follow.isFinal()) {
      // Insert "fake" final first arc:
      arc.label = END_LABEL;
      arc.output = follow.nextFinalOutput();
      arc.flags = BIT_FINAL_ARC;
      if (follow.target() <= 0) {
        arc.flags |= BIT_LAST_ARC;
      } else {
        // NOTE: nextArc is a node (not an address!) in this case:
        arc.nextArc = follow.target();
      }
      arc.target = FINAL_END_NODE;
      arc.nodeFlags = arc.flags;
      // System.out.println("    insert isFinal; nextArc=" + follow.target + " isLast=" +
      // arc.isLast() + " output=" + outputs.outputToString(arc.output));
      return arc;
    } else {
      return readFirstRealTargetArc(follow.target(), arc, in);
    }
  }

  private void readFirstArcInfo(long nodeAddress, Arc<T> arc, final BytesReader in)
      throws IOException {
    in.setPosition(nodeAddress);

    byte flags = arc.nodeFlags = in.readByte();
    if (flags == ARCS_FOR_BINARY_SEARCH
        || flags == ARCS_FOR_DIRECT_ADDRESSING
        || flags == ARCS_FOR_CONTINUOUS) {
      // Special arc which is actually a node header for fixed length arcs.
      arc.numArcs = in.readVInt();
      arc.bytesPerArc = in.readVInt();
      arc.arcIdx = -1;
      if (flags == ARCS_FOR_DIRECT_ADDRESSING) {
        readPresenceBytes(arc, in);
        arc.firstLabel = readLabel(in);
        arc.presenceIndex = -1;
      } else if (flags == ARCS_FOR_CONTINUOUS) {
        arc.firstLabel = readLabel(in);
      }
      arc.posArcsStart = in.getPosition();
    } else {
      arc.nextArc = nodeAddress;
      arc.bytesPerArc = 0;
    }
  }

  public Arc<T> readFirstRealTargetArc(long nodeAddress, Arc<T> arc, final BytesReader in)
      throws IOException {
    readFirstArcInfo(nodeAddress, arc, in);
    return readNextRealArc(arc, in);
  }

  /**
   * Returns whether <code>arc</code>'s target points to a node in expanded format (fixed length
   * arcs).
   */
  boolean isExpandedTarget(Arc<T> follow, BytesReader in) throws IOException {
    if (!targetHasArcs(follow)) {
      return false;
    } else {
      in.setPosition(follow.target());
      byte flags = in.readByte();
      return flags == ARCS_FOR_BINARY_SEARCH
          || flags == ARCS_FOR_DIRECT_ADDRESSING
          || flags == ARCS_FOR_CONTINUOUS;
    }
  }

  /** In-place read; returns the arc. */
  public Arc<T> readNextArc(Arc<T> arc, BytesReader in) throws IOException {
    if (arc.label() == END_LABEL) {
      // This was a fake inserted "final" arc
      if (arc.nextArc() <= 0) {
        throw new IllegalArgumentException("cannot readNextArc when arc.isLast()=true");
      }
      return readFirstRealTargetArc(arc.nextArc(), arc, in);
    } else {
      return readNextRealArc(arc, in);
    }
  }

  /** Peeks at next arc's label; does not alter arc. Do not call this if arc.isLast()! */
  int readNextArcLabel(Arc<T> arc, BytesReader in) throws IOException {
    assert !arc.isLast();

    if (arc.label() == END_LABEL) {
      // System.out.println("    nextArc fake " + arc.nextArc);
      // Next arc is the first arc of a node.
      // Position to read the first arc label.

      in.setPosition(arc.nextArc());
      byte flags = in.readByte();
      if (flags == ARCS_FOR_BINARY_SEARCH
          || flags == ARCS_FOR_DIRECT_ADDRESSING
          || flags == ARCS_FOR_CONTINUOUS) {
        // System.out.println("    nextArc fixed length arc");
        // Special arc which is actually a node header for fixed length arcs.
        int numArcs = in.readVInt();
        in.readVInt(); // Skip bytesPerArc.
        if (flags == ARCS_FOR_BINARY_SEARCH) {
          in.readByte(); // Skip arc flags.
        } else if (flags == ARCS_FOR_DIRECT_ADDRESSING) {
          in.skipBytes(getNumPresenceBytes(numArcs));
        } // Nothing to do for ARCS_FOR_CONTINUOUS
      }
    } else {
      switch (arc.nodeFlags()) {
        case ARCS_FOR_BINARY_SEARCH:
          // Point to next arc, -1 to skip arc flags.
          in.setPosition(arc.posArcsStart() - (1 + arc.arcIdx()) * (long) arc.bytesPerArc() - 1);
          break;
        case ARCS_FOR_DIRECT_ADDRESSING:
          // Direct addressing node. The label is not stored but rather inferred
          // based on first label and arc index in the range.
          assert BitTable.assertIsValid(arc, in);
          assert BitTable.isBitSet(arc.arcIdx(), arc, in);
          int nextIndex = BitTable.nextBitSet(arc.arcIdx(), arc, in);
          assert nextIndex != -1;
          return arc.firstLabel() + nextIndex;
        case ARCS_FOR_CONTINUOUS:
          return arc.firstLabel() + arc.arcIdx() + 1;
        default:
          // Variable length arcs - linear search.
          assert arc.bytesPerArc() == 0;
          // Arcs have variable length.
          // System.out.println("    nextArc real list");
          // Position to next arc, -1 to skip flags.
          in.setPosition(arc.nextArc() - 1);
          break;
      }
    }
    return readLabel(in);
  }

  public Arc<T> readArcByIndex(Arc<T> arc, final BytesReader in, int idx) throws IOException {
    assert arc.bytesPerArc() > 0;
    assert arc.nodeFlags() == ARCS_FOR_BINARY_SEARCH;
    assert idx >= 0 && idx < arc.numArcs();
    in.setPosition(arc.posArcsStart() - idx * (long) arc.bytesPerArc());
    arc.arcIdx = idx;
    arc.flags = in.readByte();
    return readArc(arc, in);
  }

  /**
   * Reads a Continuous node arc, with the provided index in the label range.
   *
   * @param rangeIndex The index of the arc in the label range. It must be within the label range.
   */
  public Arc<T> readArcByContinuous(Arc<T> arc, final BytesReader in, int rangeIndex)
      throws IOException {
    assert rangeIndex >= 0 && rangeIndex < arc.numArcs();
    in.setPosition(arc.posArcsStart() - rangeIndex * (long) arc.bytesPerArc());
    arc.arcIdx = rangeIndex;
    arc.flags = in.readByte();
    return readArc(arc, in);
  }

  /**
   * Reads a present direct addressing node arc, with the provided index in the label range.
   *
   * @param rangeIndex The index of the arc in the label range. It must be present. The real arc
   *     offset is computed based on the presence bits of the direct addressing node.
   */
  public Arc<T> readArcByDirectAddressing(Arc<T> arc, final BytesReader in, int rangeIndex)
      throws IOException {
    assert BitTable.assertIsValid(arc, in);
    assert rangeIndex >= 0 && rangeIndex < arc.numArcs();
    assert BitTable.isBitSet(rangeIndex, arc, in);
    int presenceIndex = BitTable.countBitsUpTo(rangeIndex, arc, in);
    return readArcByDirectAddressing(arc, in, rangeIndex, presenceIndex);
  }

  /**
   * Reads a present direct addressing node arc, with the provided index in the label range and its
   * corresponding presence index (which is the count of presence bits before it).
   */
  private Arc<T> readArcByDirectAddressing(
      Arc<T> arc, final BytesReader in, int rangeIndex, int presenceIndex) throws IOException {
    in.setPosition(arc.posArcsStart() - presenceIndex * (long) arc.bytesPerArc());
    arc.arcIdx = rangeIndex;
    arc.presenceIndex = presenceIndex;
    arc.flags = in.readByte();
    return readArc(arc, in);
  }

  /**
   * Reads the last arc of a direct addressing node. This method is equivalent to call {@link
   * #readArcByDirectAddressing(Arc, BytesReader, int)} with {@code rangeIndex} equal to {@code
   * arc.numArcs() - 1}, but it is faster.
   */
  public Arc<T> readLastArcByDirectAddressing(Arc<T> arc, final BytesReader in) throws IOException {
    assert BitTable.assertIsValid(arc, in);
    int presenceIndex = BitTable.countBits(arc, in) - 1;
    return readArcByDirectAddressing(arc, in, arc.numArcs() - 1, presenceIndex);
  }

  /** Reads the last arc of a continuous node. */
  public Arc<T> readLastArcByContinuous(Arc<T> arc, final BytesReader in) throws IOException {
    return readArcByContinuous(arc, in, arc.numArcs() - 1);
  }

  /** Never returns null, but you should never call this if arc.isLast() is true. */
  public Arc<T> readNextRealArc(Arc<T> arc, final BytesReader in) throws IOException {

    // TODO: can't assert this because we call from readFirstArc
    // assert !flag(arc.flags, BIT_LAST_ARC);

    switch (arc.nodeFlags()) {
      case ARCS_FOR_BINARY_SEARCH:
      case ARCS_FOR_CONTINUOUS:
        assert arc.bytesPerArc() > 0;
        arc.arcIdx++;
        assert arc.arcIdx() >= 0 && arc.arcIdx() < arc.numArcs();
        in.setPosition(arc.posArcsStart() - arc.arcIdx() * (long) arc.bytesPerArc());
        arc.flags = in.readByte();
        break;

      case ARCS_FOR_DIRECT_ADDRESSING:
        assert BitTable.assertIsValid(arc, in);
        assert arc.arcIdx() == -1 || BitTable.isBitSet(arc.arcIdx(), arc, in);
        int nextIndex = BitTable.nextBitSet(arc.arcIdx(), arc, in);
        return readArcByDirectAddressing(arc, in, nextIndex, arc.presenceIndex + 1);

      default:
        // Variable length arcs - linear search.
        assert arc.bytesPerArc() == 0;
        in.setPosition(arc.nextArc());
        arc.flags = in.readByte();
    }
    return readArc(arc, in);
  }

  /**
   * Reads an arc. <br>
   * Precondition: The arc flags byte has already been read and set; the given BytesReader is
   * positioned just after the arc flags byte.
   */
  private Arc<T> readArc(Arc<T> arc, BytesReader in) throws IOException {
    if (arc.nodeFlags() == ARCS_FOR_DIRECT_ADDRESSING || arc.nodeFlags() == ARCS_FOR_CONTINUOUS) {
      arc.label = arc.firstLabel() + arc.arcIdx();
    } else {
      arc.label = readLabel(in);
    }

    if (arc.flag(BIT_ARC_HAS_OUTPUT)) {
      arc.output = outputs.read(in);
    } else {
      arc.output = outputs.getNoOutput();
    }

    if (arc.flag(BIT_ARC_HAS_FINAL_OUTPUT)) {
      arc.nextFinalOutput = outputs.readFinalOutput(in);
    } else {
      arc.nextFinalOutput = outputs.getNoOutput();
    }

    if (arc.flag(BIT_STOP_NODE)) {
      if (arc.flag(BIT_FINAL_ARC)) {
        arc.target = FINAL_END_NODE;
      } else {
        arc.target = NON_FINAL_END_NODE;
      }
      arc.nextArc = in.getPosition(); // Only useful for list.
    } else if (arc.flag(BIT_TARGET_NEXT)) {
      arc.nextArc = in.getPosition(); // Only useful for list.
      // TODO: would be nice to make this lazy -- maybe
      // caller doesn't need the target and is scanning arcs...
      if (!arc.flag(BIT_LAST_ARC)) {
        if (arc.bytesPerArc() == 0) {
          // must scan
          seekToNextNode(in);
        } else {
          int numArcs =
              arc.nodeFlags == ARCS_FOR_DIRECT_ADDRESSING
                  ? BitTable.countBits(arc, in)
                  : arc.numArcs();
          in.setPosition(arc.posArcsStart() - arc.bytesPerArc() * (long) numArcs);
        }
      }
      arc.target = in.getPosition();
    } else {
      arc.target = readUnpackedNodeTarget(in);
      arc.nextArc = in.getPosition(); // Only useful for list.
    }
    return arc;
  }

  static <T> Arc<T> readEndArc(Arc<T> follow, Arc<T> arc) {
    if (follow.isFinal()) {
      if (follow.target() <= 0) {
        arc.flags = FST.BIT_LAST_ARC;
      } else {
        arc.flags = 0;
        // NOTE: nextArc is a node (not an address!) in this case:
        arc.nextArc = follow.target();
      }
      arc.output = follow.nextFinalOutput();
      arc.label = FST.END_LABEL;
      return arc;
    } else {
      return null;
    }
  }

  // TODO: could we somehow [partially] tableize arc lookups
  // like automaton?

  /**
   * Finds an arc leaving the incoming arc, replacing the arc in place. This returns null if the arc
   * was not found, else the incoming arc.
   */
  public Arc<T> findTargetArc(int labelToMatch, Arc<T> follow, Arc<T> arc, BytesReader in)
      throws IOException {

    if (labelToMatch == END_LABEL) {
      if (follow.isFinal()) {
        if (follow.target() <= 0) {
          arc.flags = BIT_LAST_ARC;
        } else {
          arc.flags = 0;
          // NOTE: nextArc is a node (not an address!) in this case:
          arc.nextArc = follow.target();
        }
        arc.output = follow.nextFinalOutput();
        arc.label = END_LABEL;
        arc.nodeFlags = arc.flags;
        return arc;
      } else {
        return null;
      }
    }

    if (!targetHasArcs(follow)) {
      return null;
    }

    in.setPosition(follow.target());

    // System.out.println("fta label=" + (char) labelToMatch);

    byte flags = arc.nodeFlags = in.readByte();
    if (flags == ARCS_FOR_DIRECT_ADDRESSING) {
      arc.numArcs = in.readVInt(); // This is in fact the label range.
      arc.bytesPerArc = in.readVInt();
      readPresenceBytes(arc, in);
      arc.firstLabel = readLabel(in);
      arc.posArcsStart = in.getPosition();

      int arcIndex = labelToMatch - arc.firstLabel();
      if (arcIndex < 0 || arcIndex >= arc.numArcs()) {
        return null; // Before or after label range.
      } else if (!BitTable.isBitSet(arcIndex, arc, in)) {
        return null; // Arc missing in the range.
      }
      return readArcByDirectAddressing(arc, in, arcIndex);
    } else if (flags == ARCS_FOR_BINARY_SEARCH) {
      arc.numArcs = in.readVInt();
      arc.bytesPerArc = in.readVInt();
      arc.posArcsStart = in.getPosition();

      // Array is sparse; do binary search:
      int low = 0;
      int high = arc.numArcs() - 1;
      while (low <= high) {
        // System.out.println("    cycle");
        int mid = (low + high) >>> 1;
        // +1 to skip over flags
        in.setPosition(arc.posArcsStart() - (arc.bytesPerArc() * mid + 1));
        int midLabel = readLabel(in);
        final int cmp = midLabel - labelToMatch;
        if (cmp < 0) {
          low = mid + 1;
        } else if (cmp > 0) {
          high = mid - 1;
        } else {
          arc.arcIdx = mid - 1;
          // System.out.println("    found!");
          return readNextRealArc(arc, in);
        }
      }
      return null;
    } else if (flags == ARCS_FOR_CONTINUOUS) {
      arc.numArcs = in.readVInt();
      arc.bytesPerArc = in.readVInt();
      arc.firstLabel = readLabel(in);
      arc.posArcsStart = in.getPosition();
      int arcIndex = labelToMatch - arc.firstLabel();
      if (arcIndex < 0 || arcIndex >= arc.numArcs()) {
        return null; // Before or after label range.
      }
      arc.arcIdx = arcIndex - 1;
      return readNextRealArc(arc, in);
    }

    // Linear scan
    readFirstArcInfo(follow.target(), arc, in);
    in.setPosition(arc.nextArc());
    while (true) {
      assert arc.bytesPerArc() == 0;
      flags = arc.flags = in.readByte();
      long pos = in.getPosition();
      int label = readLabel(in);
      if (label == labelToMatch) {
        in.setPosition(pos);
        return readArc(arc, in);
      } else if (label > labelToMatch) {
        return null;
      } else if (arc.isLast()) {
        return null;
      } else {
        if (flag(flags, BIT_ARC_HAS_OUTPUT)) {
          outputs.skipOutput(in);
        }
        if (flag(flags, BIT_ARC_HAS_FINAL_OUTPUT)) {
          outputs.skipFinalOutput(in);
        }
        if (flag(flags, BIT_STOP_NODE) == false && flag(flags, BIT_TARGET_NEXT) == false) {
          readUnpackedNodeTarget(in);
        }
      }
    }
  }

  private void seekToNextNode(BytesReader in) throws IOException {

    while (true) {

      final int flags = in.readByte();
      readLabel(in);

      if (flag(flags, BIT_ARC_HAS_OUTPUT)) {
        outputs.skipOutput(in);
      }

      if (flag(flags, BIT_ARC_HAS_FINAL_OUTPUT)) {
        outputs.skipFinalOutput(in);
      }

      if (flag(flags, BIT_STOP_NODE) == false && flag(flags, BIT_TARGET_NEXT) == false) {
        readUnpackedNodeTarget(in);
      }

      if (flag(flags, BIT_LAST_ARC)) {
        return;
      }
    }
  }

  /** Returns a {@link BytesReader} for this FST, positioned at position 0. */
  public BytesReader getBytesReader() {
    return fstReader.getReverseBytesReader();
  }

  /** Reads bytes stored in an FST. */
  public abstract static class BytesReader extends DataInput {
    /** Get current read position. */
    public abstract long getPosition();

    /** Set current read position. */
    public abstract void setPosition(long pos);
  }
<<<<<<< HEAD

  /**
   * Represents the FST metadata.
   *
   * @param <T> the FST output type
   */
  public static final class FSTMetadata<T> {
    final INPUT_TYPE inputType;
    final Outputs<T> outputs;
    final int version;
    // if non-null, this FST accepts the empty string and
    // produces this output
    T emptyOutput;
    long startNode;
    long numBytes;

    public FSTMetadata(
        INPUT_TYPE inputType,
        Outputs<T> outputs,
        T emptyOutput,
        long startNode,
        int version,
        long numBytes) {
      this.inputType = inputType;
      this.outputs = outputs;
      this.emptyOutput = emptyOutput;
      this.startNode = startNode;
      this.version = version;
      this.numBytes = numBytes;
    }

    /**
     * Returns the version constant of the binary format this FST was written in. See the {@code
     * static final int VERSION} constants in FST's javadoc, e.g. {@link
     * FST#VERSION_CONTINUOUS_ARCS}.
     */
    public int getVersion() {
      return version;
=======

  /**
   * Represents the FST metadata.
   *
   * @param <T> the FST output type
   */
  public static final class FSTMetadata<T> {
    final INPUT_TYPE inputType;
    final Outputs<T> outputs;
    final int version;
    // if non-null, this FST accepts the empty string and
    // produces this output
    T emptyOutput;
    long startNode;
    long numBytes;

    public FSTMetadata(
        INPUT_TYPE inputType,
        Outputs<T> outputs,
        T emptyOutput,
        long startNode,
        int version,
        long numBytes) {
      this.inputType = inputType;
      this.outputs = outputs;
      this.emptyOutput = emptyOutput;
      this.startNode = startNode;
      this.version = version;
      this.numBytes = numBytes;
    }

    /**
     * Returns the version constant of the binary format this FST was written in. See the {@code
     * static final int VERSION} constants in FST's javadoc, e.g. {@link
     * FST#VERSION_CONTINUOUS_ARCS}.
     */
    public int getVersion() {
      return version;
    }

    public T getEmptyOutput() {
      return emptyOutput;
    }

    public long getNumBytes() {
      return numBytes;
    }

    /**
     * Save the metadata to a DataOutput
     *
     * @param metaOut the DataOutput to write the metadata to
     */
    public void save(DataOutput metaOut) throws IOException {
      CodecUtil.writeHeader(metaOut, FILE_FORMAT_NAME, VERSION_CURRENT);
      // TODO: really we should encode this as an arc, arriving
      // to the root node, instead of special casing here:
      if (emptyOutput != null) {
        // Accepts empty string
        metaOut.writeByte((byte) 1);

        // Serialize empty-string output:
        ByteBuffersDataOutput ros = new ByteBuffersDataOutput();
        outputs.writeFinalOutput(emptyOutput, ros);
        byte[] emptyOutputBytes = ros.toArrayCopy();
        int emptyLen = emptyOutputBytes.length;

        // reverse
        final int stopAt = emptyLen / 2;
        int upto = 0;
        while (upto < stopAt) {
          final byte b = emptyOutputBytes[upto];
          emptyOutputBytes[upto] = emptyOutputBytes[emptyLen - upto - 1];
          emptyOutputBytes[emptyLen - upto - 1] = b;
          upto++;
        }
        metaOut.writeVInt(emptyLen);
        metaOut.writeBytes(emptyOutputBytes, 0, emptyLen);
      } else {
        metaOut.writeByte((byte) 0);
      }
      final byte t;
      if (inputType == INPUT_TYPE.BYTE1) {
        t = 0;
      } else if (inputType == INPUT_TYPE.BYTE2) {
        t = 1;
      } else {
        t = 2;
      }
      metaOut.writeByte(t);
      metaOut.writeVLong(startNode);
      metaOut.writeVLong(numBytes);
>>>>>>> 75ae372b
    }
  }
}<|MERGE_RESOLUTION|>--- conflicted
+++ resolved
@@ -417,20 +417,7 @@
    * maxBlockBits set to {@link #DEFAULT_MAX_BLOCK_BITS}
    */
   public FST(FSTMetadata<T> metadata, DataInput in) throws IOException {
-<<<<<<< HEAD
-    this(metadata, in, new OnHeapFSTStore(DEFAULT_MAX_BLOCK_BITS));
-  }
-
-  /**
-   * Load a previously saved FST with a metdata object and a FSTStore. If using {@link
-   * OnHeapFSTStore}, setting maxBlockBits allows you to control the size of the byte[] pages used
-   * to hold the FST bytes.
-   */
-  public FST(FSTMetadata<T> metadata, DataInput in, FSTStore fstStore) throws IOException {
-    this(metadata, fstStore.init(in, metadata.numBytes));
-=======
     this(metadata, new OnHeapFSTStore(DEFAULT_MAX_BLOCK_BITS, in, metadata.numBytes));
->>>>>>> 75ae372b
   }
 
   /** Create the FST with a metadata object and a FSTReader. */
@@ -494,21 +481,6 @@
     }
     INPUT_TYPE inputType;
     final byte t = metaIn.readByte();
-<<<<<<< HEAD
-    switch (t) {
-      case 0:
-        inputType = INPUT_TYPE.BYTE1;
-        break;
-      case 1:
-        inputType = INPUT_TYPE.BYTE2;
-        break;
-      case 2:
-        inputType = INPUT_TYPE.BYTE4;
-        break;
-      default:
-        throw new CorruptIndexException("invalid input type " + t, metaIn);
-    }
-=======
     inputType =
         switch (t) {
           case 0 -> INPUT_TYPE.BYTE1;
@@ -516,7 +488,6 @@
           case 2 -> INPUT_TYPE.BYTE4;
           default -> throw new CorruptIndexException("invalid input type " + t, metaIn);
         };
->>>>>>> 75ae372b
     long startNode = metaIn.readVLong();
     long numBytes = metaIn.readVLong();
     return new FSTMetadata<>(inputType, outputs, emptyOutput, startNode, version, numBytes);
@@ -551,59 +522,8 @@
    * @param out the DataOutput to write the FST bytes to
    */
   public void save(DataOutput metaOut, DataOutput out) throws IOException {
-<<<<<<< HEAD
-    saveMetadata(metaOut);
-    fstReader.writeTo(out);
-  }
-
-  /**
-   * Save the metadata to a DataOutput
-   *
-   * @param metaOut the DataOutput to write the metadata to
-   */
-  public void saveMetadata(DataOutput metaOut) throws IOException {
-    CodecUtil.writeHeader(metaOut, FILE_FORMAT_NAME, VERSION_CURRENT);
-    // TODO: really we should encode this as an arc, arriving
-    // to the root node, instead of special casing here:
-    if (metadata.emptyOutput != null) {
-      // Accepts empty string
-      metaOut.writeByte((byte) 1);
-
-      // Serialize empty-string output:
-      ByteBuffersDataOutput ros = new ByteBuffersDataOutput();
-      outputs.writeFinalOutput(metadata.emptyOutput, ros);
-      byte[] emptyOutputBytes = ros.toArrayCopy();
-      int emptyLen = emptyOutputBytes.length;
-
-      // reverse
-      final int stopAt = emptyLen / 2;
-      int upto = 0;
-      while (upto < stopAt) {
-        final byte b = emptyOutputBytes[upto];
-        emptyOutputBytes[upto] = emptyOutputBytes[emptyLen - upto - 1];
-        emptyOutputBytes[emptyLen - upto - 1] = b;
-        upto++;
-      }
-      metaOut.writeVInt(emptyLen);
-      metaOut.writeBytes(emptyOutputBytes, 0, emptyLen);
-    } else {
-      metaOut.writeByte((byte) 0);
-    }
-    final byte t;
-    if (metadata.inputType == INPUT_TYPE.BYTE1) {
-      t = 0;
-    } else if (metadata.inputType == INPUT_TYPE.BYTE2) {
-      t = 1;
-    } else {
-      t = 2;
-    }
-    metaOut.writeByte(t);
-    metaOut.writeVLong(metadata.startNode);
-    metaOut.writeVLong(numBytes());
-=======
     metadata.save(metaOut);
     fstReader.writeTo(out);
->>>>>>> 75ae372b
   }
 
   /** Writes an automaton to a file. */
@@ -1237,7 +1157,6 @@
     /** Set current read position. */
     public abstract void setPosition(long pos);
   }
-<<<<<<< HEAD
 
   /**
    * Represents the FST metadata.
@@ -1276,45 +1195,6 @@
      */
     public int getVersion() {
       return version;
-=======
-
-  /**
-   * Represents the FST metadata.
-   *
-   * @param <T> the FST output type
-   */
-  public static final class FSTMetadata<T> {
-    final INPUT_TYPE inputType;
-    final Outputs<T> outputs;
-    final int version;
-    // if non-null, this FST accepts the empty string and
-    // produces this output
-    T emptyOutput;
-    long startNode;
-    long numBytes;
-
-    public FSTMetadata(
-        INPUT_TYPE inputType,
-        Outputs<T> outputs,
-        T emptyOutput,
-        long startNode,
-        int version,
-        long numBytes) {
-      this.inputType = inputType;
-      this.outputs = outputs;
-      this.emptyOutput = emptyOutput;
-      this.startNode = startNode;
-      this.version = version;
-      this.numBytes = numBytes;
-    }
-
-    /**
-     * Returns the version constant of the binary format this FST was written in. See the {@code
-     * static final int VERSION} constants in FST's javadoc, e.g. {@link
-     * FST#VERSION_CONTINUOUS_ARCS}.
-     */
-    public int getVersion() {
-      return version;
     }
 
     public T getEmptyOutput() {
@@ -1369,7 +1249,6 @@
       metaOut.writeByte(t);
       metaOut.writeVLong(startNode);
       metaOut.writeVLong(numBytes);
->>>>>>> 75ae372b
     }
   }
 }