/*
 * Licensed to the Apache Software Foundation (ASF) under one or more
 * contributor license agreements.  See the NOTICE file distributed with
 * this work for additional information regarding copyright ownership.
 * The ASF licenses this file to You under the Apache License, Version 2.0
 * (the "License"); you may not use this file except in compliance with
 * the License.  You may obtain a copy of the License at
 *
 *     http://www.apache.org/licenses/LICENSE-2.0
 *
 * Unless required by applicable law or agreed to in writing, software
 * distributed under the License is distributed on an "AS IS" BASIS,
 * WITHOUT WARRANTIES OR CONDITIONS OF ANY KIND, either express or implied.
 * See the License for the specific language governing permissions and
 * limitations under the License.
 */
package org.apache.lucene.util.fst;

import static org.apache.lucene.util.fst.FST.Arc.BitTable;

import java.io.BufferedInputStream;
import java.io.BufferedOutputStream;
import java.io.IOException;
import java.io.InputStream;
import java.io.OutputStream;
import java.nio.file.Files;
import java.nio.file.Path;
import org.apache.lucene.codecs.CodecUtil;
import org.apache.lucene.index.CorruptIndexException;
import org.apache.lucene.store.ByteBuffersDataOutput;
import org.apache.lucene.store.DataInput;
import org.apache.lucene.store.DataOutput;
import org.apache.lucene.store.InputStreamDataInput;
import org.apache.lucene.store.OutputStreamDataOutput;
import org.apache.lucene.util.Accountable;
import org.apache.lucene.util.Constants;
import org.apache.lucene.util.RamUsageEstimator;

// TODO: break this into WritableFST and ReadOnlyFST.. then
// we can have subclasses of ReadOnlyFST to handle the
// different byte[] level encodings (packed or
// not)... and things like nodeCount, arcCount are read only

// TODO: if FST is pure prefix trie we can do a more compact
// job, ie, once we are at a 'suffix only', just store the
// completion labels as a string not as a series of arcs.

// NOTE: while the FST is able to represent a non-final
// dead-end state (NON_FINAL_END_NODE=0), the layers above
// (FSTEnum, Util) have problems with this!!

/**
 * Represents an finite state machine (FST), using a compact byte[] format.
 *
 * <p>The format is similar to what's used by Morfologik
 * (https://github.com/morfologik/morfologik-stemming).
 *
 * <p>See the {@link org.apache.lucene.util.fst package documentation} for some simple examples.
 *
 * @lucene.experimental
 */
public final class FST<T> implements Accountable {

  /** Specifies allowed range of each int input label for this FST. */
  public enum INPUT_TYPE {
    BYTE1,
    BYTE2,
    BYTE4
  }

  private static final long BASE_RAM_BYTES_USED =
      RamUsageEstimator.shallowSizeOfInstance(FST.class);

  static final int BIT_FINAL_ARC = 1 << 0;
  static final int BIT_LAST_ARC = 1 << 1;
  static final int BIT_TARGET_NEXT = 1 << 2;

  // TODO: we can free up a bit if we can nuke this:
  static final int BIT_STOP_NODE = 1 << 3;

  /** This flag is set if the arc has an output. */
  public static final int BIT_ARC_HAS_OUTPUT = 1 << 4;

  static final int BIT_ARC_HAS_FINAL_OUTPUT = 1 << 5;

  /**
   * Value of the arc flags to declare a node with fixed length (sparse) arcs designed for binary
   * search.
   */
  // We use this as a marker because this one flag is illegal by itself.
  public static final byte ARCS_FOR_BINARY_SEARCH = BIT_ARC_HAS_FINAL_OUTPUT;

  /**
   * Value of the arc flags to declare a node with fixed length dense arcs and bit table designed
   * for direct addressing.
   */
  static final byte ARCS_FOR_DIRECT_ADDRESSING = 1 << 6;

  // Increment version to change it
  private static final String FILE_FORMAT_NAME = "FST";
  private static final int VERSION_START = 6;
  private static final int VERSION_LITTLE_ENDIAN = 8;
  private static final int VERSION_CURRENT = VERSION_LITTLE_ENDIAN;

  // Never serialized; just used to represent the virtual
  // final node w/ no arcs:
  static final long FINAL_END_NODE = -1;

  // Never serialized; just used to represent the virtual
  // non-final node w/ no arcs:
  static final long NON_FINAL_END_NODE = 0;

  /** If arc has this label then that arc is final/accepted */
  public static final int END_LABEL = -1;

  final INPUT_TYPE inputType;

  // if non-null, this FST accepts the empty string and
  // produces this output
  T emptyOutput;

  /**
   * A {@link BytesStore}, used during building, or during reading when the FST is very large (more
   * than 1 GB). If the FST is less than 1 GB then bytesArray is set instead.
   */
  private final FSTWriter fstWriter;

  private long startNode = -1;

  public final Outputs<T> outputs;

  private final int version;

  /** Represents a single arc. */
  public static final class Arc<T> {

    // *** Arc fields.

    private int label;

    private T output;

    private long target;

    private byte flags;

    private T nextFinalOutput;

    private long nextArc;

    private byte nodeFlags;

    // *** Fields for arcs belonging to a node with fixed length arcs.
    // So only valid when bytesPerArc != 0.
    // nodeFlags == ARCS_FOR_BINARY_SEARCH || nodeFlags == ARCS_FOR_DIRECT_ADDRESSING.

    private int bytesPerArc;

    private long posArcsStart;

    private int arcIdx;

    private int numArcs;

    // *** Fields for a direct addressing node. nodeFlags == ARCS_FOR_DIRECT_ADDRESSING.

    /**
     * Start position in the {@link FST.BytesReader} of the presence bits for a direct addressing
     * node, aka the bit-table
     */
    private long bitTableStart;

    /** First label of a direct addressing node. */
    private int firstLabel;

    /**
     * Index of the current label of a direct addressing node. While {@link #arcIdx} is the current
     * index in the label range, {@link #presenceIndex} is its corresponding index in the list of
     * actually present labels. It is equal to the number of bits set before the bit at {@link
     * #arcIdx} in the bit-table. This field is a cache to avoid to count bits set repeatedly when
     * iterating the next arcs.
     */
    private int presenceIndex;

    /** Returns this */
    public Arc<T> copyFrom(Arc<T> other) {
      label = other.label();
      target = other.target();
      flags = other.flags();
      output = other.output();
      nextFinalOutput = other.nextFinalOutput();
      nextArc = other.nextArc();
      nodeFlags = other.nodeFlags();
      bytesPerArc = other.bytesPerArc();

      // Fields for arcs belonging to a node with fixed length arcs.
      // We could avoid copying them if bytesPerArc() == 0 (this was the case with previous code,
      // and the current code
      // still supports that), but it may actually help external uses of FST to have consistent arc
      // state, and debugging
      // is easier.
      posArcsStart = other.posArcsStart();
      arcIdx = other.arcIdx();
      numArcs = other.numArcs();
      bitTableStart = other.bitTableStart;
      firstLabel = other.firstLabel();
      presenceIndex = other.presenceIndex;

      return this;
    }

    boolean flag(int flag) {
      return FST.flag(flags, flag);
    }

    public boolean isLast() {
      return flag(BIT_LAST_ARC);
    }

    public boolean isFinal() {
      return flag(BIT_FINAL_ARC);
    }

    @Override
    public String toString() {
      StringBuilder b = new StringBuilder();
      b.append(" target=").append(target());
      b.append(" label=0x").append(Integer.toHexString(label()));
      if (flag(BIT_FINAL_ARC)) {
        b.append(" final");
      }
      if (flag(BIT_LAST_ARC)) {
        b.append(" last");
      }
      if (flag(BIT_TARGET_NEXT)) {
        b.append(" targetNext");
      }
      if (flag(BIT_STOP_NODE)) {
        b.append(" stop");
      }
      if (flag(BIT_ARC_HAS_OUTPUT)) {
        b.append(" output=").append(output());
      }
      if (flag(BIT_ARC_HAS_FINAL_OUTPUT)) {
        b.append(" nextFinalOutput=").append(nextFinalOutput());
      }
      if (bytesPerArc() != 0) {
        b.append(" arcArray(idx=")
            .append(arcIdx())
            .append(" of ")
            .append(numArcs())
            .append(")")
            .append("(")
            .append(nodeFlags() == ARCS_FOR_DIRECT_ADDRESSING ? "da" : "bs")
            .append(")");
      }
      return b.toString();
    }

    public int label() {
      return label;
    }

    public T output() {
      return output;
    }

    /** Ord/address to target node. */
    public long target() {
      return target;
    }

    public byte flags() {
      return flags;
    }

    public T nextFinalOutput() {
      return nextFinalOutput;
    }

    /**
     * Address (into the byte[]) of the next arc - only for list of variable length arc. Or
     * ord/address to the next node if label == {@link #END_LABEL}.
     */
    long nextArc() {
      return nextArc;
    }

    /** Where we are in the array; only valid if bytesPerArc != 0. */
    public int arcIdx() {
      return arcIdx;
    }

    /**
     * Node header flags. Only meaningful to check if the value is either {@link
     * #ARCS_FOR_BINARY_SEARCH} or {@link #ARCS_FOR_DIRECT_ADDRESSING} (other value when bytesPerArc
     * == 0).
     */
    public byte nodeFlags() {
      return nodeFlags;
    }

    /** Where the first arc in the array starts; only valid if bytesPerArc != 0 */
    public long posArcsStart() {
      return posArcsStart;
    }

    /**
     * Non-zero if this arc is part of a node with fixed length arcs, which means all arcs for the
     * node are encoded with a fixed number of bytes so that we binary search or direct address. We
     * do when there are enough arcs leaving one node. It wastes some bytes but gives faster
     * lookups.
     */
    public int bytesPerArc() {
      return bytesPerArc;
    }

    /**
     * How many arcs; only valid if bytesPerArc != 0 (fixed length arcs). For a node designed for
     * binary search this is the array size. For a node designed for direct addressing, this is the
     * label range.
     */
    public int numArcs() {
      return numArcs;
    }

    /**
     * First label of a direct addressing node. Only valid if nodeFlags == {@link
     * #ARCS_FOR_DIRECT_ADDRESSING}.
     */
    int firstLabel() {
      return firstLabel;
    }

    /**
     * Helper methods to read the bit-table of a direct addressing node. Only valid for {@link Arc}
     * with {@link Arc#nodeFlags()} == {@code ARCS_FOR_DIRECT_ADDRESSING}.
     */
    static class BitTable {

      /** See {@link BitTableUtil#isBitSet(int, FST.BytesReader)}. */
      static boolean isBitSet(int bitIndex, Arc<?> arc, FST.BytesReader in) throws IOException {
        assert arc.nodeFlags() == ARCS_FOR_DIRECT_ADDRESSING;
        in.setPosition(arc.bitTableStart);
        return BitTableUtil.isBitSet(bitIndex, in);
      }

      /**
       * See {@link BitTableUtil#countBits(int, FST.BytesReader)}. The count of bit set is the
       * number of arcs of a direct addressing node.
       */
      static int countBits(Arc<?> arc, FST.BytesReader in) throws IOException {
        assert arc.nodeFlags() == ARCS_FOR_DIRECT_ADDRESSING;
        in.setPosition(arc.bitTableStart);
        return BitTableUtil.countBits(getNumPresenceBytes(arc.numArcs()), in);
      }

      /** See {@link BitTableUtil#countBitsUpTo(int, FST.BytesReader)}. */
      static int countBitsUpTo(int bitIndex, Arc<?> arc, FST.BytesReader in) throws IOException {
        assert arc.nodeFlags() == ARCS_FOR_DIRECT_ADDRESSING;
        in.setPosition(arc.bitTableStart);
        return BitTableUtil.countBitsUpTo(bitIndex, in);
      }

      /** See {@link BitTableUtil#nextBitSet(int, int, FST.BytesReader)}. */
      static int nextBitSet(int bitIndex, Arc<?> arc, FST.BytesReader in) throws IOException {
        assert arc.nodeFlags() == ARCS_FOR_DIRECT_ADDRESSING;
        in.setPosition(arc.bitTableStart);
        return BitTableUtil.nextBitSet(bitIndex, getNumPresenceBytes(arc.numArcs()), in);
      }

      /** See {@link BitTableUtil#previousBitSet(int, FST.BytesReader)}. */
      static int previousBitSet(int bitIndex, Arc<?> arc, FST.BytesReader in) throws IOException {
        assert arc.nodeFlags() == ARCS_FOR_DIRECT_ADDRESSING;
        in.setPosition(arc.bitTableStart);
        return BitTableUtil.previousBitSet(bitIndex, in);
      }

      /** Asserts the bit-table of the provided {@link Arc} is valid. */
      static boolean assertIsValid(Arc<?> arc, FST.BytesReader in) throws IOException {
        assert arc.bytesPerArc() > 0;
        assert arc.nodeFlags() == ARCS_FOR_DIRECT_ADDRESSING;
        // First bit must be set.
        assert isBitSet(0, arc, in);
        // Last bit must be set.
        assert isBitSet(arc.numArcs() - 1, arc, in);
        // No bit set after the last arc.
        assert nextBitSet(arc.numArcs() - 1, arc, in) == -1;
        return true;
      }
    }
  }

  private static boolean flag(int flags, int bit) {
    return (flags & bit) != 0;
  }

  // make a new empty FST, for building; Builder invokes this
  FST(INPUT_TYPE inputType, Outputs<T> outputs, FSTWriter fstWriter) {
    this.inputType = inputType;
    this.outputs = outputs;
    emptyOutput = null;
    this.fstWriter = fstWriter;
    this.version = VERSION_CURRENT;
  }

  private static final int DEFAULT_MAX_BLOCK_BITS = Constants.JRE_IS_64BIT ? 30 : 28;

  /** Load a previously saved FST. */
  public FST(DataInput metaIn, DataInput in, Outputs<T> outputs) throws IOException {
    this(metaIn, in, outputs, new OnHeapFSTStore(DEFAULT_MAX_BLOCK_BITS));
  }

  /**
   * Load a previously saved FST; maxBlockBits allows you to control the size of the byte[] pages
   * used to hold the FST bytes.
   */
  public FST(DataInput metaIn, DataInput in, Outputs<T> outputs, FSTStore fstStore)
      throws IOException {
    this.outputs = outputs;

    // NOTE: only reads formats VERSION_START up to VERSION_CURRENT; we don't have
    // back-compat promise for FSTs (they are experimental), but we are sometimes able to offer it
    this.version = CodecUtil.checkHeader(metaIn, FILE_FORMAT_NAME, VERSION_START, VERSION_CURRENT);
    if (metaIn.readByte() == 1) {
      // accepts empty string
      // 1 KB blocks:
      BytesStore emptyBytes = new BytesStore(10);
      int numBytes = metaIn.readVInt();
      emptyBytes.copyBytes(metaIn, numBytes);

      // De-serialize empty-string output:
      BytesReader reader = emptyBytes.getReverseBytesReader();
      // NoOutputs uses 0 bytes when writing its output,
      // so we have to check here else BytesStore gets
      // angry:
      if (numBytes > 0) {
        reader.setPosition(numBytes - 1);
      }
      emptyOutput = outputs.readFinalOutput(reader);
    } else {
      emptyOutput = null;
    }
    final byte t = metaIn.readByte();
    switch (t) {
      case 0:
        inputType = INPUT_TYPE.BYTE1;
        break;
      case 1:
        inputType = INPUT_TYPE.BYTE2;
        break;
      case 2:
        inputType = INPUT_TYPE.BYTE4;
        break;
      default:
        throw new CorruptIndexException("invalid input type " + t, in);
    }
    startNode = metaIn.readVLong();

    long numBytes = metaIn.readVLong();
    fstStore.init(in, numBytes);
    this.fstWriter = fstStore;
  }

  @Override
  public long ramBytesUsed() {
    return BASE_RAM_BYTES_USED + fstWriter.ramBytesUsed();
  }

  @Override
  public String toString() {
    return getClass().getSimpleName() + "(input=" + inputType + ",output=" + outputs;
  }

  void finish(long newStartNode) throws IOException {
    assert newStartNode <= fstWriter.size();
    if (startNode != -1) {
      throw new IllegalStateException("already finished");
    }
    if (newStartNode == FINAL_END_NODE && emptyOutput != null) {
      newStartNode = 0;
    }
    startNode = newStartNode;
  }

  public long numBytes() {
    return fstWriter.size();
  }

  public T getEmptyOutput() {
    return emptyOutput;
  }

  void setEmptyOutput(T v) {
    if (emptyOutput != null) {
      emptyOutput = outputs.merge(emptyOutput, v);
    } else {
      emptyOutput = v;
    }
  }

  public void save(DataOutput metaOut, DataOutput out) throws IOException {
    if (startNode == -1) {
      throw new IllegalStateException("call finish first");
    }
    CodecUtil.writeHeader(metaOut, FILE_FORMAT_NAME, VERSION_CURRENT);
    // TODO: really we should encode this as an arc, arriving
    // to the root node, instead of special casing here:
    if (emptyOutput != null) {
      // Accepts empty string
      metaOut.writeByte((byte) 1);

      // Serialize empty-string output:
      ByteBuffersDataOutput ros = new ByteBuffersDataOutput();
      outputs.writeFinalOutput(emptyOutput, ros);
      byte[] emptyOutputBytes = ros.toArrayCopy();
      int emptyLen = emptyOutputBytes.length;

      // reverse
      final int stopAt = emptyLen / 2;
      int upto = 0;
      while (upto < stopAt) {
        final byte b = emptyOutputBytes[upto];
        emptyOutputBytes[upto] = emptyOutputBytes[emptyLen - upto - 1];
        emptyOutputBytes[emptyLen - upto - 1] = b;
        upto++;
      }
      metaOut.writeVInt(emptyLen);
      metaOut.writeBytes(emptyOutputBytes, 0, emptyLen);
    } else {
      metaOut.writeByte((byte) 0);
    }
    final byte t;
    if (inputType == INPUT_TYPE.BYTE1) {
      t = 0;
    } else if (inputType == INPUT_TYPE.BYTE2) {
      t = 1;
    } else {
      t = 2;
    }
    metaOut.writeByte(t);
    metaOut.writeVLong(startNode);
<<<<<<< HEAD
    metaOut.writeVLong(numBytes());
    fstWriter.writeTo(out);
=======
    if (bytes != null) {
      long numBytes = bytes.getPosition();
      metaOut.writeVLong(numBytes);
      bytes.writeTo(out);
    } else {
      assert fstStore != null;
      long numBytes = fstStore.size();
      metaOut.writeVLong(numBytes);
      fstStore.writeTo(out);
    }
>>>>>>> 22f082be
  }

  /** Writes an automaton to a file. */
  public void save(final Path path) throws IOException {
    try (OutputStream os = new BufferedOutputStream(Files.newOutputStream(path))) {
      DataOutput out = new OutputStreamDataOutput(os);
      save(out, out);
    }
  }

  /** Reads an automaton from a file. */
  public static <T> FST<T> read(Path path, Outputs<T> outputs) throws IOException {
    try (InputStream is = Files.newInputStream(path)) {
      DataInput in = new InputStreamDataInput(new BufferedInputStream(is));
      return new FST<>(in, in, outputs);
    }
  }

  /** Reads one BYTE1/2/4 label from the provided {@link DataInput}. */
  public int readLabel(DataInput in) throws IOException {
    final int v;
    if (inputType == INPUT_TYPE.BYTE1) {
      // Unsigned byte:
      v = in.readByte() & 0xFF;
    } else if (inputType == INPUT_TYPE.BYTE2) {
      // Unsigned short:
      if (version < VERSION_LITTLE_ENDIAN) {
        v = Short.reverseBytes(in.readShort()) & 0xFFFF;
      } else {
        v = in.readShort() & 0xFFFF;
      }
    } else {
      v = in.readVInt();
    }
    return v;
  }

  /** returns true if the node at this address has any outgoing arcs */
  public static <T> boolean targetHasArcs(Arc<T> arc) {
    return arc.target() > 0;
  }

  /**
   * Gets the number of bytes required to flag the presence of each arc in the given label range,
   * one bit per arc.
   */
  static int getNumPresenceBytes(int labelRange) {
    assert labelRange >= 0;
    return (labelRange + 7) >> 3;
  }

  /**
   * Reads the presence bits of a direct-addressing node. Actually we don't read them here, we just
   * keep the pointer to the bit-table start and we skip them.
   */
  private void readPresenceBytes(Arc<T> arc, BytesReader in) throws IOException {
    assert arc.bytesPerArc() > 0;
    assert arc.nodeFlags() == ARCS_FOR_DIRECT_ADDRESSING;
    arc.bitTableStart = in.getPosition();
    in.skipBytes(getNumPresenceBytes(arc.numArcs()));
  }

  /** Fills virtual 'start' arc, ie, an empty incoming arc to the FST's start node */
  public Arc<T> getFirstArc(Arc<T> arc) {
    T NO_OUTPUT = outputs.getNoOutput();

    if (emptyOutput != null) {
      arc.flags = BIT_FINAL_ARC | BIT_LAST_ARC;
      arc.nextFinalOutput = emptyOutput;
      if (emptyOutput != NO_OUTPUT) {
        arc.flags = (byte) (arc.flags() | BIT_ARC_HAS_FINAL_OUTPUT);
      }
    } else {
      arc.flags = BIT_LAST_ARC;
      arc.nextFinalOutput = NO_OUTPUT;
    }
    arc.output = NO_OUTPUT;

    // If there are no nodes, ie, the FST only accepts the
    // empty string, then startNode is 0
    arc.target = startNode;
    return arc;
  }

  /**
   * Follows the <code>follow</code> arc and reads the last arc of its target; this changes the
   * provided <code>arc</code> (2nd arg) in-place and returns it.
   *
   * @return Returns the second argument (<code>arc</code>).
   */
  Arc<T> readLastTargetArc(Arc<T> follow, Arc<T> arc, BytesReader in) throws IOException {
    // System.out.println("readLast");
    if (!targetHasArcs(follow)) {
      // System.out.println("  end node");
      assert follow.isFinal();
      arc.label = END_LABEL;
      arc.target = FINAL_END_NODE;
      arc.output = follow.nextFinalOutput();
      arc.flags = BIT_LAST_ARC;
      arc.nodeFlags = arc.flags;
      return arc;
    } else {
      in.setPosition(follow.target());
      byte flags = arc.nodeFlags = in.readByte();
      if (flags == ARCS_FOR_BINARY_SEARCH || flags == ARCS_FOR_DIRECT_ADDRESSING) {
        // Special arc which is actually a node header for fixed length arcs.
        // Jump straight to end to find the last arc.
        arc.numArcs = in.readVInt();
        arc.bytesPerArc = in.readVInt();
        // System.out.println("  array numArcs=" + arc.numArcs + " bpa=" + arc.bytesPerArc);
        if (flags == ARCS_FOR_DIRECT_ADDRESSING) {
          readPresenceBytes(arc, in);
          arc.firstLabel = readLabel(in);
          arc.posArcsStart = in.getPosition();
          readLastArcByDirectAddressing(arc, in);
        } else {
          arc.arcIdx = arc.numArcs() - 2;
          arc.posArcsStart = in.getPosition();
          readNextRealArc(arc, in);
        }
      } else {
        arc.flags = flags;
        // non-array: linear scan
        arc.bytesPerArc = 0;
        // System.out.println("  scan");
        while (!arc.isLast()) {
          // skip this arc:
          readLabel(in);
          if (arc.flag(BIT_ARC_HAS_OUTPUT)) {
            outputs.skipOutput(in);
          }
          if (arc.flag(BIT_ARC_HAS_FINAL_OUTPUT)) {
            outputs.skipFinalOutput(in);
          }
          if (arc.flag(BIT_STOP_NODE)) {
          } else if (arc.flag(BIT_TARGET_NEXT)) {
          } else {
            readUnpackedNodeTarget(in);
          }
          arc.flags = in.readByte();
        }
        // Undo the byte flags we read:
        in.skipBytes(-1);
        arc.nextArc = in.getPosition();
        readNextRealArc(arc, in);
      }
      assert arc.isLast();
      return arc;
    }
  }

  private long readUnpackedNodeTarget(BytesReader in) throws IOException {
    return in.readVLong();
  }

  /**
   * Follow the <code>follow</code> arc and read the first arc of its target; this changes the
   * provided <code>arc</code> (2nd arg) in-place and returns it.
   *
   * @return Returns the second argument (<code>arc</code>).
   */
  public Arc<T> readFirstTargetArc(Arc<T> follow, Arc<T> arc, BytesReader in) throws IOException {
    // int pos = address;
    // System.out.println("    readFirstTarget follow.target=" + follow.target + " isFinal=" +
    // follow.isFinal());
    if (follow.isFinal()) {
      // Insert "fake" final first arc:
      arc.label = END_LABEL;
      arc.output = follow.nextFinalOutput();
      arc.flags = BIT_FINAL_ARC;
      if (follow.target() <= 0) {
        arc.flags |= BIT_LAST_ARC;
      } else {
        // NOTE: nextArc is a node (not an address!) in this case:
        arc.nextArc = follow.target();
      }
      arc.target = FINAL_END_NODE;
      arc.nodeFlags = arc.flags;
      // System.out.println("    insert isFinal; nextArc=" + follow.target + " isLast=" +
      // arc.isLast() + " output=" + outputs.outputToString(arc.output));
      return arc;
    } else {
      return readFirstRealTargetArc(follow.target(), arc, in);
    }
  }

  private void readFirstArcInfo(long nodeAddress, Arc<T> arc, final BytesReader in)
      throws IOException {
    in.setPosition(nodeAddress);

    byte flags = arc.nodeFlags = in.readByte();
    if (flags == ARCS_FOR_BINARY_SEARCH || flags == ARCS_FOR_DIRECT_ADDRESSING) {
      // Special arc which is actually a node header for fixed length arcs.
      arc.numArcs = in.readVInt();
      arc.bytesPerArc = in.readVInt();
      arc.arcIdx = -1;
      if (flags == ARCS_FOR_DIRECT_ADDRESSING) {
        readPresenceBytes(arc, in);
        arc.firstLabel = readLabel(in);
        arc.presenceIndex = -1;
      }
      arc.posArcsStart = in.getPosition();
    } else {
      arc.nextArc = nodeAddress;
      arc.bytesPerArc = 0;
    }
  }

  public Arc<T> readFirstRealTargetArc(long nodeAddress, Arc<T> arc, final BytesReader in)
      throws IOException {
    readFirstArcInfo(nodeAddress, arc, in);
    return readNextRealArc(arc, in);
  }

  /**
   * Returns whether <code>arc</code>'s target points to a node in expanded format (fixed length
   * arcs).
   */
  boolean isExpandedTarget(Arc<T> follow, BytesReader in) throws IOException {
    if (!targetHasArcs(follow)) {
      return false;
    } else {
      in.setPosition(follow.target());
      byte flags = in.readByte();
      return flags == ARCS_FOR_BINARY_SEARCH || flags == ARCS_FOR_DIRECT_ADDRESSING;
    }
  }

  /** In-place read; returns the arc. */
  public Arc<T> readNextArc(Arc<T> arc, BytesReader in) throws IOException {
    if (arc.label() == END_LABEL) {
      // This was a fake inserted "final" arc
      if (arc.nextArc() <= 0) {
        throw new IllegalArgumentException("cannot readNextArc when arc.isLast()=true");
      }
      return readFirstRealTargetArc(arc.nextArc(), arc, in);
    } else {
      return readNextRealArc(arc, in);
    }
  }

  /** Peeks at next arc's label; does not alter arc. Do not call this if arc.isLast()! */
  int readNextArcLabel(Arc<T> arc, BytesReader in) throws IOException {
    assert !arc.isLast();

    if (arc.label() == END_LABEL) {
      // System.out.println("    nextArc fake " + arc.nextArc);
      // Next arc is the first arc of a node.
      // Position to read the first arc label.

      in.setPosition(arc.nextArc());
      byte flags = in.readByte();
      if (flags == ARCS_FOR_BINARY_SEARCH || flags == ARCS_FOR_DIRECT_ADDRESSING) {
        // System.out.println("    nextArc fixed length arc");
        // Special arc which is actually a node header for fixed length arcs.
        int numArcs = in.readVInt();
        in.readVInt(); // Skip bytesPerArc.
        if (flags == ARCS_FOR_BINARY_SEARCH) {
          in.readByte(); // Skip arc flags.
        } else {
          in.skipBytes(getNumPresenceBytes(numArcs));
        }
      }
    } else {
      switch (arc.nodeFlags()) {
        case ARCS_FOR_BINARY_SEARCH:
          // Point to next arc, -1 to skip arc flags.
          in.setPosition(arc.posArcsStart() - (1 + arc.arcIdx()) * (long) arc.bytesPerArc() - 1);
          break;
        case ARCS_FOR_DIRECT_ADDRESSING:
          // Direct addressing node. The label is not stored but rather inferred
          // based on first label and arc index in the range.
          assert BitTable.assertIsValid(arc, in);
          assert BitTable.isBitSet(arc.arcIdx(), arc, in);
          int nextIndex = BitTable.nextBitSet(arc.arcIdx(), arc, in);
          assert nextIndex != -1;
          return arc.firstLabel() + nextIndex;
        default:
          // Variable length arcs - linear search.
          assert arc.bytesPerArc() == 0;
          // Arcs have variable length.
          // System.out.println("    nextArc real list");
          // Position to next arc, -1 to skip flags.
          in.setPosition(arc.nextArc() - 1);
          break;
      }
    }
    return readLabel(in);
  }

  public Arc<T> readArcByIndex(Arc<T> arc, final BytesReader in, int idx) throws IOException {
    assert arc.bytesPerArc() > 0;
    assert arc.nodeFlags() == ARCS_FOR_BINARY_SEARCH;
    assert idx >= 0 && idx < arc.numArcs();
    in.setPosition(arc.posArcsStart() - idx * (long) arc.bytesPerArc());
    arc.arcIdx = idx;
    arc.flags = in.readByte();
    return readArc(arc, in);
  }

  /**
   * Reads a present direct addressing node arc, with the provided index in the label range.
   *
   * @param rangeIndex The index of the arc in the label range. It must be present. The real arc
   *     offset is computed based on the presence bits of the direct addressing node.
   */
  public Arc<T> readArcByDirectAddressing(Arc<T> arc, final BytesReader in, int rangeIndex)
      throws IOException {
    assert BitTable.assertIsValid(arc, in);
    assert rangeIndex >= 0 && rangeIndex < arc.numArcs();
    assert BitTable.isBitSet(rangeIndex, arc, in);
    int presenceIndex = BitTable.countBitsUpTo(rangeIndex, arc, in);
    return readArcByDirectAddressing(arc, in, rangeIndex, presenceIndex);
  }

  /**
   * Reads a present direct addressing node arc, with the provided index in the label range and its
   * corresponding presence index (which is the count of presence bits before it).
   */
  private Arc<T> readArcByDirectAddressing(
      Arc<T> arc, final BytesReader in, int rangeIndex, int presenceIndex) throws IOException {
    in.setPosition(arc.posArcsStart() - presenceIndex * (long) arc.bytesPerArc());
    arc.arcIdx = rangeIndex;
    arc.presenceIndex = presenceIndex;
    arc.flags = in.readByte();
    return readArc(arc, in);
  }

  /**
   * Reads the last arc of a direct addressing node. This method is equivalent to call {@link
   * #readArcByDirectAddressing(Arc, BytesReader, int)} with {@code rangeIndex} equal to {@code
   * arc.numArcs() - 1}, but it is faster.
   */
  public Arc<T> readLastArcByDirectAddressing(Arc<T> arc, final BytesReader in) throws IOException {
    assert BitTable.assertIsValid(arc, in);
    int presenceIndex = BitTable.countBits(arc, in) - 1;
    return readArcByDirectAddressing(arc, in, arc.numArcs() - 1, presenceIndex);
  }

  /** Never returns null, but you should never call this if arc.isLast() is true. */
  public Arc<T> readNextRealArc(Arc<T> arc, final BytesReader in) throws IOException {

    // TODO: can't assert this because we call from readFirstArc
    // assert !flag(arc.flags, BIT_LAST_ARC);

    switch (arc.nodeFlags()) {
      case ARCS_FOR_BINARY_SEARCH:
        assert arc.bytesPerArc() > 0;
        arc.arcIdx++;
        assert arc.arcIdx() >= 0 && arc.arcIdx() < arc.numArcs();
        in.setPosition(arc.posArcsStart() - arc.arcIdx() * (long) arc.bytesPerArc());
        arc.flags = in.readByte();
        break;

      case ARCS_FOR_DIRECT_ADDRESSING:
        assert BitTable.assertIsValid(arc, in);
        assert arc.arcIdx() == -1 || BitTable.isBitSet(arc.arcIdx(), arc, in);
        int nextIndex = BitTable.nextBitSet(arc.arcIdx(), arc, in);
        return readArcByDirectAddressing(arc, in, nextIndex, arc.presenceIndex + 1);

      default:
        // Variable length arcs - linear search.
        assert arc.bytesPerArc() == 0;
        in.setPosition(arc.nextArc());
        arc.flags = in.readByte();
    }
    return readArc(arc, in);
  }

  /**
   * Reads an arc. <br>
   * Precondition: The arc flags byte has already been read and set; the given BytesReader is
   * positioned just after the arc flags byte.
   */
  private Arc<T> readArc(Arc<T> arc, BytesReader in) throws IOException {
    if (arc.nodeFlags() == ARCS_FOR_DIRECT_ADDRESSING) {
      arc.label = arc.firstLabel() + arc.arcIdx();
    } else {
      arc.label = readLabel(in);
    }

    if (arc.flag(BIT_ARC_HAS_OUTPUT)) {
      arc.output = outputs.read(in);
    } else {
      arc.output = outputs.getNoOutput();
    }

    if (arc.flag(BIT_ARC_HAS_FINAL_OUTPUT)) {
      arc.nextFinalOutput = outputs.readFinalOutput(in);
    } else {
      arc.nextFinalOutput = outputs.getNoOutput();
    }

    if (arc.flag(BIT_STOP_NODE)) {
      if (arc.flag(BIT_FINAL_ARC)) {
        arc.target = FINAL_END_NODE;
      } else {
        arc.target = NON_FINAL_END_NODE;
      }
      arc.nextArc = in.getPosition(); // Only useful for list.
    } else if (arc.flag(BIT_TARGET_NEXT)) {
      arc.nextArc = in.getPosition(); // Only useful for list.
      // TODO: would be nice to make this lazy -- maybe
      // caller doesn't need the target and is scanning arcs...
      if (!arc.flag(BIT_LAST_ARC)) {
        if (arc.bytesPerArc() == 0) {
          // must scan
          seekToNextNode(in);
        } else {
          int numArcs =
              arc.nodeFlags == ARCS_FOR_DIRECT_ADDRESSING
                  ? BitTable.countBits(arc, in)
                  : arc.numArcs();
          in.setPosition(arc.posArcsStart() - arc.bytesPerArc() * (long) numArcs);
        }
      }
      arc.target = in.getPosition();
    } else {
      arc.target = readUnpackedNodeTarget(in);
      arc.nextArc = in.getPosition(); // Only useful for list.
    }
    return arc;
  }

  static <T> Arc<T> readEndArc(Arc<T> follow, Arc<T> arc) {
    if (follow.isFinal()) {
      if (follow.target() <= 0) {
        arc.flags = FST.BIT_LAST_ARC;
      } else {
        arc.flags = 0;
        // NOTE: nextArc is a node (not an address!) in this case:
        arc.nextArc = follow.target();
      }
      arc.output = follow.nextFinalOutput();
      arc.label = FST.END_LABEL;
      return arc;
    } else {
      return null;
    }
  }

  // TODO: could we somehow [partially] tableize arc lookups
  // like automaton?

  /**
   * Finds an arc leaving the incoming arc, replacing the arc in place. This returns null if the arc
   * was not found, else the incoming arc.
   */
  public Arc<T> findTargetArc(int labelToMatch, Arc<T> follow, Arc<T> arc, BytesReader in)
      throws IOException {

    if (labelToMatch == END_LABEL) {
      if (follow.isFinal()) {
        if (follow.target() <= 0) {
          arc.flags = BIT_LAST_ARC;
        } else {
          arc.flags = 0;
          // NOTE: nextArc is a node (not an address!) in this case:
          arc.nextArc = follow.target();
        }
        arc.output = follow.nextFinalOutput();
        arc.label = END_LABEL;
        arc.nodeFlags = arc.flags;
        return arc;
      } else {
        return null;
      }
    }

    if (!targetHasArcs(follow)) {
      return null;
    }

    in.setPosition(follow.target());

    // System.out.println("fta label=" + (char) labelToMatch);

    byte flags = arc.nodeFlags = in.readByte();
    if (flags == ARCS_FOR_DIRECT_ADDRESSING) {
      arc.numArcs = in.readVInt(); // This is in fact the label range.
      arc.bytesPerArc = in.readVInt();
      readPresenceBytes(arc, in);
      arc.firstLabel = readLabel(in);
      arc.posArcsStart = in.getPosition();

      int arcIndex = labelToMatch - arc.firstLabel();
      if (arcIndex < 0 || arcIndex >= arc.numArcs()) {
        return null; // Before or after label range.
      } else if (!BitTable.isBitSet(arcIndex, arc, in)) {
        return null; // Arc missing in the range.
      }
      return readArcByDirectAddressing(arc, in, arcIndex);
    } else if (flags == ARCS_FOR_BINARY_SEARCH) {
      arc.numArcs = in.readVInt();
      arc.bytesPerArc = in.readVInt();
      arc.posArcsStart = in.getPosition();

      // Array is sparse; do binary search:
      int low = 0;
      int high = arc.numArcs() - 1;
      while (low <= high) {
        // System.out.println("    cycle");
        int mid = (low + high) >>> 1;
        // +1 to skip over flags
        in.setPosition(arc.posArcsStart() - (arc.bytesPerArc() * mid + 1));
        int midLabel = readLabel(in);
        final int cmp = midLabel - labelToMatch;
        if (cmp < 0) {
          low = mid + 1;
        } else if (cmp > 0) {
          high = mid - 1;
        } else {
          arc.arcIdx = mid - 1;
          // System.out.println("    found!");
          return readNextRealArc(arc, in);
        }
      }
      return null;
    }

    // Linear scan
    readFirstArcInfo(follow.target(), arc, in);
    in.setPosition(arc.nextArc());
    while (true) {
      assert arc.bytesPerArc() == 0;
      flags = arc.flags = in.readByte();
      long pos = in.getPosition();
      int label = readLabel(in);
      if (label == labelToMatch) {
        in.setPosition(pos);
        return readArc(arc, in);
      } else if (label > labelToMatch) {
        return null;
      } else if (arc.isLast()) {
        return null;
      } else {
        if (flag(flags, BIT_ARC_HAS_OUTPUT)) {
          outputs.skipOutput(in);
        }
        if (flag(flags, BIT_ARC_HAS_FINAL_OUTPUT)) {
          outputs.skipFinalOutput(in);
        }
        if (flag(flags, BIT_STOP_NODE) == false && flag(flags, BIT_TARGET_NEXT) == false) {
          readUnpackedNodeTarget(in);
        }
      }
    }
  }

  private void seekToNextNode(BytesReader in) throws IOException {

    while (true) {

      final int flags = in.readByte();
      readLabel(in);

      if (flag(flags, BIT_ARC_HAS_OUTPUT)) {
        outputs.skipOutput(in);
      }

      if (flag(flags, BIT_ARC_HAS_FINAL_OUTPUT)) {
        outputs.skipFinalOutput(in);
      }

      if (flag(flags, BIT_STOP_NODE) == false && flag(flags, BIT_TARGET_NEXT) == false) {
        readUnpackedNodeTarget(in);
      }

      if (flag(flags, BIT_LAST_ARC)) {
        return;
      }
    }
  }

  /** Returns a {@link BytesReader} for this FST, positioned at position 0. */
  public BytesReader getBytesReader() {
    return fstWriter.getReverseBytesReader();
  }

  /** Reads bytes stored in an FST. */
  public abstract static class BytesReader extends DataInput {
    /** Get current read position. */
    public abstract long getPosition();

    /** Set current read position. */
    public abstract void setPosition(long pos);

    /** Returns true if this reader uses reversed bytes under-the-hood. */
    public abstract boolean reversed();
  }
}<|MERGE_RESOLUTION|>--- conflicted
+++ resolved
@@ -540,21 +540,8 @@
     }
     metaOut.writeByte(t);
     metaOut.writeVLong(startNode);
-<<<<<<< HEAD
     metaOut.writeVLong(numBytes());
     fstWriter.writeTo(out);
-=======
-    if (bytes != null) {
-      long numBytes = bytes.getPosition();
-      metaOut.writeVLong(numBytes);
-      bytes.writeTo(out);
-    } else {
-      assert fstStore != null;
-      long numBytes = fstStore.size();
-      metaOut.writeVLong(numBytes);
-      fstStore.writeTo(out);
-    }
->>>>>>> 22f082be
   }
 
   /** Writes an automaton to a file. */
