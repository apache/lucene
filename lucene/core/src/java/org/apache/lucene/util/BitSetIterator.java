/*
 * Licensed to the Apache Software Foundation (ASF) under one or more
 * contributor license agreements.  See the NOTICE file distributed with
 * this work for additional information regarding copyright ownership.
 * The ASF licenses this file to You under the Apache License, Version 2.0
 * (the "License"); you may not use this file except in compliance with
 * the License.  You may obtain a copy of the License at
 *
 *     http://www.apache.org/licenses/LICENSE-2.0
 *
 * Unless required by applicable law or agreed to in writing, software
 * distributed under the License is distributed on an "AS IS" BASIS,
 * WITHOUT WARRANTIES OR CONDITIONS OF ANY KIND, either express or implied.
 * See the License for the specific language governing permissions and
 * limitations under the License.
 */
package org.apache.lucene.util;

import java.io.IOException;
import org.apache.lucene.search.DocIdSetIterator;

/**
 * A {@link DocIdSetIterator} which iterates over set bits in a bit set.
 *
 * @lucene.internal
 */
public class BitSetIterator extends DocIdSetIterator {

  private static <T extends BitSet> T getBitSet(
      DocIdSetIterator iterator, Class<? extends T> clazz) {
    if (iterator instanceof BitSetIterator) {
      BitSet bits = ((BitSetIterator) iterator).bits;
      assert bits != null;
      if (clazz.isInstance(bits)) {
        return clazz.cast(bits);
      }
    }
    return null;
  }

  /** If the provided iterator wraps a {@link FixedBitSet}, returns it, otherwise returns null. */
  public static FixedBitSet getFixedBitSetOrNull(DocIdSetIterator iterator) {
    return getBitSet(iterator, FixedBitSet.class);
  }

  /**
   * If the provided iterator wraps a {@link SparseFixedBitSet}, returns it, otherwise returns null.
   */
  public static SparseFixedBitSet getSparseFixedBitSetOrNull(DocIdSetIterator iterator) {
    return getBitSet(iterator, SparseFixedBitSet.class);
  }

  private final BitSet bits;
  private final int length;
  private final long cost;
  private int doc = -1;

  /** Sole constructor. */
  public BitSetIterator(BitSet bits, long cost) {
    if (cost < 0) {
      throw new IllegalArgumentException("cost must be >= 0, got " + cost);
    }
    this.bits = bits;
    this.length = bits.length();
    this.cost = cost;
  }

  /** Return the wrapped {@link BitSet}. */
  public BitSet getBitSet() {
    return bits;
  }

  @Override
  public int docID() {
    return doc;
  }

  /** Set the current doc id that this iterator is on. */
  public void setDocId(int docId) {
    this.doc = docId;
  }

  @Override
  public int nextDoc() {
    return advance(doc + 1);
  }

  @Override
  public int advance(int target) {
    if (target >= length) {
      return doc = NO_MORE_DOCS;
    }
    return doc = bits.nextSetBit(target);
  }

  @Override
  public long cost() {
    return cost;
  }

  @Override
<<<<<<< HEAD
  public void intoBitSet(Bits acceptDocs, int upTo, FixedBitSet bitSet, int offset)
      throws IOException {
    // TODO: Can we also optimize the case when acceptDocs is not null?
    if (acceptDocs == null
        && offset < bits.length()
        && bits instanceof FixedBitSet fixedBits
        && offset >= 0
        // no bits are set between `offset` and `doc`
        && fixedBits.nextSetBit(offset) == doc
        // the whole `bitSet` is getting filled
        && (upTo - offset == bitSet.length())) {
      bitSet.orRange(fixedBits, offset);
=======
  public void intoBitSet(int upTo, FixedBitSet bitSet, int offset) throws IOException {
    upTo = Math.min(upTo, bits.length());
    if (upTo > doc && bits instanceof FixedBitSet fixedBits) {
      FixedBitSet.orRange(fixedBits, doc, bitSet, doc - offset, upTo - doc);
>>>>>>> 5851f449
      advance(upTo); // set the current doc
    } else {
      super.intoBitSet(upTo, bitSet, offset);
    }
  }
}<|MERGE_RESOLUTION|>--- conflicted
+++ resolved
@@ -99,25 +99,10 @@
   }
 
   @Override
-<<<<<<< HEAD
-  public void intoBitSet(Bits acceptDocs, int upTo, FixedBitSet bitSet, int offset)
-      throws IOException {
-    // TODO: Can we also optimize the case when acceptDocs is not null?
-    if (acceptDocs == null
-        && offset < bits.length()
-        && bits instanceof FixedBitSet fixedBits
-        && offset >= 0
-        // no bits are set between `offset` and `doc`
-        && fixedBits.nextSetBit(offset) == doc
-        // the whole `bitSet` is getting filled
-        && (upTo - offset == bitSet.length())) {
-      bitSet.orRange(fixedBits, offset);
-=======
   public void intoBitSet(int upTo, FixedBitSet bitSet, int offset) throws IOException {
     upTo = Math.min(upTo, bits.length());
     if (upTo > doc && bits instanceof FixedBitSet fixedBits) {
       FixedBitSet.orRange(fixedBits, doc, bitSet, doc - offset, upTo - doc);
->>>>>>> 5851f449
       advance(upTo); // set the current doc
     } else {
       super.intoBitSet(upTo, bitSet, offset);
