--- conflicted
+++ resolved
@@ -183,13 +183,8 @@
           break;
         } else {
           // Check common prefix and adjust histogram
-<<<<<<< HEAD
-          final int startIndex = Math.min(dimCommonPrefix, config.bytesPerDim);
-          final int endIndex = Math.min(commonPrefixPosition, config.bytesPerDim);
-=======
           final int startIndex = Math.min(dimCommonPrefix, config.bytesPerDim());
           final int endIndex = Math.min(commonPrefixPosition, config.bytesPerDim());
->>>>>>> 75ae372b
           packedValueDocID = pointValue.packedValueDocIDBytes();
           int j =
               Arrays.mismatch(
@@ -436,11 +431,7 @@
       @Override
       protected Selector getFallbackSelector(int d) {
         final int skypedBytes = d + commonPrefixLength;
-<<<<<<< HEAD
-        final int dimStart = dim * config.bytesPerDim;
-=======
         final int dimStart = dim * config.bytesPerDim();
->>>>>>> 75ae372b
         return new IntroSelector() {
 
           @Override
@@ -450,26 +441,15 @@
 
           @Override
           protected void setPivot(int i) {
-<<<<<<< HEAD
-            if (skypedBytes < config.bytesPerDim) {
-              points.copyDim(i, dimStart, scratch, 0);
-            }
-            points.copyDataDimsAndDoc(i, scratch, config.bytesPerDim);
-=======
             if (skypedBytes < config.bytesPerDim()) {
               points.copyDim(i, dimStart, scratch, 0);
             }
             points.copyDataDimsAndDoc(i, scratch, config.bytesPerDim());
->>>>>>> 75ae372b
           }
 
           @Override
           protected int compare(int i, int j) {
-<<<<<<< HEAD
-            if (skypedBytes < config.bytesPerDim) {
-=======
             if (skypedBytes < config.bytesPerDim()) {
->>>>>>> 75ae372b
               int cmp = points.compareDim(i, j, dimStart);
               if (cmp != 0) {
                 return cmp;
@@ -480,21 +460,13 @@
 
           @Override
           protected int comparePivot(int j) {
-<<<<<<< HEAD
-            if (skypedBytes < config.bytesPerDim) {
-=======
             if (skypedBytes < config.bytesPerDim()) {
->>>>>>> 75ae372b
               int cmp = points.compareDim(j, scratch, 0, dimStart);
               if (cmp != 0) {
                 return cmp;
               }
             }
-<<<<<<< HEAD
-            return points.compareDataDimsAndDoc(j, scratch, config.bytesPerDim);
-=======
             return points.compareDataDimsAndDoc(j, scratch, config.bytesPerDim());
->>>>>>> 75ae372b
           }
         };
       }
@@ -534,11 +506,7 @@
       @Override
       protected Sorter getFallbackSorter(int k) {
         final int skypedBytes = k + commonPrefixLength;
-<<<<<<< HEAD
-        final int dimStart = dim * config.bytesPerDim;
-=======
         final int dimStart = dim * config.bytesPerDim();
->>>>>>> 75ae372b
         return new IntroSorter() {
 
           @Override
@@ -548,26 +516,15 @@
 
           @Override
           protected void setPivot(int i) {
-<<<<<<< HEAD
-            if (skypedBytes < config.bytesPerDim) {
-              points.copyDim(i, dimStart, scratch, 0);
-            }
-            points.copyDataDimsAndDoc(i, scratch, config.bytesPerDim);
-=======
             if (skypedBytes < config.bytesPerDim()) {
               points.copyDim(i, dimStart, scratch, 0);
             }
             points.copyDataDimsAndDoc(i, scratch, config.bytesPerDim());
->>>>>>> 75ae372b
           }
 
           @Override
           protected int compare(int i, int j) {
-<<<<<<< HEAD
-            if (skypedBytes < config.bytesPerDim) {
-=======
             if (skypedBytes < config.bytesPerDim()) {
->>>>>>> 75ae372b
               final int cmp = points.compareDim(i, j, dimStart);
               if (cmp != 0) {
                 return cmp;
@@ -578,21 +535,13 @@
 
           @Override
           protected int comparePivot(int j) {
-<<<<<<< HEAD
-            if (skypedBytes < config.bytesPerDim) {
-=======
             if (skypedBytes < config.bytesPerDim()) {
->>>>>>> 75ae372b
               int cmp = points.compareDim(j, scratch, 0, dimStart);
               if (cmp != 0) {
                 return cmp;
               }
             }
-<<<<<<< HEAD
-            return points.compareDataDimsAndDoc(j, scratch, config.bytesPerDim);
-=======
             return points.compareDataDimsAndDoc(j, scratch, config.bytesPerDim());
->>>>>>> 75ae372b
           }
         };
       }
