/*
 * Licensed to the Apache Software Foundation (ASF) under one or more
 * contributor license agreements.  See the NOTICE file distributed with
 * this work for additional information regarding copyright ownership.
 * The ASF licenses this file to You under the Apache License, Version 2.0
 * (the "License"); you may not use this file except in compliance with
 * the License.  You may obtain a copy of the License at
 *
 *     http://www.apache.org/licenses/LICENSE-2.0
 *
 * Unless required by applicable law or agreed to in writing, software
 * distributed under the License is distributed on an "AS IS" BASIS,
 * WITHOUT WARRANTIES OR CONDITIONS OF ANY KIND, either express or implied.
 * See the License for the specific language governing permissions and
 * limitations under the License.
 */
package org.apache.lucene.util.quantization;

import java.io.IOException;
import org.apache.lucene.codecs.VectorSimilarity;
import org.apache.lucene.util.ArrayUtil;
import org.apache.lucene.util.VectorUtil;

/**
 * Quantized vector similarity
 *
 * @lucene.experimental
 */
public class ScalarQuantizedVectorSimilarity {

<<<<<<< HEAD
  public static float quantizeQuery(
      float[] query,
      byte[] quantizedQuery,
      VectorSimilarity similarity,
      ScalarQuantizer scalarQuantizer) {
    float[] processedQuery = query;
    if (similarity.requiresQuantizationNormalization()) {
      processedQuery = ArrayUtil.copyOfSubArray(query, 0, query.length);
      VectorUtil.l2normalize(processedQuery);
    }
    return scalarQuantizer.quantize(processedQuery, quantizedQuery, similarity);
=======
  /**
   * Creates a {@link ScalarQuantizedVectorSimilarity} from a {@link VectorSimilarityFunction} and
   * the constant multiplier used for quantization.
   *
   * @param sim similarity function
   * @param constMultiplier constant multiplier used for quantization
   * @param bits number of bits used for quantization
   * @return a {@link ScalarQuantizedVectorSimilarity} that applies the appropriate corrections
   */
  static ScalarQuantizedVectorSimilarity fromVectorSimilarity(
      VectorSimilarityFunction sim, float constMultiplier, byte bits) {
    return switch (sim) {
      case EUCLIDEAN -> new Euclidean(constMultiplier);
      case COSINE, DOT_PRODUCT -> new DotProduct(
          constMultiplier, bits <= 4 ? VectorUtil::int4DotProduct : VectorUtil::dotProduct);
      case MAXIMUM_INNER_PRODUCT -> new MaximumInnerProduct(
          constMultiplier, bits <= 4 ? VectorUtil::int4DotProduct : VectorUtil::dotProduct);
    };
>>>>>>> 45c4f8c0
  }

  private final VectorSimilarity configuredScorer;
  private final float multiplier;

  public ScalarQuantizedVectorSimilarity(VectorSimilarity configuredScorer, float multiplier) {
    // This is a hack to avoid adding a new method to VectorSimilarity
    // Cosine is an exception as all quantization comparisons are dot products assuming normalized
    // vectors
    if (configuredScorer.getName().equals(VectorSimilarity.CosineSimilarity.NAME)) {
      this.configuredScorer = VectorSimilarity.DotProductSimilarity.INSTANCE;
    } else {
      this.configuredScorer = configuredScorer;
    }
    this.multiplier = multiplier;
  }

<<<<<<< HEAD
  public VectorSimilarity.VectorComparator getByteVectorComparator(
      QuantizedByteVectorProvider quantizedByteVectorProvider) throws IOException {
    return new VectorSimilarity.VectorComparator() {
      private final QuantizedByteVectorProvider provider = quantizedByteVectorProvider.copy();
      private final VectorSimilarity.VectorComparator rawComparator =
          configuredScorer.getByteVectorComparator(quantizedByteVectorProvider);

      @Override
      public float compare(int vectorOrd1, int vectorOrd2) throws IOException {
        float comparisonResult = rawComparator.compare(vectorOrd1, vectorOrd2);
        float correction1 = provider.getScoreCorrectionConstant(vectorOrd1);
        float correction2 = quantizedByteVectorProvider.getScoreCorrectionConstant(vectorOrd2);
        return correction1 + correction2 + comparisonResult * multiplier;
      }

      @Override
      public float scaleScore(float comparisonResult) {
        return configuredScorer.scaleVectorScore(comparisonResult);
      }

      @Override
      public VectorSimilarity.VectorScorer asScorer(int vectorOrd) throws IOException {
        VectorSimilarity.VectorScorer scorer = rawComparator.asScorer(vectorOrd);
        float correction = provider.getScoreCorrectionConstant(vectorOrd);

        return new VectorSimilarity.VectorScorer() {
          @Override
          public float compare(int vectorOrd) throws IOException {
            float rawScore = scorer.compare(vectorOrd);
            float correction2 = quantizedByteVectorProvider.getScoreCorrectionConstant(vectorOrd);
            return correction + correction2 + rawScore * multiplier;
          }

          @Override
          public float scaleScore(float comparisonResult) {
            return configuredScorer.scaleVectorScore(comparisonResult);
          }
        };
      }
    };
  }

  public VectorSimilarity.VectorScorer getVectorScorer(
      QuantizedByteVectorProvider quantizedByteVectorProvider,
      byte[] quantizedQuery,
      float queryCorrection)
      throws IOException {
    final QuantizedByteVectorProvider providerCopy = quantizedByteVectorProvider.copy();
    final VectorSimilarity.VectorScorer rawComparator =
        configuredScorer.getVectorScorer(providerCopy, quantizedQuery);
    return new VectorSimilarity.VectorScorer() {
      @Override
      public float compare(int vectorOrd) throws IOException {
        float comparisonResult = rawComparator.compare(vectorOrd);
        float correction = providerCopy.getScoreCorrectionConstant(vectorOrd);
        return queryCorrection + correction + comparisonResult * multiplier;
      }

      @Override
      public float scaleScore(float comparisonResult) {
        return configuredScorer.scaleVectorScore(comparisonResult);
      }
    };
=======
  /** Calculates dot product on quantized vectors, applying the appropriate corrections */
  class DotProduct implements ScalarQuantizedVectorSimilarity {
    private final float constMultiplier;
    private final ByteVectorComparator comparator;

    public DotProduct(float constMultiplier, ByteVectorComparator comparator) {
      this.constMultiplier = constMultiplier;
      this.comparator = comparator;
    }

    @Override
    public float score(
        byte[] queryVector, float queryOffset, byte[] storedVector, float vectorOffset) {
      int dotProduct = comparator.compare(storedVector, queryVector);
      float adjustedDistance = dotProduct * constMultiplier + queryOffset + vectorOffset;
      return (1 + adjustedDistance) / 2;
    }
  }

  /** Calculates max inner product on quantized vectors, applying the appropriate corrections */
  class MaximumInnerProduct implements ScalarQuantizedVectorSimilarity {
    private final float constMultiplier;
    private final ByteVectorComparator comparator;

    public MaximumInnerProduct(float constMultiplier, ByteVectorComparator comparator) {
      this.constMultiplier = constMultiplier;
      this.comparator = comparator;
    }

    @Override
    public float score(
        byte[] queryVector, float queryOffset, byte[] storedVector, float vectorOffset) {
      int dotProduct = comparator.compare(storedVector, queryVector);
      float adjustedDistance = dotProduct * constMultiplier + queryOffset + vectorOffset;
      return scaleMaxInnerProductScore(adjustedDistance);
    }
>>>>>>> 45c4f8c0
  }

  /** Compares two byte vectors */
  interface ByteVectorComparator {
    int compare(byte[] v1, byte[] v2);
  }
}<|MERGE_RESOLUTION|>--- conflicted
+++ resolved
@@ -17,6 +17,8 @@
 package org.apache.lucene.util.quantization;
 
 import java.io.IOException;
+import org.apache.lucene.codecs.ByteVectorProvider;
+import org.apache.lucene.codecs.FloatVectorProvider;
 import org.apache.lucene.codecs.VectorSimilarity;
 import org.apache.lucene.util.ArrayUtil;
 import org.apache.lucene.util.VectorUtil;
@@ -28,7 +30,6 @@
  */
 public class ScalarQuantizedVectorSimilarity {
 
-<<<<<<< HEAD
   public static float quantizeQuery(
       float[] query,
       byte[] quantizedQuery,
@@ -40,44 +41,31 @@
       VectorUtil.l2normalize(processedQuery);
     }
     return scalarQuantizer.quantize(processedQuery, quantizedQuery, similarity);
-=======
-  /**
-   * Creates a {@link ScalarQuantizedVectorSimilarity} from a {@link VectorSimilarityFunction} and
-   * the constant multiplier used for quantization.
-   *
-   * @param sim similarity function
-   * @param constMultiplier constant multiplier used for quantization
-   * @param bits number of bits used for quantization
-   * @return a {@link ScalarQuantizedVectorSimilarity} that applies the appropriate corrections
-   */
-  static ScalarQuantizedVectorSimilarity fromVectorSimilarity(
-      VectorSimilarityFunction sim, float constMultiplier, byte bits) {
-    return switch (sim) {
-      case EUCLIDEAN -> new Euclidean(constMultiplier);
-      case COSINE, DOT_PRODUCT -> new DotProduct(
-          constMultiplier, bits <= 4 ? VectorUtil::int4DotProduct : VectorUtil::dotProduct);
-      case MAXIMUM_INNER_PRODUCT -> new MaximumInnerProduct(
-          constMultiplier, bits <= 4 ? VectorUtil::int4DotProduct : VectorUtil::dotProduct);
-    };
->>>>>>> 45c4f8c0
   }
 
   private final VectorSimilarity configuredScorer;
   private final float multiplier;
 
-  public ScalarQuantizedVectorSimilarity(VectorSimilarity configuredScorer, float multiplier) {
+  public ScalarQuantizedVectorSimilarity(
+      VectorSimilarity configuredScorer, float multiplier, byte bits) {
     // This is a hack to avoid adding a new method to VectorSimilarity
     // Cosine is an exception as all quantization comparisons are dot products assuming normalized
     // vectors
+    VectorSimilarity innerSimilarity = configuredScorer;
+
     if (configuredScorer.getName().equals(VectorSimilarity.CosineSimilarity.NAME)) {
-      this.configuredScorer = VectorSimilarity.DotProductSimilarity.INSTANCE;
+      innerSimilarity = VectorSimilarity.DotProductSimilarity.INSTANCE;
+    }
+    if (bits <= 4
+        && (innerSimilarity.getName().equals(VectorSimilarity.DotProductSimilarity.NAME)
+            || innerSimilarity.getName().equals(VectorSimilarity.MaxInnerProductSimilarity.NAME))) {
+      this.configuredScorer = new Int4OptimizedVectorSimilarity(innerSimilarity);
     } else {
-      this.configuredScorer = configuredScorer;
+      this.configuredScorer = innerSimilarity;
     }
     this.multiplier = multiplier;
   }
 
-<<<<<<< HEAD
   public VectorSimilarity.VectorComparator getByteVectorComparator(
       QuantizedByteVectorProvider quantizedByteVectorProvider) throws IOException {
     return new VectorSimilarity.VectorComparator() {
@@ -141,48 +129,72 @@
         return configuredScorer.scaleVectorScore(comparisonResult);
       }
     };
-=======
-  /** Calculates dot product on quantized vectors, applying the appropriate corrections */
-  class DotProduct implements ScalarQuantizedVectorSimilarity {
-    private final float constMultiplier;
-    private final ByteVectorComparator comparator;
-
-    public DotProduct(float constMultiplier, ByteVectorComparator comparator) {
-      this.constMultiplier = constMultiplier;
-      this.comparator = comparator;
-    }
-
-    @Override
-    public float score(
-        byte[] queryVector, float queryOffset, byte[] storedVector, float vectorOffset) {
-      int dotProduct = comparator.compare(storedVector, queryVector);
-      float adjustedDistance = dotProduct * constMultiplier + queryOffset + vectorOffset;
-      return (1 + adjustedDistance) / 2;
-    }
-  }
-
-  /** Calculates max inner product on quantized vectors, applying the appropriate corrections */
-  class MaximumInnerProduct implements ScalarQuantizedVectorSimilarity {
-    private final float constMultiplier;
-    private final ByteVectorComparator comparator;
-
-    public MaximumInnerProduct(float constMultiplier, ByteVectorComparator comparator) {
-      this.constMultiplier = constMultiplier;
-      this.comparator = comparator;
-    }
-
-    @Override
-    public float score(
-        byte[] queryVector, float queryOffset, byte[] storedVector, float vectorOffset) {
-      int dotProduct = comparator.compare(storedVector, queryVector);
-      float adjustedDistance = dotProduct * constMultiplier + queryOffset + vectorOffset;
-      return scaleMaxInnerProductScore(adjustedDistance);
-    }
->>>>>>> 45c4f8c0
   }
 
   /** Compares two byte vectors */
   interface ByteVectorComparator {
     int compare(byte[] v1, byte[] v2);
   }
+
+  private static final class Int4OptimizedVectorSimilarity extends VectorSimilarity {
+    private final VectorSimilarity similarity;
+
+    public Int4OptimizedVectorSimilarity(VectorSimilarity similarity) {
+      super("Int4Optimized" + similarity.getName());
+      this.similarity = similarity;
+    }
+
+    @Override
+    public float scaleVectorScore(float score) {
+      return similarity.scaleVectorScore(score);
+    }
+
+    @Override
+    public VectorScorer getVectorScorer(FloatVectorProvider vectorProvider, float[] target)
+        throws IOException {
+      throw new UnsupportedOperationException();
+    }
+
+    @Override
+    public VectorComparator getFloatVectorComparator(FloatVectorProvider vectorProvider)
+        throws IOException {
+      throw new UnsupportedOperationException();
+    }
+
+    @Override
+    public VectorScorer getVectorScorer(ByteVectorProvider byteVectorProvider, byte[] target)
+        throws IOException {
+      return new VectorScorer() {
+        @Override
+        public float scaleScore(float comparisonResult) {
+          return similarity.scaleVectorScore(comparisonResult);
+        }
+
+        @Override
+        public float compare(int targetVectorOrd) throws IOException {
+          byte[] targetVector = byteVectorProvider.vectorValue(targetVectorOrd);
+          return VectorUtil.int4DotProduct(target, targetVector);
+        }
+      };
+    }
+
+    @Override
+    public VectorComparator getByteVectorComparator(ByteVectorProvider byteVectorProvider)
+        throws IOException {
+      return new VectorComparator() {
+        private final ByteVectorProvider copy = byteVectorProvider.copy();
+
+        @Override
+        public float compare(int vectorOrd1, int vectorOrd2) throws IOException {
+          return VectorUtil.int4DotProduct(
+              copy.vectorValue(vectorOrd1), byteVectorProvider.vectorValue(vectorOrd2));
+        }
+
+        @Override
+        public float scaleScore(float comparisonResult) {
+          return similarity.scaleVectorScore(comparisonResult);
+        }
+      };
+    }
+  }
 }