/*
 * Licensed to the Apache Software Foundation (ASF) under one or more
 * contributor license agreements.  See the NOTICE file distributed with
 * this work for additional information regarding copyright ownership.
 * The ASF licenses this file to You under the Apache License, Version 2.0
 * (the "License"); you may not use this file except in compliance with
 * the License.  You may obtain a copy of the License at
 *
 *     http://www.apache.org/licenses/LICENSE-2.0
 *
 * Unless required by applicable law or agreed to in writing, software
 * distributed under the License is distributed on an "AS IS" BASIS,
 * WITHOUT WARRANTIES OR CONDITIONS OF ANY KIND, either express or implied.
 * See the License for the specific language governing permissions and
 * limitations under the License.
 */
package org.apache.lucene.util.fst;

import static org.apache.lucene.util.fst.FST.ARCS_FOR_BINARY_SEARCH;
import static org.apache.lucene.util.fst.FST.ARCS_FOR_CONTINUOUS;
import static org.apache.lucene.util.fst.FST.ARCS_FOR_DIRECT_ADDRESSING;
import static org.apache.lucene.util.fst.FST.BIT_ARC_HAS_FINAL_OUTPUT;
import static org.apache.lucene.util.fst.FST.BIT_ARC_HAS_OUTPUT;
import static org.apache.lucene.util.fst.FST.BIT_FINAL_ARC;
import static org.apache.lucene.util.fst.FST.BIT_LAST_ARC;
import static org.apache.lucene.util.fst.FST.BIT_STOP_NODE;
import static org.apache.lucene.util.fst.FST.BIT_TARGET_NEXT;
import static org.apache.lucene.util.fst.FST.FINAL_END_NODE;
import static org.apache.lucene.util.fst.FST.NON_FINAL_END_NODE;
import static org.apache.lucene.util.fst.FST.getNumPresenceBytes;

import java.io.IOException;
import java.util.Objects;
import org.apache.lucene.store.ByteArrayDataOutput;
import org.apache.lucene.store.DataOutput;
import org.apache.lucene.util.Accountable;
import org.apache.lucene.util.ArrayUtil;
import org.apache.lucene.util.IntsRef;
import org.apache.lucene.util.IntsRefBuilder;
import org.apache.lucene.util.fst.FST.INPUT_TYPE; // javadoc

/**
 * Builds a minimal FST (maps an IntsRef term to an arbitrary output) from pre-sorted terms with
 * outputs. The FST becomes an FSA if you use NoOutputs. The FST is written on-the-fly into a
 * compact serialized format byte array, which can be saved to / loaded from a Directory or used
 * directly for traversal. The FST is always finite (no cycles).
 *
 * <p>NOTE: The algorithm is described at
 * http://citeseerx.ist.psu.edu/viewdoc/summary?doi=10.1.1.24.3698
 *
 * <p>The parameterized type T is the output type. See the subclasses of {@link Outputs}.
 *
 * <p>FSTs larger than 2.1GB are now possible (as of Lucene 4.2). FSTs containing more than 2.1B
 * nodes are also now possible, however they cannot be packed.
 *
 * <p>It now supports 3 different workflows:
 *
 * <p>- Build FST and use it immediately entirely in RAM and then discard it
 *
 * <p>- Build FST and use it immediately entirely in RAM and also save it to other DataOutput, and
 * load it later and use it
 *
 * <p>- Build FST but stream it immediately to disk (except the FSTMetaData, to be saved at the
 * end). In order to use it, you need to construct the corresponding DataInput and use the FST
 * constructor to read it.
 *
 * @lucene.experimental
 */
public class FSTCompiler<T> {

  static final float DIRECT_ADDRESSING_MAX_OVERSIZING_FACTOR = 1f;

  /**
   * @see #shouldExpandNodeWithFixedLengthArcs
   */
  static final int FIXED_LENGTH_ARC_SHALLOW_DEPTH = 3; // 0 => only root node.

  /**
   * @see #shouldExpandNodeWithFixedLengthArcs
   */
  static final int FIXED_LENGTH_ARC_SHALLOW_NUM_ARCS = 5;

  /**
   * @see #shouldExpandNodeWithFixedLengthArcs
   */
  static final int FIXED_LENGTH_ARC_DEEP_NUM_ARCS = 10;

  /**
   * Maximum oversizing factor allowed for direct addressing compared to binary search when
   * expansion credits allow the oversizing. This factor prevents expansions that are obviously too
   * costly even if there are sufficient credits.
   *
   * @see #shouldExpandNodeWithDirectAddressing
   */
  private static final float DIRECT_ADDRESSING_MAX_OVERSIZE_WITH_CREDIT_FACTOR = 1.66f;

  // a FSTReader used when a non-FSTReader DataOutput is configured.
  // it will throw exceptions if attempt to call getReverseBytesReader() or writeTo(DataOutput)
  private static final FSTReader NULL_FST_READER = new NullFSTReader();

  private final NodeHash<T> dedupHash;
  // a temporary FST used during building for NodeHash cache
  final FST<T> fst;
  private final T NO_OUTPUT;

  // private static final boolean DEBUG = true;

  private final IntsRefBuilder lastInput = new IntsRefBuilder();

  // indicates whether we are not yet to write the padding byte
  private boolean paddingBytePending;

  // NOTE: cutting this over to ArrayList instead loses ~6%
  // in build performance on 9.8M Wikipedia terms; so we
  // left this as an array:
  // current "frontier"
  private UnCompiledNode<T>[] frontier;

  // Used for the BIT_TARGET_NEXT optimization (whereby
  // instead of storing the address of the target node for
  // a given arc, we mark a single bit noting that the next
  // node in the byte[] is the target node):
  long lastFrozenNode;

  // Reused temporarily while building the FST:
  int[] numBytesPerArc = new int[4];
  int[] numLabelBytesPerArc = new int[numBytesPerArc.length];
  final FixedLengthArcsBuffer fixedLengthArcsBuffer = new FixedLengthArcsBuffer();

  long arcCount;
  long nodeCount;
  long binarySearchNodeCount;
  long directAddressingNodeCount;
  long continuousNodeCount;

  final boolean allowFixedLengthArcs;
  final float directAddressingMaxOversizingFactor;
  final int version;
  long directAddressingExpansionCredit;

  // the DataOutput to stream the FST bytes to
  final DataOutput dataOutput;

  // buffer to store bytes for the one node we are currently writing
  final GrowableByteArrayDataOutput scratchBytes = new GrowableByteArrayDataOutput();

  private long numBytesWritten;

  /**
   * Get an on-heap DataOutput that allows the FST to be read immediately after writing, and also
   * optionally saved to an external DataOutput.
   *
   * @param blockBits how many bits wide to make each block of the DataOutput
   * @return the DataOutput
   */
  public static DataOutput getOnHeapReaderWriter(int blockBits) {
    return new ReadWriteDataOutput(blockBits);
  }

  private FSTCompiler(
      FST.INPUT_TYPE inputType,
      double suffixRAMLimitMB,
      Outputs<T> outputs,
      boolean allowFixedLengthArcs,
      DataOutput dataOutput,
      float directAddressingMaxOversizingFactor,
      int version) {
    this.allowFixedLengthArcs = allowFixedLengthArcs;
    this.directAddressingMaxOversizingFactor = directAddressingMaxOversizingFactor;
    this.version = version;
    // pad: ensure no node gets address 0 which is reserved to mean
    // the stop state w/ no arcs. the actual byte will be written lazily
    numBytesWritten++;
    paddingBytePending = true;
    this.dataOutput = dataOutput;
    fst =
        new FST<>(new FST.FSTMetadata<>(inputType, outputs, null, -1, version, 0), NULL_FST_READER);
    if (suffixRAMLimitMB < 0) {
      throw new IllegalArgumentException("ramLimitMB must be >= 0; got: " + suffixRAMLimitMB);
    } else if (suffixRAMLimitMB > 0) {
      dedupHash = new NodeHash<>(this, suffixRAMLimitMB);
    } else {
      dedupHash = null;
    }
    NO_OUTPUT = outputs.getNoOutput();

    @SuppressWarnings({"rawtypes", "unchecked"})
    final UnCompiledNode<T>[] f = (UnCompiledNode<T>[]) new UnCompiledNode[10];
    frontier = f;
    for (int idx = 0; idx < frontier.length; idx++) {
      frontier[idx] = new UnCompiledNode<>(this, idx);
    }
  }

  /**
   * This class is used for FST backed by non-FSTReader DataOutput. It does not allow getting the
   * reverse BytesReader nor writing to a DataOutput.
   */
  private static final class NullFSTReader implements FSTReader {

    @Override
    public long ramBytesUsed() {
      return 0;
    }

    @Override
    public FST.BytesReader getReverseBytesReader() {
      throw new UnsupportedOperationException(
          "FST was not constructed with getOnHeapReaderWriter()");
    }

    @Override
    public void writeTo(DataOutput out) {
      throw new UnsupportedOperationException(
          "FST was not constructed with getOnHeapReaderWriter()");
    }
  }

  /**
   * Get the respective {@link FSTReader} of the {@link DataOutput}. To call this method, you need
   * to use the default DataOutput or {@link #getOnHeapReaderWriter(int)}, otherwise we will throw
   * an exception.
   *
   * @return the DataOutput as FSTReader
   * @throws IllegalStateException if the DataOutput does not implement FSTReader
   */
  public FSTReader getFSTReader() {
    if (dataOutput instanceof FSTReader) {
      return (FSTReader) dataOutput;
    }
    throw new IllegalStateException(
        "The DataOutput must implement FSTReader, but got " + dataOutput);
  }

  /**
   * Fluent-style constructor for FST {@link FSTCompiler}.
   *
   * <p>Creates an FST/FSA builder with all the possible tuning and construction tweaks. Read
   * parameter documentation carefully.
   */
  public static class Builder<T> {

    private final INPUT_TYPE inputType;
    private final Outputs<T> outputs;
    private double suffixRAMLimitMB = 32.0;
    private boolean allowFixedLengthArcs = true;
    private DataOutput dataOutput;
    private float directAddressingMaxOversizingFactor = DIRECT_ADDRESSING_MAX_OVERSIZING_FACTOR;
    private int version = FST.VERSION_CURRENT;

    /**
     * @param inputType The input type (transition labels). Can be anything from {@link INPUT_TYPE}
     *     enumeration. Shorter types will consume less memory. Strings (character sequences) are
     *     represented as {@link INPUT_TYPE#BYTE4} (full unicode codepoints).
     * @param outputs The output type for each input sequence. Applies only if building an FST. For
     *     FSA, use {@link NoOutputs#getSingleton()} and {@link NoOutputs#getNoOutput()} as the
     *     singleton output object.
     */
    public Builder(FST.INPUT_TYPE inputType, Outputs<T> outputs) {
      this.inputType = inputType;
      this.outputs = outputs;
    }

    /**
     * The approximate maximum amount of RAM (in MB) to use holding the suffix cache, which enables
     * the FST to share common suffixes. Pass {@link Double#POSITIVE_INFINITY} to keep all suffixes
     * and create an exactly minimal FST. In this case, the amount of RAM actually used will be
     * bounded by the number of unique suffixes. If you pass a value smaller than the builder would
     * use, the least recently used suffixes will be discarded, thus reducing suffix sharing and
     * creating a non-minimal FST. In this case, the larger the limit, the closer the FST will be to
     * its true minimal size, with diminishing returns as you increase the limit. Pass {@code 0} to
     * disable suffix sharing entirely, but note that the resulting FST can be substantially larger
     * than the minimal FST.
     *
     * <p>Note that this is not a precise limit. The current implementation uses hash tables to map
     * the suffixes, and approximates the rough overhead (unused slots) in the hash table.
     *
     * <p>Default = {@code 32.0} MB.
     */
    public Builder<T> suffixRAMLimitMB(double mb) {
      if (mb < 0) {
        throw new IllegalArgumentException("suffixRAMLimitMB must be >= 0; got: " + mb);
      }
      this.suffixRAMLimitMB = mb;
      return this;
    }

    /**
     * Pass {@code false} to disable the fixed length arc optimization (binary search or direct
     * addressing) while building the FST; this will make the resulting FST smaller but slower to
     * traverse.
     *
     * <p>Default = {@code true}.
     */
    public Builder<T> allowFixedLengthArcs(boolean allowFixedLengthArcs) {
      this.allowFixedLengthArcs = allowFixedLengthArcs;
      return this;
    }

    /**
     * Set the {@link DataOutput} which is used for low-level writing of FST. If you want the FST to
     * be immediately readable, you need to use {@link FSTCompiler#getOnHeapReaderWriter(int)}.
<<<<<<< HEAD
     *
     * <p>Otherwise you need to construct the corresponding {@link
     * org.apache.lucene.store.DataInput} and use the FST constructor to read it.
     *
=======
     *
     * <p>Otherwise you need to construct the corresponding {@link
     * org.apache.lucene.store.DataInput} and use the FST constructor to read it.
     *
>>>>>>> 75ae372b
     * @param dataOutput the DataOutput
     * @return this builder
     * @see FSTCompiler#getOnHeapReaderWriter(int)
     */
    public Builder<T> dataOutput(DataOutput dataOutput) {
      this.dataOutput = Objects.requireNonNull(dataOutput, "DataOutput cannot be null");
      return this;
    }

    /**
     * Overrides the default the maximum oversizing of fixed array allowed to enable direct
     * addressing of arcs instead of binary search.
     *
     * <p>Setting this factor to a negative value (e.g. -1) effectively disables direct addressing,
     * only binary search nodes will be created.
     *
     * <p>This factor does not determine whether to encode a node with a list of variable length
     * arcs or with fixed length arcs. It only determines the effective encoding of a node that is
     * already known to be encoded with fixed length arcs.
     *
     * <p>Default = 1.
     */
    public Builder<T> directAddressingMaxOversizingFactor(float factor) {
      this.directAddressingMaxOversizingFactor = factor;
      return this;
    }

    /** Expert: Set the codec version. * */
    public Builder<T> setVersion(int version) {
      if (version < FST.VERSION_90 || version > FST.VERSION_CURRENT) {
        throw new IllegalArgumentException(
            "Expected version in range ["
                + FST.VERSION_90
                + ", "
                + FST.VERSION_CURRENT
                + "], got "
                + version);
      }
      this.version = version;
      return this;
    }

    /** Creates a new {@link FSTCompiler}. */
    public FSTCompiler<T> build() {
      // create a default DataOutput if not specified
      if (dataOutput == null) {
        dataOutput = getOnHeapReaderWriter(15);
      }
      return new FSTCompiler<>(
          inputType,
          suffixRAMLimitMB,
          outputs,
          allowFixedLengthArcs,
          dataOutput,
          directAddressingMaxOversizingFactor,
          version);
    }
  }

  public float getDirectAddressingMaxOversizingFactor() {
    return directAddressingMaxOversizingFactor;
  }

  public long getNodeCount() {
    // 1+ in order to count the -1 implicit final node
    return 1 + nodeCount;
  }

  public long getArcCount() {
    return arcCount;
  }

  private CompiledNode compileNode(UnCompiledNode<T> nodeIn) throws IOException {
    final long node;
    long bytesPosStart = numBytesWritten;
    if (dedupHash != null) {
      if (nodeIn.numArcs == 0) {
        node = addNode(nodeIn);
        lastFrozenNode = node;
      } else {
        node = dedupHash.add(nodeIn);
      }
    } else {
      node = addNode(nodeIn);
    }

    assert node != -2;

    long bytesPosEnd = numBytesWritten;
    if (bytesPosEnd != bytesPosStart) {
      // The FST added a new node:
      assert bytesPosEnd > bytesPosStart;
      lastFrozenNode = node;
    }

    nodeIn.clear();

    final CompiledNode fn = new CompiledNode();
    fn.node = node;
    return fn;
  }

  // serializes new node by appending its bytes to the end
  // of the current byte[]
  long addNode(FSTCompiler.UnCompiledNode<T> nodeIn) throws IOException {
    // System.out.println("FST.addNode pos=" + bytes.getPosition() + " numArcs=" + nodeIn.numArcs);
    if (nodeIn.numArcs == 0) {
      if (nodeIn.isFinal) {
        return FINAL_END_NODE;
      } else {
        return NON_FINAL_END_NODE;
      }
    }
    // reset the scratch writer to prepare for new write
    scratchBytes.setPosition(0);

    final boolean doFixedLengthArcs = shouldExpandNodeWithFixedLengthArcs(nodeIn);
    if (doFixedLengthArcs) {
      // System.out.println("  fixed length arcs");
      if (numBytesPerArc.length < nodeIn.numArcs) {
        numBytesPerArc = new int[ArrayUtil.oversize(nodeIn.numArcs, Integer.BYTES)];
        numLabelBytesPerArc = new int[numBytesPerArc.length];
      }
    }

    arcCount += nodeIn.numArcs;

    final int lastArc = nodeIn.numArcs - 1;

    long lastArcStart = 0;
    int maxBytesPerArc = 0;
    int maxBytesPerArcWithoutLabel = 0;
    for (int arcIdx = 0; arcIdx < nodeIn.numArcs; arcIdx++) {
      final FSTCompiler.Arc<T> arc = nodeIn.arcs[arcIdx];
      final FSTCompiler.CompiledNode target = (FSTCompiler.CompiledNode) arc.target;
      int flags = 0;
      // System.out.println("  arc " + arcIdx + " label=" + arc.label + " -> target=" +
      // target.node);

      if (arcIdx == lastArc) {
        flags += BIT_LAST_ARC;
      }

      if (lastFrozenNode == target.node && !doFixedLengthArcs) {
        // TODO: for better perf (but more RAM used) we
        // could avoid this except when arc is "near" the
        // last arc:
        flags += BIT_TARGET_NEXT;
      }

      if (arc.isFinal) {
        flags += BIT_FINAL_ARC;
        if (arc.nextFinalOutput != NO_OUTPUT) {
          flags += BIT_ARC_HAS_FINAL_OUTPUT;
        }
      } else {
        assert arc.nextFinalOutput == NO_OUTPUT;
      }

      boolean targetHasArcs = target.node > 0;

      if (!targetHasArcs) {
        flags += BIT_STOP_NODE;
      }

      if (arc.output != NO_OUTPUT) {
        flags += BIT_ARC_HAS_OUTPUT;
<<<<<<< HEAD
      }

      scratchBytes.writeByte((byte) flags);
      long labelStart = scratchBytes.getPosition();
      writeLabel(scratchBytes, arc.label);
      int numLabelBytes = (int) (scratchBytes.getPosition() - labelStart);

      // System.out.println("  write arc: label=" + (char) arc.label + " flags=" + flags + "
      // target=" + target.node + " pos=" + bytes.getPosition() + " output=" +
      // outputs.outputToString(arc.output));

      if (arc.output != NO_OUTPUT) {
        fst.outputs.write(arc.output, scratchBytes);
        // System.out.println("    write output");
      }

      if (arc.nextFinalOutput != NO_OUTPUT) {
        // System.out.println("    write final output");
        fst.outputs.writeFinalOutput(arc.nextFinalOutput, scratchBytes);
      }

      if (targetHasArcs && (flags & BIT_TARGET_NEXT) == 0) {
        assert target.node > 0;
        // System.out.println("    write target");
        scratchBytes.writeVLong(target.node);
      }

      // just write the arcs "like normal" on first pass, but record how many bytes each one took
      // and max byte size:
      if (doFixedLengthArcs) {
        int numArcBytes = (int) (scratchBytes.getPosition() - lastArcStart);
        numBytesPerArc[arcIdx] = numArcBytes;
        numLabelBytesPerArc[arcIdx] = numLabelBytes;
        lastArcStart = scratchBytes.getPosition();
        maxBytesPerArc = Math.max(maxBytesPerArc, numArcBytes);
        maxBytesPerArcWithoutLabel =
            Math.max(maxBytesPerArcWithoutLabel, numArcBytes - numLabelBytes);
        // System.out.println("    arcBytes=" + numArcBytes + " labelBytes=" + numLabelBytes);
      }
    }

    // TODO: try to avoid wasteful cases: disable doFixedLengthArcs in that case
    /*
     *
     * LUCENE-4682: what is a fair heuristic here?
     * It could involve some of these:
     * 1. how "busy" the node is: nodeIn.inputCount relative to frontier[0].inputCount?
     * 2. how much binSearch saves over scan: nodeIn.numArcs
     * 3. waste: numBytes vs numBytesExpanded
     *
     * the one below just looks at #3
    if (doFixedLengthArcs) {
      // rough heuristic: make this 1.25 "waste factor" a parameter to the phd ctor????
      int numBytes = lastArcStart - startAddress;
      int numBytesExpanded = maxBytesPerArc * nodeIn.numArcs;
      if (numBytesExpanded > numBytes*1.25) {
        doFixedLengthArcs = false;
=======
>>>>>>> 75ae372b
      }
    }
    */

<<<<<<< HEAD
=======
      scratchBytes.writeByte((byte) flags);
      long labelStart = scratchBytes.getPosition();
      writeLabel(scratchBytes, arc.label);
      int numLabelBytes = (int) (scratchBytes.getPosition() - labelStart);

      // System.out.println("  write arc: label=" + (char) arc.label + " flags=" + flags + "
      // target=" + target.node + " pos=" + bytes.getPosition() + " output=" +
      // outputs.outputToString(arc.output));

      if (arc.output != NO_OUTPUT) {
        fst.outputs.write(arc.output, scratchBytes);
        // System.out.println("    write output");
      }

      if (arc.nextFinalOutput != NO_OUTPUT) {
        // System.out.println("    write final output");
        fst.outputs.writeFinalOutput(arc.nextFinalOutput, scratchBytes);
      }

      if (targetHasArcs && (flags & BIT_TARGET_NEXT) == 0) {
        assert target.node > 0;
        // System.out.println("    write target");
        scratchBytes.writeVLong(target.node);
      }

      // just write the arcs "like normal" on first pass, but record how many bytes each one took
      // and max byte size:
      if (doFixedLengthArcs) {
        int numArcBytes = (int) (scratchBytes.getPosition() - lastArcStart);
        numBytesPerArc[arcIdx] = numArcBytes;
        numLabelBytesPerArc[arcIdx] = numLabelBytes;
        lastArcStart = scratchBytes.getPosition();
        maxBytesPerArc = Math.max(maxBytesPerArc, numArcBytes);
        maxBytesPerArcWithoutLabel =
            Math.max(maxBytesPerArcWithoutLabel, numArcBytes - numLabelBytes);
        // System.out.println("    arcBytes=" + numArcBytes + " labelBytes=" + numLabelBytes);
      }
    }

    // TODO: try to avoid wasteful cases: disable doFixedLengthArcs in that case
    /*
     *
     * LUCENE-4682: what is a fair heuristic here?
     * It could involve some of these:
     * 1. how "busy" the node is: nodeIn.inputCount relative to frontier[0].inputCount?
     * 2. how much binSearch saves over scan: nodeIn.numArcs
     * 3. waste: numBytes vs numBytesExpanded
     *
     * the one below just looks at #3
    if (doFixedLengthArcs) {
      // rough heuristic: make this 1.25 "waste factor" a parameter to the phd ctor????
      int numBytes = lastArcStart - startAddress;
      int numBytesExpanded = maxBytesPerArc * nodeIn.numArcs;
      if (numBytesExpanded > numBytes*1.25) {
        doFixedLengthArcs = false;
      }
    }
    */

>>>>>>> 75ae372b
    if (doFixedLengthArcs) {
      assert maxBytesPerArc > 0;
      // 2nd pass just "expands" all arcs to take up a fixed byte size

      int labelRange = nodeIn.arcs[nodeIn.numArcs - 1].label - nodeIn.arcs[0].label + 1;
      assert labelRange > 0;
      boolean continuousLabel = labelRange == nodeIn.numArcs;
      if (continuousLabel && version >= FST.VERSION_CONTINUOUS_ARCS) {
        writeNodeForDirectAddressingOrContinuous(
            nodeIn, maxBytesPerArcWithoutLabel, labelRange, true);
        continuousNodeCount++;
      } else if (shouldExpandNodeWithDirectAddressing(
          nodeIn, maxBytesPerArc, maxBytesPerArcWithoutLabel, labelRange)) {
        writeNodeForDirectAddressingOrContinuous(
            nodeIn, maxBytesPerArcWithoutLabel, labelRange, false);
        directAddressingNodeCount++;
      } else {
        writeNodeForBinarySearch(nodeIn, maxBytesPerArc);
        binarySearchNodeCount++;
      }
    }

    reverseScratchBytes();
    // write the padding byte if needed
    if (paddingBytePending) {
      writePaddingByte();
    }
    scratchBytes.writeTo(dataOutput);
    numBytesWritten += scratchBytes.getPosition();

    nodeCount++;
    return numBytesWritten - 1;
  }

  /**
   * Write the padding byte, ensure no node gets address 0 which is reserved to mean the stop state
   * w/ no arcs
   */
  private void writePaddingByte() throws IOException {
    assert paddingBytePending;
    dataOutput.writeByte((byte) 0);
    paddingBytePending = false;
  }

  private void writeLabel(DataOutput out, int v) throws IOException {
    assert v >= 0 : "v=" + v;
    if (fst.metadata.inputType == INPUT_TYPE.BYTE1) {
      assert v <= 255 : "v=" + v;
      out.writeByte((byte) v);
    } else if (fst.metadata.inputType == INPUT_TYPE.BYTE2) {
      assert v <= 65535 : "v=" + v;
      out.writeShort((short) v);
    } else {
      out.writeVInt(v);
    }
  }

  /**
   * Returns whether the given node should be expanded with fixed length arcs. Nodes will be
   * expanded depending on their depth (distance from the root node) and their number of arcs.
   *
   * <p>Nodes with fixed length arcs use more space, because they encode all arcs with a fixed
   * number of bytes, but they allow either binary search or direct addressing on the arcs (instead
   * of linear scan) on lookup by arc label.
   */
  private boolean shouldExpandNodeWithFixedLengthArcs(FSTCompiler.UnCompiledNode<T> node) {
    return allowFixedLengthArcs
        && ((node.depth <= FIXED_LENGTH_ARC_SHALLOW_DEPTH
                && node.numArcs >= FIXED_LENGTH_ARC_SHALLOW_NUM_ARCS)
            || node.numArcs >= FIXED_LENGTH_ARC_DEEP_NUM_ARCS);
  }

  /**
   * Returns whether the given node should be expanded with direct addressing instead of binary
   * search.
   *
   * <p>Prefer direct addressing for performance if it does not oversize binary search byte size too
   * much, so that the arcs can be directly addressed by label.
   *
   * @see FSTCompiler#getDirectAddressingMaxOversizingFactor()
   */
  private boolean shouldExpandNodeWithDirectAddressing(
      FSTCompiler.UnCompiledNode<T> nodeIn,
      int numBytesPerArc,
      int maxBytesPerArcWithoutLabel,
      int labelRange) {
    // Anticipate precisely the size of the encodings.
    int sizeForBinarySearch = numBytesPerArc * nodeIn.numArcs;
    int sizeForDirectAddressing =
        getNumPresenceBytes(labelRange)
            + numLabelBytesPerArc[0]
            + maxBytesPerArcWithoutLabel * nodeIn.numArcs;

    // Determine the allowed oversize compared to binary search.
    // This is defined by a parameter of FST Builder (default 1: no oversize).
    int allowedOversize = (int) (sizeForBinarySearch * getDirectAddressingMaxOversizingFactor());
    int expansionCost = sizeForDirectAddressing - allowedOversize;

    // Select direct addressing if either:
    // - Direct addressing size is smaller than binary search.
    //   In this case, increment the credit by the reduced size (to use it later).
    // - Direct addressing size is larger than binary search, but the positive credit allows the
    // oversizing.
    //   In this case, decrement the credit by the oversize.
    // In addition, do not try to oversize to a clearly too large node size
    // (this is the DIRECT_ADDRESSING_MAX_OVERSIZE_WITH_CREDIT_FACTOR parameter).
    if (expansionCost <= 0
        || (directAddressingExpansionCredit >= expansionCost
            && sizeForDirectAddressing
                <= allowedOversize * DIRECT_ADDRESSING_MAX_OVERSIZE_WITH_CREDIT_FACTOR)) {
      directAddressingExpansionCredit -= expansionCost;
      return true;
    }
    return false;
  }

  private void writeNodeForBinarySearch(FSTCompiler.UnCompiledNode<T> nodeIn, int maxBytesPerArc) {
    // Build the header in a buffer.
    // It is a false/special arc which is in fact a node header with node flags followed by node
    // metadata.
    fixedLengthArcsBuffer
        .resetPosition()
        .writeByte(ARCS_FOR_BINARY_SEARCH)
        .writeVInt(nodeIn.numArcs)
        .writeVInt(maxBytesPerArc);
    int headerLen = fixedLengthArcsBuffer.getPosition();

    // Expand the arcs in place, backwards.
    int srcPos = scratchBytes.getPosition();
    int destPos = headerLen + nodeIn.numArcs * maxBytesPerArc;
    assert destPos >= srcPos;
    if (destPos > srcPos) {
      scratchBytes.setPosition(destPos);
      for (int arcIdx = nodeIn.numArcs - 1; arcIdx >= 0; arcIdx--) {
        destPos -= maxBytesPerArc;
        int arcLen = numBytesPerArc[arcIdx];
        srcPos -= arcLen;
        if (srcPos != destPos) {
          assert destPos > srcPos
              : "destPos="
                  + destPos
                  + " srcPos="
                  + srcPos
                  + " arcIdx="
                  + arcIdx
                  + " maxBytesPerArc="
                  + maxBytesPerArc
                  + " arcLen="
                  + arcLen
                  + " nodeIn.numArcs="
                  + nodeIn.numArcs;
          // copy the bytes from srcPos to destPos, essentially expanding the arc from variable
          // length to fixed length
          writeScratchBytes(destPos, scratchBytes.getBytes(), srcPos, arcLen);
        }
      }
    }

    // Finally write the header
    writeScratchBytes(0, fixedLengthArcsBuffer.getBytes(), 0, headerLen);
<<<<<<< HEAD
  }

  /**
   * Reverse the scratch bytes in place. This operation does not affect scratchBytes.getPosition().
   */
  private void reverseScratchBytes() {
    int pos = scratchBytes.getPosition();
    byte[] bytes = scratchBytes.getBytes();
    int limit = pos / 2;
    for (int i = 0; i < limit; i++) {
      byte b = bytes[i];
      bytes[i] = bytes[pos - 1 - i];
      bytes[pos - 1 - i] = b;
    }
  }

  /**
   * Write bytes from a source byte[] to the scratch bytes. The written bytes must fit within what
   * was already written in the scratch bytes.
   *
   * <p>This operation does not affect scratchBytes.getPosition().
   *
   * @param destPos the position in the scratch bytes
   * @param bytes the source byte[]
   * @param offset the offset inside the source byte[]
   * @param length the number of bytes to write
   */
  private void writeScratchBytes(int destPos, byte[] bytes, int offset, int length) {
    assert destPos + length <= scratchBytes.getPosition();
    System.arraycopy(bytes, offset, scratchBytes.getBytes(), destPos, length);
  }

  private void writeNodeForDirectAddressingOrContinuous(
      FSTCompiler.UnCompiledNode<T> nodeIn,
      int maxBytesPerArcWithoutLabel,
      int labelRange,
      boolean continuous) {
    // Expand the arcs backwards in a buffer because we remove the labels.
    // So the obtained arcs might occupy less space. This is the reason why this
    // whole method is more complex.
    // Drop the label bytes since we can infer the label based on the arc index,
    // the presence bits, and the first label. Keep the first label.
    int headerMaxLen = 11;
    int numPresenceBytes = continuous ? 0 : getNumPresenceBytes(labelRange);
    int srcPos = scratchBytes.getPosition();
    int totalArcBytes = numLabelBytesPerArc[0] + nodeIn.numArcs * maxBytesPerArcWithoutLabel;
    int bufferOffset = headerMaxLen + numPresenceBytes + totalArcBytes;
    byte[] buffer = fixedLengthArcsBuffer.ensureCapacity(bufferOffset).getBytes();
    // Copy the arcs to the buffer, dropping all labels except first one.
    for (int arcIdx = nodeIn.numArcs - 1; arcIdx >= 0; arcIdx--) {
      bufferOffset -= maxBytesPerArcWithoutLabel;
      int srcArcLen = numBytesPerArc[arcIdx];
      srcPos -= srcArcLen;
      int labelLen = numLabelBytesPerArc[arcIdx];
      // Copy the flags.
      scratchBytes.writeTo(srcPos, buffer, bufferOffset, 1);
      // Skip the label, copy the remaining.
      int remainingArcLen = srcArcLen - 1 - labelLen;
      if (remainingArcLen != 0) {
        scratchBytes.writeTo(srcPos + 1 + labelLen, buffer, bufferOffset + 1, remainingArcLen);
      }
      if (arcIdx == 0) {
        // Copy the label of the first arc only.
        bufferOffset -= labelLen;
        scratchBytes.writeTo(srcPos + 1, buffer, bufferOffset, labelLen);
      }
    }
    assert bufferOffset == headerMaxLen + numPresenceBytes;

    // Build the header in the buffer.
    // It is a false/special arc which is in fact a node header with node flags followed by node
    // metadata.
    fixedLengthArcsBuffer
        .resetPosition()
        .writeByte(continuous ? ARCS_FOR_CONTINUOUS : ARCS_FOR_DIRECT_ADDRESSING)
        .writeVInt(labelRange) // labelRange instead of numArcs.
        .writeVInt(
            maxBytesPerArcWithoutLabel); // maxBytesPerArcWithoutLabel instead of maxBytesPerArc.
    int headerLen = fixedLengthArcsBuffer.getPosition();

    // Write the header.
    scratchBytes.setPosition(0);
    scratchBytes.writeBytes(fixedLengthArcsBuffer.getBytes(), 0, headerLen);

    // Write the presence bits
    if (continuous == false) {
      writePresenceBits(nodeIn);
      assert scratchBytes.getPosition() == headerLen + numPresenceBytes;
    }

    // Write the first label and the arcs.
    scratchBytes.writeBytes(fixedLengthArcsBuffer.getBytes(), bufferOffset, totalArcBytes);
    assert scratchBytes.getPosition() == headerLen + numPresenceBytes + totalArcBytes;
  }

  private void writePresenceBits(FSTCompiler.UnCompiledNode<T> nodeIn) {
    byte presenceBits = 1; // The first arc is always present.
    int presenceIndex = 0;
    int previousLabel = nodeIn.arcs[0].label;
    for (int arcIdx = 1; arcIdx < nodeIn.numArcs; arcIdx++) {
      int label = nodeIn.arcs[arcIdx].label;
      assert label > previousLabel;
      presenceIndex += label - previousLabel;
      while (presenceIndex >= Byte.SIZE) {
        scratchBytes.writeByte(presenceBits);
        presenceBits = 0;
        presenceIndex -= Byte.SIZE;
      }
      // Set the bit at presenceIndex to flag that the corresponding arc is present.
      presenceBits |= 1 << presenceIndex;
      previousLabel = label;
    }
    assert presenceIndex == (nodeIn.arcs[nodeIn.numArcs - 1].label - nodeIn.arcs[0].label) % 8;
    assert presenceBits != 0; // The last byte is not 0.
    assert (presenceBits & (1 << presenceIndex)) != 0; // The last arc is always present.
    scratchBytes.writeByte(presenceBits);
  }

=======
  }

  /**
   * Reverse the scratch bytes in place. This operation does not affect scratchBytes.getPosition().
   */
  private void reverseScratchBytes() {
    int pos = scratchBytes.getPosition();
    byte[] bytes = scratchBytes.getBytes();
    int limit = pos / 2;
    for (int i = 0; i < limit; i++) {
      byte b = bytes[i];
      bytes[i] = bytes[pos - 1 - i];
      bytes[pos - 1 - i] = b;
    }
  }

  /**
   * Write bytes from a source byte[] to the scratch bytes. The written bytes must fit within what
   * was already written in the scratch bytes.
   *
   * <p>This operation does not affect scratchBytes.getPosition().
   *
   * @param destPos the position in the scratch bytes
   * @param bytes the source byte[]
   * @param offset the offset inside the source byte[]
   * @param length the number of bytes to write
   */
  private void writeScratchBytes(int destPos, byte[] bytes, int offset, int length) {
    assert destPos + length <= scratchBytes.getPosition();
    System.arraycopy(bytes, offset, scratchBytes.getBytes(), destPos, length);
  }

  private void writeNodeForDirectAddressingOrContinuous(
      FSTCompiler.UnCompiledNode<T> nodeIn,
      int maxBytesPerArcWithoutLabel,
      int labelRange,
      boolean continuous) {
    // Expand the arcs backwards in a buffer because we remove the labels.
    // So the obtained arcs might occupy less space. This is the reason why this
    // whole method is more complex.
    // Drop the label bytes since we can infer the label based on the arc index,
    // the presence bits, and the first label. Keep the first label.
    int headerMaxLen = 11;
    int numPresenceBytes = continuous ? 0 : getNumPresenceBytes(labelRange);
    int srcPos = scratchBytes.getPosition();
    int totalArcBytes = numLabelBytesPerArc[0] + nodeIn.numArcs * maxBytesPerArcWithoutLabel;
    int bufferOffset = headerMaxLen + numPresenceBytes + totalArcBytes;
    byte[] buffer = fixedLengthArcsBuffer.ensureCapacity(bufferOffset).getBytes();
    // Copy the arcs to the buffer, dropping all labels except first one.
    for (int arcIdx = nodeIn.numArcs - 1; arcIdx >= 0; arcIdx--) {
      bufferOffset -= maxBytesPerArcWithoutLabel;
      int srcArcLen = numBytesPerArc[arcIdx];
      srcPos -= srcArcLen;
      int labelLen = numLabelBytesPerArc[arcIdx];
      // Copy the flags.
      scratchBytes.writeTo(srcPos, buffer, bufferOffset, 1);
      // Skip the label, copy the remaining.
      int remainingArcLen = srcArcLen - 1 - labelLen;
      if (remainingArcLen != 0) {
        scratchBytes.writeTo(srcPos + 1 + labelLen, buffer, bufferOffset + 1, remainingArcLen);
      }
      if (arcIdx == 0) {
        // Copy the label of the first arc only.
        bufferOffset -= labelLen;
        scratchBytes.writeTo(srcPos + 1, buffer, bufferOffset, labelLen);
      }
    }
    assert bufferOffset == headerMaxLen + numPresenceBytes;

    // Build the header in the buffer.
    // It is a false/special arc which is in fact a node header with node flags followed by node
    // metadata.
    fixedLengthArcsBuffer
        .resetPosition()
        .writeByte(continuous ? ARCS_FOR_CONTINUOUS : ARCS_FOR_DIRECT_ADDRESSING)
        .writeVInt(labelRange) // labelRange instead of numArcs.
        .writeVInt(
            maxBytesPerArcWithoutLabel); // maxBytesPerArcWithoutLabel instead of maxBytesPerArc.
    int headerLen = fixedLengthArcsBuffer.getPosition();

    // Write the header.
    scratchBytes.setPosition(0);
    scratchBytes.writeBytes(fixedLengthArcsBuffer.getBytes(), 0, headerLen);

    // Write the presence bits
    if (continuous == false) {
      writePresenceBits(nodeIn);
      assert scratchBytes.getPosition() == headerLen + numPresenceBytes;
    }

    // Write the first label and the arcs.
    scratchBytes.writeBytes(fixedLengthArcsBuffer.getBytes(), bufferOffset, totalArcBytes);
    assert scratchBytes.getPosition() == headerLen + numPresenceBytes + totalArcBytes;
  }

  private void writePresenceBits(FSTCompiler.UnCompiledNode<T> nodeIn) {
    byte presenceBits = 1; // The first arc is always present.
    int presenceIndex = 0;
    int previousLabel = nodeIn.arcs[0].label;
    for (int arcIdx = 1; arcIdx < nodeIn.numArcs; arcIdx++) {
      int label = nodeIn.arcs[arcIdx].label;
      assert label > previousLabel;
      presenceIndex += label - previousLabel;
      while (presenceIndex >= Byte.SIZE) {
        scratchBytes.writeByte(presenceBits);
        presenceBits = 0;
        presenceIndex -= Byte.SIZE;
      }
      // Set the bit at presenceIndex to flag that the corresponding arc is present.
      presenceBits |= 1 << presenceIndex;
      previousLabel = label;
    }
    assert presenceIndex == (nodeIn.arcs[nodeIn.numArcs - 1].label - nodeIn.arcs[0].label) % 8;
    assert presenceBits != 0; // The last byte is not 0.
    assert (presenceBits & (1 << presenceIndex)) != 0; // The last arc is always present.
    scratchBytes.writeByte(presenceBits);
  }

>>>>>>> 75ae372b
  private void freezeTail(int prefixLenPlus1) throws IOException {

    final int downTo = Math.max(1, prefixLenPlus1);

    for (int idx = lastInput.length(); idx >= downTo; idx--) {

      final UnCompiledNode<T> node = frontier[idx];
<<<<<<< HEAD
      final UnCompiledNode<T> parent = frontier[idx - 1];
=======
      final int prevIdx = idx - 1;
      final UnCompiledNode<T> parent = frontier[prevIdx];
>>>>>>> 75ae372b

      final T nextFinalOutput = node.output;

      // We "fake" the node as being final if it has no
      // outgoing arcs; in theory we could leave it
      // as non-final (the FST can represent this), but
      // FSTEnum, Util, etc., have trouble w/ non-final
      // dead-end states:

      // TODO: is node.numArcs == 0 always false?  we no longer prune any nodes from FST:
      final boolean isFinal = node.isFinal || node.numArcs == 0;

      // this node makes it and we now compile it.  first,
      // compile any targets that were previously
      // undecided:
<<<<<<< HEAD
      parent.replaceLast(lastInput.intAt(idx - 1), compileNode(node), nextFinalOutput, isFinal);
=======
      parent.replaceLast(lastInput.intAt(prevIdx), compileNode(node), nextFinalOutput, isFinal);
>>>>>>> 75ae372b
    }
  }

  /**
   * Add the next input/output pair. The provided input must be sorted after the previous one
   * according to {@link IntsRef#compareTo}. It's also OK to add the same input twice in a row with
   * different outputs, as long as {@link Outputs} implements the {@link Outputs#merge} method. Note
   * that input is fully consumed after this method is returned (so caller is free to reuse), but
   * output is not. So if your outputs are changeable (eg {@link ByteSequenceOutputs} or {@link
   * IntSequenceOutputs}) then you cannot reuse across calls.
   */
  public void add(IntsRef input, T output) throws IOException {
    // De-dup NO_OUTPUT since it must be a singleton:
    if (output.equals(NO_OUTPUT)) {
      output = NO_OUTPUT;
    }

    assert lastInput.length() == 0 || input.compareTo(lastInput.get()) >= 0
        : "inputs are added out of order lastInput=" + lastInput.get() + " vs input=" + input;
    assert validOutput(output);

    // System.out.println("\nadd: " + input);
    if (input.length == 0) {
      // empty input: only allowed as first input.  we have
      // to special case this because the packed FST
      // format cannot represent the empty input since
      // 'finalness' is stored on the incoming arc, not on
      // the node
      frontier[0].isFinal = true;
      setEmptyOutput(output);
      return;
    }

    // compare shared prefix length
    int pos1 = 0;
    int pos2 = input.offset;
    final int pos1Stop = Math.min(lastInput.length(), input.length);
<<<<<<< HEAD
    while (true) {
      if (pos1 >= pos1Stop || lastInput.intAt(pos1) != input.ints[pos2]) {
        break;
      }
=======
    while (pos1 < pos1Stop && lastInput.intAt(pos1) == input.ints[pos2]) {
>>>>>>> 75ae372b
      pos1++;
      pos2++;
    }
    final int prefixLenPlus1 = pos1 + 1;

    if (frontier.length < input.length + 1) {
      final UnCompiledNode<T>[] next = ArrayUtil.grow(frontier, input.length + 1);
      for (int idx = frontier.length; idx < next.length; idx++) {
        next[idx] = new UnCompiledNode<>(this, idx);
      }
      frontier = next;
    }

    // minimize/compile states from previous input's
    // orphan'd suffix
    freezeTail(prefixLenPlus1);

    // init tail states for current input
    for (int idx = prefixLenPlus1; idx <= input.length; idx++) {
      frontier[idx - 1].addArc(input.ints[input.offset + idx - 1], frontier[idx]);
    }

    final UnCompiledNode<T> lastNode = frontier[input.length];
    if (lastInput.length() != input.length || prefixLenPlus1 != input.length + 1) {
      lastNode.isFinal = true;
      lastNode.output = NO_OUTPUT;
    }

    // push conflicting outputs forward, only as far as
    // needed
    for (int idx = 1; idx < prefixLenPlus1; idx++) {
      final UnCompiledNode<T> node = frontier[idx];
      final UnCompiledNode<T> parentNode = frontier[idx - 1];

      final T lastOutput = parentNode.getLastOutput(input.ints[input.offset + idx - 1]);
      assert validOutput(lastOutput);

      final T commonOutputPrefix;

      if (lastOutput != NO_OUTPUT) {
        commonOutputPrefix = fst.outputs.common(output, lastOutput);
        assert validOutput(commonOutputPrefix);
        T wordSuffix = fst.outputs.subtract(lastOutput, commonOutputPrefix);
        assert validOutput(wordSuffix);
        parentNode.setLastOutput(input.ints[input.offset + idx - 1], commonOutputPrefix);
        node.prependOutput(wordSuffix);
      } else {
        commonOutputPrefix = NO_OUTPUT;
      }

      output = fst.outputs.subtract(output, commonOutputPrefix);
      assert validOutput(output);
    }

    if (lastInput.length() == input.length && prefixLenPlus1 == 1 + input.length) {
      // same input more than 1 time in a row, mapping to
      // multiple outputs
      lastNode.output = fst.outputs.merge(lastNode.output, output);
    } else {
      // this new arc is private to this new input; set its
      // arc output to the leftover output:
      frontier[prefixLenPlus1 - 1].setLastOutput(
          input.ints[input.offset + prefixLenPlus1 - 1], output);
    }

    // save last input
    lastInput.copyInts(input);
  }

  void setEmptyOutput(T v) {
    if (fst.metadata.emptyOutput != null) {
      fst.metadata.emptyOutput = fst.outputs.merge(fst.metadata.emptyOutput, v);
    } else {
      fst.metadata.emptyOutput = v;
    }
  }

  void finish(long newStartNode) {
    assert newStartNode <= numBytesWritten;
    if (fst.metadata.startNode != -1) {
      throw new IllegalStateException("already finished");
    }
    if (newStartNode == FINAL_END_NODE && fst.metadata.emptyOutput != null) {
      newStartNode = 0;
    }
    fst.metadata.startNode = newStartNode;
    fst.metadata.numBytes = numBytesWritten;
    // freeze the dataOutput if applicable
    if (dataOutput instanceof ReadWriteDataOutput) {
      ((ReadWriteDataOutput) dataOutput).freeze();
    }
  }

  private boolean validOutput(T output) {
    return output == NO_OUTPUT || !output.equals(NO_OUTPUT);
  }

  /**
   * Returns the metadata of the final FST. NOTE: this will return null if nothing is accepted by
   * the FST themselves.
   *
   * <p>To create the FST, you need to:
   *
   * <p>- If a FSTReader DataOutput was used, such as the one returned by {@link
   * #getOnHeapReaderWriter(int)}
   *
   * <pre class="prettyprint">
   *     fstMetadata = fstCompiler.compile();
   *     fst = FST.fromFSTReader(fstMetadata, fstCompiler.getFSTReader());
   * </pre>
   *
   * <p>- If a non-FSTReader DataOutput was used, such as {@link
   * org.apache.lucene.store.IndexOutput}, you need to first create the corresponding {@link
   * org.apache.lucene.store.DataInput}, such as {@link org.apache.lucene.store.IndexInput} then
   * pass it to the FST construct
   *
   * <pre class="prettyprint">
   *     fstMetadata = fstCompiler.compile();
   *     fst = new FST&lt;&gt;(fstMetadata, dataInput, new OffHeapFSTStore());
   * </pre>
   */
  public FST.FSTMetadata<T> compile() throws IOException {

    final UnCompiledNode<T> root = frontier[0];

    // minimize nodes in the last word's suffix
    freezeTail(0);
    if (root.numArcs == 0) {
      if (fst.metadata.emptyOutput == null) {
        // return null for completely empty FST which accepts nothing
        return null;
      } else {
        // we haven't written the padding byte so far, but the FST is still valid
        writePaddingByte();
      }
    }

    // if (DEBUG) System.out.println("  builder.finish root.isFinal=" + root.isFinal + "
    // root.output=" + root.output);
    finish(compileNode(root).node);

    return fst.metadata;
  }

  /** Expert: holds a pending (seen but not yet serialized) arc. */
  static class Arc<T> {
    int label; // really an "unsigned" byte
    Node target;
    boolean isFinal;
    T output;
    T nextFinalOutput;
  }

  // NOTE: not many instances of Node or CompiledNode are in
  // memory while the FST is being built; it's only the
  // current "frontier":

  interface Node {
    boolean isCompiled();
  }

  public long fstRamBytesUsed() {
    long ramBytesUsed = scratchBytes.ramBytesUsed();
    if (dataOutput instanceof Accountable) {
      ramBytesUsed += ((Accountable) dataOutput).ramBytesUsed();
    }
    return ramBytesUsed;
  }

  public long fstSizeInBytes() {
    return numBytesWritten;
  }

  static final class CompiledNode implements Node {
    long node;

    @Override
    public boolean isCompiled() {
      return true;
    }
  }

  /** Expert: holds a pending (seen but not yet serialized) Node. */
  static final class UnCompiledNode<T> implements Node {
    final FSTCompiler<T> owner;
    int numArcs;
    Arc<T>[] arcs;
    // TODO: instead of recording isFinal/output on the
    // node, maybe we should use -1 arc to mean "end" (like
    // we do when reading the FST).  Would simplify much
    // code here...
    T output;
    boolean isFinal;

    /** This node's depth, starting from the automaton root. */
    final int depth;

    /**
     * @param depth The node's depth starting from the automaton root. Needed for LUCENE-2934 (node
     *     expansion based on conditions other than the fanout size).
     */
    @SuppressWarnings({"rawtypes", "unchecked"})
    UnCompiledNode(FSTCompiler<T> owner, int depth) {
      this.owner = owner;
      arcs = (Arc<T>[]) new Arc[1];
      arcs[0] = new Arc<>();
      output = owner.NO_OUTPUT;
      this.depth = depth;
    }

    @Override
    public boolean isCompiled() {
      return false;
    }

    void clear() {
      numArcs = 0;
      isFinal = false;
      output = owner.NO_OUTPUT;

      // We don't clear the depth here because it never changes
      // for nodes on the frontier (even when reused).
    }

    T getLastOutput(int labelToMatch) {
      assert numArcs > 0;
      assert arcs[numArcs - 1].label == labelToMatch;
      return arcs[numArcs - 1].output;
    }

    void addArc(int label, Node target) {
      assert label >= 0;
      assert numArcs == 0 || label > arcs[numArcs - 1].label
          : "arc[numArcs-1].label="
              + arcs[numArcs - 1].label
              + " new label="
              + label
              + " numArcs="
              + numArcs;
      if (numArcs == arcs.length) {
        final Arc<T>[] newArcs = ArrayUtil.grow(arcs);
        for (int arcIdx = numArcs; arcIdx < newArcs.length; arcIdx++) {
          newArcs[arcIdx] = new Arc<>();
        }
        arcs = newArcs;
      }
      final Arc<T> arc = arcs[numArcs++];
      arc.label = label;
      arc.target = target;
      arc.output = arc.nextFinalOutput = owner.NO_OUTPUT;
      arc.isFinal = false;
    }

    void replaceLast(int labelToMatch, Node target, T nextFinalOutput, boolean isFinal) {
      assert numArcs > 0;
      final Arc<T> arc = arcs[numArcs - 1];
      assert arc.label == labelToMatch : "arc.label=" + arc.label + " vs " + labelToMatch;
      arc.target = target;
      // assert target.node != -2;
      arc.nextFinalOutput = nextFinalOutput;
      arc.isFinal = isFinal;
    }

    void setLastOutput(int labelToMatch, T newOutput) {
      assert owner.validOutput(newOutput);
      assert numArcs > 0;
      final Arc<T> arc = arcs[numArcs - 1];
      assert arc.label == labelToMatch;
      arc.output = newOutput;
    }

    // pushes an output prefix forward onto all arcs
    void prependOutput(T outputPrefix) {
      assert owner.validOutput(outputPrefix);

      for (int arcIdx = 0; arcIdx < numArcs; arcIdx++) {
        arcs[arcIdx].output = owner.fst.outputs.add(outputPrefix, arcs[arcIdx].output);
        assert owner.validOutput(arcs[arcIdx].output);
      }

      if (isFinal) {
        output = owner.fst.outputs.add(outputPrefix, output);
        assert owner.validOutput(output);
      }
    }
  }

  /**
   * Reusable buffer for building nodes with fixed length arcs (binary search or direct addressing).
   */
  static class FixedLengthArcsBuffer {

    // Initial capacity is the max length required for the header of a node with fixed length arcs:
    // header(byte) + numArcs(vint) + numBytes(vint)
    private byte[] bytes = new byte[11];
    private final ByteArrayDataOutput bado = new ByteArrayDataOutput(bytes);

    /** Ensures the capacity of the internal byte array. Enlarges it if needed. */
    FixedLengthArcsBuffer ensureCapacity(int capacity) {
      if (bytes.length < capacity) {
        bytes = new byte[ArrayUtil.oversize(capacity, Byte.BYTES)];
        bado.reset(bytes);
      }
      return this;
    }

    FixedLengthArcsBuffer resetPosition() {
      bado.reset(bytes);
      return this;
    }

    FixedLengthArcsBuffer writeByte(byte b) {
      bado.writeByte(b);
      return this;
    }

    FixedLengthArcsBuffer writeVInt(int i) {
      try {
        bado.writeVInt(i);
      } catch (IOException e) { // Never thrown.
        throw new RuntimeException(e);
      }
      return this;
    }

    int getPosition() {
      return bado.getPosition();
    }

    /** Gets the internal byte array. */
    byte[] getBytes() {
      return bytes;
    }
  }
}<|MERGE_RESOLUTION|>--- conflicted
+++ resolved
@@ -300,17 +300,10 @@
     /**
      * Set the {@link DataOutput} which is used for low-level writing of FST. If you want the FST to
      * be immediately readable, you need to use {@link FSTCompiler#getOnHeapReaderWriter(int)}.
-<<<<<<< HEAD
      *
      * <p>Otherwise you need to construct the corresponding {@link
      * org.apache.lucene.store.DataInput} and use the FST constructor to read it.
      *
-=======
-     *
-     * <p>Otherwise you need to construct the corresponding {@link
-     * org.apache.lucene.store.DataInput} and use the FST constructor to read it.
-     *
->>>>>>> 75ae372b
      * @param dataOutput the DataOutput
      * @return this builder
      * @see FSTCompiler#getOnHeapReaderWriter(int)
@@ -478,7 +471,6 @@
 
       if (arc.output != NO_OUTPUT) {
         flags += BIT_ARC_HAS_OUTPUT;
-<<<<<<< HEAD
       }
 
       scratchBytes.writeByte((byte) flags);
@@ -536,74 +528,10 @@
       int numBytesExpanded = maxBytesPerArc * nodeIn.numArcs;
       if (numBytesExpanded > numBytes*1.25) {
         doFixedLengthArcs = false;
-=======
->>>>>>> 75ae372b
       }
     }
     */
 
-<<<<<<< HEAD
-=======
-      scratchBytes.writeByte((byte) flags);
-      long labelStart = scratchBytes.getPosition();
-      writeLabel(scratchBytes, arc.label);
-      int numLabelBytes = (int) (scratchBytes.getPosition() - labelStart);
-
-      // System.out.println("  write arc: label=" + (char) arc.label + " flags=" + flags + "
-      // target=" + target.node + " pos=" + bytes.getPosition() + " output=" +
-      // outputs.outputToString(arc.output));
-
-      if (arc.output != NO_OUTPUT) {
-        fst.outputs.write(arc.output, scratchBytes);
-        // System.out.println("    write output");
-      }
-
-      if (arc.nextFinalOutput != NO_OUTPUT) {
-        // System.out.println("    write final output");
-        fst.outputs.writeFinalOutput(arc.nextFinalOutput, scratchBytes);
-      }
-
-      if (targetHasArcs && (flags & BIT_TARGET_NEXT) == 0) {
-        assert target.node > 0;
-        // System.out.println("    write target");
-        scratchBytes.writeVLong(target.node);
-      }
-
-      // just write the arcs "like normal" on first pass, but record how many bytes each one took
-      // and max byte size:
-      if (doFixedLengthArcs) {
-        int numArcBytes = (int) (scratchBytes.getPosition() - lastArcStart);
-        numBytesPerArc[arcIdx] = numArcBytes;
-        numLabelBytesPerArc[arcIdx] = numLabelBytes;
-        lastArcStart = scratchBytes.getPosition();
-        maxBytesPerArc = Math.max(maxBytesPerArc, numArcBytes);
-        maxBytesPerArcWithoutLabel =
-            Math.max(maxBytesPerArcWithoutLabel, numArcBytes - numLabelBytes);
-        // System.out.println("    arcBytes=" + numArcBytes + " labelBytes=" + numLabelBytes);
-      }
-    }
-
-    // TODO: try to avoid wasteful cases: disable doFixedLengthArcs in that case
-    /*
-     *
-     * LUCENE-4682: what is a fair heuristic here?
-     * It could involve some of these:
-     * 1. how "busy" the node is: nodeIn.inputCount relative to frontier[0].inputCount?
-     * 2. how much binSearch saves over scan: nodeIn.numArcs
-     * 3. waste: numBytes vs numBytesExpanded
-     *
-     * the one below just looks at #3
-    if (doFixedLengthArcs) {
-      // rough heuristic: make this 1.25 "waste factor" a parameter to the phd ctor????
-      int numBytes = lastArcStart - startAddress;
-      int numBytesExpanded = maxBytesPerArc * nodeIn.numArcs;
-      if (numBytesExpanded > numBytes*1.25) {
-        doFixedLengthArcs = false;
-      }
-    }
-    */
-
->>>>>>> 75ae372b
     if (doFixedLengthArcs) {
       assert maxBytesPerArc > 0;
       // 2nd pass just "expands" all arcs to take up a fixed byte size
@@ -764,7 +692,6 @@
 
     // Finally write the header
     writeScratchBytes(0, fixedLengthArcsBuffer.getBytes(), 0, headerLen);
-<<<<<<< HEAD
   }
 
   /**
@@ -883,126 +810,6 @@
     scratchBytes.writeByte(presenceBits);
   }
 
-=======
-  }
-
-  /**
-   * Reverse the scratch bytes in place. This operation does not affect scratchBytes.getPosition().
-   */
-  private void reverseScratchBytes() {
-    int pos = scratchBytes.getPosition();
-    byte[] bytes = scratchBytes.getBytes();
-    int limit = pos / 2;
-    for (int i = 0; i < limit; i++) {
-      byte b = bytes[i];
-      bytes[i] = bytes[pos - 1 - i];
-      bytes[pos - 1 - i] = b;
-    }
-  }
-
-  /**
-   * Write bytes from a source byte[] to the scratch bytes. The written bytes must fit within what
-   * was already written in the scratch bytes.
-   *
-   * <p>This operation does not affect scratchBytes.getPosition().
-   *
-   * @param destPos the position in the scratch bytes
-   * @param bytes the source byte[]
-   * @param offset the offset inside the source byte[]
-   * @param length the number of bytes to write
-   */
-  private void writeScratchBytes(int destPos, byte[] bytes, int offset, int length) {
-    assert destPos + length <= scratchBytes.getPosition();
-    System.arraycopy(bytes, offset, scratchBytes.getBytes(), destPos, length);
-  }
-
-  private void writeNodeForDirectAddressingOrContinuous(
-      FSTCompiler.UnCompiledNode<T> nodeIn,
-      int maxBytesPerArcWithoutLabel,
-      int labelRange,
-      boolean continuous) {
-    // Expand the arcs backwards in a buffer because we remove the labels.
-    // So the obtained arcs might occupy less space. This is the reason why this
-    // whole method is more complex.
-    // Drop the label bytes since we can infer the label based on the arc index,
-    // the presence bits, and the first label. Keep the first label.
-    int headerMaxLen = 11;
-    int numPresenceBytes = continuous ? 0 : getNumPresenceBytes(labelRange);
-    int srcPos = scratchBytes.getPosition();
-    int totalArcBytes = numLabelBytesPerArc[0] + nodeIn.numArcs * maxBytesPerArcWithoutLabel;
-    int bufferOffset = headerMaxLen + numPresenceBytes + totalArcBytes;
-    byte[] buffer = fixedLengthArcsBuffer.ensureCapacity(bufferOffset).getBytes();
-    // Copy the arcs to the buffer, dropping all labels except first one.
-    for (int arcIdx = nodeIn.numArcs - 1; arcIdx >= 0; arcIdx--) {
-      bufferOffset -= maxBytesPerArcWithoutLabel;
-      int srcArcLen = numBytesPerArc[arcIdx];
-      srcPos -= srcArcLen;
-      int labelLen = numLabelBytesPerArc[arcIdx];
-      // Copy the flags.
-      scratchBytes.writeTo(srcPos, buffer, bufferOffset, 1);
-      // Skip the label, copy the remaining.
-      int remainingArcLen = srcArcLen - 1 - labelLen;
-      if (remainingArcLen != 0) {
-        scratchBytes.writeTo(srcPos + 1 + labelLen, buffer, bufferOffset + 1, remainingArcLen);
-      }
-      if (arcIdx == 0) {
-        // Copy the label of the first arc only.
-        bufferOffset -= labelLen;
-        scratchBytes.writeTo(srcPos + 1, buffer, bufferOffset, labelLen);
-      }
-    }
-    assert bufferOffset == headerMaxLen + numPresenceBytes;
-
-    // Build the header in the buffer.
-    // It is a false/special arc which is in fact a node header with node flags followed by node
-    // metadata.
-    fixedLengthArcsBuffer
-        .resetPosition()
-        .writeByte(continuous ? ARCS_FOR_CONTINUOUS : ARCS_FOR_DIRECT_ADDRESSING)
-        .writeVInt(labelRange) // labelRange instead of numArcs.
-        .writeVInt(
-            maxBytesPerArcWithoutLabel); // maxBytesPerArcWithoutLabel instead of maxBytesPerArc.
-    int headerLen = fixedLengthArcsBuffer.getPosition();
-
-    // Write the header.
-    scratchBytes.setPosition(0);
-    scratchBytes.writeBytes(fixedLengthArcsBuffer.getBytes(), 0, headerLen);
-
-    // Write the presence bits
-    if (continuous == false) {
-      writePresenceBits(nodeIn);
-      assert scratchBytes.getPosition() == headerLen + numPresenceBytes;
-    }
-
-    // Write the first label and the arcs.
-    scratchBytes.writeBytes(fixedLengthArcsBuffer.getBytes(), bufferOffset, totalArcBytes);
-    assert scratchBytes.getPosition() == headerLen + numPresenceBytes + totalArcBytes;
-  }
-
-  private void writePresenceBits(FSTCompiler.UnCompiledNode<T> nodeIn) {
-    byte presenceBits = 1; // The first arc is always present.
-    int presenceIndex = 0;
-    int previousLabel = nodeIn.arcs[0].label;
-    for (int arcIdx = 1; arcIdx < nodeIn.numArcs; arcIdx++) {
-      int label = nodeIn.arcs[arcIdx].label;
-      assert label > previousLabel;
-      presenceIndex += label - previousLabel;
-      while (presenceIndex >= Byte.SIZE) {
-        scratchBytes.writeByte(presenceBits);
-        presenceBits = 0;
-        presenceIndex -= Byte.SIZE;
-      }
-      // Set the bit at presenceIndex to flag that the corresponding arc is present.
-      presenceBits |= 1 << presenceIndex;
-      previousLabel = label;
-    }
-    assert presenceIndex == (nodeIn.arcs[nodeIn.numArcs - 1].label - nodeIn.arcs[0].label) % 8;
-    assert presenceBits != 0; // The last byte is not 0.
-    assert (presenceBits & (1 << presenceIndex)) != 0; // The last arc is always present.
-    scratchBytes.writeByte(presenceBits);
-  }
-
->>>>>>> 75ae372b
   private void freezeTail(int prefixLenPlus1) throws IOException {
 
     final int downTo = Math.max(1, prefixLenPlus1);
@@ -1010,12 +817,8 @@
     for (int idx = lastInput.length(); idx >= downTo; idx--) {
 
       final UnCompiledNode<T> node = frontier[idx];
-<<<<<<< HEAD
-      final UnCompiledNode<T> parent = frontier[idx - 1];
-=======
       final int prevIdx = idx - 1;
       final UnCompiledNode<T> parent = frontier[prevIdx];
->>>>>>> 75ae372b
 
       final T nextFinalOutput = node.output;
 
@@ -1031,11 +834,7 @@
       // this node makes it and we now compile it.  first,
       // compile any targets that were previously
       // undecided:
-<<<<<<< HEAD
-      parent.replaceLast(lastInput.intAt(idx - 1), compileNode(node), nextFinalOutput, isFinal);
-=======
       parent.replaceLast(lastInput.intAt(prevIdx), compileNode(node), nextFinalOutput, isFinal);
->>>>>>> 75ae372b
     }
   }
 
@@ -1073,14 +872,7 @@
     int pos1 = 0;
     int pos2 = input.offset;
     final int pos1Stop = Math.min(lastInput.length(), input.length);
-<<<<<<< HEAD
-    while (true) {
-      if (pos1 >= pos1Stop || lastInput.intAt(pos1) != input.ints[pos2]) {
-        break;
-      }
-=======
     while (pos1 < pos1Stop && lastInput.intAt(pos1) == input.ints[pos2]) {
->>>>>>> 75ae372b
       pos1++;
       pos2++;
     }
