/*
 * Licensed to the Apache Software Foundation (ASF) under one or more
 * contributor license agreements.  See the NOTICE file distributed with
 * this work for additional information regarding copyright ownership.
 * The ASF licenses this file to You under the Apache License, Version 2.0
 * (the "License"); you may not use this file except in compliance with
 * the License.  You may obtain a copy of the License at
 *
 *     http://www.apache.org/licenses/LICENSE-2.0
 *
 * Unless required by applicable law or agreed to in writing, software
 * distributed under the License is distributed on an "AS IS" BASIS,
 * WITHOUT WARRANTIES OR CONDITIONS OF ANY KIND, either express or implied.
 * See the License for the specific language governing permissions and
 * limitations under the License.
 */
package org.apache.lucene.util.fst;

import static org.apache.lucene.store.ByteBuffersDataOutput.ALLOCATE_BB_ON_HEAP;
import static org.apache.lucene.store.ByteBuffersDataOutput.NO_REUSE;
import static org.apache.lucene.util.fst.FST.ARCS_FOR_BINARY_SEARCH;
import static org.apache.lucene.util.fst.FST.ARCS_FOR_CONTINUOUS;
import static org.apache.lucene.util.fst.FST.ARCS_FOR_DIRECT_ADDRESSING;
import static org.apache.lucene.util.fst.FST.BIT_ARC_HAS_FINAL_OUTPUT;
import static org.apache.lucene.util.fst.FST.BIT_ARC_HAS_OUTPUT;
import static org.apache.lucene.util.fst.FST.BIT_FINAL_ARC;
import static org.apache.lucene.util.fst.FST.BIT_LAST_ARC;
import static org.apache.lucene.util.fst.FST.BIT_STOP_NODE;
import static org.apache.lucene.util.fst.FST.BIT_TARGET_NEXT;
import static org.apache.lucene.util.fst.FST.FINAL_END_NODE;
import static org.apache.lucene.util.fst.FST.NON_FINAL_END_NODE;
import static org.apache.lucene.util.fst.FST.VERSION_CURRENT;
import static org.apache.lucene.util.fst.FST.getNumPresenceBytes;

import java.io.IOException;
import org.apache.lucene.store.ByteArrayDataOutput;
import org.apache.lucene.store.ByteBuffersDataOutput;
import org.apache.lucene.store.DataOutput;
import org.apache.lucene.util.ArrayUtil;
import org.apache.lucene.util.IntsRef;
import org.apache.lucene.util.IntsRefBuilder;
import org.apache.lucene.util.fst.FST.INPUT_TYPE; // javadoc

/**
 * Builds a minimal FST (maps an IntsRef term to an arbitrary output) from pre-sorted terms with
 * outputs. The FST becomes an FSA if you use NoOutputs. The FST is written on-the-fly into a
 * compact serialized format byte array, which can be saved to / loaded from a Directory or used
 * directly for traversal. The FST is always finite (no cycles).
 *
 * <p>NOTE: The algorithm is described at
 * http://citeseerx.ist.psu.edu/viewdoc/summary?doi=10.1.1.24.3698
 *
 * <p>The parameterized type T is the output type. See the subclasses of {@link Outputs}.
 *
 * <p>FSTs larger than 2.1GB are now possible (as of Lucene 4.2). FSTs containing more than 2.1B
 * nodes are also now possible, however they cannot be packed.
 *
 * @lucene.experimental
 */
public class FSTCompiler<T> {

  static final float DIRECT_ADDRESSING_MAX_OVERSIZING_FACTOR = 1f;

  /**
   * @see #shouldExpandNodeWithFixedLengthArcs
   */
  static final int FIXED_LENGTH_ARC_SHALLOW_DEPTH = 3; // 0 => only root node.

  /**
   * @see #shouldExpandNodeWithFixedLengthArcs
   */
  static final int FIXED_LENGTH_ARC_SHALLOW_NUM_ARCS = 5;

  /**
   * @see #shouldExpandNodeWithFixedLengthArcs
   */
  static final int FIXED_LENGTH_ARC_DEEP_NUM_ARCS = 10;

  /**
   * Maximum oversizing factor allowed for direct addressing compared to binary search when
   * expansion credits allow the oversizing. This factor prevents expansions that are obviously too
   * costly even if there are sufficient credits.
   *
   * @see #shouldExpandNodeWithDirectAddressing
   */
  private static final float DIRECT_ADDRESSING_MAX_OVERSIZE_WITH_CREDIT_FACTOR = 1.66f;

  private final NodeHash<T> dedupHash;
  final FST<T> fst;
  private final T NO_OUTPUT;

  // private static final boolean DEBUG = true;

  private final IntsRefBuilder lastInput = new IntsRefBuilder();

  // NOTE: cutting this over to ArrayList instead loses ~6%
  // in build performance on 9.8M Wikipedia terms; so we
  // left this as an array:
  // current "frontier"
  private UnCompiledNode<T>[] frontier;

  // Used for the BIT_TARGET_NEXT optimization (whereby
  // instead of storing the address of the target node for
  // a given arc, we mark a single bit noting that the next
  // node in the byte[] is the target node):
  long lastFrozenNode;

  // Reused temporarily while building the FST:
  int[] numBytesPerArc = new int[4];
  int[] numLabelBytesPerArc = new int[numBytesPerArc.length];
  final FixedLengthArcsBuffer fixedLengthArcsBuffer = new FixedLengthArcsBuffer();

  long arcCount;
  long nodeCount;
  long binarySearchNodeCount;
  long directAddressingNodeCount;
  long continuousNodeCount;

  final boolean allowFixedLengthArcs;
  final float directAddressingMaxOversizingFactor;
  long directAddressingExpansionCredit;

  // the DataOutput to stream the FST bytes to
  final DataOutput dataOutput;

  // buffer to store bytes for the one node we are currently writing
  final GrowableByteArrayDataOutput scratchBytes = new GrowableByteArrayDataOutput();

  private long numBytesWritten;

  /**
   * Get an on-heap DataOutput that allows the FST to be read immediately after writing.
   *
   * @param blockBits how many bits wide to make each block of the DataOutput
   * @return the DataOutput
   */
  public static DataOutput getOnHeapDataOutput(int blockBits) {
    return new ByteBuffersDataOutputFSTReaderAdapter(
        new ByteBuffersDataOutput(blockBits, blockBits, ALLOCATE_BB_ON_HEAP, NO_REUSE));
  }

  private FSTCompiler(
      FST.INPUT_TYPE inputType,
      double suffixRAMLimitMB,
      Outputs<T> outputs,
      boolean allowFixedLengthArcs,
      DataOutput dataOutput,
      float directAddressingMaxOversizingFactor)
      throws IOException {
    this.allowFixedLengthArcs = allowFixedLengthArcs;
    this.directAddressingMaxOversizingFactor = directAddressingMaxOversizingFactor;
    // pad: ensure no node gets address 0 which is reserved to mean
    // the stop state w/ no arcs
<<<<<<< HEAD
    dataOutput.writeByte((byte) 0);
    numBytesWritten++;
    this.dataOutput = dataOutput;
    fst =
        new FST<>(
            new FST.FSTMetadata<>(inputType, null, -1, VERSION_CURRENT, 0),
            outputs,
            toFSTReader(dataOutput));
=======
    bytes.writeByte((byte) 0);
    fst = new FST<>(new FST.FSTMetadata<>(inputType, outputs, null, -1, VERSION_CURRENT, 0), bytes);
>>>>>>> e04793d6
    if (suffixRAMLimitMB < 0) {
      throw new IllegalArgumentException("ramLimitMB must be >= 0; got: " + suffixRAMLimitMB);
    } else if (suffixRAMLimitMB > 0) {
      dedupHash = new NodeHash<>(this, suffixRAMLimitMB);
    } else {
      dedupHash = null;
    }
    NO_OUTPUT = outputs.getNoOutput();

    @SuppressWarnings({"rawtypes", "unchecked"})
    final UnCompiledNode<T>[] f = (UnCompiledNode<T>[]) new UnCompiledNode[10];
    frontier = f;
    for (int idx = 0; idx < frontier.length; idx++) {
      frontier[idx] = new UnCompiledNode<>(this, idx);
    }
  }

  // Get the respective FSTReader of the DataOutput. If the DataOutput is also a FSTReader then we
  // will use it, otherwise we will return null.
  private FSTReader toFSTReader(DataOutput dataOutput) {
    if (dataOutput instanceof FSTReader) {
      return (FSTReader) dataOutput;
    }
    return null;
  }

  /**
   * Fluent-style constructor for FST {@link FSTCompiler}.
   *
   * <p>Creates an FST/FSA builder with all the possible tuning and construction tweaks. Read
   * parameter documentation carefully.
   */
  public static class Builder<T> {

    private final INPUT_TYPE inputType;
    private final Outputs<T> outputs;
    private double suffixRAMLimitMB = 32.0;
    private boolean allowFixedLengthArcs = true;
    private DataOutput dataOutput = getOnHeapDataOutput(15);
    private float directAddressingMaxOversizingFactor = DIRECT_ADDRESSING_MAX_OVERSIZING_FACTOR;

    /**
     * @param inputType The input type (transition labels). Can be anything from {@link INPUT_TYPE}
     *     enumeration. Shorter types will consume less memory. Strings (character sequences) are
     *     represented as {@link INPUT_TYPE#BYTE4} (full unicode codepoints).
     * @param outputs The output type for each input sequence. Applies only if building an FST. For
     *     FSA, use {@link NoOutputs#getSingleton()} and {@link NoOutputs#getNoOutput()} as the
     *     singleton output object.
     */
    public Builder(FST.INPUT_TYPE inputType, Outputs<T> outputs) {
      this.inputType = inputType;
      this.outputs = outputs;
    }

    /**
     * The approximate maximum amount of RAM (in MB) to use holding the suffix cache, which enables
     * the FST to share common suffixes. Pass {@link Double#POSITIVE_INFINITY} to keep all suffixes
     * and create an exactly minimal FST. In this case, the amount of RAM actually used will be
     * bounded by the number of unique suffixes. If you pass a value smaller than the builder would
     * use, the least recently used suffixes will be discarded, thus reducing suffix sharing and
     * creating a non-minimal FST. In this case, the larger the limit, the closer the FST will be to
     * its true minimal size, with diminishing returns as you increase the limit. Pass {@code 0} to
     * disable suffix sharing entirely, but note that the resulting FST can be substantially larger
     * than the minimal FST.
     *
     * <p>Note that this is not a precise limit. The current implementation uses hash tables to map
     * the suffixes, and approximates the rough overhead (unused slots) in the hash table.
     *
     * <p>Default = {@code 32.0} MB.
     */
    public Builder<T> suffixRAMLimitMB(double mb) {
      if (mb < 0) {
        throw new IllegalArgumentException("suffixRAMLimitMB must be >= 0; got: " + mb);
      }
      this.suffixRAMLimitMB = mb;
      return this;
    }

    /**
     * Pass {@code false} to disable the fixed length arc optimization (binary search or direct
     * addressing) while building the FST; this will make the resulting FST smaller but slower to
     * traverse.
     *
     * <p>Default = {@code true}.
     */
    public Builder<T> allowFixedLengthArcs(boolean allowFixedLengthArcs) {
      this.allowFixedLengthArcs = allowFixedLengthArcs;
      return this;
    }

    /**
     * Set the {@link DataOutput} which is used for low-level writing of FST. If you want the FST to
     * be immediately readable, you need to use a DataOutput that also implements {@link FSTReader},
     * such as {@link FSTCompiler#getOnHeapDataOutput(int)}.
     *
     * <p>Otherwise you need to construct the corresponding {@link
     * org.apache.lucene.store.DataInput} and use the FST constructor to read it.
     *
     * @param dataOutput the DataOutput
     * @return this builder
     * @see FSTCompiler#getOnHeapDataOutput(int)
     */
    public Builder<T> dataOutput(DataOutput dataOutput) {
      this.dataOutput = dataOutput;
      return this;
    }

    /**
     * Overrides the default the maximum oversizing of fixed array allowed to enable direct
     * addressing of arcs instead of binary search.
     *
     * <p>Setting this factor to a negative value (e.g. -1) effectively disables direct addressing,
     * only binary search nodes will be created.
     *
     * <p>This factor does not determine whether to encode a node with a list of variable length
     * arcs or with fixed length arcs. It only determines the effective encoding of a node that is
     * already known to be encoded with fixed length arcs.
     *
     * <p>Default = 1.
     */
    public Builder<T> directAddressingMaxOversizingFactor(float factor) {
      this.directAddressingMaxOversizingFactor = factor;
      return this;
    }

    /** Creates a new {@link FSTCompiler}. */
<<<<<<< HEAD
    public FSTCompiler<T> build() {
      // TODO: throw the IOException instead of catching it
      try {
        return new FSTCompiler<>(
            inputType,
            suffixRAMLimitMB,
            outputs,
            allowFixedLengthArcs,
            dataOutput,
            directAddressingMaxOversizingFactor);
      } catch (IOException e) {
        throw new RuntimeException(e);
      }
=======
    public FSTCompiler<T> build() throws IOException {
      return new FSTCompiler<>(
          inputType,
          suffixRAMLimitMB,
          outputs,
          allowFixedLengthArcs,
          bytesPageBits,
          directAddressingMaxOversizingFactor);
>>>>>>> e04793d6
    }
  }

  public float getDirectAddressingMaxOversizingFactor() {
    return directAddressingMaxOversizingFactor;
  }

  public long getNodeCount() {
    // 1+ in order to count the -1 implicit final node
    return 1 + nodeCount;
  }

  public long getArcCount() {
    return arcCount;
  }

  public long getMappedStateCount() {
    return dedupHash == null ? 0 : nodeCount;
  }

  private CompiledNode compileNode(UnCompiledNode<T> nodeIn) throws IOException {
    final long node;
    long bytesPosStart = numBytesWritten;
    if (dedupHash != null) {
      if (nodeIn.numArcs == 0) {
        node = addNode(nodeIn);
        lastFrozenNode = node;
      } else {
        node = dedupHash.add(nodeIn);
      }
    } else {
      node = addNode(nodeIn);
    }

    assert node != -2;

    long bytesPosEnd = numBytesWritten;
    if (bytesPosEnd != bytesPosStart) {
      // The FST added a new node:
      assert bytesPosEnd > bytesPosStart;
      lastFrozenNode = node;
    }

    nodeIn.clear();

    final CompiledNode fn = new CompiledNode();
    fn.node = node;
    return fn;
  }

  // serializes new node by appending its bytes to the end
  // of the current byte[]
  long addNode(FSTCompiler.UnCompiledNode<T> nodeIn) throws IOException {
    // System.out.println("FST.addNode pos=" + bytes.getPosition() + " numArcs=" + nodeIn.numArcs);
    if (nodeIn.numArcs == 0) {
      if (nodeIn.isFinal) {
        return FINAL_END_NODE;
      } else {
        return NON_FINAL_END_NODE;
      }
    }
    // reset the scratch writer to prepare for new write
    scratchBytes.setPosition(0);

    final boolean doFixedLengthArcs = shouldExpandNodeWithFixedLengthArcs(nodeIn);
    if (doFixedLengthArcs) {
      // System.out.println("  fixed length arcs");
      if (numBytesPerArc.length < nodeIn.numArcs) {
        numBytesPerArc = new int[ArrayUtil.oversize(nodeIn.numArcs, Integer.BYTES)];
        numLabelBytesPerArc = new int[numBytesPerArc.length];
      }
    }

    arcCount += nodeIn.numArcs;

    final int lastArc = nodeIn.numArcs - 1;

    long lastArcStart = 0;
    int maxBytesPerArc = 0;
    int maxBytesPerArcWithoutLabel = 0;
    for (int arcIdx = 0; arcIdx < nodeIn.numArcs; arcIdx++) {
      final FSTCompiler.Arc<T> arc = nodeIn.arcs[arcIdx];
      final FSTCompiler.CompiledNode target = (FSTCompiler.CompiledNode) arc.target;
      int flags = 0;
      // System.out.println("  arc " + arcIdx + " label=" + arc.label + " -> target=" +
      // target.node);

      if (arcIdx == lastArc) {
        flags += BIT_LAST_ARC;
      }

      if (lastFrozenNode == target.node && !doFixedLengthArcs) {
        // TODO: for better perf (but more RAM used) we
        // could avoid this except when arc is "near" the
        // last arc:
        flags += BIT_TARGET_NEXT;
      }

      if (arc.isFinal) {
        flags += BIT_FINAL_ARC;
        if (arc.nextFinalOutput != NO_OUTPUT) {
          flags += BIT_ARC_HAS_FINAL_OUTPUT;
        }
      } else {
        assert arc.nextFinalOutput == NO_OUTPUT;
      }

      boolean targetHasArcs = target.node > 0;

      if (!targetHasArcs) {
        flags += BIT_STOP_NODE;
      }

      if (arc.output != NO_OUTPUT) {
        flags += BIT_ARC_HAS_OUTPUT;
      }

      scratchBytes.writeByte((byte) flags);
      long labelStart = scratchBytes.getPosition();
      writeLabel(scratchBytes, arc.label);
      int numLabelBytes = (int) (scratchBytes.getPosition() - labelStart);

      // System.out.println("  write arc: label=" + (char) arc.label + " flags=" + flags + "
      // target=" + target.node + " pos=" + bytes.getPosition() + " output=" +
      // outputs.outputToString(arc.output));

      if (arc.output != NO_OUTPUT) {
        fst.outputs.write(arc.output, scratchBytes);
        // System.out.println("    write output");
      }

      if (arc.nextFinalOutput != NO_OUTPUT) {
        // System.out.println("    write final output");
        fst.outputs.writeFinalOutput(arc.nextFinalOutput, scratchBytes);
      }

      if (targetHasArcs && (flags & BIT_TARGET_NEXT) == 0) {
        assert target.node > 0;
        // System.out.println("    write target");
        scratchBytes.writeVLong(target.node);
      }

      // just write the arcs "like normal" on first pass, but record how many bytes each one took
      // and max byte size:
      if (doFixedLengthArcs) {
        int numArcBytes = (int) (scratchBytes.getPosition() - lastArcStart);
        numBytesPerArc[arcIdx] = numArcBytes;
        numLabelBytesPerArc[arcIdx] = numLabelBytes;
        lastArcStart = scratchBytes.getPosition();
        maxBytesPerArc = Math.max(maxBytesPerArc, numArcBytes);
        maxBytesPerArcWithoutLabel =
            Math.max(maxBytesPerArcWithoutLabel, numArcBytes - numLabelBytes);
        // System.out.println("    arcBytes=" + numArcBytes + " labelBytes=" + numLabelBytes);
      }
    }

    // TODO: try to avoid wasteful cases: disable doFixedLengthArcs in that case
    /*
     *
     * LUCENE-4682: what is a fair heuristic here?
     * It could involve some of these:
     * 1. how "busy" the node is: nodeIn.inputCount relative to frontier[0].inputCount?
     * 2. how much binSearch saves over scan: nodeIn.numArcs
     * 3. waste: numBytes vs numBytesExpanded
     *
     * the one below just looks at #3
    if (doFixedLengthArcs) {
      // rough heuristic: make this 1.25 "waste factor" a parameter to the phd ctor????
      int numBytes = lastArcStart - startAddress;
      int numBytesExpanded = maxBytesPerArc * nodeIn.numArcs;
      if (numBytesExpanded > numBytes*1.25) {
        doFixedLengthArcs = false;
      }
    }
    */

    if (doFixedLengthArcs) {
      assert maxBytesPerArc > 0;
      // 2nd pass just "expands" all arcs to take up a fixed byte size

      int labelRange = nodeIn.arcs[nodeIn.numArcs - 1].label - nodeIn.arcs[0].label + 1;
      assert labelRange > 0;
      boolean continuousLabel = labelRange == nodeIn.numArcs;
      if (continuousLabel) {
        writeNodeForDirectAddressingOrContinuous(
            nodeIn, maxBytesPerArcWithoutLabel, labelRange, true);
        continuousNodeCount++;
      } else if (shouldExpandNodeWithDirectAddressing(
          nodeIn, maxBytesPerArc, maxBytesPerArcWithoutLabel, labelRange)) {
        writeNodeForDirectAddressingOrContinuous(
            nodeIn, maxBytesPerArcWithoutLabel, labelRange, false);
        directAddressingNodeCount++;
      } else {
        writeNodeForBinarySearch(nodeIn, maxBytesPerArc);
        binarySearchNodeCount++;
      }
    }

    reverseScratchBytes();
    scratchBytes.writeTo(dataOutput);
    numBytesWritten += scratchBytes.getPosition();

    nodeCount++;
    return numBytesWritten - 1;
  }

  private void writeLabel(DataOutput out, int v) throws IOException {
    assert v >= 0 : "v=" + v;
    if (fst.metadata.inputType == INPUT_TYPE.BYTE1) {
      assert v <= 255 : "v=" + v;
      out.writeByte((byte) v);
    } else if (fst.metadata.inputType == INPUT_TYPE.BYTE2) {
      assert v <= 65535 : "v=" + v;
      out.writeShort((short) v);
    } else {
      out.writeVInt(v);
    }
  }

  /**
   * Returns whether the given node should be expanded with fixed length arcs. Nodes will be
   * expanded depending on their depth (distance from the root node) and their number of arcs.
   *
   * <p>Nodes with fixed length arcs use more space, because they encode all arcs with a fixed
   * number of bytes, but they allow either binary search or direct addressing on the arcs (instead
   * of linear scan) on lookup by arc label.
   */
  private boolean shouldExpandNodeWithFixedLengthArcs(FSTCompiler.UnCompiledNode<T> node) {
    return allowFixedLengthArcs
        && ((node.depth <= FIXED_LENGTH_ARC_SHALLOW_DEPTH
                && node.numArcs >= FIXED_LENGTH_ARC_SHALLOW_NUM_ARCS)
            || node.numArcs >= FIXED_LENGTH_ARC_DEEP_NUM_ARCS);
  }

  /**
   * Returns whether the given node should be expanded with direct addressing instead of binary
   * search.
   *
   * <p>Prefer direct addressing for performance if it does not oversize binary search byte size too
   * much, so that the arcs can be directly addressed by label.
   *
   * @see FSTCompiler#getDirectAddressingMaxOversizingFactor()
   */
  private boolean shouldExpandNodeWithDirectAddressing(
      FSTCompiler.UnCompiledNode<T> nodeIn,
      int numBytesPerArc,
      int maxBytesPerArcWithoutLabel,
      int labelRange) {
    // Anticipate precisely the size of the encodings.
    int sizeForBinarySearch = numBytesPerArc * nodeIn.numArcs;
    int sizeForDirectAddressing =
        getNumPresenceBytes(labelRange)
            + numLabelBytesPerArc[0]
            + maxBytesPerArcWithoutLabel * nodeIn.numArcs;

    // Determine the allowed oversize compared to binary search.
    // This is defined by a parameter of FST Builder (default 1: no oversize).
    int allowedOversize = (int) (sizeForBinarySearch * getDirectAddressingMaxOversizingFactor());
    int expansionCost = sizeForDirectAddressing - allowedOversize;

    // Select direct addressing if either:
    // - Direct addressing size is smaller than binary search.
    //   In this case, increment the credit by the reduced size (to use it later).
    // - Direct addressing size is larger than binary search, but the positive credit allows the
    // oversizing.
    //   In this case, decrement the credit by the oversize.
    // In addition, do not try to oversize to a clearly too large node size
    // (this is the DIRECT_ADDRESSING_MAX_OVERSIZE_WITH_CREDIT_FACTOR parameter).
    if (expansionCost <= 0
        || (directAddressingExpansionCredit >= expansionCost
            && sizeForDirectAddressing
                <= allowedOversize * DIRECT_ADDRESSING_MAX_OVERSIZE_WITH_CREDIT_FACTOR)) {
      directAddressingExpansionCredit -= expansionCost;
      return true;
    }
    return false;
  }

  private void writeNodeForBinarySearch(FSTCompiler.UnCompiledNode<T> nodeIn, int maxBytesPerArc) {
    // Build the header in a buffer.
    // It is a false/special arc which is in fact a node header with node flags followed by node
    // metadata.
    fixedLengthArcsBuffer
        .resetPosition()
        .writeByte(ARCS_FOR_BINARY_SEARCH)
        .writeVInt(nodeIn.numArcs)
        .writeVInt(maxBytesPerArc);
    int headerLen = fixedLengthArcsBuffer.getPosition();

    // Expand the arcs in place, backwards.
    int srcPos = scratchBytes.getPosition();
    int destPos = headerLen + nodeIn.numArcs * maxBytesPerArc;
    assert destPos >= srcPos;
    if (destPos > srcPos) {
      scratchBytes.setPosition(destPos);
      for (int arcIdx = nodeIn.numArcs - 1; arcIdx >= 0; arcIdx--) {
        destPos -= maxBytesPerArc;
        int arcLen = numBytesPerArc[arcIdx];
        srcPos -= arcLen;
        if (srcPos != destPos) {
          assert destPos > srcPos
              : "destPos="
                  + destPos
                  + " srcPos="
                  + srcPos
                  + " arcIdx="
                  + arcIdx
                  + " maxBytesPerArc="
                  + maxBytesPerArc
                  + " arcLen="
                  + arcLen
                  + " nodeIn.numArcs="
                  + nodeIn.numArcs;
          // copy the bytes from srcPos to destPos, essentially expanding the arc from variable
          // length to fixed length
          writeScratchBytes(destPos, scratchBytes.getBytes(), srcPos, arcLen);
        }
      }
    }

    // Finally write the header
    writeScratchBytes(0, fixedLengthArcsBuffer.getBytes(), 0, headerLen);
  }

  /**
   * Reverse the scratch bytes in place. This operation does not affect scratchBytes.getPosition().
   */
  private void reverseScratchBytes() {
    int pos = scratchBytes.getPosition();
    byte[] bytes = scratchBytes.getBytes();
    int limit = pos / 2;
    for (int i = 0; i < limit; i++) {
      byte b = bytes[i];
      bytes[i] = bytes[pos - 1 - i];
      bytes[pos - 1 - i] = b;
    }
  }

  /**
   * Write bytes from a source byte[] to the scratch bytes. The written bytes must fit within what
   * was already written in the scratch bytes.
   *
   * <p>This operation does not affect scratchBytes.getPosition().
   *
   * @param destPos the position in the scratch bytes
   * @param bytes the source byte[]
   * @param offset the offset inside the source byte[]
   * @param length the number of bytes to write
   */
  private void writeScratchBytes(int destPos, byte[] bytes, int offset, int length) {
    assert destPos + length <= scratchBytes.getPosition();
    System.arraycopy(bytes, offset, scratchBytes.getBytes(), destPos, length);
  }

  private void writeNodeForDirectAddressingOrContinuous(
      FSTCompiler.UnCompiledNode<T> nodeIn,
      int maxBytesPerArcWithoutLabel,
      int labelRange,
      boolean continuous) {
    // Expand the arcs backwards in a buffer because we remove the labels.
    // So the obtained arcs might occupy less space. This is the reason why this
    // whole method is more complex.
    // Drop the label bytes since we can infer the label based on the arc index,
    // the presence bits, and the first label. Keep the first label.
    int headerMaxLen = 11;
    int numPresenceBytes = continuous ? 0 : getNumPresenceBytes(labelRange);
    int srcPos = scratchBytes.getPosition();
    int totalArcBytes = numLabelBytesPerArc[0] + nodeIn.numArcs * maxBytesPerArcWithoutLabel;
    int bufferOffset = headerMaxLen + numPresenceBytes + totalArcBytes;
    byte[] buffer = fixedLengthArcsBuffer.ensureCapacity(bufferOffset).getBytes();
    // Copy the arcs to the buffer, dropping all labels except first one.
    for (int arcIdx = nodeIn.numArcs - 1; arcIdx >= 0; arcIdx--) {
      bufferOffset -= maxBytesPerArcWithoutLabel;
      int srcArcLen = numBytesPerArc[arcIdx];
      srcPos -= srcArcLen;
      int labelLen = numLabelBytesPerArc[arcIdx];
      // Copy the flags.
      scratchBytes.writeTo(srcPos, buffer, bufferOffset, 1);
      // Skip the label, copy the remaining.
      int remainingArcLen = srcArcLen - 1 - labelLen;
      if (remainingArcLen != 0) {
        scratchBytes.writeTo(srcPos + 1 + labelLen, buffer, bufferOffset + 1, remainingArcLen);
      }
      if (arcIdx == 0) {
        // Copy the label of the first arc only.
        bufferOffset -= labelLen;
        scratchBytes.writeTo(srcPos + 1, buffer, bufferOffset, labelLen);
      }
    }
    assert bufferOffset == headerMaxLen + numPresenceBytes;

    // Build the header in the buffer.
    // It is a false/special arc which is in fact a node header with node flags followed by node
    // metadata.
    fixedLengthArcsBuffer
        .resetPosition()
        .writeByte(continuous ? ARCS_FOR_CONTINUOUS : ARCS_FOR_DIRECT_ADDRESSING)
        .writeVInt(labelRange) // labelRange instead of numArcs.
        .writeVInt(
            maxBytesPerArcWithoutLabel); // maxBytesPerArcWithoutLabel instead of maxBytesPerArc.
    int headerLen = fixedLengthArcsBuffer.getPosition();

    // Write the header.
    scratchBytes.setPosition(0);
    scratchBytes.writeBytes(fixedLengthArcsBuffer.getBytes(), 0, headerLen);

    // Write the presence bits
    if (continuous == false) {
      writePresenceBits(nodeIn);
      assert scratchBytes.getPosition() == headerLen + numPresenceBytes;
    }

    // Write the first label and the arcs.
    scratchBytes.writeBytes(fixedLengthArcsBuffer.getBytes(), bufferOffset, totalArcBytes);
    assert scratchBytes.getPosition() == headerLen + numPresenceBytes + totalArcBytes;
  }

  private void writePresenceBits(FSTCompiler.UnCompiledNode<T> nodeIn) {
    byte presenceBits = 1; // The first arc is always present.
    int presenceIndex = 0;
    int previousLabel = nodeIn.arcs[0].label;
    for (int arcIdx = 1; arcIdx < nodeIn.numArcs; arcIdx++) {
      int label = nodeIn.arcs[arcIdx].label;
      assert label > previousLabel;
      presenceIndex += label - previousLabel;
      while (presenceIndex >= Byte.SIZE) {
        scratchBytes.writeByte(presenceBits);
        presenceBits = 0;
        presenceIndex -= Byte.SIZE;
      }
      // Set the bit at presenceIndex to flag that the corresponding arc is present.
      presenceBits |= 1 << presenceIndex;
      previousLabel = label;
    }
    assert presenceIndex == (nodeIn.arcs[nodeIn.numArcs - 1].label - nodeIn.arcs[0].label) % 8;
    assert presenceBits != 0; // The last byte is not 0.
    assert (presenceBits & (1 << presenceIndex)) != 0; // The last arc is always present.
    scratchBytes.writeByte(presenceBits);
  }

  private void freezeTail(int prefixLenPlus1) throws IOException {

    final int downTo = Math.max(1, prefixLenPlus1);

    for (int idx = lastInput.length(); idx >= downTo; idx--) {

      final UnCompiledNode<T> node = frontier[idx];
      final UnCompiledNode<T> parent = frontier[idx - 1];

      final T nextFinalOutput = node.output;

      // We "fake" the node as being final if it has no
      // outgoing arcs; in theory we could leave it
      // as non-final (the FST can represent this), but
      // FSTEnum, Util, etc., have trouble w/ non-final
      // dead-end states:

      // TODO: is node.numArcs == 0 always false?  we no longer prune any nodes from FST:
      final boolean isFinal = node.isFinal || node.numArcs == 0;

      // this node makes it and we now compile it.  first,
      // compile any targets that were previously
      // undecided:
      parent.replaceLast(lastInput.intAt(idx - 1), compileNode(node), nextFinalOutput, isFinal);
    }
  }

  /**
   * Add the next input/output pair. The provided input must be sorted after the previous one
   * according to {@link IntsRef#compareTo}. It's also OK to add the same input twice in a row with
   * different outputs, as long as {@link Outputs} implements the {@link Outputs#merge} method. Note
   * that input is fully consumed after this method is returned (so caller is free to reuse), but
   * output is not. So if your outputs are changeable (eg {@link ByteSequenceOutputs} or {@link
   * IntSequenceOutputs}) then you cannot reuse across calls.
   */
  public void add(IntsRef input, T output) throws IOException {
    // De-dup NO_OUTPUT since it must be a singleton:
    if (output.equals(NO_OUTPUT)) {
      output = NO_OUTPUT;
    }

    assert lastInput.length() == 0 || input.compareTo(lastInput.get()) >= 0
        : "inputs are added out of order lastInput=" + lastInput.get() + " vs input=" + input;
    assert validOutput(output);

    // System.out.println("\nadd: " + input);
    if (input.length == 0) {
      // empty input: only allowed as first input.  we have
      // to special case this because the packed FST
      // format cannot represent the empty input since
      // 'finalness' is stored on the incoming arc, not on
      // the node
      frontier[0].isFinal = true;
      setEmptyOutput(output);
      return;
    }

    // compare shared prefix length
    int pos1 = 0;
    int pos2 = input.offset;
    final int pos1Stop = Math.min(lastInput.length(), input.length);
    while (true) {
      if (pos1 >= pos1Stop || lastInput.intAt(pos1) != input.ints[pos2]) {
        break;
      }
      pos1++;
      pos2++;
    }
    final int prefixLenPlus1 = pos1 + 1;

    if (frontier.length < input.length + 1) {
      final UnCompiledNode<T>[] next = ArrayUtil.grow(frontier, input.length + 1);
      for (int idx = frontier.length; idx < next.length; idx++) {
        next[idx] = new UnCompiledNode<>(this, idx);
      }
      frontier = next;
    }

    // minimize/compile states from previous input's
    // orphan'd suffix
    freezeTail(prefixLenPlus1);

    // init tail states for current input
    for (int idx = prefixLenPlus1; idx <= input.length; idx++) {
      frontier[idx - 1].addArc(input.ints[input.offset + idx - 1], frontier[idx]);
    }

    final UnCompiledNode<T> lastNode = frontier[input.length];
    if (lastInput.length() != input.length || prefixLenPlus1 != input.length + 1) {
      lastNode.isFinal = true;
      lastNode.output = NO_OUTPUT;
    }

    // push conflicting outputs forward, only as far as
    // needed
    for (int idx = 1; idx < prefixLenPlus1; idx++) {
      final UnCompiledNode<T> node = frontier[idx];
      final UnCompiledNode<T> parentNode = frontier[idx - 1];

      final T lastOutput = parentNode.getLastOutput(input.ints[input.offset + idx - 1]);
      assert validOutput(lastOutput);

      final T commonOutputPrefix;
      final T wordSuffix;

      if (lastOutput != NO_OUTPUT) {
        commonOutputPrefix = fst.outputs.common(output, lastOutput);
        assert validOutput(commonOutputPrefix);
        wordSuffix = fst.outputs.subtract(lastOutput, commonOutputPrefix);
        assert validOutput(wordSuffix);
        parentNode.setLastOutput(input.ints[input.offset + idx - 1], commonOutputPrefix);
        node.prependOutput(wordSuffix);
      } else {
        commonOutputPrefix = wordSuffix = NO_OUTPUT;
      }

      output = fst.outputs.subtract(output, commonOutputPrefix);
      assert validOutput(output);
    }

    if (lastInput.length() == input.length && prefixLenPlus1 == 1 + input.length) {
      // same input more than 1 time in a row, mapping to
      // multiple outputs
      lastNode.output = fst.outputs.merge(lastNode.output, output);
    } else {
      // this new arc is private to this new input; set its
      // arc output to the leftover output:
      frontier[prefixLenPlus1 - 1].setLastOutput(
          input.ints[input.offset + prefixLenPlus1 - 1], output);
    }

    // save last input
    lastInput.copyInts(input);
  }

  void setEmptyOutput(T v) {
    if (fst.metadata.emptyOutput != null) {
      fst.metadata.emptyOutput = fst.outputs.merge(fst.metadata.emptyOutput, v);
    } else {
      fst.metadata.emptyOutput = v;
    }
  }

  void finish(long newStartNode) {
    assert newStartNode <= numBytesWritten;
    if (fst.metadata.startNode != -1) {
      throw new IllegalStateException("already finished");
    }
    if (newStartNode == FINAL_END_NODE && fst.metadata.emptyOutput != null) {
      newStartNode = 0;
    }
    fst.metadata.startNode = newStartNode;
    fst.metadata.numBytes = numBytesWritten;
  }

  private boolean validOutput(T output) {
    return output == NO_OUTPUT || !output.equals(NO_OUTPUT);
  }

  /** Returns final FST. NOTE: this will return null if nothing is accepted by the FST. */
  // TODO: make this method to only return the FSTMetadata and user needs to construct the FST
  // themselves
  public FST<T> compile() throws IOException {

    final UnCompiledNode<T> root = frontier[0];

    // minimize nodes in the last word's suffix
    freezeTail(0);
    if (root.numArcs == 0) {
      if (fst.metadata.emptyOutput == null) {
        return null;
      }
    }

    // if (DEBUG) System.out.println("  builder.finish root.isFinal=" + root.isFinal + "
    // root.output=" + root.output);
    finish(compileNode(root).node);

    return fst;
  }

  /** Expert: holds a pending (seen but not yet serialized) arc. */
  static class Arc<T> {
    int label; // really an "unsigned" byte
    Node target;
    boolean isFinal;
    T output;
    T nextFinalOutput;
  }

  // NOTE: not many instances of Node or CompiledNode are in
  // memory while the FST is being built; it's only the
  // current "frontier":

  interface Node {
    boolean isCompiled();
  }

  public long fstRamBytesUsed() {
    return scratchBytes.ramBytesUsed();
  }

  static final class CompiledNode implements Node {
    long node;

    @Override
    public boolean isCompiled() {
      return true;
    }
  }

  /** Expert: holds a pending (seen but not yet serialized) Node. */
  static final class UnCompiledNode<T> implements Node {
    final FSTCompiler<T> owner;
    int numArcs;
    Arc<T>[] arcs;
    // TODO: instead of recording isFinal/output on the
    // node, maybe we should use -1 arc to mean "end" (like
    // we do when reading the FST).  Would simplify much
    // code here...
    T output;
    boolean isFinal;

    /** This node's depth, starting from the automaton root. */
    final int depth;

    /**
     * @param depth The node's depth starting from the automaton root. Needed for LUCENE-2934 (node
     *     expansion based on conditions other than the fanout size).
     */
    @SuppressWarnings({"rawtypes", "unchecked"})
    UnCompiledNode(FSTCompiler<T> owner, int depth) {
      this.owner = owner;
      arcs = (Arc<T>[]) new Arc[1];
      arcs[0] = new Arc<>();
      output = owner.NO_OUTPUT;
      this.depth = depth;
    }

    @Override
    public boolean isCompiled() {
      return false;
    }

    void clear() {
      numArcs = 0;
      isFinal = false;
      output = owner.NO_OUTPUT;

      // We don't clear the depth here because it never changes
      // for nodes on the frontier (even when reused).
    }

    T getLastOutput(int labelToMatch) {
      assert numArcs > 0;
      assert arcs[numArcs - 1].label == labelToMatch;
      return arcs[numArcs - 1].output;
    }

    void addArc(int label, Node target) {
      assert label >= 0;
      assert numArcs == 0 || label > arcs[numArcs - 1].label
          : "arc[numArcs-1].label="
              + arcs[numArcs - 1].label
              + " new label="
              + label
              + " numArcs="
              + numArcs;
      if (numArcs == arcs.length) {
        final Arc<T>[] newArcs = ArrayUtil.grow(arcs);
        for (int arcIdx = numArcs; arcIdx < newArcs.length; arcIdx++) {
          newArcs[arcIdx] = new Arc<>();
        }
        arcs = newArcs;
      }
      final Arc<T> arc = arcs[numArcs++];
      arc.label = label;
      arc.target = target;
      arc.output = arc.nextFinalOutput = owner.NO_OUTPUT;
      arc.isFinal = false;
    }

    void replaceLast(int labelToMatch, Node target, T nextFinalOutput, boolean isFinal) {
      assert numArcs > 0;
      final Arc<T> arc = arcs[numArcs - 1];
      assert arc.label == labelToMatch : "arc.label=" + arc.label + " vs " + labelToMatch;
      arc.target = target;
      // assert target.node != -2;
      arc.nextFinalOutput = nextFinalOutput;
      arc.isFinal = isFinal;
    }

    void deleteLast(int label, Node target) {
      assert numArcs > 0;
      assert label == arcs[numArcs - 1].label;
      assert target == arcs[numArcs - 1].target;
      numArcs--;
    }

    void setLastOutput(int labelToMatch, T newOutput) {
      assert owner.validOutput(newOutput);
      assert numArcs > 0;
      final Arc<T> arc = arcs[numArcs - 1];
      assert arc.label == labelToMatch;
      arc.output = newOutput;
    }

    // pushes an output prefix forward onto all arcs
    void prependOutput(T outputPrefix) {
      assert owner.validOutput(outputPrefix);

      for (int arcIdx = 0; arcIdx < numArcs; arcIdx++) {
        arcs[arcIdx].output = owner.fst.outputs.add(outputPrefix, arcs[arcIdx].output);
        assert owner.validOutput(arcs[arcIdx].output);
      }

      if (isFinal) {
        output = owner.fst.outputs.add(outputPrefix, output);
        assert owner.validOutput(output);
      }
    }
  }

  /**
   * Reusable buffer for building nodes with fixed length arcs (binary search or direct addressing).
   */
  static class FixedLengthArcsBuffer {

    // Initial capacity is the max length required for the header of a node with fixed length arcs:
    // header(byte) + numArcs(vint) + numBytes(vint)
    private byte[] bytes = new byte[11];
    private final ByteArrayDataOutput bado = new ByteArrayDataOutput(bytes);

    /** Ensures the capacity of the internal byte array. Enlarges it if needed. */
    FixedLengthArcsBuffer ensureCapacity(int capacity) {
      if (bytes.length < capacity) {
        bytes = new byte[ArrayUtil.oversize(capacity, Byte.BYTES)];
        bado.reset(bytes);
      }
      return this;
    }

    FixedLengthArcsBuffer resetPosition() {
      bado.reset(bytes);
      return this;
    }

    FixedLengthArcsBuffer writeByte(byte b) {
      bado.writeByte(b);
      return this;
    }

    FixedLengthArcsBuffer writeVInt(int i) {
      try {
        bado.writeVInt(i);
      } catch (IOException e) { // Never thrown.
        throw new RuntimeException(e);
      }
      return this;
    }

    int getPosition() {
      return bado.getPosition();
    }

    /** Gets the internal byte array. */
    byte[] getBytes() {
      return bytes;
    }
  }
}<|MERGE_RESOLUTION|>--- conflicted
+++ resolved
@@ -134,8 +134,8 @@
    * @param blockBits how many bits wide to make each block of the DataOutput
    * @return the DataOutput
    */
-  public static DataOutput getOnHeapDataOutput(int blockBits) {
-    return new ByteBuffersDataOutputFSTReaderAdapter(
+  public static DataOutput getOnHeapReaderWriter(int blockBits) {
+    return new ReadWriteDataOutput(
         new ByteBuffersDataOutput(blockBits, blockBits, ALLOCATE_BB_ON_HEAP, NO_REUSE));
   }
 
@@ -151,19 +151,13 @@
     this.directAddressingMaxOversizingFactor = directAddressingMaxOversizingFactor;
     // pad: ensure no node gets address 0 which is reserved to mean
     // the stop state w/ no arcs
-<<<<<<< HEAD
     dataOutput.writeByte((byte) 0);
     numBytesWritten++;
     this.dataOutput = dataOutput;
     fst =
         new FST<>(
-            new FST.FSTMetadata<>(inputType, null, -1, VERSION_CURRENT, 0),
-            outputs,
+            new FST.FSTMetadata<>(inputType, outputs, null, -1, VERSION_CURRENT, 0),
             toFSTReader(dataOutput));
-=======
-    bytes.writeByte((byte) 0);
-    fst = new FST<>(new FST.FSTMetadata<>(inputType, outputs, null, -1, VERSION_CURRENT, 0), bytes);
->>>>>>> e04793d6
     if (suffixRAMLimitMB < 0) {
       throw new IllegalArgumentException("ramLimitMB must be >= 0; got: " + suffixRAMLimitMB);
     } else if (suffixRAMLimitMB > 0) {
@@ -202,7 +196,7 @@
     private final Outputs<T> outputs;
     private double suffixRAMLimitMB = 32.0;
     private boolean allowFixedLengthArcs = true;
-    private DataOutput dataOutput = getOnHeapDataOutput(15);
+    private DataOutput dataOutput = getOnHeapReaderWriter(15);
     private float directAddressingMaxOversizingFactor = DIRECT_ADDRESSING_MAX_OVERSIZING_FACTOR;
 
     /**
@@ -257,14 +251,14 @@
     /**
      * Set the {@link DataOutput} which is used for low-level writing of FST. If you want the FST to
      * be immediately readable, you need to use a DataOutput that also implements {@link FSTReader},
-     * such as {@link FSTCompiler#getOnHeapDataOutput(int)}.
+     * such as {@link FSTCompiler#getOnHeapReaderWriter(int)}.
      *
      * <p>Otherwise you need to construct the corresponding {@link
      * org.apache.lucene.store.DataInput} and use the FST constructor to read it.
      *
      * @param dataOutput the DataOutput
      * @return this builder
-     * @see FSTCompiler#getOnHeapDataOutput(int)
+     * @see FSTCompiler#getOnHeapReaderWriter(int)
      */
     public Builder<T> dataOutput(DataOutput dataOutput) {
       this.dataOutput = dataOutput;
@@ -290,30 +284,14 @@
     }
 
     /** Creates a new {@link FSTCompiler}. */
-<<<<<<< HEAD
-    public FSTCompiler<T> build() {
-      // TODO: throw the IOException instead of catching it
-      try {
-        return new FSTCompiler<>(
-            inputType,
-            suffixRAMLimitMB,
-            outputs,
-            allowFixedLengthArcs,
-            dataOutput,
-            directAddressingMaxOversizingFactor);
-      } catch (IOException e) {
-        throw new RuntimeException(e);
-      }
-=======
     public FSTCompiler<T> build() throws IOException {
       return new FSTCompiler<>(
           inputType,
           suffixRAMLimitMB,
           outputs,
           allowFixedLengthArcs,
-          bytesPageBits,
+          dataOutput,
           directAddressingMaxOversizingFactor);
->>>>>>> e04793d6
     }
   }
 
