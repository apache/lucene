/*
 * Licensed to the Apache Software Foundation (ASF) under one or more
 * contributor license agreements.  See the NOTICE file distributed with
 * this work for additional information regarding copyright ownership.
 * The ASF licenses this file to You under the Apache License, Version 2.0
 * (the "License"); you may not use this file except in compliance with
 * the License.  You may obtain a copy of the License at
 *
 *     http://www.apache.org/licenses/LICENSE-2.0
 *
 * Unless required by applicable law or agreed to in writing, software
 * distributed under the License is distributed on an "AS IS" BASIS,
 * WITHOUT WARRANTIES OR CONDITIONS OF ANY KIND, either express or implied.
 * See the License for the specific language governing permissions and
 * limitations under the License.
 */
package org.apache.lucene.util.fst;

import static org.apache.lucene.util.fst.FST.ARCS_FOR_BINARY_SEARCH;
import static org.apache.lucene.util.fst.FST.ARCS_FOR_DIRECT_ADDRESSING;
import static org.apache.lucene.util.fst.FST.BIT_ARC_HAS_FINAL_OUTPUT;
import static org.apache.lucene.util.fst.FST.BIT_ARC_HAS_OUTPUT;
import static org.apache.lucene.util.fst.FST.BIT_FINAL_ARC;
import static org.apache.lucene.util.fst.FST.BIT_LAST_ARC;
import static org.apache.lucene.util.fst.FST.BIT_STOP_NODE;
import static org.apache.lucene.util.fst.FST.BIT_TARGET_NEXT;
import static org.apache.lucene.util.fst.FST.FINAL_END_NODE;
import static org.apache.lucene.util.fst.FST.NON_FINAL_END_NODE;
import static org.apache.lucene.util.fst.FST.getNumPresenceBytes;

import java.io.IOException;
import org.apache.lucene.store.ByteArrayDataOutput;
import org.apache.lucene.store.DataOutput;
import org.apache.lucene.util.ArrayUtil;
import org.apache.lucene.util.IntsRef;
import org.apache.lucene.util.IntsRefBuilder;
import org.apache.lucene.util.fst.FST.INPUT_TYPE; // javadoc

// TODO: could we somehow stream an FST to disk while we
// build it?

/**
 * Builds a minimal FST (maps an IntsRef term to an arbitrary output) from pre-sorted terms with
 * outputs. The FST becomes an FSA if you use NoOutputs. The FST is written on-the-fly into a
 * compact serialized format byte array, which can be saved to / loaded from a Directory or used
 * directly for traversal. The FST is always finite (no cycles).
 *
 * <p>NOTE: The algorithm is described at
 * http://citeseerx.ist.psu.edu/viewdoc/summary?doi=10.1.1.24.3698
 *
 * <p>The parameterized type T is the output type. See the subclasses of {@link Outputs}.
 *
 * <p>FSTs larger than 2.1GB are now possible (as of Lucene 4.2). FSTs containing more than 2.1B
 * nodes are also now possible, however they cannot be packed.
 *
 * @lucene.experimental
 */
public class FSTCompiler<T> {

  static final float DIRECT_ADDRESSING_MAX_OVERSIZING_FACTOR = 1f;

  /**
   * @see #shouldExpandNodeWithFixedLengthArcs
   */
  static final int FIXED_LENGTH_ARC_SHALLOW_DEPTH = 3; // 0 => only root node.

  /**
   * @see #shouldExpandNodeWithFixedLengthArcs
   */
  static final int FIXED_LENGTH_ARC_SHALLOW_NUM_ARCS = 5;

  /**
   * @see #shouldExpandNodeWithFixedLengthArcs
   */
  static final int FIXED_LENGTH_ARC_DEEP_NUM_ARCS = 10;

  /**
   * Maximum oversizing factor allowed for direct addressing compared to binary search when
   * expansion credits allow the oversizing. This factor prevents expansions that are obviously too
   * costly even if there are sufficient credits.
   *
   * @see #shouldExpandNodeWithDirectAddressing
   */
  private static final float DIRECT_ADDRESSING_MAX_OVERSIZE_WITH_CREDIT_FACTOR = 1.66f;

  private final NodeHash<T> dedupHash;
  final FST<T> fst;
  private final T NO_OUTPUT;

  // private static final boolean DEBUG = true;

  private final IntsRefBuilder lastInput = new IntsRefBuilder();

  // NOTE: cutting this over to ArrayList instead loses ~6%
  // in build performance on 9.8M Wikipedia terms; so we
  // left this as an array:
  // current "frontier"
  private UnCompiledNode<T>[] frontier;

  // Used for the BIT_TARGET_NEXT optimization (whereby
  // instead of storing the address of the target node for
  // a given arc, we mark a single bit noting that the next
  // node in the byte[] is the target node):
  long lastFrozenNode;

  // Reused temporarily while building the FST:
  int[] numBytesPerArc = new int[4];
  int[] numLabelBytesPerArc = new int[numBytesPerArc.length];
  final FixedLengthArcsBuffer fixedLengthArcsBuffer = new FixedLengthArcsBuffer();

  long arcCount;
  long nodeCount;
  long binarySearchNodeCount;
  long directAddressingNodeCount;

  final boolean allowFixedLengthArcs;
  final float directAddressingMaxOversizingFactor;
  long directAddressingExpansionCredit;

  final BytesStore bytes;

  /**
   * Instantiates an FST/FSA builder with default settings and pruning options turned off. For more
   * tuning and tweaking, see {@link Builder}.
   */
  // TODO: remove this?  Builder API should be the only entry point?
  public FSTCompiler(FST.INPUT_TYPE inputType, Outputs<T> outputs) {
    this(inputType, 32.0, outputs, true, 15, 1f);
  }

  private FSTCompiler(
      FST.INPUT_TYPE inputType,
      double suffixRAMLimitMB,
      Outputs<T> outputs,
      boolean allowFixedLengthArcs,
      int bytesPageBits,
      float directAddressingMaxOversizingFactor) {
    this.allowFixedLengthArcs = allowFixedLengthArcs;
    this.directAddressingMaxOversizingFactor = directAddressingMaxOversizingFactor;
    fst = new FST<>(inputType, outputs, bytesPageBits);
    bytes = fst.bytes;
    assert bytes != null;
<<<<<<< HEAD
    if (doShareSuffix) {
      dedupHash = new NodeHash<>(this, bytes.getReverseReader(false));
=======
    if (suffixRAMLimitMB < 0) {
      throw new IllegalArgumentException("ramLimitMB must be >= 0; got: " + suffixRAMLimitMB);
    } else if (suffixRAMLimitMB > 0) {
      dedupHash = new NodeHash<>(fst, suffixRAMLimitMB, bytes.getReverseReader(false));
>>>>>>> afb2a607
    } else {
      dedupHash = null;
    }
    NO_OUTPUT = outputs.getNoOutput();

    @SuppressWarnings({"rawtypes", "unchecked"})
    final UnCompiledNode<T>[] f = (UnCompiledNode<T>[]) new UnCompiledNode[10];
    frontier = f;
    for (int idx = 0; idx < frontier.length; idx++) {
      frontier[idx] = new UnCompiledNode<>(this, idx);
    }
  }

  /**
   * Fluent-style constructor for FST {@link FSTCompiler}.
   *
   * <p>Creates an FST/FSA builder with all the possible tuning and construction tweaks. Read
   * parameter documentation carefully.
   */
  public static class Builder<T> {

    private final INPUT_TYPE inputType;
    private final Outputs<T> outputs;
    private double suffixRAMLimitMB = 32.0;
    private boolean allowFixedLengthArcs = true;
    private int bytesPageBits = 15;
    private float directAddressingMaxOversizingFactor = DIRECT_ADDRESSING_MAX_OVERSIZING_FACTOR;

    /**
     * @param inputType The input type (transition labels). Can be anything from {@link INPUT_TYPE}
     *     enumeration. Shorter types will consume less memory. Strings (character sequences) are
     *     represented as {@link INPUT_TYPE#BYTE4} (full unicode codepoints).
     * @param outputs The output type for each input sequence. Applies only if building an FST. For
     *     FSA, use {@link NoOutputs#getSingleton()} and {@link NoOutputs#getNoOutput()} as the
     *     singleton output object.
     */
    public Builder(FST.INPUT_TYPE inputType, Outputs<T> outputs) {
      this.inputType = inputType;
      this.outputs = outputs;
    }

    /**
     * The approximate maximum amount of RAM (in MB) to use holding the suffix cache, which enables
     * the FST to share common suffixes. Pass {@link Double#POSITIVE_INFINITY} to keep all suffixes
     * and create an exactly minimal FST. In this case, the amount of RAM actually used will be
     * bounded by the number of unique suffixes. If you pass a value smaller than the builder would
     * use, the least recently used suffixes will be discarded, thus reducing suffix sharing and
     * creating a non-minimal FST. In this case, the larger the limit, the closer the FST will be to
     * its true minimal size, with diminishing returns as you increase the limit. Pass {@code 0} to
     * disable suffix sharing entirely, but note that the resulting FST can be substantially larger
     * than the minimal FST.
     *
     * <p>Note that this is not a precise limit. The current implementation uses hash tables to map
     * the suffixes, and approximates the rough overhead (unused slots) in the hash table.
     *
     * <p>Default = {@code 32.0} MB.
     */
    public Builder<T> suffixRAMLimitMB(double mb) {
      if (mb < 0) {
        throw new IllegalArgumentException("suffixRAMLimitMB must be >= 0; got: " + mb);
      }
      this.suffixRAMLimitMB = mb;
      return this;
    }

    /**
     * Pass {@code false} to disable the fixed length arc optimization (binary search or direct
     * addressing) while building the FST; this will make the resulting FST smaller but slower to
     * traverse.
     *
     * <p>Default = {@code true}.
     */
    public Builder<T> allowFixedLengthArcs(boolean allowFixedLengthArcs) {
      this.allowFixedLengthArcs = allowFixedLengthArcs;
      return this;
    }

    /**
     * How many bits wide to make each byte[] block in the BytesStore; if you know the FST will be
     * large then make this larger. For example 15 bits = 32768 byte pages.
     *
     * <p>Default = 15.
     */
    public Builder<T> bytesPageBits(int bytesPageBits) {
      this.bytesPageBits = bytesPageBits;
      return this;
    }

    /**
     * Overrides the default the maximum oversizing of fixed array allowed to enable direct
     * addressing of arcs instead of binary search.
     *
     * <p>Setting this factor to a negative value (e.g. -1) effectively disables direct addressing,
     * only binary search nodes will be created.
     *
     * <p>This factor does not determine whether to encode a node with a list of variable length
     * arcs or with fixed length arcs. It only determines the effective encoding of a node that is
     * already known to be encoded with fixed length arcs.
     *
     * <p>Default = 1.
     */
    public Builder<T> directAddressingMaxOversizingFactor(float factor) {
      this.directAddressingMaxOversizingFactor = factor;
      return this;
    }

    /** Creates a new {@link FSTCompiler}. */
    public FSTCompiler<T> build() {
      FSTCompiler<T> fstCompiler =
          new FSTCompiler<>(
              inputType,
              suffixRAMLimitMB,
              outputs,
              allowFixedLengthArcs,
              bytesPageBits,
              directAddressingMaxOversizingFactor);
      return fstCompiler;
    }
  }

  public float getDirectAddressingMaxOversizingFactor() {
    return directAddressingMaxOversizingFactor;
  }

  public long getTermCount() {
    return frontier[0].inputCount;
  }

  public long getNodeCount() {
    // 1+ in order to count the -1 implicit final node
    return 1 + nodeCount;
  }

  public long getArcCount() {
    return arcCount;
  }

  public long getMappedStateCount() {
    return dedupHash == null ? 0 : nodeCount;
  }

  private CompiledNode compileNode(UnCompiledNode<T> nodeIn, int tailLength) throws IOException {
    final long node;
    long bytesPosStart = bytes.getPosition();
    if (dedupHash != null) {
      if (nodeIn.numArcs == 0) {
        node = addNode(nodeIn);
        lastFrozenNode = node;
      } else {
        node = dedupHash.add(nodeIn);
      }
    } else {
      node = addNode(nodeIn);
    }
    assert node != -2;

    long bytesPosEnd = bytes.getPosition();
    if (bytesPosEnd != bytesPosStart) {
      // The FST added a new node:
      assert bytesPosEnd > bytesPosStart;
      lastFrozenNode = node;
    }

    nodeIn.clear();

    final CompiledNode fn = new CompiledNode();
    fn.node = node;
    return fn;
  }

  // serializes new node by appending its bytes to the end
  // of the current byte[]
  long addNode(FSTCompiler.UnCompiledNode<T> nodeIn) throws IOException {
    T NO_OUTPUT = fst.outputs.getNoOutput();

    // System.out.println("FST.addNode pos=" + bytes.getPosition() + " numArcs=" + nodeIn.numArcs);
    if (nodeIn.numArcs == 0) {
      if (nodeIn.isFinal) {
        return FINAL_END_NODE;
      } else {
        return NON_FINAL_END_NODE;
      }
    }
    final long startAddress = bytes.getPosition();
    // System.out.println("  startAddr=" + startAddress);

    final boolean doFixedLengthArcs = shouldExpandNodeWithFixedLengthArcs(nodeIn);
    if (doFixedLengthArcs) {
      // System.out.println("  fixed length arcs");
      if (numBytesPerArc.length < nodeIn.numArcs) {
        numBytesPerArc = new int[ArrayUtil.oversize(nodeIn.numArcs, Integer.BYTES)];
        numLabelBytesPerArc = new int[numBytesPerArc.length];
      }
    }

    arcCount += nodeIn.numArcs;

    final int lastArc = nodeIn.numArcs - 1;

    long lastArcStart = bytes.getPosition();
    int maxBytesPerArc = 0;
    int maxBytesPerArcWithoutLabel = 0;
    for (int arcIdx = 0; arcIdx < nodeIn.numArcs; arcIdx++) {
      final FSTCompiler.Arc<T> arc = nodeIn.arcs[arcIdx];
      final FSTCompiler.CompiledNode target = (FSTCompiler.CompiledNode) arc.target;
      int flags = 0;
      // System.out.println("  arc " + arcIdx + " label=" + arc.label + " -> target=" +
      // target.node);

      if (arcIdx == lastArc) {
        flags += BIT_LAST_ARC;
      }

      if (lastFrozenNode == target.node && !doFixedLengthArcs) {
        // TODO: for better perf (but more RAM used) we
        // could avoid this except when arc is "near" the
        // last arc:
        flags += BIT_TARGET_NEXT;
      }

      if (arc.isFinal) {
        flags += BIT_FINAL_ARC;
        if (arc.nextFinalOutput != NO_OUTPUT) {
          flags += BIT_ARC_HAS_FINAL_OUTPUT;
        }
      } else {
        assert arc.nextFinalOutput == NO_OUTPUT;
      }

      boolean targetHasArcs = target.node > 0;

      if (!targetHasArcs) {
        flags += BIT_STOP_NODE;
      }

      if (arc.output != NO_OUTPUT) {
        flags += BIT_ARC_HAS_OUTPUT;
      }

      bytes.writeByte((byte) flags);
      long labelStart = bytes.getPosition();
      writeLabel(bytes, arc.label);
      int numLabelBytes = (int) (bytes.getPosition() - labelStart);

      // System.out.println("  write arc: label=" + (char) arc.label + " flags=" + flags + "
      // target=" + target.node + " pos=" + bytes.getPosition() + " output=" +
      // outputs.outputToString(arc.output));

      if (arc.output != NO_OUTPUT) {
        fst.outputs.write(arc.output, bytes);
        // System.out.println("    write output");
      }

      if (arc.nextFinalOutput != NO_OUTPUT) {
        // System.out.println("    write final output");
        fst.outputs.writeFinalOutput(arc.nextFinalOutput, bytes);
      }

      if (targetHasArcs && (flags & BIT_TARGET_NEXT) == 0) {
        assert target.node > 0;
        // System.out.println("    write target");
        bytes.writeVLong(target.node);
      }

      // just write the arcs "like normal" on first pass, but record how many bytes each one took
      // and max byte size:
      if (doFixedLengthArcs) {
        int numArcBytes = (int) (bytes.getPosition() - lastArcStart);
        numBytesPerArc[arcIdx] = numArcBytes;
        numLabelBytesPerArc[arcIdx] = numLabelBytes;
        lastArcStart = bytes.getPosition();
        maxBytesPerArc = Math.max(maxBytesPerArc, numArcBytes);
        maxBytesPerArcWithoutLabel =
            Math.max(maxBytesPerArcWithoutLabel, numArcBytes - numLabelBytes);
        // System.out.println("    arcBytes=" + numArcBytes + " labelBytes=" + numLabelBytes);
      }
    }

    // TODO: try to avoid wasteful cases: disable doFixedLengthArcs in that case
    /*
     *
     * LUCENE-4682: what is a fair heuristic here?
     * It could involve some of these:
     * 1. how "busy" the node is: nodeIn.inputCount relative to frontier[0].inputCount?
     * 2. how much binSearch saves over scan: nodeIn.numArcs
     * 3. waste: numBytes vs numBytesExpanded
     *
     * the one below just looks at #3
    if (doFixedLengthArcs) {
      // rough heuristic: make this 1.25 "waste factor" a parameter to the phd ctor????
      int numBytes = lastArcStart - startAddress;
      int numBytesExpanded = maxBytesPerArc * nodeIn.numArcs;
      if (numBytesExpanded > numBytes*1.25) {
        doFixedLengthArcs = false;
      }
    }
    */

    if (doFixedLengthArcs) {
      assert maxBytesPerArc > 0;
      // 2nd pass just "expands" all arcs to take up a fixed byte size

      int labelRange = nodeIn.arcs[nodeIn.numArcs - 1].label - nodeIn.arcs[0].label + 1;
      assert labelRange > 0;
      if (shouldExpandNodeWithDirectAddressing(
          nodeIn, maxBytesPerArc, maxBytesPerArcWithoutLabel, labelRange)) {
        writeNodeForDirectAddressing(nodeIn, startAddress, maxBytesPerArcWithoutLabel, labelRange);
        directAddressingNodeCount++;
      } else {
        writeNodeForBinarySearch(nodeIn, startAddress, maxBytesPerArc);
        binarySearchNodeCount++;
      }
    }

    final long thisNodeAddress = bytes.getPosition() - 1;
    bytes.reverse(startAddress, thisNodeAddress);
    nodeCount++;
    return thisNodeAddress;
  }

  private void writeLabel(DataOutput out, int v) throws IOException {
    assert v >= 0 : "v=" + v;
    if (fst.inputType == INPUT_TYPE.BYTE1) {
      assert v <= 255 : "v=" + v;
      out.writeByte((byte) v);
    } else if (fst.inputType == INPUT_TYPE.BYTE2) {
      assert v <= 65535 : "v=" + v;
      out.writeShort((short) v);
    } else {
      out.writeVInt(v);
    }
  }

  /**
   * Returns whether the given node should be expanded with fixed length arcs. Nodes will be
   * expanded depending on their depth (distance from the root node) and their number of arcs.
   *
   * <p>Nodes with fixed length arcs use more space, because they encode all arcs with a fixed
   * number of bytes, but they allow either binary search or direct addressing on the arcs (instead
   * of linear scan) on lookup by arc label.
   */
  private boolean shouldExpandNodeWithFixedLengthArcs(FSTCompiler.UnCompiledNode<T> node) {
    return allowFixedLengthArcs
        && ((node.depth <= FIXED_LENGTH_ARC_SHALLOW_DEPTH
                && node.numArcs >= FIXED_LENGTH_ARC_SHALLOW_NUM_ARCS)
            || node.numArcs >= FIXED_LENGTH_ARC_DEEP_NUM_ARCS);
  }

  /**
   * Returns whether the given node should be expanded with direct addressing instead of binary
   * search.
   *
   * <p>Prefer direct addressing for performance if it does not oversize binary search byte size too
   * much, so that the arcs can be directly addressed by label.
   *
   * @see FSTCompiler#getDirectAddressingMaxOversizingFactor()
   */
  private boolean shouldExpandNodeWithDirectAddressing(
      FSTCompiler.UnCompiledNode<T> nodeIn,
      int numBytesPerArc,
      int maxBytesPerArcWithoutLabel,
      int labelRange) {
    // Anticipate precisely the size of the encodings.
    int sizeForBinarySearch = numBytesPerArc * nodeIn.numArcs;
    int sizeForDirectAddressing =
        getNumPresenceBytes(labelRange)
            + numLabelBytesPerArc[0]
            + maxBytesPerArcWithoutLabel * nodeIn.numArcs;

    // Determine the allowed oversize compared to binary search.
    // This is defined by a parameter of FST Builder (default 1: no oversize).
    int allowedOversize = (int) (sizeForBinarySearch * getDirectAddressingMaxOversizingFactor());
    int expansionCost = sizeForDirectAddressing - allowedOversize;

    // Select direct addressing if either:
    // - Direct addressing size is smaller than binary search.
    //   In this case, increment the credit by the reduced size (to use it later).
    // - Direct addressing size is larger than binary search, but the positive credit allows the
    // oversizing.
    //   In this case, decrement the credit by the oversize.
    // In addition, do not try to oversize to a clearly too large node size
    // (this is the DIRECT_ADDRESSING_MAX_OVERSIZE_WITH_CREDIT_FACTOR parameter).
    if (expansionCost <= 0
        || (directAddressingExpansionCredit >= expansionCost
            && sizeForDirectAddressing
                <= allowedOversize * DIRECT_ADDRESSING_MAX_OVERSIZE_WITH_CREDIT_FACTOR)) {
      directAddressingExpansionCredit -= expansionCost;
      return true;
    }
    return false;
  }

  private void writeNodeForBinarySearch(
      FSTCompiler.UnCompiledNode<T> nodeIn, long startAddress, int maxBytesPerArc) {
    // Build the header in a buffer.
    // It is a false/special arc which is in fact a node header with node flags followed by node
    // metadata.
    fixedLengthArcsBuffer
        .resetPosition()
        .writeByte(ARCS_FOR_BINARY_SEARCH)
        .writeVInt(nodeIn.numArcs)
        .writeVInt(maxBytesPerArc);
    int headerLen = fixedLengthArcsBuffer.getPosition();

    // Expand the arcs in place, backwards.
    long srcPos = bytes.getPosition();
    long destPos = startAddress + headerLen + nodeIn.numArcs * (long) maxBytesPerArc;
    assert destPos >= srcPos;
    if (destPos > srcPos) {
      bytes.skipBytes((int) (destPos - srcPos));
      for (int arcIdx = nodeIn.numArcs - 1; arcIdx >= 0; arcIdx--) {
        destPos -= maxBytesPerArc;
        int arcLen = numBytesPerArc[arcIdx];
        srcPos -= arcLen;
        if (srcPos != destPos) {
          assert destPos > srcPos
              : "destPos="
                  + destPos
                  + " srcPos="
                  + srcPos
                  + " arcIdx="
                  + arcIdx
                  + " maxBytesPerArc="
                  + maxBytesPerArc
                  + " arcLen="
                  + arcLen
                  + " nodeIn.numArcs="
                  + nodeIn.numArcs;
          bytes.copyBytes(srcPos, destPos, arcLen);
        }
      }
    }

    // Write the header.
    bytes.writeBytes(startAddress, fixedLengthArcsBuffer.getBytes(), 0, headerLen);
  }

  private void writeNodeForDirectAddressing(
      FSTCompiler.UnCompiledNode<T> nodeIn,
      long startAddress,
      int maxBytesPerArcWithoutLabel,
      int labelRange) {
    // Expand the arcs backwards in a buffer because we remove the labels.
    // So the obtained arcs might occupy less space. This is the reason why this
    // whole method is more complex.
    // Drop the label bytes since we can infer the label based on the arc index,
    // the presence bits, and the first label. Keep the first label.
    int headerMaxLen = 11;
    int numPresenceBytes = getNumPresenceBytes(labelRange);
    long srcPos = bytes.getPosition();
    int totalArcBytes = numLabelBytesPerArc[0] + nodeIn.numArcs * maxBytesPerArcWithoutLabel;
    int bufferOffset = headerMaxLen + numPresenceBytes + totalArcBytes;
    byte[] buffer = fixedLengthArcsBuffer.ensureCapacity(bufferOffset).getBytes();
    // Copy the arcs to the buffer, dropping all labels except first one.
    for (int arcIdx = nodeIn.numArcs - 1; arcIdx >= 0; arcIdx--) {
      bufferOffset -= maxBytesPerArcWithoutLabel;
      int srcArcLen = numBytesPerArc[arcIdx];
      srcPos -= srcArcLen;
      int labelLen = numLabelBytesPerArc[arcIdx];
      // Copy the flags.
      bytes.copyBytes(srcPos, buffer, bufferOffset, 1);
      // Skip the label, copy the remaining.
      int remainingArcLen = srcArcLen - 1 - labelLen;
      if (remainingArcLen != 0) {
        bytes.copyBytes(srcPos + 1 + labelLen, buffer, bufferOffset + 1, remainingArcLen);
      }
      if (arcIdx == 0) {
        // Copy the label of the first arc only.
        bufferOffset -= labelLen;
        bytes.copyBytes(srcPos + 1, buffer, bufferOffset, labelLen);
      }
    }
    assert bufferOffset == headerMaxLen + numPresenceBytes;

    // Build the header in the buffer.
    // It is a false/special arc which is in fact a node header with node flags followed by node
    // metadata.
    fixedLengthArcsBuffer
        .resetPosition()
        .writeByte(ARCS_FOR_DIRECT_ADDRESSING)
        .writeVInt(labelRange) // labelRange instead of numArcs.
        .writeVInt(
            maxBytesPerArcWithoutLabel); // maxBytesPerArcWithoutLabel instead of maxBytesPerArc.
    int headerLen = fixedLengthArcsBuffer.getPosition();

    // Prepare the builder byte store. Enlarge or truncate if needed.
    long nodeEnd = startAddress + headerLen + numPresenceBytes + totalArcBytes;
    long currentPosition = bytes.getPosition();
    if (nodeEnd >= currentPosition) {
      bytes.skipBytes((int) (nodeEnd - currentPosition));
    } else {
      bytes.truncate(nodeEnd);
    }
    assert bytes.getPosition() == nodeEnd;

    // Write the header.
    long writeOffset = startAddress;
    bytes.writeBytes(writeOffset, fixedLengthArcsBuffer.getBytes(), 0, headerLen);
    writeOffset += headerLen;

    // Write the presence bits
    writePresenceBits(nodeIn, writeOffset, numPresenceBytes);
    writeOffset += numPresenceBytes;

    // Write the first label and the arcs.
    bytes.writeBytes(writeOffset, fixedLengthArcsBuffer.getBytes(), bufferOffset, totalArcBytes);
  }

  private void writePresenceBits(
      FSTCompiler.UnCompiledNode<T> nodeIn, long dest, int numPresenceBytes) {
    long bytePos = dest;
    byte presenceBits = 1; // The first arc is always present.
    int presenceIndex = 0;
    int previousLabel = nodeIn.arcs[0].label;
    for (int arcIdx = 1; arcIdx < nodeIn.numArcs; arcIdx++) {
      int label = nodeIn.arcs[arcIdx].label;
      assert label > previousLabel;
      presenceIndex += label - previousLabel;
      while (presenceIndex >= Byte.SIZE) {
        bytes.writeByte(bytePos++, presenceBits);
        presenceBits = 0;
        presenceIndex -= Byte.SIZE;
      }
      // Set the bit at presenceIndex to flag that the corresponding arc is present.
      presenceBits |= 1 << presenceIndex;
      previousLabel = label;
    }
    assert presenceIndex == (nodeIn.arcs[nodeIn.numArcs - 1].label - nodeIn.arcs[0].label) % 8;
    assert presenceBits != 0; // The last byte is not 0.
    assert (presenceBits & (1 << presenceIndex)) != 0; // The last arc is always present.
    bytes.writeByte(bytePos++, presenceBits);
    assert bytePos - dest == numPresenceBytes;
  }

  private void freezeTail(int prefixLenPlus1) throws IOException {

    final int downTo = Math.max(1, prefixLenPlus1);

    for (int idx = lastInput.length(); idx >= downTo; idx--) {

      final UnCompiledNode<T> node = frontier[idx];
      final UnCompiledNode<T> parent = frontier[idx - 1];

      final T nextFinalOutput = node.output;

      // We "fake" the node as being final if it has no
      // outgoing arcs; in theory we could leave it
      // as non-final (the FST can represent this), but
      // FSTEnum, Util, etc., have trouble w/ non-final
      // dead-end states:

      // TODO: is node.numArcs == 0 always false?  we no longer prune any nodes from FST:
      final boolean isFinal = node.isFinal || node.numArcs == 0;

      // this node makes it and we now compile it.  first,
      // compile any targets that were previously
      // undecided:
      parent.replaceLast(
          lastInput.intAt(idx - 1),
          compileNode(node, 1 + lastInput.length() - idx),
          nextFinalOutput,
          isFinal);
    }
  }

  /**
   * Add the next input/output pair. The provided input must be sorted after the previous one
   * according to {@link IntsRef#compareTo}. It's also OK to add the same input twice in a row with
   * different outputs, as long as {@link Outputs} implements the {@link Outputs#merge} method. Note
   * that input is fully consumed after this method is returned (so caller is free to reuse), but
   * output is not. So if your outputs are changeable (eg {@link ByteSequenceOutputs} or {@link
   * IntSequenceOutputs}) then you cannot reuse across calls.
   */
  public void add(IntsRef input, T output) throws IOException {
    /*
    if (DEBUG) {
      BytesRef b = new BytesRef(input.length);
      for(int x=0;x<input.length;x++) {
        b.bytes[x] = (byte) input.ints[x];
      }
      b.length = input.length;
      if (output == NO_OUTPUT) {
        System.out.println("\nFST ADD: input=" + toString(b) + " " + b);
      } else {
        System.out.println("\nFST ADD: input=" + toString(b) + " " + b + " output=" + fst.outputs.outputToString(output));
      }
    }
    */

    // De-dup NO_OUTPUT since it must be a singleton:
    if (output.equals(NO_OUTPUT)) {
      output = NO_OUTPUT;
    }

    assert lastInput.length() == 0 || input.compareTo(lastInput.get()) >= 0
        : "inputs are added out of order lastInput=" + lastInput.get() + " vs input=" + input;
    assert validOutput(output);

    // System.out.println("\nadd: " + input);
    if (input.length == 0) {
      // empty input: only allowed as first input.  we have
      // to special case this because the packed FST
      // format cannot represent the empty input since
      // 'finalness' is stored on the incoming arc, not on
      // the node
      frontier[0].inputCount++;
      frontier[0].isFinal = true;
      fst.setEmptyOutput(output);
      return;
    }

    // compare shared prefix length
    int pos1 = 0;
    int pos2 = input.offset;
    final int pos1Stop = Math.min(lastInput.length(), input.length);
    while (true) {
      frontier[pos1].inputCount++;
      // System.out.println("  incr " + pos1 + " ct=" + frontier[pos1].inputCount + " n=" +
      // frontier[pos1]);
      if (pos1 >= pos1Stop || lastInput.intAt(pos1) != input.ints[pos2]) {
        break;
      }
      pos1++;
      pos2++;
    }
    final int prefixLenPlus1 = pos1 + 1;

    if (frontier.length < input.length + 1) {
      final UnCompiledNode<T>[] next = ArrayUtil.grow(frontier, input.length + 1);
      for (int idx = frontier.length; idx < next.length; idx++) {
        next[idx] = new UnCompiledNode<>(this, idx);
      }
      frontier = next;
    }

    // minimize/compile states from previous input's
    // orphan'd suffix
    freezeTail(prefixLenPlus1);

    // init tail states for current input
    for (int idx = prefixLenPlus1; idx <= input.length; idx++) {
      frontier[idx - 1].addArc(input.ints[input.offset + idx - 1], frontier[idx]);
      frontier[idx].inputCount++;
    }

    final UnCompiledNode<T> lastNode = frontier[input.length];
    if (lastInput.length() != input.length || prefixLenPlus1 != input.length + 1) {
      lastNode.isFinal = true;
      lastNode.output = NO_OUTPUT;
    }

    // push conflicting outputs forward, only as far as
    // needed
    for (int idx = 1; idx < prefixLenPlus1; idx++) {
      final UnCompiledNode<T> node = frontier[idx];
      final UnCompiledNode<T> parentNode = frontier[idx - 1];

      final T lastOutput = parentNode.getLastOutput(input.ints[input.offset + idx - 1]);
      assert validOutput(lastOutput);

      final T commonOutputPrefix;
      final T wordSuffix;

      if (lastOutput != NO_OUTPUT) {
        commonOutputPrefix = fst.outputs.common(output, lastOutput);
        assert validOutput(commonOutputPrefix);
        wordSuffix = fst.outputs.subtract(lastOutput, commonOutputPrefix);
        assert validOutput(wordSuffix);
        parentNode.setLastOutput(input.ints[input.offset + idx - 1], commonOutputPrefix);
        node.prependOutput(wordSuffix);
      } else {
        commonOutputPrefix = wordSuffix = NO_OUTPUT;
      }

      output = fst.outputs.subtract(output, commonOutputPrefix);
      assert validOutput(output);
    }

    if (lastInput.length() == input.length && prefixLenPlus1 == 1 + input.length) {
      // same input more than 1 time in a row, mapping to
      // multiple outputs
      lastNode.output = fst.outputs.merge(lastNode.output, output);
    } else {
      // this new arc is private to this new input; set its
      // arc output to the leftover output:
      frontier[prefixLenPlus1 - 1].setLastOutput(
          input.ints[input.offset + prefixLenPlus1 - 1], output);
    }

    // save last input
    lastInput.copyInts(input);

    // System.out.println("  count[0]=" + frontier[0].inputCount);
  }

  private boolean validOutput(T output) {
    return output == NO_OUTPUT || !output.equals(NO_OUTPUT);
  }

  /** Returns final FST. NOTE: this will return null if nothing is accepted by the FST. */
  public FST<T> compile() throws IOException {

    final UnCompiledNode<T> root = frontier[0];

    // minimize nodes in the last word's suffix
    freezeTail(0);
    if (root.numArcs == 0) {
      if (fst.emptyOutput == null) {
        return null;
      }
    }

    // if (DEBUG) System.out.println("  builder.finish root.isFinal=" + root.isFinal + "
    // root.output=" + root.output);
    fst.finish(compileNode(root, lastInput.length()).node);

    return fst;
  }

  /** Expert: holds a pending (seen but not yet serialized) arc. */
  static class Arc<T> {
    int label; // really an "unsigned" byte
    Node target;
    boolean isFinal;
    T output;
    T nextFinalOutput;
  }

  // NOTE: not many instances of Node or CompiledNode are in
  // memory while the FST is being built; it's only the
  // current "frontier":

  interface Node {
    boolean isCompiled();
  }

  public long fstRamBytesUsed() {
    return fst.ramBytesUsed();
  }

  static final class CompiledNode implements Node {
    long node;

    @Override
    public boolean isCompiled() {
      return true;
    }
  }

  /** Expert: holds a pending (seen but not yet serialized) Node. */
  static final class UnCompiledNode<T> implements Node {
    final FSTCompiler<T> owner;
    int numArcs;
    Arc<T>[] arcs;
    // TODO: instead of recording isFinal/output on the
    // node, maybe we should use -1 arc to mean "end" (like
    // we do when reading the FST).  Would simplify much
    // code here...
    T output;
    boolean isFinal;

    // TODO: remove this tracking?  we used to use it for confusingly pruning NodeHash, but
    // we switched to LRU by RAM usage instead:
    long inputCount;

    /** This node's depth, starting from the automaton root. */
    final int depth;

    /**
     * @param depth The node's depth starting from the automaton root. Needed for LUCENE-2934 (node
     *     expansion based on conditions other than the fanout size).
     */
    @SuppressWarnings({"rawtypes", "unchecked"})
    UnCompiledNode(FSTCompiler<T> owner, int depth) {
      this.owner = owner;
      arcs = (Arc<T>[]) new Arc[1];
      arcs[0] = new Arc<>();
      output = owner.NO_OUTPUT;
      this.depth = depth;
    }

    @Override
    public boolean isCompiled() {
      return false;
    }

    void clear() {
      numArcs = 0;
      isFinal = false;
      output = owner.NO_OUTPUT;
      inputCount = 0;

      // We don't clear the depth here because it never changes
      // for nodes on the frontier (even when reused).
    }

    T getLastOutput(int labelToMatch) {
      assert numArcs > 0;
      assert arcs[numArcs - 1].label == labelToMatch;
      return arcs[numArcs - 1].output;
    }

    void addArc(int label, Node target) {
      assert label >= 0;
      assert numArcs == 0 || label > arcs[numArcs - 1].label
          : "arc[numArcs-1].label="
              + arcs[numArcs - 1].label
              + " new label="
              + label
              + " numArcs="
              + numArcs;
      if (numArcs == arcs.length) {
        final Arc<T>[] newArcs = ArrayUtil.grow(arcs);
        for (int arcIdx = numArcs; arcIdx < newArcs.length; arcIdx++) {
          newArcs[arcIdx] = new Arc<>();
        }
        arcs = newArcs;
      }
      final Arc<T> arc = arcs[numArcs++];
      arc.label = label;
      arc.target = target;
      arc.output = arc.nextFinalOutput = owner.NO_OUTPUT;
      arc.isFinal = false;
    }

    void replaceLast(int labelToMatch, Node target, T nextFinalOutput, boolean isFinal) {
      assert numArcs > 0;
      final Arc<T> arc = arcs[numArcs - 1];
      assert arc.label == labelToMatch : "arc.label=" + arc.label + " vs " + labelToMatch;
      arc.target = target;
      // assert target.node != -2;
      arc.nextFinalOutput = nextFinalOutput;
      arc.isFinal = isFinal;
    }

    void deleteLast(int label, Node target) {
      assert numArcs > 0;
      assert label == arcs[numArcs - 1].label;
      assert target == arcs[numArcs - 1].target;
      numArcs--;
    }

    void setLastOutput(int labelToMatch, T newOutput) {
      assert owner.validOutput(newOutput);
      assert numArcs > 0;
      final Arc<T> arc = arcs[numArcs - 1];
      assert arc.label == labelToMatch;
      arc.output = newOutput;
    }

    // pushes an output prefix forward onto all arcs
    void prependOutput(T outputPrefix) {
      assert owner.validOutput(outputPrefix);

      for (int arcIdx = 0; arcIdx < numArcs; arcIdx++) {
        arcs[arcIdx].output = owner.fst.outputs.add(outputPrefix, arcs[arcIdx].output);
        assert owner.validOutput(arcs[arcIdx].output);
      }

      if (isFinal) {
        output = owner.fst.outputs.add(outputPrefix, output);
        assert owner.validOutput(output);
      }
    }
  }

  /**
   * Reusable buffer for building nodes with fixed length arcs (binary search or direct addressing).
   */
  static class FixedLengthArcsBuffer {

    // Initial capacity is the max length required for the header of a node with fixed length arcs:
    // header(byte) + numArcs(vint) + numBytes(vint)
    private byte[] bytes = new byte[11];
    private final ByteArrayDataOutput bado = new ByteArrayDataOutput(bytes);

    /** Ensures the capacity of the internal byte array. Enlarges it if needed. */
    FixedLengthArcsBuffer ensureCapacity(int capacity) {
      if (bytes.length < capacity) {
        bytes = new byte[ArrayUtil.oversize(capacity, Byte.BYTES)];
        bado.reset(bytes);
      }
      return this;
    }

    FixedLengthArcsBuffer resetPosition() {
      bado.reset(bytes);
      return this;
    }

    FixedLengthArcsBuffer writeByte(byte b) {
      bado.writeByte(b);
      return this;
    }

    FixedLengthArcsBuffer writeVInt(int i) {
      try {
        bado.writeVInt(i);
      } catch (IOException e) { // Never thrown.
        throw new RuntimeException(e);
      }
      return this;
    }

    int getPosition() {
      return bado.getPosition();
    }

    /** Gets the internal byte array. */
    byte[] getBytes() {
      return bytes;
    }
  }
}<|MERGE_RESOLUTION|>--- conflicted
+++ resolved
@@ -140,15 +140,10 @@
     fst = new FST<>(inputType, outputs, bytesPageBits);
     bytes = fst.bytes;
     assert bytes != null;
-<<<<<<< HEAD
-    if (doShareSuffix) {
-      dedupHash = new NodeHash<>(this, bytes.getReverseReader(false));
-=======
     if (suffixRAMLimitMB < 0) {
       throw new IllegalArgumentException("ramLimitMB must be >= 0; got: " + suffixRAMLimitMB);
     } else if (suffixRAMLimitMB > 0) {
-      dedupHash = new NodeHash<>(fst, suffixRAMLimitMB, bytes.getReverseReader(false));
->>>>>>> afb2a607
+      dedupHash = new NodeHash<>(this, suffixRAMLimitMB, bytes.getReverseReader(false));
     } else {
       dedupHash = null;
     }
