--- conflicted
+++ resolved
@@ -203,22 +203,6 @@
   public abstract NumericDocValues getNormValues(String field) throws IOException;
 
   /**
-<<<<<<< HEAD
-   * Returns {@link FloatVectorValues} for this field, or null if no {@link FloatVectorValues} were
-   * indexed. The returned instance should only be used by a single thread.
-   *
-   * @lucene.experimental
-   */
-  public abstract FloatVectorValues getFloatVectorValues(String field) throws IOException;
-
-  /**
-   * Returns {@link ByteVectorValues} for this field, or null if no {@link ByteVectorValues} were
-   * indexed. The returned instance should only be used by a single thread.
-   *
-   * @lucene.experimental
-   */
-  public abstract ByteVectorValues getByteVectorValues(String field) throws IOException;
-=======
    * Returns a {@link DocValuesSkipper} allowing skipping ranges of doc IDs that are not of
    * interest, or {@code null} if a skip index was not indexed. The returned instance should be
    * confined to the thread that created it.
@@ -284,7 +268,6 @@
     searchNearestVectors(field, target, collector, acceptDocs);
     return collector.topDocs();
   }
->>>>>>> 75ae372b
 
   /**
    * Return the k nearest neighbor documents as determined by comparison of their vector values for
@@ -312,53 +295,6 @@
    * @lucene.experimental
    */
   public final TopDocs searchNearestVectors(
-<<<<<<< HEAD
-      String field, float[] target, int k, Bits acceptDocs, int visitedLimit) throws IOException {
-    FieldInfo fi = getFieldInfos().fieldInfo(field);
-    if (fi == null || fi.getVectorDimension() == 0) {
-      return TopDocsCollector.EMPTY_TOPDOCS;
-    }
-    FloatVectorValues floatVectorValues = getFloatVectorValues(fi.name);
-    if (floatVectorValues == null) {
-      return TopDocsCollector.EMPTY_TOPDOCS;
-    }
-    k = Math.min(k, floatVectorValues.size());
-    if (k == 0) {
-      return TopDocsCollector.EMPTY_TOPDOCS;
-    }
-    KnnCollector collector = new TopKnnCollector(k, visitedLimit);
-    searchNearestVectors(field, target, collector, acceptDocs);
-    return collector.topDocs();
-  }
-
-  /**
-   * Return the k nearest neighbor documents as determined by comparison of their vector values for
-   * this field, to the given vector, by the field's similarity function. The score of each document
-   * is derived from the vector similarity in a way that ensures scores are positive and that a
-   * larger score corresponds to a higher ranking.
-   *
-   * <p>The search is allowed to be approximate, meaning the results are not guaranteed to be the
-   * true k closest neighbors. For large values of k (for example when k is close to the total
-   * number of documents), the search may also retrieve fewer than k documents.
-   *
-   * <p>The returned {@link TopDocs} will contain a {@link ScoreDoc} for each nearest neighbor,
-   * sorted in order of their similarity to the query vector (decreasing scores). The {@link
-   * TotalHits} contains the number of documents visited during the search. If the search stopped
-   * early because it hit {@code visitedLimit}, it is indicated through the relation {@code
-   * TotalHits.Relation.GREATER_THAN_OR_EQUAL_TO}.
-   *
-   * @param field the vector field to search
-   * @param target the vector-valued query
-   * @param k the number of docs to return
-   * @param acceptDocs {@link Bits} that represents the allowed documents to match, or {@code null}
-   *     if they are all allowed to match.
-   * @param visitedLimit the maximum number of nodes that the search is allowed to visit
-   * @return the k nearest neighbor documents, along with their (searchStrategy-specific) scores.
-   * @lucene.experimental
-   */
-  public final TopDocs searchNearestVectors(
-=======
->>>>>>> 75ae372b
       String field, byte[] target, int k, Bits acceptDocs, int visitedLimit) throws IOException {
     FieldInfo fi = getFieldInfos().fieldInfo(field);
     if (fi == null || fi.getVectorDimension() == 0) {
