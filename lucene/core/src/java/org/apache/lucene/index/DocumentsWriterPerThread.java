--- conflicted
+++ resolved
@@ -139,10 +139,7 @@
   private final ReentrantLock lock = new ReentrantLock();
   private int[] deleteDocIDs = new int[0];
   private int numDeletedDocIds = 0;
-<<<<<<< HEAD
-=======
   private final int indexMajorVersionCreated;
->>>>>>> 75ae372b
   private final IndexingChain.ReservedField<NumericDocValuesField> parentField;
 
   DocumentsWriterPerThread(
@@ -256,9 +253,6 @@
             if (iterator.hasNext() == false) {
               doc = addParentField(doc, parentField);
             }
-<<<<<<< HEAD
-          }
-=======
           } else if (segmentInfo.getIndexSort() != null
               && iterator.hasNext()
               && indexMajorVersionCreated >= Version.LUCENE_10_0_0.major) {
@@ -269,7 +263,6 @@
                 "a parent field must be set in order to use document blocks with index sorting; see IndexWriterConfig#setParentField");
           }
 
->>>>>>> 75ae372b
           // Even on exception, the document is still added (but marked
           // deleted), so we don't need to un-reserve at that point.
           // Aborting exceptions will actually "lose" more than one
