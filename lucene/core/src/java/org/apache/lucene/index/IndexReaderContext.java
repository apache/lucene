--- conflicted
+++ resolved
@@ -32,17 +32,10 @@
    */
   public final boolean isTopLevel;
 
-<<<<<<< HEAD
-  /** the doc base for this reader in the parent, <code>0</code> if parent is null */
-  public final int docBaseInParent;
-
-  /** the ord for this reader in the parent, <code>0</code> if parent is null */
-=======
   /** the doc base for this reader in the parent, {@code 0} if parent is null */
   public final int docBaseInParent;
 
   /** the ord for this reader in the parent, {@code 0} if parent is null */
->>>>>>> 75ae372b
   public final int ordInParent;
 
   // An object that uniquely identifies this context without referencing
