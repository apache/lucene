/*
 * Licensed to the Apache Software Foundation (ASF) under one or more
 * contributor license agreements.  See the NOTICE file distributed with
 * this work for additional information regarding copyright ownership.
 * The ASF licenses this file to You under the Apache License, Version 2.0
 * (the "License"); you may not use this file except in compliance with
 * the License.  You may obtain a copy of the License at
 *
 *     http://www.apache.org/licenses/LICENSE-2.0
 *
 * Unless required by applicable law or agreed to in writing, software
 * distributed under the License is distributed on an "AS IS" BASIS,
 * WITHOUT WARRANTIES OR CONDITIONS OF ANY KIND, either express or implied.
 * See the License for the specific language governing permissions and
 * limitations under the License.
 */
package org.apache.lucene.index;

import java.io.IOException;
import java.util.function.Function;
import org.apache.lucene.search.Sort;
import org.apache.lucene.search.SortField;
import org.apache.lucene.util.BitSet;
import org.apache.lucene.util.TimSorter;
import org.apache.lucene.util.Version;
import org.apache.lucene.util.packed.PackedInts;
import org.apache.lucene.util.packed.PackedLongValues;

/**
 * Sorts documents of a given index by returning a permutation on the document IDs.
 *
 * @lucene.experimental
 */
public final class Sorter {
  final Sort sort;

  /** Creates a new Sorter to sort the index with {@code sort} */
  Sorter(Sort sort) {
    if (sort.needsScores()) {
      throw new IllegalArgumentException(
          "Cannot sort an index with a Sort that refers to the relevance score");
    }
    this.sort = sort;
  }

  /**
   * A permutation of doc IDs. For every document ID between <code>0</code> and {@link
   * IndexReader#maxDoc()}, <code>oldToNew(newToOld(docID))</code> must return <code>docID</code>.
   */
  public abstract static class DocMap {

    /** Sole constructor. */
    protected DocMap() {}

    /** Given a doc ID from the original index, return its ordinal in the sorted index. */
    public abstract int oldToNew(int docID);

    /** Given the ordinal of a doc ID, return its doc ID in the original index. */
    public abstract int newToOld(int docID);

    /**
     * Return the number of documents in this map. This must be equal to the {@link
     * org.apache.lucene.index.LeafReader#maxDoc() number of documents} of the {@link
     * org.apache.lucene.index.LeafReader} which is sorted.
     */
    public abstract int size();
  }

  /** Check consistency of a {@link DocMap}, useful for assertions. */
  static boolean isConsistent(DocMap docMap) {
    final int maxDoc = docMap.size();
    for (int i = 0; i < maxDoc; ++i) {
      final int newID = docMap.oldToNew(i);
      final int oldID = docMap.newToOld(newID);
      assert newID >= 0 && newID < maxDoc : "doc IDs must be in [0-" + maxDoc + "[, got " + newID;
      assert i == oldID
          : "mapping is inconsistent: " + i + " --oldToNew--> " + newID + " --newToOld--> " + oldID;
      if (i != oldID || newID < 0 || newID >= maxDoc) {
        return false;
      }
    }
    return true;
  }

  private static final class DocValueSorter extends TimSorter {

    private final int[] docs;
    private final IndexSorter.DocComparator comparator;
    private final int[] tmp;

    DocValueSorter(int[] docs, IndexSorter.DocComparator comparator) {
      super(docs.length / 64);
      this.docs = docs;
      this.comparator = comparator;
      tmp = new int[docs.length / 64];
    }

    @Override
    protected int compare(int i, int j) {
      return comparator.compare(docs[i], docs[j]);
    }

    @Override
    protected void swap(int i, int j) {
      int tmpDoc = docs[i];
      docs[i] = docs[j];
      docs[j] = tmpDoc;
    }

    @Override
    protected void copy(int src, int dest) {
      docs[dest] = docs[src];
    }

    @Override
    protected void save(int i, int len) {
      System.arraycopy(docs, i, tmp, 0, len);
    }

    @Override
    protected void restore(int i, int j) {
      docs[j] = tmp[i];
    }

    @Override
    protected int compareSaved(int i, int j) {
      return comparator.compare(tmp[i], docs[j]);
    }
  }

  /** Computes the old-to-new permutation over the given comparator. */
  private static Sorter.DocMap sort(final int maxDoc, IndexSorter.DocComparator comparator) {
    // check if the index is sorted
    boolean sorted = true;
    for (int i = 1; i < maxDoc; ++i) {
      if (comparator.compare(i - 1, i) > 0) {
        sorted = false;
        break;
      }
    }
    if (sorted) {
      return null;
    }

    // sort doc IDs
    final int[] docs = new int[maxDoc];
    for (int i = 0; i < maxDoc; i++) {
      docs[i] = i;
    }

    DocValueSorter sorter = new DocValueSorter(docs, comparator);
    // It can be common to sort a reader, add docs, sort it again, ... and in
    // that case timSort can save a lot of time
    sorter.sort(0, docs.length); // docs is now the newToOld mapping

    // The reason why we use MonotonicAppendingLongBuffer here is that it
    // wastes very little memory if the index is in random order but can save
    // a lot of memory if the index is already "almost" sorted
    final PackedLongValues.Builder newToOldBuilder =
        PackedLongValues.monotonicBuilder(PackedInts.COMPACT);
    for (int i = 0; i < maxDoc; ++i) {
      newToOldBuilder.add(docs[i]);
    }
    final PackedLongValues newToOld = newToOldBuilder.build();

    // invert the docs mapping:
    for (int i = 0; i < maxDoc; ++i) {
      docs[(int) newToOld.get(i)] = i;
    } // docs is now the oldToNew mapping

    final PackedLongValues.Builder oldToNewBuilder =
        PackedLongValues.monotonicBuilder(PackedInts.COMPACT);
    for (int i = 0; i < maxDoc; ++i) {
      oldToNewBuilder.add(docs[i]);
    }
    final PackedLongValues oldToNew = oldToNewBuilder.build();

    return new Sorter.DocMap() {

      @Override
      public int oldToNew(int docID) {
        return (int) oldToNew.get(docID);
      }

      @Override
      public int newToOld(int docID) {
        return (int) newToOld.get(docID);
      }

      @Override
      public int size() {
        return maxDoc;
      }
    };
  }

  /**
   * Returns a mapping from the old document ID to its new location in the sorted index.
   * Implementations can use the auxiliary {@link #sort(int, IndexSorter.DocComparator)} to compute
   * the old-to-new permutation given a list of documents and their corresponding values.
   *
   * <p>A return value of <code>null</code> is allowed and means that <code>reader</code> is already
   * sorted.
   *
   * <p><b>NOTE:</b> deleted documents are expected to appear in the mapping as well, they will
   * however be marked as deleted in the sorted view.
   */
  DocMap sort(LeafReader reader) throws IOException {
    SortField[] fields = sort.getSort();
    final IndexSorter.DocComparator[] comparators = new IndexSorter.DocComparator[fields.length];

    Function<IndexSorter.DocComparator, IndexSorter.DocComparator> comparatorWrapper = in -> in;
    LeafMetaData metaData = reader.getMetaData();
    FieldInfos fieldInfos = reader.getFieldInfos();
    if (metaData.hasBlocks() && fieldInfos.getParentField() != null) {
      BitSet parents =
          BitSet.of(reader.getNumericDocValues(fieldInfos.getParentField()), reader.maxDoc());
      comparatorWrapper =
          in ->
              (docID1, docID2) ->
                  in.compare(parents.nextSetBit(docID1), parents.nextSetBit(docID2));
    }
<<<<<<< HEAD
=======
    if (metaData.hasBlocks()
        && fieldInfos.getParentField() == null
        && metaData.createdVersionMajor() >= Version.LUCENE_10_0_0.major) {
      throw new CorruptIndexException(
          "parent field is not set but the index has blocks. indexCreatedVersionMajor: "
              + metaData.createdVersionMajor(),
          "Sorter");
    }
>>>>>>> 75ae372b

    for (int i = 0; i < fields.length; i++) {
      IndexSorter sorter = fields[i].getIndexSorter();
      if (sorter == null) {
        throw new IllegalArgumentException(
            "Cannot use sortfield + " + fields[i] + " to sort indexes");
      }
      comparators[i] = comparatorWrapper.apply(sorter.getDocComparator(reader, reader.maxDoc()));
    }
    return sort(reader.maxDoc(), comparators);
  }

  DocMap sort(int maxDoc, IndexSorter.DocComparator[] comparators) throws IOException {
    final IndexSorter.DocComparator comparator =
        (docID1, docID2) -> {
          for (int i = 0; i < comparators.length; i++) {
            int comp = comparators[i].compare(docID1, docID2);
            if (comp != 0) {
              return comp;
            }
          }
          return Integer.compare(docID1, docID2); // docid order tiebreak
        };

    return sort(maxDoc, comparator);
  }

  /**
   * Returns the identifier of this {@link Sorter}.
   *
   * <p>This identifier is similar to {@link Object#hashCode()} and should be chosen so that two
   * instances of this class that sort documents likewise will have the same identifier. On the
   * contrary, this identifier should be different on different {@link Sort sorts}.
   */
  public String getID() {
    return sort.toString();
  }

  @Override
  public String toString() {
    return getID();
  }
}<|MERGE_RESOLUTION|>--- conflicted
+++ resolved
@@ -220,8 +220,6 @@
               (docID1, docID2) ->
                   in.compare(parents.nextSetBit(docID1), parents.nextSetBit(docID2));
     }
-<<<<<<< HEAD
-=======
     if (metaData.hasBlocks()
         && fieldInfos.getParentField() == null
         && metaData.createdVersionMajor() >= Version.LUCENE_10_0_0.major) {
@@ -230,7 +228,6 @@
               + metaData.createdVersionMajor(),
           "Sorter");
     }
->>>>>>> 75ae372b
 
     for (int i = 0; i < fields.length; i++) {
       IndexSorter sorter = fields[i].getIndexSorter();
