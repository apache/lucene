--- conflicted
+++ resolved
@@ -304,11 +304,7 @@
         // This Directory is only supposed to be used during merging,
         // so all writes should have MERGE context, else there is a bug
         // somewhere that is failing to pass down the right IOContext:
-<<<<<<< HEAD
-        assert context.context == IOContext.Context.MERGE : "got context=" + context.context;
-=======
         assert context.context() == IOContext.Context.MERGE : "got context=" + context.context();
->>>>>>> 75ae372b
 
         return new RateLimitedIndexOutput(rateLimiter, in.createOutput(name, context));
       }
