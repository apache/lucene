--- conflicted
+++ resolved
@@ -296,17 +296,7 @@
   public interface DocIdsVisitor {
     /** Called for all documents below a tree node. */
     void visit(int docID) throws IOException;
-  }
-
-<<<<<<< HEAD
-  /**
-   * Collects all documents and values below a tree node by calling {@link
-   * PointTree#visitDocValues(DocValuesVisitor)} (DocIdsVisitor)}
-   */
-  @FunctionalInterface
-  public interface DocValuesVisitor {
-    /** Called for all documents and values below a tree node. */
-=======
+
     /**
      * Similar to {@link IntersectVisitor#visit(int)}, but a bulk visit and implements may have
      * their optimizations.
@@ -317,13 +307,15 @@
         visit(docID);
       }
     }
-
-    /**
-     * Called for all documents in a leaf cell that crosses the query. The consumer should
-     * scrutinize the packedValue to decide whether to accept it. In the 1D case, values are visited
-     * in increasing order, and in the case of ties, in increasing docID order.
-     */
->>>>>>> 77563c2c
+  }
+
+  /**
+   * Collects all documents and values below a tree node by calling {@link
+   * PointTree#visitDocValues(DocValuesVisitor)} (DocIdsVisitor)}
+   */
+  @FunctionalInterface
+  public interface DocValuesVisitor {
+    /** Called for all documents and values below a tree node. */
     void visit(int docID, byte[] packedValue) throws IOException;
 
     /**
