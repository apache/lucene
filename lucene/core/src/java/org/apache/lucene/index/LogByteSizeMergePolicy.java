--- conflicted
+++ resolved
@@ -96,17 +96,7 @@
   }
 
   /**
-<<<<<<< HEAD
-   * Sets the minimum size for the lowest level segments. Any segments below this size are
-   * candidates for full-flush merges and merged more aggressively. This effectively reduces chances
-   * to get a "long tail" of small segments that would otherwise be created into a single level. If
-   * you set this too large, it could greatly increase the merging cost during indexing (if you
-   * flush many small segments).
-=======
-   * Sets the minimum size for the lowest level segments. Any segments below this size will be
-   * merged more aggressively in order to avoid having a long tail of small segments. Large values
-   * of this parameter increase the merging cost during indexing if you flush small segments.
->>>>>>> 7e9d5ab7
+   * Sets the minimum size for the lowest level segments. Any segments below this size are candidates for full-flush merges and be merged more aggressively in order to avoid having a long tail of small segments. Large values of this parameter increase the merging cost during indexing if you flush small segments.
    */
   public void setMinMergeMB(double mb) {
     minMergeSize = (long) (mb * 1024 * 1024);
