/*
 * Licensed to the Apache Software Foundation (ASF) under one or more
 * contributor license agreements.  See the NOTICE file distributed with
 * this work for additional information regarding copyright ownership.
 * The ASF licenses this file to You under the Apache License, Version 2.0
 * (the "License"); you may not use this file except in compliance with
 * the License.  You may obtain a copy of the License at
 *
 *     http://www.apache.org/licenses/LICENSE-2.0
 *
 * Unless required by applicable law or agreed to in writing, software
 * distributed under the License is distributed on an "AS IS" BASIS,
 * WITHOUT WARRANTIES OR CONDITIONS OF ANY KIND, either express or implied.
 * See the License for the specific language governing permissions and
 * limitations under the License.
 */
package org.apache.lucene.index;

import java.io.IOException;
import java.util.List;
import java.util.concurrent.Executor;
import java.util.concurrent.TimeUnit;
import org.apache.lucene.codecs.Codec;
import org.apache.lucene.codecs.DocValuesConsumer;
import org.apache.lucene.codecs.FieldsConsumer;
import org.apache.lucene.codecs.KnnVectorsWriter;
import org.apache.lucene.codecs.NormsConsumer;
import org.apache.lucene.codecs.NormsProducer;
import org.apache.lucene.codecs.PointsWriter;
import org.apache.lucene.codecs.StoredFieldsWriter;
import org.apache.lucene.codecs.TermVectorsWriter;
import org.apache.lucene.store.Directory;
import org.apache.lucene.store.IOContext;
import org.apache.lucene.util.InfoStream;
import org.apache.lucene.util.Version;

/**
 * The SegmentMerger class combines two or more Segments, represented by an IndexReader, into a
 * single Segment. Call the merge method to combine the segments.
 *
 * @see #merge
 */
final class SegmentMerger {
  private final Directory directory;

  private final Codec codec;

  private final IOContext context;

  final MergeState mergeState;
  private final FieldInfos.Builder fieldInfosBuilder;
  final Thread mergeStateCreationThread;

  // note, just like in codec apis Directory 'dir' is NOT the same as segmentInfo.dir!!
  SegmentMerger(
      List<CodecReader> readers,
      SegmentInfo segmentInfo,
      InfoStream infoStream,
      Directory dir,
      FieldInfos.FieldNumbers fieldNumbers,
      IOContext context,
      Executor intraMergeTaskExecutor)
      throws IOException {
    if (context.context() != IOContext.Context.MERGE) {
      throw new IllegalArgumentException(
          "IOContext.context should be MERGE; got: " + context.context());
    }
    mergeState = new MergeState(readers, segmentInfo, infoStream, intraMergeTaskExecutor);
<<<<<<< HEAD
=======
    mergeStateCreationThread = Thread.currentThread();
>>>>>>> 75ae372b
    directory = dir;
    this.codec = segmentInfo.getCodec();
    this.context = context;
    this.fieldInfosBuilder = new FieldInfos.Builder(fieldNumbers);
    Version minVersion = Version.LATEST;
    for (CodecReader reader : readers) {
      Version leafMinVersion = reader.getMetaData().minVersion();
      if (leafMinVersion == null) {
        minVersion = null;
        break;
      }
      if (minVersion.onOrAfter(leafMinVersion)) {
        minVersion = leafMinVersion;
      }
    }
    assert segmentInfo.minVersion == null
        : "The min version should be set by SegmentMerger for merged segments";
    segmentInfo.minVersion = minVersion;
    if (mergeState.infoStream.isEnabled("SM")) {
      if (segmentInfo.getIndexSort() != null) {
        mergeState.infoStream.message(
            "SM", "index sort during merge: " + segmentInfo.getIndexSort());
      }
    }
  }

  /** True if any merging should happen */
  boolean shouldMerge() {
    return mergeState.segmentInfo.maxDoc() > 0;
  }

  private MergeState mergeState() {
    assert Thread.currentThread() == mergeStateCreationThread;
    return mergeState;
  }

  /**
   * Merges the readers into the directory passed to the constructor
   *
   * @return The number of documents that were merged
   * @throws CorruptIndexException if the index is corrupt
   * @throws IOException if there is a low-level IO error
   */
  MergeState merge() throws IOException {
    if (!shouldMerge()) {
      throw new IllegalStateException("Merge would result in 0 document segment");
    }
    mergeFieldInfos();

    int numMerged = mergeWithLogging(this::mergeFields, "stored fields");
    assert numMerged == mergeState.segmentInfo.maxDoc()
        : "numMerged="
            + numMerged
            + " vs mergeState.segmentInfo.maxDoc()="
            + mergeState.segmentInfo.maxDoc();

    final SegmentWriteState segmentWriteState =
        new SegmentWriteState(
            mergeState.infoStream,
            directory,
            mergeState.segmentInfo,
            mergeState.mergeFieldInfos,
            null,
            context);
    final SegmentReadState segmentReadState =
        new SegmentReadState(
            directory,
            mergeState.segmentInfo,
            mergeState.mergeFieldInfos,
            IOContext.DEFAULT,
            segmentWriteState.segmentSuffix);

    if (mergeState.mergeFieldInfos.hasNorms()) {
      mergeWithLogging(this::mergeNorms, segmentWriteState, segmentReadState, "norms", numMerged);
    }

    mergeWithLogging(this::mergeTerms, segmentWriteState, segmentReadState, "postings", numMerged);

    if (mergeState.mergeFieldInfos.hasDocValues()) {
      mergeWithLogging(
          this::mergeDocValues, segmentWriteState, segmentReadState, "doc values", numMerged);
    }

    if (mergeState.mergeFieldInfos.hasPointValues()) {
      mergeWithLogging(this::mergePoints, segmentWriteState, segmentReadState, "points", numMerged);
    }

    if (mergeState.mergeFieldInfos.hasVectorValues()) {
      mergeWithLogging(
          this::mergeVectorValues,
          segmentWriteState,
          segmentReadState,
          "numeric vectors",
          numMerged);
    }

    if (mergeState.mergeFieldInfos.hasTermVectors()) {
      mergeWithLogging(this::mergeTermVectors, "term vectors");
    }

    // write the merged infos
    mergeWithLogging(
        this::mergeFieldInfos, segmentWriteState, segmentReadState, "field infos", numMerged);

    return mergeState;
  }

  private void mergeFieldInfos(
      SegmentWriteState segmentWriteState, SegmentReadState segmentReadState) throws IOException {
    codec
        .fieldInfosFormat()
        .write(directory, mergeState.segmentInfo, "", mergeState.mergeFieldInfos, context);
  }

  private void mergeDocValues(
      SegmentWriteState segmentWriteState, SegmentReadState segmentReadState) throws IOException {
    MergeState mergeState = mergeState();
    try (DocValuesConsumer consumer = codec.docValuesFormat().fieldsConsumer(segmentWriteState)) {
      consumer.merge(mergeState);
    }
  }

  private void mergePoints(SegmentWriteState segmentWriteState, SegmentReadState segmentReadState)
      throws IOException {
    MergeState mergeState = mergeState();
    try (PointsWriter writer = codec.pointsFormat().fieldsWriter(segmentWriteState)) {
      writer.merge(mergeState);
    }
  }

  private void mergeNorms(SegmentWriteState segmentWriteState, SegmentReadState segmentReadState)
      throws IOException {
    MergeState mergeState = mergeState();
    try (NormsConsumer consumer = codec.normsFormat().normsConsumer(segmentWriteState)) {
      consumer.merge(mergeState);
    }
  }

  private void mergeTerms(SegmentWriteState segmentWriteState, SegmentReadState segmentReadState)
      throws IOException {
    MergeState mergeState = mergeState();
    try (NormsProducer norms =
        mergeState.mergeFieldInfos.hasNorms()
            ? codec.normsFormat().normsProducer(segmentReadState)
            : null) {
      NormsProducer normsMergeInstance = null;
      if (norms != null) {
        // Use the merge instance in order to reuse the same IndexInput for all terms
        normsMergeInstance = norms.getMergeInstance();
      }
      if (mergeState.mergeFieldInfos.hasPostings()) {
        try (FieldsConsumer consumer = codec.postingsFormat().fieldsConsumer(segmentWriteState)) {
          consumer.merge(mergeState, normsMergeInstance);
        }
      }
    }
  }

  public void mergeFieldInfos() {
    for (FieldInfos readerFieldInfos : mergeState.fieldInfos) {
      for (FieldInfo fi : readerFieldInfos) {
        fieldInfosBuilder.add(fi);
      }
    }
    mergeState.mergeFieldInfos = fieldInfosBuilder.finish();
  }

  /**
   * Merge stored fields from each of the segments into the new one.
   *
   * @return The number of documents in all of the readers
   * @throws CorruptIndexException if the index is corrupt
   * @throws IOException if there is a low-level IO error
   */
  private int mergeFields() throws IOException {
    MergeState mergeState = mergeState();
    try (StoredFieldsWriter fieldsWriter =
        codec.storedFieldsFormat().fieldsWriter(directory, mergeState.segmentInfo, context)) {
      return fieldsWriter.merge(mergeState);
    }
  }

  /**
   * Merge the TermVectors from each of the segments into the new one.
   *
   * @throws IOException if there is a low-level IO error
   */
  private int mergeTermVectors() throws IOException {
    MergeState mergeState = mergeState();
    try (TermVectorsWriter termVectorsWriter =
        codec.termVectorsFormat().vectorsWriter(directory, mergeState.segmentInfo, context)) {
      int numMerged = termVectorsWriter.merge(mergeState);
      assert numMerged == mergeState.segmentInfo.maxDoc();
      return numMerged;
    }
  }

  private void mergeVectorValues(
      SegmentWriteState segmentWriteState, SegmentReadState segmentReadState) throws IOException {
    MergeState mergeState = mergeState();
    try (KnnVectorsWriter writer = codec.knnVectorsFormat().fieldsWriter(segmentWriteState)) {
      writer.merge(mergeState);
    }
  }

  private interface Merger {
    int merge() throws IOException;
  }

  private interface VoidMerger {
    void merge(SegmentWriteState segmentWriteState, SegmentReadState segmentReadState)
        throws IOException;
  }

  private int mergeWithLogging(Merger merger, String formatName) throws IOException {
    long t0 = 0;
    if (mergeState.infoStream.isEnabled("SM")) {
      t0 = System.nanoTime();
    }
    int numMerged = merger.merge();
    if (mergeState.infoStream.isEnabled("SM")) {
      mergeState.infoStream.message(
          "SM",
          TimeUnit.NANOSECONDS.toMillis(System.nanoTime() - t0)
              + " ms to merge "
              + formatName
              + " ["
              + numMerged
              + " docs]");
    }
    return numMerged;
  }

  private void mergeWithLogging(
      VoidMerger merger,
      SegmentWriteState segmentWriteState,
      SegmentReadState segmentReadState,
      String formatName,
      int numMerged)
      throws IOException {
    long t0 = 0;
    if (mergeState.infoStream.isEnabled("SM")) {
      t0 = System.nanoTime();
    }
    merger.merge(segmentWriteState, segmentReadState);
    long t1 = System.nanoTime();
    if (mergeState.infoStream.isEnabled("SM")) {
      mergeState.infoStream.message(
          "SM",
          TimeUnit.NANOSECONDS.toMillis(t1 - t0)
              + " ms to merge "
              + formatName
              + " ["
              + numMerged
              + " docs]");
    }
  }
}<|MERGE_RESOLUTION|>--- conflicted
+++ resolved
@@ -66,10 +66,7 @@
           "IOContext.context should be MERGE; got: " + context.context());
     }
     mergeState = new MergeState(readers, segmentInfo, infoStream, intraMergeTaskExecutor);
-<<<<<<< HEAD
-=======
     mergeStateCreationThread = Thread.currentThread();
->>>>>>> 75ae372b
     directory = dir;
     this.codec = segmentInfo.getCodec();
     this.context = context;
