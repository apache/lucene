/*
 * Licensed to the Apache Software Foundation (ASF) under one or more
 * contributor license agreements.  See the NOTICE file distributed with
 * this work for additional information regarding copyright ownership.
 * The ASF licenses this file to You under the Apache License, Version 2.0
 * (the "License"); you may not use this file except in compliance with
 * the License.  You may obtain a copy of the License at
 *
 *     http://www.apache.org/licenses/LICENSE-2.0
 *
 * Unless required by applicable law or agreed to in writing, software
 * distributed under the License is distributed on an "AS IS" BASIS,
 * WITHOUT WARRANTIES OR CONDITIONS OF ANY KIND, either express or implied.
 * See the License for the specific language governing permissions and
 * limitations under the License.
 */
package org.apache.lucene.index;

import java.io.IOException;
import java.util.Objects;
import org.apache.lucene.index.FilterLeafReader.FilterTerms;
import org.apache.lucene.index.FilterLeafReader.FilterTermsEnum;
import org.apache.lucene.search.DocIdSetIterator;
import org.apache.lucene.search.KnnCollector;
import org.apache.lucene.search.VectorScorer;
import org.apache.lucene.util.Bits;
import org.apache.lucene.util.BytesRef;
import org.apache.lucene.util.automaton.CompiledAutomaton;

/**
 * The {@link ExitableDirectoryReader} wraps a real index {@link DirectoryReader} and allows for a
 * {@link QueryTimeout} implementation object to be checked periodically to see if the thread should
 * exit or not. If {@link QueryTimeout#shouldExit()} returns true, an {@link ExitingReaderException}
 * is thrown.
 */
public class ExitableDirectoryReader extends FilterDirectoryReader {

  private final QueryTimeout queryTimeout;

  /** Exception that is thrown to prematurely terminate a term enumeration. */
  @SuppressWarnings("serial")
  public static class ExitingReaderException extends RuntimeException {

    /** Constructor * */
    public ExitingReaderException(String msg) {
      super(msg);
    }
  }

  /** Wrapper class for a SubReaderWrapper that is used by the ExitableDirectoryReader. */
  public static class ExitableSubReaderWrapper extends SubReaderWrapper {
    private final QueryTimeout queryTimeout;

    /** Constructor * */
    public ExitableSubReaderWrapper(QueryTimeout queryTimeout) {
      this.queryTimeout = Objects.requireNonNull(queryTimeout);
    }

    @Override
    public LeafReader wrap(LeafReader reader) {
      return new ExitableFilterAtomicReader(reader, queryTimeout);
    }
  }

  /** Wrapper class for another FilterAtomicReader. This is used by ExitableSubReaderWrapper. */
  public static class ExitableFilterAtomicReader extends FilterLeafReader {

    private final QueryTimeout queryTimeout;

    static final int DOCS_BETWEEN_TIMEOUT_CHECK = 1000;

    /** Constructor * */
    public ExitableFilterAtomicReader(LeafReader in, QueryTimeout queryTimeout) {
      super(in);
      this.queryTimeout = Objects.requireNonNull(queryTimeout);
    }

    @Override
    public PointValues getPointValues(String field) throws IOException {
      final PointValues pointValues = in.getPointValues(field);
      if (pointValues == null) {
        return null;
      }
      return new ExitablePointValues(pointValues, queryTimeout);
    }

    @Override
    public Terms terms(String field) throws IOException {
      Terms terms = in.terms(field);
      if (terms == null) {
        return null;
      }
      return new ExitableTerms(terms, queryTimeout);
    }

    // this impl does not change deletes or data so we can delegate the
    // CacheHelpers
    @Override
    public CacheHelper getReaderCacheHelper() {
      return in.getReaderCacheHelper();
    }

    @Override
    public CacheHelper getCoreCacheHelper() {
      return in.getCoreCacheHelper();
    }

    @Override
    public NumericDocValues getNumericDocValues(String field) throws IOException {
      final NumericDocValues numericDocValues = super.getNumericDocValues(field);
      if (numericDocValues == null) {
        return null;
      }
      return new FilterNumericDocValues(numericDocValues) {
        private int docToCheck = 0;

        @Override
        public int advance(int target) throws IOException {
          final int advance = super.advance(target);
          if (advance >= docToCheck) {
            checkAndThrow(in);
            docToCheck = advance + DOCS_BETWEEN_TIMEOUT_CHECK;
          }
          return advance;
        }

        @Override
        public boolean advanceExact(int target) throws IOException {
          final boolean advanceExact = super.advanceExact(target);
          if (target >= docToCheck) {
            checkAndThrow(in);
            docToCheck = target + DOCS_BETWEEN_TIMEOUT_CHECK;
          }
          return advanceExact;
        }

        @Override
        public int nextDoc() throws IOException {
          final int nextDoc = super.nextDoc();
          if (nextDoc >= docToCheck) {
            checkAndThrow(in);
            docToCheck = nextDoc + DOCS_BETWEEN_TIMEOUT_CHECK;
          }
          return nextDoc;
        }
      };
    }

    @Override
    public BinaryDocValues getBinaryDocValues(String field) throws IOException {
      final BinaryDocValues binaryDocValues = super.getBinaryDocValues(field);
      if (binaryDocValues == null) {
        return null;
      }
      return new FilterBinaryDocValues(binaryDocValues) {
        private int docToCheck = 0;

        @Override
        public int advance(int target) throws IOException {
          final int advance = super.advance(target);
          if (target >= docToCheck) {
            checkAndThrow(in);
            docToCheck = target + DOCS_BETWEEN_TIMEOUT_CHECK;
          }
          return advance;
        }

        @Override
        public boolean advanceExact(int target) throws IOException {
          final boolean advanceExact = super.advanceExact(target);
          if (target >= docToCheck) {
            checkAndThrow(in);
            docToCheck = target + DOCS_BETWEEN_TIMEOUT_CHECK;
          }
          return advanceExact;
        }

        @Override
        public int nextDoc() throws IOException {
          final int nextDoc = super.nextDoc();
          if (nextDoc >= docToCheck) {
            checkAndThrow(in);
            docToCheck = nextDoc + DOCS_BETWEEN_TIMEOUT_CHECK;
          }
          return nextDoc;
        }
      };
    }

    @Override
    public SortedDocValues getSortedDocValues(String field) throws IOException {
      final SortedDocValues sortedDocValues = super.getSortedDocValues(field);
      if (sortedDocValues == null) {
        return null;
      }
      return new FilterSortedDocValues(sortedDocValues) {

        private int docToCheck = 0;

        @Override
        public int advance(int target) throws IOException {
          final int advance = super.advance(target);
          if (advance >= docToCheck) {
            checkAndThrow(in);
            docToCheck = advance + DOCS_BETWEEN_TIMEOUT_CHECK;
          }
          return advance;
        }

        @Override
        public boolean advanceExact(int target) throws IOException {
          final boolean advanceExact = super.advanceExact(target);
          if (target >= docToCheck) {
            checkAndThrow(in);
            docToCheck = target + DOCS_BETWEEN_TIMEOUT_CHECK;
          }
          return advanceExact;
        }

        @Override
        public int nextDoc() throws IOException {
          final int nextDoc = super.nextDoc();
          if (nextDoc >= docToCheck) {
            checkAndThrow(in);
            docToCheck = nextDoc + DOCS_BETWEEN_TIMEOUT_CHECK;
          }
          return nextDoc;
        }
      };
    }

    @Override
    public SortedNumericDocValues getSortedNumericDocValues(String field) throws IOException {
      final SortedNumericDocValues sortedNumericDocValues = super.getSortedNumericDocValues(field);
      if (sortedNumericDocValues == null) {
        return null;
      }
      return new FilterSortedNumericDocValues(sortedNumericDocValues) {

        private int docToCheck = 0;

        @Override
        public int advance(int target) throws IOException {
          final int advance = super.advance(target);
          if (advance >= docToCheck) {
            checkAndThrow(in);
            docToCheck = advance + DOCS_BETWEEN_TIMEOUT_CHECK;
          }
          return advance;
        }

        @Override
        public boolean advanceExact(int target) throws IOException {
          final boolean advanceExact = super.advanceExact(target);
          if (target >= docToCheck) {
            checkAndThrow(in);
            docToCheck = target + DOCS_BETWEEN_TIMEOUT_CHECK;
          }
          return advanceExact;
        }

        @Override
        public int nextDoc() throws IOException {
          final int nextDoc = super.nextDoc();
          if (nextDoc >= docToCheck) {
            checkAndThrow(in);
            docToCheck = nextDoc + DOCS_BETWEEN_TIMEOUT_CHECK;
          }
          return nextDoc;
        }
      };
    }

    @Override
    public SortedSetDocValues getSortedSetDocValues(String field) throws IOException {
      final SortedSetDocValues sortedSetDocValues = super.getSortedSetDocValues(field);
      if (sortedSetDocValues == null) {
        return null;
      }
      return new FilterSortedSetDocValues(sortedSetDocValues) {
<<<<<<< HEAD

        private int docToCheck = 0;

        @Override
        public int advance(int target) throws IOException {
          final int advance = super.advance(target);
          if (advance >= docToCheck) {
            checkAndThrow(in);
            docToCheck = advance + DOCS_BETWEEN_TIMEOUT_CHECK;
          }
          return advance;
        }

        @Override
        public boolean advanceExact(int target) throws IOException {
          final boolean advanceExact = super.advanceExact(target);
          if (target >= docToCheck) {
            checkAndThrow(in);
            docToCheck = target + DOCS_BETWEEN_TIMEOUT_CHECK;
          }
          return advanceExact;
        }

        @Override
        public int nextDoc() throws IOException {
          final int nextDoc = super.nextDoc();
          if (nextDoc >= docToCheck) {
            checkAndThrow(in);
            docToCheck = nextDoc + DOCS_BETWEEN_TIMEOUT_CHECK;
          }
          return nextDoc;
        }
      };
    }

    @Override
    public FloatVectorValues getFloatVectorValues(String field) throws IOException {
      final FloatVectorValues vectorValues = in.getFloatVectorValues(field);
      if (vectorValues == null) {
        return null;
      }
      return new ExitableFloatVectorValues(vectorValues);
    }

=======

        private int docToCheck = 0;

        @Override
        public int advance(int target) throws IOException {
          final int advance = super.advance(target);
          if (advance >= docToCheck) {
            checkAndThrow(in);
            docToCheck = advance + DOCS_BETWEEN_TIMEOUT_CHECK;
          }
          return advance;
        }

        @Override
        public boolean advanceExact(int target) throws IOException {
          final boolean advanceExact = super.advanceExact(target);
          if (target >= docToCheck) {
            checkAndThrow(in);
            docToCheck = target + DOCS_BETWEEN_TIMEOUT_CHECK;
          }
          return advanceExact;
        }

        @Override
        public int nextDoc() throws IOException {
          final int nextDoc = super.nextDoc();
          if (nextDoc >= docToCheck) {
            checkAndThrow(in);
            docToCheck = nextDoc + DOCS_BETWEEN_TIMEOUT_CHECK;
          }
          return nextDoc;
        }
      };
    }

    @Override
    public FloatVectorValues getFloatVectorValues(String field) throws IOException {
      final FloatVectorValues vectorValues = in.getFloatVectorValues(field);
      if (vectorValues == null) {
        return null;
      }
      return new ExitableFloatVectorValues(vectorValues);
    }

>>>>>>> 75ae372b
    @Override
    public ByteVectorValues getByteVectorValues(String field) throws IOException {
      final ByteVectorValues vectorValues = in.getByteVectorValues(field);
      if (vectorValues == null) {
        return null;
      }
      return new ExitableByteVectorValues(vectorValues);
    }

    @Override
    public void searchNearestVectors(
        String field, float[] target, KnnCollector knnCollector, Bits acceptDocs)
        throws IOException {

      // when acceptDocs is null due to no doc deleted, we will instantiate a new one that would
      // match all docs to allow timeout checking.
      final Bits updatedAcceptDocs =
          acceptDocs == null ? new Bits.MatchAllBits(maxDoc()) : acceptDocs;

      Bits timeoutCheckingAcceptDocs =
          new Bits() {
            private static final int MAX_CALLS_BEFORE_QUERY_TIMEOUT_CHECK = 16;
            private int calls;

            @Override
            public boolean get(int index) {
              if (calls++ % MAX_CALLS_BEFORE_QUERY_TIMEOUT_CHECK == 0) {
                checkAndThrowForSearchVectors();
              }

              return updatedAcceptDocs.get(index);
            }

            @Override
            public int length() {
              return updatedAcceptDocs.length();
            }
          };

      in.searchNearestVectors(field, target, knnCollector, timeoutCheckingAcceptDocs);
    }

    @Override
    public void searchNearestVectors(
        String field, byte[] target, KnnCollector knnCollector, Bits acceptDocs)
        throws IOException {
      // when acceptDocs is null due to no doc deleted, we will instantiate a new one that would
      // match all docs to allow timeout checking.
      final Bits updatedAcceptDocs =
          acceptDocs == null ? new Bits.MatchAllBits(maxDoc()) : acceptDocs;

      Bits timeoutCheckingAcceptDocs =
          new Bits() {
            private static final int MAX_CALLS_BEFORE_QUERY_TIMEOUT_CHECK = 16;
            private int calls;

            @Override
            public boolean get(int index) {
              if (calls++ % MAX_CALLS_BEFORE_QUERY_TIMEOUT_CHECK == 0) {
                checkAndThrowForSearchVectors();
              }

              return updatedAcceptDocs.get(index);
            }

            @Override
            public int length() {
              return updatedAcceptDocs.length();
            }
          };

      in.searchNearestVectors(field, target, knnCollector, timeoutCheckingAcceptDocs);
    }

    private void checkAndThrowForSearchVectors() {
      if (queryTimeout.shouldExit()) {
        throw new ExitingReaderException(
            "The request took too long to search nearest vectors. Timeout: "
                + queryTimeout.toString()
                + ", Reader="
                + in);
      } else if (Thread.interrupted()) {
        throw new ExitingReaderException(
            "Interrupted while searching nearest vectors. Reader=" + in);
      }
    }

    /**
     * Throws {@link ExitingReaderException} if {@link QueryTimeout#shouldExit()} returns true, or
     * if {@link Thread#interrupted()} returns true.
     *
     * @param in underneath docValues
     */
    private void checkAndThrow(DocIdSetIterator in) {
      if (queryTimeout.shouldExit()) {
        throw new ExitingReaderException(
            "The request took too long to iterate over doc values. Timeout: "
                + queryTimeout.toString()
                + ", DocValues="
                + in);
      } else if (Thread.interrupted()) {
        throw new ExitingReaderException(
            "Interrupted while iterating over doc values. DocValues=" + in);
      }
    }

    private class ExitableFloatVectorValues extends FloatVectorValues {
<<<<<<< HEAD
      private int docToCheck;
=======
>>>>>>> 75ae372b
      private final FloatVectorValues vectorValues;

      public ExitableFloatVectorValues(FloatVectorValues vectorValues) {
        this.vectorValues = vectorValues;
<<<<<<< HEAD
        docToCheck = 0;
      }

      @Override
      public int advance(int target) throws IOException {
        final int advance = vectorValues.advance(target);
        if (advance >= docToCheck) {
          checkAndThrow();
          docToCheck = advance + DOCS_BETWEEN_TIMEOUT_CHECK;
        }
        return advance;
      }

      @Override
      public int docID() {
        return vectorValues.docID();
      }

      @Override
      public int nextDoc() throws IOException {
        final int nextDoc = vectorValues.nextDoc();
        if (nextDoc >= docToCheck) {
          checkAndThrow();
          docToCheck = nextDoc + DOCS_BETWEEN_TIMEOUT_CHECK;
        }
        return nextDoc;
=======
>>>>>>> 75ae372b
      }

      @Override
      public int dimension() {
        return vectorValues.dimension();
      }

      @Override
<<<<<<< HEAD
      public float[] vectorValue() throws IOException {
        return vectorValues.vectorValue();
      }

      @Override
      public int size() {
        return vectorValues.size();
      }

      @Override
      public VectorScorer scorer(float[] target) throws IOException {
        return vectorValues.scorer(target);
      }

      /**
       * Throws {@link ExitingReaderException} if {@link QueryTimeout#shouldExit()} returns true, or
       * if {@link Thread#interrupted()} returns true.
       */
      private void checkAndThrow() {
        if (queryTimeout.shouldExit()) {
          throw new ExitingReaderException(
              "The request took too long to iterate over vector values. Timeout: "
                  + queryTimeout.toString()
                  + ", FloatVectorValues="
                  + in);
        } else if (Thread.interrupted()) {
          throw new ExitingReaderException(
              "Interrupted while iterating over vector values. FloatVectorValues=" + in);
        }
      }
    }

    private class ExitableByteVectorValues extends ByteVectorValues {
      private int docToCheck;
      private final ByteVectorValues vectorValues;

      public ExitableByteVectorValues(ByteVectorValues vectorValues) {
        this.vectorValues = vectorValues;
        docToCheck = 0;
      }

      @Override
      public int advance(int target) throws IOException {
        final int advance = vectorValues.advance(target);
        if (advance >= docToCheck) {
          checkAndThrow();
          docToCheck = advance + DOCS_BETWEEN_TIMEOUT_CHECK;
        }
        return advance;
      }

      @Override
      public int docID() {
        return vectorValues.docID();
      }

      @Override
      public int nextDoc() throws IOException {
        final int nextDoc = vectorValues.nextDoc();
        if (nextDoc >= docToCheck) {
          checkAndThrow();
          docToCheck = nextDoc + DOCS_BETWEEN_TIMEOUT_CHECK;
        }
        return nextDoc;
      }

      @Override
      public int dimension() {
        return vectorValues.dimension();
=======
      public float[] vectorValue(int ord) throws IOException {
        return vectorValues.vectorValue(ord);
      }

      @Override
      public int ordToDoc(int ord) {
        return vectorValues.ordToDoc(ord);
>>>>>>> 75ae372b
      }

      @Override
      public int size() {
        return vectorValues.size();
      }

      @Override
<<<<<<< HEAD
      public byte[] vectorValue() throws IOException {
        return vectorValues.vectorValue();
      }

      @Override
      public VectorScorer scorer(byte[] target) throws IOException {
        return vectorValues.scorer(target);
      }

      /**
       * Throws {@link ExitingReaderException} if {@link QueryTimeout#shouldExit()} returns true, or
       * if {@link Thread#interrupted()} returns true.
       */
      private void checkAndThrow() {
        if (queryTimeout.shouldExit()) {
          throw new ExitingReaderException(
              "The request took too long to iterate over vector values. Timeout: "
                  + queryTimeout.toString()
                  + ", ByteVectorValues="
                  + in);
        } else if (Thread.interrupted()) {
          throw new ExitingReaderException(
              "Interrupted while iterating over vector values. ByteVectorValues=" + in);
        }
=======
      public DocIndexIterator iterator() {
        return createExitableIterator(vectorValues.iterator(), queryTimeout);
      }

      @Override
      public VectorScorer scorer(float[] target) throws IOException {
        return vectorValues.scorer(target);
      }

      @Override
      public FloatVectorValues copy() {
        throw new UnsupportedOperationException();
>>>>>>> 75ae372b
      }
    }

    private class ExitableByteVectorValues extends ByteVectorValues {
      private final ByteVectorValues vectorValues;

      public ExitableByteVectorValues(ByteVectorValues vectorValues) {
        this.vectorValues = vectorValues;
      }

      @Override
      public int dimension() {
        return vectorValues.dimension();
      }

      @Override
      public int size() {
        return vectorValues.size();
      }

      @Override
      public byte[] vectorValue(int ord) throws IOException {
        return vectorValues.vectorValue(ord);
      }

      @Override
      public int ordToDoc(int ord) {
        return vectorValues.ordToDoc(ord);
      }

      @Override
      public DocIndexIterator iterator() {
        return createExitableIterator(vectorValues.iterator(), queryTimeout);
      }

      @Override
      public VectorScorer scorer(byte[] target) throws IOException {
        return vectorValues.scorer(target);
      }

      @Override
      public ByteVectorValues copy() {
        throw new UnsupportedOperationException();
      }
    }
  }

  private static KnnVectorValues.DocIndexIterator createExitableIterator(
      KnnVectorValues.DocIndexIterator delegate, QueryTimeout queryTimeout) {
    return new KnnVectorValues.DocIndexIterator() {
      private int nextCheck;

      @Override
      public int index() {
        return delegate.index();
      }

      @Override
      public int docID() {
        return delegate.docID();
      }

      @Override
      public int nextDoc() throws IOException {
        int doc = delegate.nextDoc();
        if (doc >= nextCheck) {
          checkAndThrow();
          nextCheck = doc + ExitableFilterAtomicReader.DOCS_BETWEEN_TIMEOUT_CHECK;
        }
        return doc;
      }

      @Override
      public long cost() {
        return delegate.cost();
      }

      @Override
      public int advance(int target) throws IOException {
        int doc = delegate.advance(target);
        if (doc >= nextCheck) {
          checkAndThrow();
          nextCheck = doc + ExitableFilterAtomicReader.DOCS_BETWEEN_TIMEOUT_CHECK;
        }
        return doc;
      }

      private void checkAndThrow() {
        if (queryTimeout.shouldExit()) {
          throw new ExitingReaderException(
              "The request took too long to iterate over knn vector values. Timeout: "
                  + queryTimeout.toString()
                  + ", KnnVectorValues="
                  + delegate);
        } else if (Thread.interrupted()) {
          throw new ExitingReaderException(
              "Interrupted while iterating over knn vector values. KnnVectorValues=" + delegate);
        }
      }
    };
  }

  /** Wrapper class for another PointValues implementation that is used by ExitableFields. */
  private static class ExitablePointValues extends PointValues {

    private final PointValues in;
    private final QueryTimeout queryTimeout;

    private ExitablePointValues(PointValues in, QueryTimeout queryTimeout) {
      this.in = in;
      this.queryTimeout = Objects.requireNonNull(queryTimeout);
      checkAndThrow();
    }

    /**
     * Throws {@link ExitingReaderException} if {@link QueryTimeout#shouldExit()} returns true, or
     * if {@link Thread#interrupted()} returns true.
     */
    private void checkAndThrow() {
      if (queryTimeout.shouldExit()) {
        throw new ExitingReaderException(
            "The request took too long to iterate over point values. Timeout: "
                + queryTimeout.toString()
                + ", PointValues="
                + in);
      } else if (Thread.interrupted()) {
        throw new ExitingReaderException(
            "Interrupted while iterating over point values. PointValues=" + in);
      }
    }

    @Override
    public PointTree getPointTree() throws IOException {
      checkAndThrow();
      return new ExitablePointTree(in, in.getPointTree(), queryTimeout);
    }

    @Override
    public byte[] getMinPackedValue() throws IOException {
      checkAndThrow();
      return in.getMinPackedValue();
    }

    @Override
    public byte[] getMaxPackedValue() throws IOException {
      checkAndThrow();
      return in.getMaxPackedValue();
    }

    @Override
    public int getNumDimensions() throws IOException {
      checkAndThrow();
      return in.getNumDimensions();
    }

    @Override
    public int getNumIndexDimensions() throws IOException {
      checkAndThrow();
      return in.getNumIndexDimensions();
    }

    @Override
    public int getBytesPerDimension() throws IOException {
      checkAndThrow();
      return in.getBytesPerDimension();
    }

    @Override
    public long size() {
      checkAndThrow();
      return in.size();
    }

    @Override
    public int getDocCount() {
      checkAndThrow();
      return in.getDocCount();
    }
  }

  private static class ExitablePointTree implements PointValues.PointTree {

    private static final int MAX_CALLS_BEFORE_QUERY_TIMEOUT_CHECK = 16;

    private final PointValues pointValues;
    private final PointValues.PointTree in;
    private final ExitableIntersectVisitor exitableIntersectVisitor;
    private final QueryTimeout queryTimeout;
    private int calls;

    private ExitablePointTree(
        PointValues pointValues, PointValues.PointTree in, QueryTimeout queryTimeout) {
      this.pointValues = pointValues;
      this.in = in;
      this.queryTimeout = Objects.requireNonNull(queryTimeout);
      this.exitableIntersectVisitor = new ExitableIntersectVisitor(queryTimeout);
    }

    /**
     * Throws {@link ExitingReaderException} if {@link QueryTimeout#shouldExit()} returns true, or
     * if {@link Thread#interrupted()} returns true.
     */
    private void checkAndThrowWithSampling() {
      if (calls++ % MAX_CALLS_BEFORE_QUERY_TIMEOUT_CHECK == 0) {
        checkAndThrow();
      }
    }

    private void checkAndThrow() {
      if (queryTimeout.shouldExit()) {
        throw new ExitingReaderException(
            "The request took too long to intersect point values. Timeout: "
<<<<<<< HEAD
                + queryTimeout.toString()
=======
                + queryTimeout
>>>>>>> 75ae372b
                + ", PointValues="
                + pointValues);
      } else if (Thread.interrupted()) {
        throw new ExitingReaderException(
            "Interrupted while intersecting point values. PointValues=" + in);
      }
    }

    @Override
    public PointValues.PointTree clone() {
      checkAndThrow();
      return new ExitablePointTree(pointValues, in.clone(), queryTimeout);
    }

    @Override
    public boolean moveToChild() throws IOException {
      checkAndThrowWithSampling();
      return in.moveToChild();
    }

    @Override
    public boolean moveToSibling() throws IOException {
      checkAndThrowWithSampling();
      return in.moveToSibling();
    }

    @Override
    public boolean moveToParent() throws IOException {
      checkAndThrowWithSampling();
      return in.moveToParent();
    }

    @Override
    public byte[] getMinPackedValue() {
      checkAndThrowWithSampling();
      return in.getMinPackedValue();
    }

    @Override
    public byte[] getMaxPackedValue() {
      checkAndThrowWithSampling();
      return in.getMaxPackedValue();
    }

    @Override
    public long size() {
      checkAndThrow();
      return in.size();
    }

    @Override
    public void visitDocIDs(PointValues.IntersectVisitor visitor) throws IOException {
      checkAndThrow();
      in.visitDocIDs(visitor);
    }

    @Override
    public void visitDocValues(PointValues.IntersectVisitor visitor) throws IOException {
      checkAndThrow();
      exitableIntersectVisitor.setIntersectVisitor(visitor);
      in.visitDocValues(exitableIntersectVisitor);
    }
  }

  private static class ExitableIntersectVisitor implements PointValues.IntersectVisitor {

    private static final int MAX_CALLS_BEFORE_QUERY_TIMEOUT_CHECK = 16;

    private PointValues.IntersectVisitor in;
    private final QueryTimeout queryTimeout;
    private int calls;

    private ExitableIntersectVisitor(QueryTimeout queryTimeout) {
      this.queryTimeout = Objects.requireNonNull(queryTimeout);
    }

    private void setIntersectVisitor(PointValues.IntersectVisitor in) {
      this.in = in;
    }

    /**
     * Throws {@link ExitingReaderException} if {@link QueryTimeout#shouldExit()} returns true, or
     * if {@link Thread#interrupted()} returns true.
     */
    private void checkAndThrowWithSampling() {
      if (calls++ % MAX_CALLS_BEFORE_QUERY_TIMEOUT_CHECK == 0) {
        checkAndThrow();
      }
    }

    private void checkAndThrow() {
      if (queryTimeout.shouldExit()) {
        throw new ExitingReaderException(
            "The request took too long to intersect point values. Timeout: "
                + queryTimeout.toString()
                + ", PointValues="
                + in);
      } else if (Thread.interrupted()) {
        throw new ExitingReaderException(
            "Interrupted while intersecting point values. PointValues=" + in);
      }
    }

    @Override
    public void visit(int docID) throws IOException {
      checkAndThrowWithSampling();
      in.visit(docID);
    }

    @Override
    public void visit(int docID, byte[] packedValue) throws IOException {
      checkAndThrowWithSampling();
      in.visit(docID, packedValue);
    }

    @Override
    public PointValues.Relation compare(byte[] minPackedValue, byte[] maxPackedValue) {
      checkAndThrow();
      return in.compare(minPackedValue, maxPackedValue);
    }

    @Override
    public void grow(int count) {
      checkAndThrow();
      in.grow(count);
    }
  }

  /** Wrapper class for another Terms implementation that is used by ExitableFields. */
  public static class ExitableTerms extends FilterTerms {

    private final QueryTimeout queryTimeout;

    /** Constructor * */
    public ExitableTerms(Terms terms, QueryTimeout queryTimeout) {
      super(terms);
      this.queryTimeout = Objects.requireNonNull(queryTimeout);
    }

    @Override
    public TermsEnum intersect(CompiledAutomaton compiled, BytesRef startTerm) throws IOException {
      return new ExitableTermsEnum(in.intersect(compiled, startTerm), queryTimeout);
    }

    @Override
    public TermsEnum iterator() throws IOException {
      return new ExitableTermsEnum(in.iterator(), queryTimeout);
    }

    @Override
    public BytesRef getMin() throws IOException {
      return in.getMin();
    }

    @Override
    public BytesRef getMax() throws IOException {
      return in.getMax();
    }
  }

  /**
   * Wrapper class for TermsEnum that is used by ExitableTerms for implementing an exitable
   * enumeration of terms.
   */
  public static class ExitableTermsEnum extends FilterTermsEnum {
    // Create bit mask in the form of 0000 1111 for efficient checking
    private static final int NUM_CALLS_PER_TIMEOUT_CHECK = (1 << 4) - 1; // 15
    private int calls;
    private final QueryTimeout queryTimeout;

    /** Constructor * */
    public ExitableTermsEnum(TermsEnum termsEnum, QueryTimeout queryTimeout) {
      super(termsEnum);
      this.queryTimeout = Objects.requireNonNull(queryTimeout);
      checkTimeoutWithSampling();
    }

    /**
     * Throws {@link ExitingReaderException} if {@link QueryTimeout#shouldExit()} returns true, or
     * if {@link Thread#interrupted()} returns true.
     */
    private void checkTimeoutWithSampling() {
      if ((calls++ & NUM_CALLS_PER_TIMEOUT_CHECK) == 0) {
        if (queryTimeout.shouldExit()) {
          throw new ExitingReaderException(
              "The request took too long to iterate over terms. Timeout: "
                  + queryTimeout.toString()
                  + ", TermsEnum="
                  + in);
        } else if (Thread.interrupted()) {
          throw new ExitingReaderException(
              "Interrupted while iterating over terms. TermsEnum=" + in);
        }
      }
    }

    @Override
    public BytesRef next() throws IOException {
      // Before every iteration, check if the iteration should exit
      checkTimeoutWithSampling();
      return in.next();
    }
  }

  /**
   * Constructor
   *
   * @param in DirectoryReader that this ExitableDirectoryReader wraps around to make it Exitable.
   * @param queryTimeout The object to periodically check if the query should time out.
   */
  public ExitableDirectoryReader(DirectoryReader in, QueryTimeout queryTimeout) throws IOException {
    super(in, new ExitableSubReaderWrapper(queryTimeout));
    this.queryTimeout = Objects.requireNonNull(queryTimeout);
  }

  @Override
  protected DirectoryReader doWrapDirectoryReader(DirectoryReader in) throws IOException {
    Objects.requireNonNull(queryTimeout, "Query timeout must not be null");
    return new ExitableDirectoryReader(in, queryTimeout);
  }

  /**
   * Wraps a provided DirectoryReader. Note that for convenience, the returned reader can be used
   * normally (e.g. passed to {@link DirectoryReader#openIfChanged(DirectoryReader)}) and so on.
   */
  public static DirectoryReader wrap(DirectoryReader in, QueryTimeout queryTimeout)
      throws IOException {
    Objects.requireNonNull(queryTimeout, "Query timeout must not be null");
    return new ExitableDirectoryReader(in, queryTimeout);
  }

  @Override
  public CacheHelper getReaderCacheHelper() {
    return in.getReaderCacheHelper();
  }

  @Override
  public String toString() {
    return "ExitableDirectoryReader(" + in.toString() + ")";
  }
}<|MERGE_RESOLUTION|>--- conflicted
+++ resolved
@@ -278,7 +278,6 @@
         return null;
       }
       return new FilterSortedSetDocValues(sortedSetDocValues) {
-<<<<<<< HEAD
 
         private int docToCheck = 0;
 
@@ -323,52 +322,6 @@
       return new ExitableFloatVectorValues(vectorValues);
     }
 
-=======
-
-        private int docToCheck = 0;
-
-        @Override
-        public int advance(int target) throws IOException {
-          final int advance = super.advance(target);
-          if (advance >= docToCheck) {
-            checkAndThrow(in);
-            docToCheck = advance + DOCS_BETWEEN_TIMEOUT_CHECK;
-          }
-          return advance;
-        }
-
-        @Override
-        public boolean advanceExact(int target) throws IOException {
-          final boolean advanceExact = super.advanceExact(target);
-          if (target >= docToCheck) {
-            checkAndThrow(in);
-            docToCheck = target + DOCS_BETWEEN_TIMEOUT_CHECK;
-          }
-          return advanceExact;
-        }
-
-        @Override
-        public int nextDoc() throws IOException {
-          final int nextDoc = super.nextDoc();
-          if (nextDoc >= docToCheck) {
-            checkAndThrow(in);
-            docToCheck = nextDoc + DOCS_BETWEEN_TIMEOUT_CHECK;
-          }
-          return nextDoc;
-        }
-      };
-    }
-
-    @Override
-    public FloatVectorValues getFloatVectorValues(String field) throws IOException {
-      final FloatVectorValues vectorValues = in.getFloatVectorValues(field);
-      if (vectorValues == null) {
-        return null;
-      }
-      return new ExitableFloatVectorValues(vectorValues);
-    }
-
->>>>>>> 75ae372b
     @Override
     public ByteVectorValues getByteVectorValues(String field) throws IOException {
       final ByteVectorValues vectorValues = in.getByteVectorValues(field);
@@ -476,43 +429,10 @@
     }
 
     private class ExitableFloatVectorValues extends FloatVectorValues {
-<<<<<<< HEAD
-      private int docToCheck;
-=======
->>>>>>> 75ae372b
       private final FloatVectorValues vectorValues;
 
       public ExitableFloatVectorValues(FloatVectorValues vectorValues) {
         this.vectorValues = vectorValues;
-<<<<<<< HEAD
-        docToCheck = 0;
-      }
-
-      @Override
-      public int advance(int target) throws IOException {
-        final int advance = vectorValues.advance(target);
-        if (advance >= docToCheck) {
-          checkAndThrow();
-          docToCheck = advance + DOCS_BETWEEN_TIMEOUT_CHECK;
-        }
-        return advance;
-      }
-
-      @Override
-      public int docID() {
-        return vectorValues.docID();
-      }
-
-      @Override
-      public int nextDoc() throws IOException {
-        final int nextDoc = vectorValues.nextDoc();
-        if (nextDoc >= docToCheck) {
-          checkAndThrow();
-          docToCheck = nextDoc + DOCS_BETWEEN_TIMEOUT_CHECK;
-        }
-        return nextDoc;
-=======
->>>>>>> 75ae372b
       }
 
       @Override
@@ -521,9 +441,13 @@
       }
 
       @Override
-<<<<<<< HEAD
-      public float[] vectorValue() throws IOException {
-        return vectorValues.vectorValue();
+      public float[] vectorValue(int ord) throws IOException {
+        return vectorValues.vectorValue(ord);
+      }
+
+      @Override
+      public int ordToDoc(int ord) {
+        return vectorValues.ordToDoc(ord);
       }
 
       @Override
@@ -532,121 +456,18 @@
       }
 
       @Override
+      public DocIndexIterator iterator() {
+        return createExitableIterator(vectorValues.iterator(), queryTimeout);
+      }
+
+      @Override
       public VectorScorer scorer(float[] target) throws IOException {
         return vectorValues.scorer(target);
       }
 
-      /**
-       * Throws {@link ExitingReaderException} if {@link QueryTimeout#shouldExit()} returns true, or
-       * if {@link Thread#interrupted()} returns true.
-       */
-      private void checkAndThrow() {
-        if (queryTimeout.shouldExit()) {
-          throw new ExitingReaderException(
-              "The request took too long to iterate over vector values. Timeout: "
-                  + queryTimeout.toString()
-                  + ", FloatVectorValues="
-                  + in);
-        } else if (Thread.interrupted()) {
-          throw new ExitingReaderException(
-              "Interrupted while iterating over vector values. FloatVectorValues=" + in);
-        }
-      }
-    }
-
-    private class ExitableByteVectorValues extends ByteVectorValues {
-      private int docToCheck;
-      private final ByteVectorValues vectorValues;
-
-      public ExitableByteVectorValues(ByteVectorValues vectorValues) {
-        this.vectorValues = vectorValues;
-        docToCheck = 0;
-      }
-
-      @Override
-      public int advance(int target) throws IOException {
-        final int advance = vectorValues.advance(target);
-        if (advance >= docToCheck) {
-          checkAndThrow();
-          docToCheck = advance + DOCS_BETWEEN_TIMEOUT_CHECK;
-        }
-        return advance;
-      }
-
-      @Override
-      public int docID() {
-        return vectorValues.docID();
-      }
-
-      @Override
-      public int nextDoc() throws IOException {
-        final int nextDoc = vectorValues.nextDoc();
-        if (nextDoc >= docToCheck) {
-          checkAndThrow();
-          docToCheck = nextDoc + DOCS_BETWEEN_TIMEOUT_CHECK;
-        }
-        return nextDoc;
-      }
-
-      @Override
-      public int dimension() {
-        return vectorValues.dimension();
-=======
-      public float[] vectorValue(int ord) throws IOException {
-        return vectorValues.vectorValue(ord);
-      }
-
-      @Override
-      public int ordToDoc(int ord) {
-        return vectorValues.ordToDoc(ord);
->>>>>>> 75ae372b
-      }
-
-      @Override
-      public int size() {
-        return vectorValues.size();
-      }
-
-      @Override
-<<<<<<< HEAD
-      public byte[] vectorValue() throws IOException {
-        return vectorValues.vectorValue();
-      }
-
-      @Override
-      public VectorScorer scorer(byte[] target) throws IOException {
-        return vectorValues.scorer(target);
-      }
-
-      /**
-       * Throws {@link ExitingReaderException} if {@link QueryTimeout#shouldExit()} returns true, or
-       * if {@link Thread#interrupted()} returns true.
-       */
-      private void checkAndThrow() {
-        if (queryTimeout.shouldExit()) {
-          throw new ExitingReaderException(
-              "The request took too long to iterate over vector values. Timeout: "
-                  + queryTimeout.toString()
-                  + ", ByteVectorValues="
-                  + in);
-        } else if (Thread.interrupted()) {
-          throw new ExitingReaderException(
-              "Interrupted while iterating over vector values. ByteVectorValues=" + in);
-        }
-=======
-      public DocIndexIterator iterator() {
-        return createExitableIterator(vectorValues.iterator(), queryTimeout);
-      }
-
-      @Override
-      public VectorScorer scorer(float[] target) throws IOException {
-        return vectorValues.scorer(target);
-      }
-
       @Override
       public FloatVectorValues copy() {
         throw new UnsupportedOperationException();
->>>>>>> 75ae372b
       }
     }
 
@@ -859,11 +680,7 @@
       if (queryTimeout.shouldExit()) {
         throw new ExitingReaderException(
             "The request took too long to intersect point values. Timeout: "
-<<<<<<< HEAD
-                + queryTimeout.toString()
-=======
                 + queryTimeout
->>>>>>> 75ae372b
                 + ", PointValues="
                 + pointValues);
       } else if (Thread.interrupted()) {
