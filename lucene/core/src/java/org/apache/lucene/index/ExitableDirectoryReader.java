--- conflicted
+++ resolved
@@ -26,6 +26,7 @@
 import org.apache.lucene.util.BytesRef;
 import org.apache.lucene.util.automaton.CompiledAutomaton;
 import org.apache.lucene.util.hnsw.KnnResultsProvider;
+import org.apache.lucene.util.hnsw.TopKnnResults;
 
 /**
  * The {@link ExitableDirectoryReader} wraps a real index {@link DirectoryReader} and allows for a
@@ -336,7 +337,55 @@
     @Override
     public TopDocs searchNearestVectors(
         String field, float[] target, int k, Bits acceptDocs, int visitedLimit) throws IOException {
-
+      return this.searchNearestVectors(field, target, new TopKnnResults.Provider(k), acceptDocs, visitedLimit);
+    }
+
+    @Override
+    public TopDocs searchNearestVectors(
+            String field, float[] target, KnnResultsProvider knnResultsProvider, Bits acceptDocs, int visitedLimit) throws IOException {
+
+      // when acceptDocs is null due to no doc deleted, we will instantiate a new one that would
+      // match all docs to allow timeout checking.
+      final Bits updatedAcceptDocs =
+              acceptDocs == null ? new Bits.MatchAllBits(maxDoc()) : acceptDocs;
+
+      Bits timeoutCheckingAcceptDocs =
+              new Bits() {
+                private static final int MAX_CALLS_BEFORE_QUERY_TIMEOUT_CHECK = 16;
+                private int calls;
+
+                @Override
+                public boolean get(int index) {
+                  if (calls++ % MAX_CALLS_BEFORE_QUERY_TIMEOUT_CHECK == 0) {
+                    checkAndThrowForSearchVectors();
+                  }
+
+                  return updatedAcceptDocs.get(index);
+                }
+
+                @Override
+                public int length() {
+                  return updatedAcceptDocs.length();
+                }
+              };
+
+      return in.searchNearestVectors(field, target, knnResultsProvider, timeoutCheckingAcceptDocs, visitedLimit);
+    }
+
+    @Override
+    public TopDocs searchNearestVectors(
+            String field, byte[] target, int k, Bits acceptDocs, int visitedLimit) throws IOException {
+      return this.searchNearestVectors(field, target, new TopKnnResults.Provider(k), acceptDocs, visitedLimit);
+    }
+
+    @Override
+    public TopDocs searchNearestVectors(
+        String field,
+        byte[] target,
+        KnnResultsProvider knnResultsProvider,
+        Bits acceptDocs,
+        int visitedLimit)
+        throws IOException {
       // when acceptDocs is null due to no doc deleted, we will instantiate a new one that would
       // match all docs to allow timeout checking.
       final Bits updatedAcceptDocs =
@@ -362,52 +411,8 @@
             }
           };
 
-      return in.searchNearestVectors(field, target, k, timeoutCheckingAcceptDocs, visitedLimit);
-    }
-
-    @Override
-    public TopDocs searchNearestVectors(
-<<<<<<< HEAD
-        String field,
-        float[] target,
-        KnnResultsProvider knnResultsProvider,
-        Bits acceptDocs,
-        int visitedLimit)
-        throws IOException {
-=======
-        String field, byte[] target, int k, Bits acceptDocs, int visitedLimit) throws IOException {
->>>>>>> b4619d87
-      // when acceptDocs is null due to no doc deleted, we will instantiate a new one that would
-      // match all docs to allow timeout checking.
-      final Bits updatedAcceptDocs =
-          acceptDocs == null ? new Bits.MatchAllBits(maxDoc()) : acceptDocs;
-
-      Bits timeoutCheckingAcceptDocs =
-          new Bits() {
-            private static final int MAX_CALLS_BEFORE_QUERY_TIMEOUT_CHECK = 16;
-            private int calls;
-
-            @Override
-            public boolean get(int index) {
-              if (calls++ % MAX_CALLS_BEFORE_QUERY_TIMEOUT_CHECK == 0) {
-                checkAndThrowForSearchVectors();
-              }
-
-              return updatedAcceptDocs.get(index);
-            }
-
-            @Override
-            public int length() {
-              return updatedAcceptDocs.length();
-            }
-          };
-
-<<<<<<< HEAD
       return in.searchNearestVectors(
           field, target, knnResultsProvider, timeoutCheckingAcceptDocs, visitedLimit);
-=======
-      return in.searchNearestVectors(field, target, k, timeoutCheckingAcceptDocs, visitedLimit);
->>>>>>> b4619d87
     }
 
     private void checkAndThrowForSearchVectors() {
