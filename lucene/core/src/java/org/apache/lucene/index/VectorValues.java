--- conflicted
+++ resolved
@@ -71,48 +71,6 @@
     throw new UnsupportedOperationException();
   }
 
-<<<<<<< HEAD
-  /**
-   * Represents the lack of vector values. It is returned by providers that do not support
-   * VectorValues.
-   */
-  public static final VectorValues EMPTY =
-      new VectorValues() {
-
-        @Override
-        public int size() {
-          return 0;
-        }
-
-        @Override
-        public int dimension() {
-          return 0;
-        }
-
-        @Override
-        public float[] vectorValue() {
-          throw new IllegalStateException(
-              "Attempt to get vectors from EMPTY values (which was not advanced)");
-        }
-
-        @Override
-        public int docID() {
-          throw new IllegalStateException("VectorValues is EMPTY, and not positioned on a doc");
-        }
-
-        @Override
-        public int nextDoc() {
-          return NO_MORE_DOCS;
-        }
-
-        @Override
-        public int advance(int target) {
-          return NO_MORE_DOCS;
-        }
-      };
-
-=======
->>>>>>> 20c1ba5d
   /** Sorting VectorValues that iterate over documents in the order of the provided sortMap */
   public static class SortingVectorValues extends VectorValues {
     private final RandomAccessVectorValues randomAccess;
