/*
 * Licensed to the Apache Software Foundation (ASF) under one or more
 * contributor license agreements.  See the NOTICE file distributed with
 * this work for additional information regarding copyright ownership.
 * The ASF licenses this file to You under the Apache License, Version 2.0
 * (the "License"); you may not use this file except in compliance with
 * the License.  You may obtain a copy of the License at
 *
 *     http://www.apache.org/licenses/LICENSE-2.0
 *
 * Unless required by applicable law or agreed to in writing, software
 * distributed under the License is distributed on an "AS IS" BASIS,
 * WITHOUT WARRANTIES OR CONDITIONS OF ANY KIND, either express or implied.
 * See the License for the specific language governing permissions and
 * limitations under the License.
 */
package org.apache.lucene.index;

import java.io.IOException;
import org.apache.lucene.document.KnnVectorField;
import org.apache.lucene.search.DocIdSetIterator;
import org.apache.lucene.util.BytesRef;

/**
 * This class provides access to per-document floating point vector values indexed as {@link
 * KnnVectorField}.
 *
 * @lucene.experimental
 */
public abstract class VectorValues extends DocIdSetIterator {

  /** The maximum length of a vector */
  public static final int MAX_DIMENSIONS = 1024;

  /** Sole constructor */
  protected VectorValues() {}

  /** Return the dimension of the vectors */
  public abstract int dimension();

  /**
   * Return the number of vectors for this field.
   *
   * @return the number of vectors returned by this iterator
   */
  public abstract int size();

  @Override
  public final long cost() {
    return size();
  }

  /**
   * Return the vector value for the current document ID. It is illegal to call this method when the
   * iterator is not positioned: before advancing, or after failing to advance. The returned array
   * may be shared across calls, re-used, and modified as the iterator advances.
   *
   * @return the vector value
   */
  public abstract float[] vectorValue() throws IOException;

    /**
     * Returns the next ordinal for the current document. It is illegal to call this method after
     * advanceExact(int) returned {@code false}.
     *
     * @return next ordinal for the document, or . ordinals are dense, start at
     *     0, then increment by 1 for the next value in sorted order.
     */
    
    public abstract long nextOrd() throws IOException;

  /**
   * Return the binary encoded vector value for the current document ID. These are the bytes
   * corresponding to the float array return by {@link #vectorValue}. It is illegal to call this
   * method when the iterator is not positioned: before advancing, or after failing to advance. The
   * returned storage may be shared across calls, re-used and modified as the iterator advances.
   *
   * @return the binary value
   */
  public BytesRef binaryValue() throws IOException {
    throw new UnsupportedOperationException();
  }

  /** Sorting VectorValues that iterate over documents in the order of the provided sortMap */
  public static class SortingVectorValues extends VectorValues {
    private final RandomAccessVectorValues randomAccess;
    private final int[] docIdOffsets;
    private int docId = -1;

    SortingVectorValues(VectorValues delegate, Sorter.DocMap sortMap) throws IOException {
      this.randomAccess = ((RandomAccessVectorValues) delegate).copy();
      this.docIdOffsets = new int[sortMap.size()];

      int offset = 1; // 0 means no vector for this (field, document)
      int docID;
      while ((docID = delegate.nextDoc()) != NO_MORE_DOCS) {
        int newDocID = sortMap.oldToNew(docID);
        docIdOffsets[newDocID] = offset++;
      }
    }

    @Override
    public int docID() {
      return docId;
    }

    @Override
    public int nextDoc() throws IOException {
      while (docId < docIdOffsets.length - 1) {
        ++docId;
        if (docIdOffsets[docId] != 0) {
          return docId;
        }
<<<<<<< HEAD

          @Override
          public long nextOrd() throws IOException {
              return 0;
          }

          @Override
        public int docID() {
          throw new IllegalStateException("VectorValues is EMPTY, and not positioned on a doc");
        }

        @Override
        public int nextDoc() {
          return NO_MORE_DOCS;
        }

        @Override
        public int advance(int target) {
          return NO_MORE_DOCS;
        }

        @Override
        public long cost() {
          return 0;
        }
      };
=======
      }
      docId = NO_MORE_DOCS;
      return docId;
    }

    @Override
    public BytesRef binaryValue() throws IOException {
      return randomAccess.binaryValue(docIdOffsets[docId] - 1);
    }

    @Override
    public float[] vectorValue() throws IOException {
      return randomAccess.vectorValue(docIdOffsets[docId] - 1);
    }

    @Override
    public int dimension() {
      return randomAccess.dimension();
    }

    @Override
    public int size() {
      return randomAccess.size();
    }

    @Override
    public int advance(int target) throws IOException {
      throw new UnsupportedOperationException();
    }
  }
>>>>>>> b5dd7119
}<|MERGE_RESOLUTION|>--- conflicted
+++ resolved
@@ -111,34 +111,6 @@
         if (docIdOffsets[docId] != 0) {
           return docId;
         }
-<<<<<<< HEAD
-
-          @Override
-          public long nextOrd() throws IOException {
-              return 0;
-          }
-
-          @Override
-        public int docID() {
-          throw new IllegalStateException("VectorValues is EMPTY, and not positioned on a doc");
-        }
-
-        @Override
-        public int nextDoc() {
-          return NO_MORE_DOCS;
-        }
-
-        @Override
-        public int advance(int target) {
-          return NO_MORE_DOCS;
-        }
-
-        @Override
-        public long cost() {
-          return 0;
-        }
-      };
-=======
       }
       docId = NO_MORE_DOCS;
       return docId;
@@ -169,5 +141,4 @@
       throw new UnsupportedOperationException();
     }
   }
->>>>>>> b5dd7119
 }