/*
 * Licensed to the Apache Software Foundation (ASF) under one or more
 * contributor license agreements.  See the NOTICE file distributed with
 * this work for additional information regarding copyright ownership.
 * The ASF licenses this file to You under the Apache License, Version 2.0
 * (the "License"); you may not use this file except in compliance with
 * the License.  You may obtain a copy of the License at
 *
 *     http://www.apache.org/licenses/LICENSE-2.0
 *
 * Unless required by applicable law or agreed to in writing, software
 * distributed under the License is distributed on an "AS IS" BASIS,
 * WITHOUT WARRANTIES OR CONDITIONS OF ANY KIND, either express or implied.
 * See the License for the specific language governing permissions and
 * limitations under the License.
 */
package org.apache.lucene.index;

import java.io.IOException;
import java.util.ArrayList;
import java.util.Arrays;
import java.util.List;
import java.util.concurrent.Callable;
import org.apache.lucene.search.IndexSearcher;
import org.apache.lucene.search.TaskExecutor;

/**
 * Maintains a {@link IndexReader} {@link TermState} view over {@link IndexReader} instances
 * containing a single term. The {@link TermStates} doesn't track if the given {@link TermState}
 * objects are valid, neither if the {@link TermState} instances refer to the same terms in the
 * associated readers.
 *
 * @lucene.experimental
 */
public final class TermStates {

  private static final TermState EMPTY_TERMSTATE =
      new TermState() {
        @Override
        public void copyFrom(TermState other) {}
      };

  // Important: do NOT keep hard references to index readers
  private final Object topReaderContextIdentity;
  private final TermState[] states;
  private final Term term; // null if stats are to be used
  private int docFreq;
  private long totalTermFreq;

  // public static boolean DEBUG = BlockTreeTermsWriter.DEBUG;

  private TermStates(Term term, IndexReaderContext context) {
    assert context != null && context.isTopLevel;
    topReaderContextIdentity = context.identity;
    docFreq = 0;
    totalTermFreq = 0;
    states = new TermState[context.leaves().size()];
    this.term = term;
  }

  /** Creates an empty {@link TermStates} from a {@link IndexReaderContext} */
  public TermStates(IndexReaderContext context) {
    this(null, context);
  }

  /**
   * Expert: Return whether this {@link TermStates} was built for the given {@link
   * IndexReaderContext}. This is typically used for assertions.
   *
   * @lucene.internal
   */
  public boolean wasBuiltFor(IndexReaderContext context) {
    return topReaderContextIdentity == context.identity;
  }

  /** Creates a {@link TermStates} with an initial {@link TermState}, {@link IndexReader} pair. */
  public TermStates(
      IndexReaderContext context, TermState state, int ord, int docFreq, long totalTermFreq) {
    this(null, context);
    register(state, ord, docFreq, totalTermFreq);
  }

  /**
   * Creates a {@link TermStates} from a top-level {@link IndexReaderContext} and the given {@link
   * Term}. This method will lookup the given term in all context's leaf readers and register each
   * of the readers containing the term in the returned {@link TermStates} using the leaf reader's
   * ordinal.
   *
   * <p>Note: the given context must be a top-level context.
   *
   * @param needsStats if {@code true} then all leaf contexts will be visited up-front to collect
   *     term statistics. Otherwise, the {@link TermState} objects will be built only when requested
   */
  public static TermStates build(IndexSearcher indexSearcher, Term term, boolean needsStats)
      throws IOException {
    IndexReaderContext context = indexSearcher.getTopReaderContext();
    assert context != null;
    final TermStates perReaderTermState = new TermStates(needsStats ? null : term, context);
    if (needsStats) {
      TaskExecutor taskExecutor = indexSearcher.getTaskExecutor();
<<<<<<< HEAD
      List<TaskExecutor.Task<TermStateInfo>> tasks =
          context.leaves().stream()
              .map(
                  ctx ->
                      taskExecutor.createTask(
                          () -> {
                            TermsEnum termsEnum = loadTermsEnum(ctx, term);
                            if (termsEnum != null) {
                              return new TermStateInfo(
                                  termsEnum.termState(),
                                  ctx.ord,
                                  termsEnum.docFreq(),
                                  termsEnum.totalTermFreq());
                            }
                            return null;
                          }))
              .toList();
      List<TermStateInfo> resultInfos = taskExecutor.invokeAll(tasks);
      for (TermStateInfo info : resultInfos) {
        if (info != null) {
          perReaderTermState.register(
              info.getState(), info.getOrdinal(), info.getDocFreq(), info.getTotalTermFreq());
=======
      if (taskExecutor != null) {
        // build the term states concurrently
        List<Callable<TermStateInfo>> tasks = new ArrayList<>(context.leaves().size());
        for (LeafReaderContext ctx : context.leaves()) {
          tasks.add(
              () -> {
                TermsEnum termsEnum = loadTermsEnum(ctx, term);
                return termsEnum == null
                    ? null
                    : new TermStateInfo(
                        termsEnum.termState(),
                        ctx.ord,
                        termsEnum.docFreq(),
                        termsEnum.totalTermFreq());
              });
        }
        List<TermStateInfo> resultInfos = taskExecutor.invokeAll(tasks);
        for (TermStateInfo info : resultInfos) {
          if (info != null) {
            perReaderTermState.register(
                info.getState(), info.getOrdinal(), info.getDocFreq(), info.getTotalTermFreq());
          }
        }
      } else {
        // build the term states sequentially
        for (final LeafReaderContext ctx : context.leaves()) {
          TermsEnum termsEnum = loadTermsEnum(ctx, term);
          if (termsEnum != null) {
            perReaderTermState.register(
                termsEnum.termState(), ctx.ord, termsEnum.docFreq(), termsEnum.totalTermFreq());
          }
>>>>>>> e93cdd12
        }
      }
    }
    return perReaderTermState;
  }

  private static TermsEnum loadTermsEnum(LeafReaderContext ctx, Term term) throws IOException {
    final Terms terms = Terms.getTerms(ctx.reader(), term.field());
    final TermsEnum termsEnum = terms.iterator();
    if (termsEnum.seekExact(term.bytes())) {
      return termsEnum;
    }
    return null;
  }

  /** Clears the {@link TermStates} internal state and removes all registered {@link TermState}s */
  public void clear() {
    docFreq = 0;
    totalTermFreq = 0;
    Arrays.fill(states, null);
  }

  /**
   * Registers and associates a {@link TermState} with an leaf ordinal. The leaf ordinal should be
   * derived from a {@link IndexReaderContext}'s leaf ord.
   */
  public void register(
      TermState state, final int ord, final int docFreq, final long totalTermFreq) {
    register(state, ord);
    accumulateStatistics(docFreq, totalTermFreq);
  }

  /**
   * Expert: Registers and associates a {@link TermState} with an leaf ordinal. The leaf ordinal
   * should be derived from a {@link IndexReaderContext}'s leaf ord. On the contrary to {@link
   * #register(TermState, int, int, long)} this method does NOT update term statistics.
   */
  public void register(TermState state, final int ord) {
    assert state != null : "state must not be null";
    assert ord >= 0 && ord < states.length;
    assert states[ord] == null : "state for ord: " + ord + " already registered";
    states[ord] = state;
  }

  /** Expert: Accumulate term statistics. */
  public void accumulateStatistics(final int docFreq, final long totalTermFreq) {
    assert docFreq >= 0;
    assert totalTermFreq >= 0;
    assert docFreq <= totalTermFreq;
    this.docFreq += docFreq;
    this.totalTermFreq += totalTermFreq;
  }

  /**
   * Returns the {@link TermState} for a leaf reader context or <code>null</code> if no {@link
   * TermState} for the context was registered.
   *
   * @param ctx the {@link LeafReaderContext} to get the {@link TermState} for.
   * @return the {@link TermState} for the given readers ord or <code>null</code> if no {@link
   *     TermState} for the reader was registered
   */
  public TermState get(LeafReaderContext ctx) throws IOException {
    assert ctx.ord >= 0 && ctx.ord < states.length;
    if (term == null) return states[ctx.ord];
    if (this.states[ctx.ord] == null) {
      TermsEnum te = loadTermsEnum(ctx, term);
      this.states[ctx.ord] = te == null ? EMPTY_TERMSTATE : te.termState();
    }
    if (this.states[ctx.ord] == EMPTY_TERMSTATE) return null;
    return this.states[ctx.ord];
  }

  /**
   * Returns the accumulated document frequency of all {@link TermState} instances passed to {@link
   * #register(TermState, int, int, long)}.
   *
   * @return the accumulated document frequency of all {@link TermState} instances passed to {@link
   *     #register(TermState, int, int, long)}.
   */
  public int docFreq() {
    if (term != null) {
      throw new IllegalStateException("Cannot call docFreq() when needsStats=false");
    }
    return docFreq;
  }

  /**
   * Returns the accumulated term frequency of all {@link TermState} instances passed to {@link
   * #register(TermState, int, int, long)}.
   *
   * @return the accumulated term frequency of all {@link TermState} instances passed to {@link
   *     #register(TermState, int, int, long)}.
   */
  public long totalTermFreq() {
    if (term != null) {
      throw new IllegalStateException("Cannot call totalTermFreq() when needsStats=false");
    }
    return totalTermFreq;
  }

  @Override
  public String toString() {
    StringBuilder sb = new StringBuilder();
    sb.append("TermStates\n");
    for (TermState termState : states) {
      sb.append("  state=");
      sb.append(termState);
      sb.append('\n');
    }

    return sb.toString();
  }

  /** Wrapper over TermState, ordinal value, term doc frequency and total term frequency */
  private static final class TermStateInfo {
    private final TermState state;
    private final int ordinal;
    private final int docFreq;
    private final long totalTermFreq;

    /** Initialize TermStateInfo */
    public TermStateInfo(TermState state, int ordinal, int docFreq, long totalTermFreq) {
      this.state = state;
      this.ordinal = ordinal;
      this.docFreq = docFreq;
      this.totalTermFreq = totalTermFreq;
    }

    /** Get term state */
    public TermState getState() {
      return state;
    }

    /** Get ordinal value */
    public int getOrdinal() {
      return ordinal;
    }

    /** Get term doc frequency */
    public int getDocFreq() {
      return docFreq;
    }

    /** Get total term frequency */
    public long getTotalTermFreq() {
      return totalTermFreq;
    }
  }
}<|MERGE_RESOLUTION|>--- conflicted
+++ resolved
@@ -98,62 +98,26 @@
     final TermStates perReaderTermState = new TermStates(needsStats ? null : term, context);
     if (needsStats) {
       TaskExecutor taskExecutor = indexSearcher.getTaskExecutor();
-<<<<<<< HEAD
-      List<TaskExecutor.Task<TermStateInfo>> tasks =
-          context.leaves().stream()
-              .map(
-                  ctx ->
-                      taskExecutor.createTask(
-                          () -> {
-                            TermsEnum termsEnum = loadTermsEnum(ctx, term);
-                            if (termsEnum != null) {
-                              return new TermStateInfo(
-                                  termsEnum.termState(),
-                                  ctx.ord,
-                                  termsEnum.docFreq(),
-                                  termsEnum.totalTermFreq());
-                            }
-                            return null;
-                          }))
-              .toList();
+      // build the term states concurrently
+      List<Callable<TermStateInfo>> tasks = new ArrayList<>(context.leaves().size());
+      for (LeafReaderContext ctx : context.leaves()) {
+        tasks.add(
+                () -> {
+                  TermsEnum termsEnum = loadTermsEnum(ctx, term);
+                  return termsEnum == null
+                          ? null
+                          : new TermStateInfo(
+                          termsEnum.termState(),
+                          ctx.ord,
+                          termsEnum.docFreq(),
+                          termsEnum.totalTermFreq());
+                });
+      }
       List<TermStateInfo> resultInfos = taskExecutor.invokeAll(tasks);
       for (TermStateInfo info : resultInfos) {
         if (info != null) {
           perReaderTermState.register(
-              info.getState(), info.getOrdinal(), info.getDocFreq(), info.getTotalTermFreq());
-=======
-      if (taskExecutor != null) {
-        // build the term states concurrently
-        List<Callable<TermStateInfo>> tasks = new ArrayList<>(context.leaves().size());
-        for (LeafReaderContext ctx : context.leaves()) {
-          tasks.add(
-              () -> {
-                TermsEnum termsEnum = loadTermsEnum(ctx, term);
-                return termsEnum == null
-                    ? null
-                    : new TermStateInfo(
-                        termsEnum.termState(),
-                        ctx.ord,
-                        termsEnum.docFreq(),
-                        termsEnum.totalTermFreq());
-              });
-        }
-        List<TermStateInfo> resultInfos = taskExecutor.invokeAll(tasks);
-        for (TermStateInfo info : resultInfos) {
-          if (info != null) {
-            perReaderTermState.register(
-                info.getState(), info.getOrdinal(), info.getDocFreq(), info.getTotalTermFreq());
-          }
-        }
-      } else {
-        // build the term states sequentially
-        for (final LeafReaderContext ctx : context.leaves()) {
-          TermsEnum termsEnum = loadTermsEnum(ctx, term);
-          if (termsEnum != null) {
-            perReaderTermState.register(
-                termsEnum.termState(), ctx.ord, termsEnum.docFreq(), termsEnum.totalTermFreq());
-          }
->>>>>>> e93cdd12
+                  info.getState(), info.getOrdinal(), info.getDocFreq(), info.getTotalTermFreq());
         }
       }
     }
