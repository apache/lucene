/*
 * Licensed to the Apache Software Foundation (ASF) under one or more
 * contributor license agreements.  See the NOTICE file distributed with
 * this work for additional information regarding copyright ownership.
 * The ASF licenses this file to You under the Apache License, Version 2.0
 * (the "License"); you may not use this file except in compliance with
 * the License.  You may obtain a copy of the License at
 *
 *     http://www.apache.org/licenses/LICENSE-2.0
 *
 * Unless required by applicable law or agreed to in writing, software
 * distributed under the License is distributed on an "AS IS" BASIS,
 * WITHOUT WARRANTIES OR CONDITIONS OF ANY KIND, either express or implied.
 * See the License for the specific language governing permissions and
 * limitations under the License.
 */
package org.apache.lucene.index;

import java.io.IOException;
import java.util.Collections;
import java.util.HashMap;
import java.util.IdentityHashMap;
import java.util.Iterator;
import java.util.Map;
import java.util.Objects;
import java.util.Set;
import java.util.SortedMap;
import java.util.TreeMap;
import org.apache.lucene.search.KnnCollector;
import org.apache.lucene.search.Sort;
import org.apache.lucene.util.Bits;
import org.apache.lucene.util.Version;

/**
 * An {@link LeafReader} which reads multiple, parallel indexes. Each index added must have the same
 * number of documents, but typically each contains different fields. Deletions are taken from the
 * first reader. Each document contains the union of the fields of all documents with the same
 * document number. When searching, matches for a query term are from the first index added that has
 * the field.
 *
 * <p>This is useful, e.g., with collections that have large fields which change rarely and small
 * fields that change more frequently. The smaller fields may be re-indexed in a new index and both
 * indexes may be searched together.
 *
 * <p><strong>Warning:</strong> It is up to you to make sure all indexes are created and modified
 * the same way. For example, if you add documents to one index, you need to add the same documents
 * in the same order to the other indexes. <em>Failure to do so will result in undefined
 * behavior</em>.
 */
public class ParallelLeafReader extends LeafReader {

  private final FieldInfos fieldInfos;
  private final LeafReader[] parallelReaders, storedFieldsReaders;
  private final Set<LeafReader> completeReaderSet =
      Collections.newSetFromMap(new IdentityHashMap<LeafReader, Boolean>());
  private final boolean closeSubReaders;
  private final int maxDoc, numDocs;
  private final boolean hasDeletions;
  private final LeafMetaData metaData;
  private final SortedMap<String, LeafReader> tvFieldToReader = new TreeMap<>();
  private final SortedMap<String, LeafReader> fieldToReader = new TreeMap<>(); // TODO needn't sort?
  private final Map<String, LeafReader> termsFieldToReader = new HashMap<>();

  /**
   * Create a ParallelLeafReader based on the provided readers; auto-closes the given readers on
   * {@link #close()}.
   */
  public ParallelLeafReader(LeafReader... readers) throws IOException {
    this(true, readers);
  }

  /** Create a ParallelLeafReader based on the provided readers. */
  public ParallelLeafReader(boolean closeSubReaders, LeafReader... readers) throws IOException {
    this(closeSubReaders, readers, readers);
  }

  /**
   * Expert: create a ParallelLeafReader based on the provided readers and storedFieldReaders; when
   * a document is loaded, only storedFieldsReaders will be used.
   */
  public ParallelLeafReader(
      boolean closeSubReaders, LeafReader[] readers, LeafReader[] storedFieldsReaders)
      throws IOException {
    this.closeSubReaders = closeSubReaders;
    if (readers.length == 0 && storedFieldsReaders.length > 0)
      throw new IllegalArgumentException(
          "There must be at least one main reader if storedFieldsReaders are used.");
    this.parallelReaders = readers.clone();
    this.storedFieldsReaders = storedFieldsReaders.clone();
    if (parallelReaders.length > 0) {
      final LeafReader first = parallelReaders[0];
      this.maxDoc = first.maxDoc();
      this.numDocs = first.numDocs();
      this.hasDeletions = first.hasDeletions();
    } else {
      this.maxDoc = this.numDocs = 0;
      this.hasDeletions = false;
    }
    Collections.addAll(completeReaderSet, this.parallelReaders);
    Collections.addAll(completeReaderSet, this.storedFieldsReaders);

    // check compatibility:
    for (LeafReader reader : completeReaderSet) {
      if (reader.maxDoc() != maxDoc) {
        throw new IllegalArgumentException(
            "All readers must have same maxDoc: " + maxDoc + "!=" + reader.maxDoc());
      }
    }
    final String softDeletesField =
        completeReaderSet.stream()
            .map(r -> r.getFieldInfos().getSoftDeletesField())
            .filter(Objects::nonNull)
            .findAny()
            .orElse(null);
    final String parentField =
        completeReaderSet.stream()
            .map(r -> r.getFieldInfos().getParentField())
            .filter(Objects::nonNull)
            .findAny()
            .orElse(null);
    // TODO: make this read-only in a cleaner way?
    final int indexCreatedVersionMajor =
        completeReaderSet.stream()
            .map(LeafReader::getMetaData)
            .filter(Objects::nonNull)
            .mapToInt(LeafMetaData::getCreatedVersionMajor)
            .min()
            .orElse(Version.LATEST.major);
    FieldInfos.Builder builder =
<<<<<<< HEAD
        new FieldInfos.Builder(
            new FieldInfos.FieldNumbers(softDeletesField, parentField, indexCreatedVersionMajor));
=======
        new FieldInfos.Builder(new FieldInfos.FieldNumbers(softDeletesField, parentField));

>>>>>>> 75ae372b
    Sort indexSort = null;
    int createdVersionMajor = -1;

    // build FieldInfos and fieldToReader map:
    for (final LeafReader reader : this.parallelReaders) {
      LeafMetaData leafMetaData = reader.getMetaData();

      Sort leafIndexSort = leafMetaData.sort();
      if (indexSort == null) {
        indexSort = leafIndexSort;
      } else if (leafIndexSort != null && indexSort.equals(leafIndexSort) == false) {
        throw new IllegalArgumentException(
            "cannot combine LeafReaders that have different index sorts: saw both sort="
                + indexSort
                + " and "
                + leafIndexSort);
      }

      if (createdVersionMajor == -1) {
        createdVersionMajor = leafMetaData.createdVersionMajor();
      } else if (createdVersionMajor != leafMetaData.createdVersionMajor()) {
        throw new IllegalArgumentException(
            "cannot combine LeafReaders that have different creation versions: saw both version="
                + createdVersionMajor
                + " and "
                + leafMetaData.createdVersionMajor());
      }

      final FieldInfos readerFieldInfos = reader.getFieldInfos();
      for (FieldInfo fieldInfo : readerFieldInfos) {
        // NOTE: first reader having a given field "wins":
        if (!fieldToReader.containsKey(fieldInfo.name)) {
          builder.add(fieldInfo, fieldInfo.getDocValuesGen());
          fieldToReader.put(fieldInfo.name, reader);
          // only add these if the reader responsible for that field name is the current:
          // TODO consider populating 1st leaf with vectors even if the field name has been seen on
          // a previous leaf
          if (fieldInfo.hasTermVectors()) {
            tvFieldToReader.put(fieldInfo.name, reader);
          }
          // TODO consider populating 1st leaf with terms even if the field name has been seen on a
          // previous leaf
          if (fieldInfo.getIndexOptions() != IndexOptions.NONE) {
            termsFieldToReader.put(fieldInfo.name, reader);
          }
        }
      }
    }
    if (createdVersionMajor == -1) {
      // empty reader
      createdVersionMajor = Version.LATEST.major;
    }

    Version minVersion = Version.LATEST;
    boolean hasBlocks = false;
    for (final LeafReader reader : this.parallelReaders) {
<<<<<<< HEAD
      Version leafVersion = reader.getMetaData().getMinVersion();
=======
      Version leafVersion = reader.getMetaData().minVersion();
>>>>>>> 75ae372b
      hasBlocks |= reader.getMetaData().hasBlocks();
      if (leafVersion == null) {
        minVersion = null;
        break;
      } else if (minVersion.onOrAfter(leafVersion)) {
        minVersion = leafVersion;
      }
    }

    fieldInfos = builder.finish();
    this.metaData = new LeafMetaData(createdVersionMajor, minVersion, indexSort, hasBlocks);

    // do this finally so any Exceptions occurred before don't affect refcounts:
    for (LeafReader reader : completeReaderSet) {
      if (!closeSubReaders) {
        reader.incRef();
      }
      reader.registerParentReader(this);
    }
  }

  @Override
  public String toString() {
    final StringBuilder buffer = new StringBuilder("ParallelLeafReader(");
    for (final Iterator<LeafReader> iter = completeReaderSet.iterator(); iter.hasNext(); ) {
      buffer.append(iter.next());
      if (iter.hasNext()) buffer.append(", ");
    }
    return buffer.append(')').toString();
  }

  // Single instance of this, per ParallelReader instance
  private static final class ParallelFields extends Fields {
    final Map<String, Terms> fields = new TreeMap<>();

    ParallelFields() {}

    void addField(String fieldName, Terms terms) {
      fields.put(fieldName, terms);
    }

    @Override
    public Iterator<String> iterator() {
      return Collections.unmodifiableSet(fields.keySet()).iterator();
    }

    @Override
    public Terms terms(String field) {
      return fields.get(field);
    }

    @Override
    public int size() {
      return fields.size();
    }
  }

  /**
   * {@inheritDoc}
   *
   * <p>NOTE: the returned field numbers will likely not correspond to the actual field numbers in
   * the underlying readers, and codec metadata ({@link FieldInfo#getAttribute(String)} will be
   * unavailable.
   */
  @Override
  public FieldInfos getFieldInfos() {
    return fieldInfos;
  }

  @Override
  public Bits getLiveDocs() {
    ensureOpen();
    return hasDeletions ? parallelReaders[0].getLiveDocs() : null;
  }

  @Override
  public Terms terms(String field) throws IOException {
    ensureOpen();
    LeafReader leafReader = termsFieldToReader.get(field);
    return leafReader == null ? null : leafReader.terms(field);
  }

  @Override
  public int numDocs() {
    // Don't call ensureOpen() here (it could affect performance)
    return numDocs;
  }

  @Override
  public int maxDoc() {
    // Don't call ensureOpen() here (it could affect performance)
    return maxDoc;
  }

  @Override
  public StoredFields storedFields() throws IOException {
    ensureOpen();
    StoredFields[] fields = new StoredFields[storedFieldsReaders.length];
    for (int i = 0; i < fields.length; i++) {
      fields[i] = storedFieldsReaders[i].storedFields();
    }
    return new StoredFields() {
      @Override
      public void prefetch(int docID) throws IOException {
        for (StoredFields reader : fields) {
          reader.prefetch(docID);
        }
      }

      @Override
      public void document(int docID, StoredFieldVisitor visitor) throws IOException {
        for (StoredFields reader : fields) {
          reader.document(docID, visitor);
        }
      }
    };
  }

  @Override
  public StoredFields storedFields() throws IOException {
    ensureOpen();
    StoredFields[] fields = new StoredFields[storedFieldsReaders.length];
    for (int i = 0; i < fields.length; i++) {
      fields[i] = storedFieldsReaders[i].storedFields();
    }
    return new StoredFields() {
      @Override
      public void document(int docID, StoredFieldVisitor visitor) throws IOException {
        for (StoredFields reader : fields) {
          reader.document(docID, visitor);
        }
      }
    };
  }

  @Override
  public CacheHelper getCoreCacheHelper() {
    // ParallelReader instances can be short-lived, which would make caching trappy
    // so we do not cache on them, unless they wrap a single reader in which
    // case we delegate
    if (parallelReaders.length == 1
        && storedFieldsReaders.length == 1
        && parallelReaders[0] == storedFieldsReaders[0]) {
      return parallelReaders[0].getCoreCacheHelper();
    }
    return null;
  }

  @Override
  public CacheHelper getReaderCacheHelper() {
    // ParallelReader instances can be short-lived, which would make caching trappy
    // so we do not cache on them, unless they wrap a single reader in which
    // case we delegate
    if (parallelReaders.length == 1
        && storedFieldsReaders.length == 1
        && parallelReaders[0] == storedFieldsReaders[0]) {
      return parallelReaders[0].getReaderCacheHelper();
    }
    return null;
  }

  @Override
  public TermVectors termVectors() throws IOException {
    ensureOpen();

    Map<LeafReader, TermVectors> readerToTermVectors = new IdentityHashMap<>();
    for (LeafReader reader : parallelReaders) {
      if (reader.getFieldInfos().hasTermVectors()) {
        TermVectors termVectors = reader.termVectors();
        readerToTermVectors.put(reader, termVectors);
      }
    }

    return new TermVectors() {
      @Override
      public void prefetch(int docID) throws IOException {
        // Prefetch all vectors. Note that this may be wasteful if the consumer doesn't need to read
        // all the fields but we have no way to know what fields the consumer needs.
        for (TermVectors termVectors : readerToTermVectors.values()) {
          termVectors.prefetch(docID);
        }
      }

      @Override
      public Fields get(int docID) throws IOException {
        ParallelFields fields = null;
        for (Map.Entry<String, LeafReader> ent : tvFieldToReader.entrySet()) {
          String fieldName = ent.getKey();
          TermVectors termVectors = readerToTermVectors.get(ent.getValue());
          Terms vector = termVectors.get(docID, fieldName);
          if (vector != null) {
            if (fields == null) {
              fields = new ParallelFields();
            }
            fields.addField(fieldName, vector);
          }
        }

        return fields;
      }
    };
  }

  @Override
  public TermVectors termVectors() throws IOException {
    ensureOpen();
    // TODO: optimize
    return new TermVectors() {
      @Override
      public Fields get(int docID) throws IOException {
        ParallelFields fields = null;
        for (Map.Entry<String, LeafReader> ent : tvFieldToReader.entrySet()) {
          String fieldName = ent.getKey();
          Terms vector = ent.getValue().termVectors().get(docID, fieldName);
          if (vector != null) {
            if (fields == null) {
              fields = new ParallelFields();
            }
            fields.addField(fieldName, vector);
          }
        }

        return fields;
      }
    };
  }

  @Override
  protected synchronized void doClose() throws IOException {
    IOException ioe = null;
    for (LeafReader reader : completeReaderSet) {
      try {
        if (closeSubReaders) {
          reader.close();
        } else {
          reader.decRef();
        }
      } catch (IOException e) {
        if (ioe == null) ioe = e;
      }
    }
    // throw the first exception
    if (ioe != null) throw ioe;
  }

  @Override
  public NumericDocValues getNumericDocValues(String field) throws IOException {
    ensureOpen();
    LeafReader reader = fieldToReader.get(field);
    return reader == null ? null : reader.getNumericDocValues(field);
  }

  @Override
  public BinaryDocValues getBinaryDocValues(String field) throws IOException {
    ensureOpen();
    LeafReader reader = fieldToReader.get(field);
    return reader == null ? null : reader.getBinaryDocValues(field);
  }

  @Override
  public SortedDocValues getSortedDocValues(String field) throws IOException {
    ensureOpen();
    LeafReader reader = fieldToReader.get(field);
    return reader == null ? null : reader.getSortedDocValues(field);
  }

  @Override
  public SortedNumericDocValues getSortedNumericDocValues(String field) throws IOException {
    ensureOpen();
    LeafReader reader = fieldToReader.get(field);
    return reader == null ? null : reader.getSortedNumericDocValues(field);
  }

  @Override
  public SortedSetDocValues getSortedSetDocValues(String field) throws IOException {
    ensureOpen();
    LeafReader reader = fieldToReader.get(field);
    return reader == null ? null : reader.getSortedSetDocValues(field);
  }

  @Override
  public DocValuesSkipper getDocValuesSkipper(String field) throws IOException {
    ensureOpen();
    LeafReader reader = fieldToReader.get(field);
    return reader == null ? null : reader.getDocValuesSkipper(field);
  }

  @Override
  public NumericDocValues getNormValues(String field) throws IOException {
    ensureOpen();
    LeafReader reader = fieldToReader.get(field);
    NumericDocValues values = reader == null ? null : reader.getNormValues(field);
    return values;
  }

  @Override
  public PointValues getPointValues(String fieldName) throws IOException {
    ensureOpen();
    LeafReader reader = fieldToReader.get(fieldName);
    return reader == null ? null : reader.getPointValues(fieldName);
  }

  @Override
  public FloatVectorValues getFloatVectorValues(String fieldName) throws IOException {
<<<<<<< HEAD
    ensureOpen();
    LeafReader reader = fieldToReader.get(fieldName);
    return reader == null ? null : reader.getFloatVectorValues(fieldName);
  }

  @Override
  public ByteVectorValues getByteVectorValues(String fieldName) throws IOException {
    ensureOpen();
    LeafReader reader = fieldToReader.get(fieldName);
    return reader == null ? null : reader.getByteVectorValues(fieldName);
  }

  @Override
=======
    ensureOpen();
    LeafReader reader = fieldToReader.get(fieldName);
    return reader == null ? null : reader.getFloatVectorValues(fieldName);
  }

  @Override
  public ByteVectorValues getByteVectorValues(String fieldName) throws IOException {
    ensureOpen();
    LeafReader reader = fieldToReader.get(fieldName);
    return reader == null ? null : reader.getByteVectorValues(fieldName);
  }

  @Override
>>>>>>> 75ae372b
  public void searchNearestVectors(
      String fieldName, float[] target, KnnCollector knnCollector, Bits acceptDocs)
      throws IOException {
    ensureOpen();
    LeafReader reader = fieldToReader.get(fieldName);
    if (reader != null) {
      reader.searchNearestVectors(fieldName, target, knnCollector, acceptDocs);
    }
  }

  @Override
  public void searchNearestVectors(
      String fieldName, byte[] target, KnnCollector knnCollector, Bits acceptDocs)
      throws IOException {
    ensureOpen();
    LeafReader reader = fieldToReader.get(fieldName);
    if (reader != null) {
      reader.searchNearestVectors(fieldName, target, knnCollector, acceptDocs);
    }
  }

  @Override
  public void checkIntegrity() throws IOException {
    ensureOpen();
    for (LeafReader reader : completeReaderSet) {
      reader.checkIntegrity();
    }
  }

  /** Returns the {@link LeafReader}s that were passed on init. */
  public LeafReader[] getParallelReaders() {
    ensureOpen();
    return parallelReaders;
  }

  @Override
  public LeafMetaData getMetaData() {
    return metaData;
  }
}<|MERGE_RESOLUTION|>--- conflicted
+++ resolved
@@ -119,21 +119,9 @@
             .findAny()
             .orElse(null);
     // TODO: make this read-only in a cleaner way?
-    final int indexCreatedVersionMajor =
-        completeReaderSet.stream()
-            .map(LeafReader::getMetaData)
-            .filter(Objects::nonNull)
-            .mapToInt(LeafMetaData::getCreatedVersionMajor)
-            .min()
-            .orElse(Version.LATEST.major);
     FieldInfos.Builder builder =
-<<<<<<< HEAD
-        new FieldInfos.Builder(
-            new FieldInfos.FieldNumbers(softDeletesField, parentField, indexCreatedVersionMajor));
-=======
         new FieldInfos.Builder(new FieldInfos.FieldNumbers(softDeletesField, parentField));
 
->>>>>>> 75ae372b
     Sort indexSort = null;
     int createdVersionMajor = -1;
 
@@ -190,11 +178,7 @@
     Version minVersion = Version.LATEST;
     boolean hasBlocks = false;
     for (final LeafReader reader : this.parallelReaders) {
-<<<<<<< HEAD
-      Version leafVersion = reader.getMetaData().getMinVersion();
-=======
       Version leafVersion = reader.getMetaData().minVersion();
->>>>>>> 75ae372b
       hasBlocks |= reader.getMetaData().hasBlocks();
       if (leafVersion == null) {
         minVersion = null;
@@ -304,23 +288,6 @@
         }
       }
 
-      @Override
-      public void document(int docID, StoredFieldVisitor visitor) throws IOException {
-        for (StoredFields reader : fields) {
-          reader.document(docID, visitor);
-        }
-      }
-    };
-  }
-
-  @Override
-  public StoredFields storedFields() throws IOException {
-    ensureOpen();
-    StoredFields[] fields = new StoredFields[storedFieldsReaders.length];
-    for (int i = 0; i < fields.length; i++) {
-      fields[i] = storedFieldsReaders[i].storedFields();
-    }
-    return new StoredFields() {
       @Override
       public void document(int docID, StoredFieldVisitor visitor) throws IOException {
         for (StoredFields reader : fields) {
@@ -399,30 +366,6 @@
   }
 
   @Override
-  public TermVectors termVectors() throws IOException {
-    ensureOpen();
-    // TODO: optimize
-    return new TermVectors() {
-      @Override
-      public Fields get(int docID) throws IOException {
-        ParallelFields fields = null;
-        for (Map.Entry<String, LeafReader> ent : tvFieldToReader.entrySet()) {
-          String fieldName = ent.getKey();
-          Terms vector = ent.getValue().termVectors().get(docID, fieldName);
-          if (vector != null) {
-            if (fields == null) {
-              fields = new ParallelFields();
-            }
-            fields.addField(fieldName, vector);
-          }
-        }
-
-        return fields;
-      }
-    };
-  }
-
-  @Override
   protected synchronized void doClose() throws IOException {
     IOException ioe = null;
     for (LeafReader reader : completeReaderSet) {
@@ -499,7 +442,6 @@
 
   @Override
   public FloatVectorValues getFloatVectorValues(String fieldName) throws IOException {
-<<<<<<< HEAD
     ensureOpen();
     LeafReader reader = fieldToReader.get(fieldName);
     return reader == null ? null : reader.getFloatVectorValues(fieldName);
@@ -513,21 +455,6 @@
   }
 
   @Override
-=======
-    ensureOpen();
-    LeafReader reader = fieldToReader.get(fieldName);
-    return reader == null ? null : reader.getFloatVectorValues(fieldName);
-  }
-
-  @Override
-  public ByteVectorValues getByteVectorValues(String fieldName) throws IOException {
-    ensureOpen();
-    LeafReader reader = fieldToReader.get(fieldName);
-    return reader == null ? null : reader.getByteVectorValues(fieldName);
-  }
-
-  @Override
->>>>>>> 75ae372b
   public void searchNearestVectors(
       String fieldName, float[] target, KnnCollector knnCollector, Bits acceptDocs)
       throws IOException {
