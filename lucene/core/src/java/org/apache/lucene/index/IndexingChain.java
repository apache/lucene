--- conflicted
+++ resolved
@@ -41,15 +41,9 @@
 import org.apache.lucene.codecs.PointsWriter;
 import org.apache.lucene.document.FieldType;
 import org.apache.lucene.document.InvertableType;
-<<<<<<< HEAD
-import org.apache.lucene.document.KnnByteTensorField;
-import org.apache.lucene.document.KnnByteVectorField;
-import org.apache.lucene.document.KnnFloatTensorField;
-=======
 import org.apache.lucene.document.KnnByteMultiVectorField;
 import org.apache.lucene.document.KnnByteVectorField;
 import org.apache.lucene.document.KnnFloatMultiVectorField;
->>>>>>> 51ca4dc6
 import org.apache.lucene.document.KnnFloatVectorField;
 import org.apache.lucene.document.StoredValue;
 import org.apache.lucene.search.DocIdSetIterator;
@@ -667,12 +661,6 @@
           s.vectorDimension,
           indexWriterConfig.getCodec().knnVectorsFormat().getMaxDimensions(pf.fieldName));
     }
-    if (s.isTensor) {
-      validateMaxVectorDimension(
-          pf.fieldName,
-          s.vectorDimension,
-          indexWriterConfig.getCodec().knnTensorsFormat().getMaxDimensions(pf.fieldName));
-    }
     FieldInfo fi =
         fieldInfos.add(
             new FieldInfo(
@@ -693,13 +681,8 @@
                 s.vectorDimension,
                 s.vectorEncoding,
                 s.vectorSimilarityFunction,
-<<<<<<< HEAD
-                s.isTensor,
-                s.tensorAggregate,
-=======
                 s.isMultiVector,
                 s.multiVectorAggregate,
->>>>>>> 51ca4dc6
                 pf.fieldName.equals(fieldInfos.getSoftDeletesFieldName()),
                 pf.fieldName.equals(fieldInfos.getParentFieldName())));
     pf.setFieldInfo(fi);
@@ -739,14 +722,6 @@
         throw th;
       }
     }
-    if (fi.hasTensorValues()) {
-      try {
-        pf.knnFieldVectorsWriter = vectorValuesConsumer.addField(fi);
-      } catch (Throwable th) {
-        onAbortingException(th);
-        throw th;
-      }
-    }
   }
 
   /** Index each field Returns {@code true}, if we are indexing a unique field with postings */
@@ -795,13 +770,8 @@
       pf.pointValuesWriter.addPackedValue(docID, field.binaryValue());
     }
 
-<<<<<<< HEAD
-    if (fieldType.isTensor()) {
-      indexTensorValue(docID, pf, fieldType.vectorEncoding(), field);
-=======
     if (fieldType.isMultiVector()) {
       indexMultiVectorValue(docID, pf, fieldType.vectorEncoding(), field);
->>>>>>> 51ca4dc6
     } else if (fieldType.vectorDimension() != 0) {
       indexVectorValue(docID, pf, fieldType.vectorEncoding(), field);
     }
@@ -878,13 +848,8 @@
           fieldType.vectorSimilarityFunction(),
           fieldType.vectorDimension());
     }
-<<<<<<< HEAD
-    if (fieldType.isTensor()) {
-      schema.setTensors(fieldType.isTensor(), fieldType.tensorAggregate());
-=======
     if (fieldType.isMultiVector()) {
       schema.setMultiVectors(fieldType.isMultiVector(), fieldType.multiVectorAggregate());
->>>>>>> 51ca4dc6
     }
     if (fieldType.getAttributes() != null && fieldType.getAttributes().isEmpty() == false) {
       schema.updateAttributes(fieldType.getAttributes());
@@ -1077,15 +1042,6 @@
   }
 
   @SuppressWarnings("unchecked")
-<<<<<<< HEAD
-  private void indexTensorValue(
-      int docID, PerField pf, VectorEncoding encoding, IndexableField field) throws IOException {
-    switch (encoding) {
-      case BYTE -> ((KnnFieldVectorsWriter<ByteTensorValue>) pf.knnFieldVectorsWriter)
-          .addValue(docID, ((KnnByteTensorField) field).tensorValue());
-      case FLOAT32 -> ((KnnFieldVectorsWriter<FloatTensorValue>) pf.knnFieldVectorsWriter)
-          .addValue(docID, ((KnnFloatTensorField) field).tensorValue());
-=======
   private void indexMultiVectorValue(
       int docID, PerField pf, VectorEncoding encoding, IndexableField field) throws IOException {
     switch (encoding) {
@@ -1093,7 +1049,6 @@
           .addValue(docID, ((KnnByteMultiVectorField) field).value());
       case FLOAT32 -> ((KnnFieldVectorsWriter<FloatMultiVectorValue>) pf.knnFieldVectorsWriter)
           .addValue(docID, ((KnnFloatMultiVectorField) field).value());
->>>>>>> 51ca4dc6
     }
   }
 
@@ -1501,15 +1456,9 @@
     private int vectorDimension = 0;
     private VectorEncoding vectorEncoding = VectorEncoding.FLOAT32;
     private VectorSimilarityFunction vectorSimilarityFunction = VectorSimilarityFunction.EUCLIDEAN;
-<<<<<<< HEAD
-    private boolean isTensor = false;
-    private TensorSimilarityFunction.Aggregation tensorAggregate =
-        TensorSimilarityFunction.Aggregation.SUM_MAX;
-=======
     private boolean isMultiVector = false;
     private MultiVectorSimilarityFunction.Aggregation multiVectorAggregate =
         MultiVectorSimilarityFunction.DEFAULT_AGGREGATION;
->>>>>>> 51ca4dc6
 
     private static String errMsg =
         "Inconsistency of field data structures across documents for field ";
@@ -1604,15 +1553,6 @@
       }
     }
 
-<<<<<<< HEAD
-    void setTensors(boolean isTensor, TensorSimilarityFunction.Aggregation tensorAggregate) {
-      if (isTensor == false) {
-        this.isTensor = isTensor;
-        this.tensorAggregate = tensorAggregate;
-      } else {
-        assertSame("isTensor", this.isTensor, isTensor);
-        assertSame("tensor aggregation", this.tensorAggregate, tensorAggregate);
-=======
     void setMultiVectors(
         boolean isMultiVector, MultiVectorSimilarityFunction.Aggregation multiVectorAggregate) {
       if (isMultiVector == false) {
@@ -1621,7 +1561,6 @@
       } else {
         assertSame("isMultiVector", this.isMultiVector, isMultiVector);
         assertSame("multiVectorAggregate", this.multiVectorAggregate, multiVectorAggregate);
->>>>>>> 51ca4dc6
       }
     }
 
@@ -1649,14 +1588,9 @@
           "vector similarity function", fi.getVectorSimilarityFunction(), vectorSimilarityFunction);
       assertSame("vector encoding", fi.getVectorEncoding(), vectorEncoding);
       assertSame("vector dimension", fi.getVectorDimension(), vectorDimension);
-<<<<<<< HEAD
-      assertSame("isTensor", fi.isTensor(), this.isTensor);
-      assertSame("tensor aggregation", fi.getTensorAggregate(), this.tensorAggregate);
-=======
       assertSame("isMultiVector", fi.isMultiVector(), this.isMultiVector);
       assertSame(
           "multi-vector aggregation", fi.getMultiVectorAggregate(), this.multiVectorAggregate);
->>>>>>> 51ca4dc6
       assertSame("point dimension", fi.getPointDimensionCount(), pointDimensionCount);
       assertSame(
           "point index dimension", fi.getPointIndexDimensionCount(), pointIndexDimensionCount);
