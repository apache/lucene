/*
 * Licensed to the Apache Software Foundation (ASF) under one or more
 * contributor license agreements.  See the NOTICE file distributed with
 * this work for additional information regarding copyright ownership.
 * The ASF licenses this file to You under the Apache License, Version 2.0
 * (the "License"); you may not use this file except in compliance with
 * the License.  You may obtain a copy of the License at
 *
 *     http://www.apache.org/licenses/LICENSE-2.0
 *
 * Unless required by applicable law or agreed to in writing, software
 * distributed under the License is distributed on an "AS IS" BASIS,
 * WITHOUT WARRANTIES OR CONDITIONS OF ANY KIND, either express or implied.
 * See the License for the specific language governing permissions and
 * limitations under the License.
 */
package org.apache.lucene.index;

import java.io.Closeable;
import java.io.IOException;
import java.util.ArrayList;
import java.util.Arrays;
import java.util.Collection;
import java.util.HashMap;
import java.util.List;
import java.util.Map;
import java.util.Objects;
import java.util.concurrent.TimeUnit;
import java.util.function.Consumer;
import org.apache.lucene.analysis.Analyzer;
import org.apache.lucene.analysis.TokenStream;
import org.apache.lucene.codecs.DocValuesConsumer;
import org.apache.lucene.codecs.DocValuesFormat;
import org.apache.lucene.codecs.KnnFieldVectorsWriter;
import org.apache.lucene.codecs.NormsConsumer;
import org.apache.lucene.codecs.NormsFormat;
import org.apache.lucene.codecs.NormsProducer;
import org.apache.lucene.codecs.PointsFormat;
import org.apache.lucene.codecs.PointsWriter;
import org.apache.lucene.document.FieldType;
import org.apache.lucene.document.KnnVectorField;
import org.apache.lucene.search.DocIdSetIterator;
import org.apache.lucene.search.Sort;
import org.apache.lucene.search.SortField;
import org.apache.lucene.search.similarities.Similarity;
import org.apache.lucene.store.Directory;
import org.apache.lucene.store.IOContext;
import org.apache.lucene.util.Accountable;
import org.apache.lucene.util.ArrayUtil;
import org.apache.lucene.util.ByteBlockPool;
import org.apache.lucene.util.BytesRef;
import org.apache.lucene.util.BytesRefHash.MaxBytesLengthExceededException;
import org.apache.lucene.util.Counter;
import org.apache.lucene.util.IOUtils;
import org.apache.lucene.util.InfoStream;
import org.apache.lucene.util.IntBlockPool;
import org.apache.lucene.util.RamUsageEstimator;

/** Default general purpose indexing chain, which handles indexing all types of fields. */
final class IndexingChain implements Accountable {

  final Counter bytesUsed = Counter.newCounter();
  final FieldInfos.Builder fieldInfos;

  // Writes postings and term vectors:
  final TermsHash termsHash;
  // Shared pool for doc-value terms
  final ByteBlockPool docValuesBytePool;
  // Shared pool for doc-value terms
  final ByteBlockPool vectorIdsBytePool;
  // Writes stored fields
  final StoredFieldsConsumer storedFieldsConsumer;
  final VectorValuesConsumer vectorValuesConsumer;
  final TermVectorsConsumer termVectorsWriter;

  // NOTE: I tried using Hash Map<String,PerField>
  // but it was ~2% slower on Wiki and Geonames with Java
  // 1.7.0_25:
  private PerField[] fieldHash = new PerField[2];
  private int hashMask = 1;

  private int totalFieldCount;
  private long nextFieldGen;

  // Holds fields seen in each document
  private PerField[] fields = new PerField[1];
  private PerField[] docFields = new PerField[2];
  private final InfoStream infoStream;
  private final ByteBlockPool.Allocator byteBlockAllocator;
  private final LiveIndexWriterConfig indexWriterConfig;
  private final int indexCreatedVersionMajor;
  private final Consumer<Throwable> abortingExceptionConsumer;
  private boolean hasHitAbortingException;

  IndexingChain(
      int indexCreatedVersionMajor,
      SegmentInfo segmentInfo,
      Directory directory,
      FieldInfos.Builder fieldInfos,
      LiveIndexWriterConfig indexWriterConfig,
      Consumer<Throwable> abortingExceptionConsumer) {
    this.indexCreatedVersionMajor = indexCreatedVersionMajor;
    byteBlockAllocator = new ByteBlockPool.DirectTrackingAllocator(bytesUsed);
    IntBlockPool.Allocator intBlockAllocator = new IntBlockAllocator(bytesUsed);
    this.indexWriterConfig = indexWriterConfig;
    assert segmentInfo.getIndexSort() == indexWriterConfig.getIndexSort();
    this.fieldInfos = fieldInfos;
    this.infoStream = indexWriterConfig.getInfoStream();
    this.abortingExceptionConsumer = abortingExceptionConsumer;
    this.vectorValuesConsumer =
        new VectorValuesConsumer(indexWriterConfig.getCodec(), directory, segmentInfo, infoStream);

    if (segmentInfo.getIndexSort() == null) {
      storedFieldsConsumer =
          new StoredFieldsConsumer(indexWriterConfig.getCodec(), directory, segmentInfo);
      termVectorsWriter =
          new TermVectorsConsumer(
              intBlockAllocator,
              byteBlockAllocator,
              directory,
              segmentInfo,
              indexWriterConfig.getCodec());
    } else {
      storedFieldsConsumer =
          new SortingStoredFieldsConsumer(indexWriterConfig.getCodec(), directory, segmentInfo);
      termVectorsWriter =
          new SortingTermVectorsConsumer(
              intBlockAllocator,
              byteBlockAllocator,
              directory,
              segmentInfo,
              indexWriterConfig.getCodec());
    }
    termsHash =
        new FreqProxTermsWriter(
            intBlockAllocator, byteBlockAllocator, bytesUsed, termVectorsWriter);
    docValuesBytePool = new ByteBlockPool(byteBlockAllocator);
    vectorIdsBytePool = new ByteBlockPool(byteBlockAllocator);
  }

  private void onAbortingException(Throwable th) {
    assert th != null;
    this.hasHitAbortingException = true;
    abortingExceptionConsumer.accept(th);
  }

  private LeafReader getDocValuesLeafReader() {
    return new DocValuesLeafReader() {
      @Override
      public NumericDocValues getNumericDocValues(String field) {
        PerField pf = getPerField(field);
        if (pf == null) {
          return null;
        }
        if (pf.fieldInfo.getDocValuesType() == DocValuesType.NUMERIC) {
          return (NumericDocValues) pf.docValuesWriter.getDocValues();
        }
        return null;
      }

      @Override
      public BinaryDocValues getBinaryDocValues(String field) {
        PerField pf = getPerField(field);
        if (pf == null) {
          return null;
        }
        if (pf.fieldInfo.getDocValuesType() == DocValuesType.BINARY) {
          return (BinaryDocValues) pf.docValuesWriter.getDocValues();
        }
        return null;
      }

      @Override
      public SortedDocValues getSortedDocValues(String field) throws IOException {
        PerField pf = getPerField(field);
        if (pf == null) {
          return null;
        }
        if (pf.fieldInfo.getDocValuesType() == DocValuesType.SORTED) {
          return (SortedDocValues) pf.docValuesWriter.getDocValues();
        }
        return null;
      }

      @Override
      public SortedNumericDocValues getSortedNumericDocValues(String field) throws IOException {
        PerField pf = getPerField(field);
        if (pf == null) {
          return null;
        }
        if (pf.fieldInfo.getDocValuesType() == DocValuesType.SORTED_NUMERIC) {
          return (SortedNumericDocValues) pf.docValuesWriter.getDocValues();
        }
        return null;
      }

      @Override
      public SortedSetDocValues getSortedSetDocValues(String field) throws IOException {
        PerField pf = getPerField(field);
        if (pf == null) {
          return null;
        }
        if (pf.fieldInfo.getDocValuesType() == DocValuesType.SORTED_SET) {
          return (SortedSetDocValues) pf.docValuesWriter.getDocValues();
        }
        return null;
      }

      @Override
      public FieldInfos getFieldInfos() {
        return fieldInfos.finish();
      }
    };
  }

  private Sorter.DocMap maybeSortSegment(SegmentWriteState state) throws IOException {
    Sort indexSort = state.segmentInfo.getIndexSort();
    if (indexSort == null) {
      return null;
    }

    LeafReader docValuesReader = getDocValuesLeafReader();

    List<IndexSorter.DocComparator> comparators = new ArrayList<>();
    for (int i = 0; i < indexSort.getSort().length; i++) {
      SortField sortField = indexSort.getSort()[i];
      IndexSorter sorter = sortField.getIndexSorter();
      if (sorter == null) {
        throw new UnsupportedOperationException("Cannot sort index using sort field " + sortField);
      }
      comparators.add(sorter.getDocComparator(docValuesReader, state.segmentInfo.maxDoc()));
    }
    Sorter sorter = new Sorter(indexSort);
    // returns null if the documents are already sorted
    return sorter.sort(
        state.segmentInfo.maxDoc(), comparators.toArray(IndexSorter.DocComparator[]::new));
  }

  Sorter.DocMap flush(SegmentWriteState state) throws IOException {

    // NOTE: caller (DocumentsWriterPerThread) handles
    // aborting on any exception from this method
    Sorter.DocMap sortMap = maybeSortSegment(state);
    int maxDoc = state.segmentInfo.maxDoc();
    long t0 = System.nanoTime();
    writeNorms(state, sortMap);
    if (infoStream.isEnabled("IW")) {
      infoStream.message(
          "IW", TimeUnit.NANOSECONDS.toMillis(System.nanoTime() - t0) + " ms to write norms");
    }
    SegmentReadState readState =
        new SegmentReadState(
            state.directory,
            state.segmentInfo,
            state.fieldInfos,
            IOContext.READ,
            state.segmentSuffix);

    t0 = System.nanoTime();
    writeDocValues(state, sortMap);
    if (infoStream.isEnabled("IW")) {
      infoStream.message(
          "IW", TimeUnit.NANOSECONDS.toMillis(System.nanoTime() - t0) + " ms to write docValues");
    }

    t0 = System.nanoTime();
    writePoints(state, sortMap);
    if (infoStream.isEnabled("IW")) {
      infoStream.message(
          "IW", TimeUnit.NANOSECONDS.toMillis(System.nanoTime() - t0) + " ms to write points");
    }

    t0 = System.nanoTime();
    vectorValuesConsumer.flush(state, sortMap);
    if (infoStream.isEnabled("IW")) {
      infoStream.message(
          "IW", TimeUnit.NANOSECONDS.toMillis(System.nanoTime() - t0) + " ms to write vectors");
    }

    // it's possible all docs hit non-aborting exceptions...
    t0 = System.nanoTime();
    storedFieldsConsumer.finish(maxDoc);
    storedFieldsConsumer.flush(state, sortMap);
    if (infoStream.isEnabled("IW")) {
      infoStream.message(
          "IW",
          TimeUnit.NANOSECONDS.toMillis(System.nanoTime() - t0) + " ms to finish stored fields");
    }

    t0 = System.nanoTime();
    Map<String, TermsHashPerField> fieldsToFlush = new HashMap<>();
    for (int i = 0; i < fieldHash.length; i++) {
      PerField perField = fieldHash[i];
      while (perField != null) {
        if (perField.invertState != null) {
          fieldsToFlush.put(perField.fieldInfo.name, perField.termsHashPerField);
        }
        perField = perField.next;
      }
    }

    try (NormsProducer norms =
        readState.fieldInfos.hasNorms()
            ? state.segmentInfo.getCodec().normsFormat().normsProducer(readState)
            : null) {
      NormsProducer normsMergeInstance = null;
      if (norms != null) {
        // Use the merge instance in order to reuse the same IndexInput for all terms
        normsMergeInstance = norms.getMergeInstance();
      }
      termsHash.flush(fieldsToFlush, state, sortMap, normsMergeInstance);
    }
    if (infoStream.isEnabled("IW")) {
      infoStream.message(
          "IW",
          TimeUnit.NANOSECONDS.toMillis(System.nanoTime() - t0)
              + " ms to write postings and finish vectors");
    }

    // Important to save after asking consumer to flush so
    // consumer can alter the FieldInfo* if necessary.  EG,
    // FreqProxTermsWriter does this with
    // FieldInfo.storePayload.
    t0 = System.nanoTime();
    indexWriterConfig
        .getCodec()
        .fieldInfosFormat()
        .write(state.directory, state.segmentInfo, "", state.fieldInfos, IOContext.DEFAULT);
    if (infoStream.isEnabled("IW")) {
      infoStream.message(
          "IW", TimeUnit.NANOSECONDS.toMillis(System.nanoTime() - t0) + " ms to write fieldInfos");
    }

    return sortMap;
  }

  /** Writes all buffered points. */
  private void writePoints(SegmentWriteState state, Sorter.DocMap sortMap) throws IOException {
    PointsWriter pointsWriter = null;
    boolean success = false;
    try {
      for (int i = 0; i < fieldHash.length; i++) {
        PerField perField = fieldHash[i];
        while (perField != null) {
          if (perField.pointValuesWriter != null) {
            // We could have initialized pointValuesWriter, but failed to write even a single doc
            if (perField.pointValuesWriter.getNumDocs() > 0) {
              if (pointsWriter == null) {
                // lazy init
                PointsFormat fmt = state.segmentInfo.getCodec().pointsFormat();
                if (fmt == null) {
                  throw new IllegalStateException(
                      "field=\""
                          + perField.fieldInfo.name
                          + "\" was indexed as points but codec does not support points");
                }
                pointsWriter = fmt.fieldsWriter(state);
              }
              perField.pointValuesWriter.flush(state, sortMap, pointsWriter);
            }
            perField.pointValuesWriter = null;
          }
          perField = perField.next;
        }
      }
      if (pointsWriter != null) {
        pointsWriter.finish();
      }
      success = true;
    } finally {
      if (success) {
        IOUtils.close(pointsWriter);
      } else {
        IOUtils.closeWhileHandlingException(pointsWriter);
      }
    }
  }

  /** Writes all buffered doc values (called from {@link #flush}). */
  private void writeDocValues(SegmentWriteState state, Sorter.DocMap sortMap) throws IOException {
    DocValuesConsumer dvConsumer = null;
    boolean success = false;
    try {
      for (int i = 0; i < fieldHash.length; i++) {
        PerField perField = fieldHash[i];
        while (perField != null) {
          if (perField.docValuesWriter != null) {
            if (perField.fieldInfo.getDocValuesType() == DocValuesType.NONE) {
              // BUG
              throw new AssertionError(
                  "segment="
                      + state.segmentInfo
                      + ": field=\""
                      + perField.fieldInfo.name
                      + "\" has no docValues but wrote them");
            }
            if (dvConsumer == null) {
              // lazy init
              DocValuesFormat fmt = state.segmentInfo.getCodec().docValuesFormat();
              dvConsumer = fmt.fieldsConsumer(state);
            }
            perField.docValuesWriter.flush(state, sortMap, dvConsumer);
            perField.docValuesWriter = null;
          } else if (perField.fieldInfo != null
              && perField.fieldInfo.getDocValuesType() != DocValuesType.NONE) {
            // BUG
            throw new AssertionError(
                "segment="
                    + state.segmentInfo
                    + ": field=\""
                    + perField.fieldInfo.name
                    + "\" has docValues but did not write them");
          }
          perField = perField.next;
        }
      }

      // TODO: catch missing DV fields here?  else we have
      // null/"" depending on how docs landed in segments?
      // but we can't detect all cases, and we should leave
      // this behavior undefined. dv is not "schemaless": it's column-stride.
      success = true;
    } finally {
      if (success) {
        IOUtils.close(dvConsumer);
      } else {
        IOUtils.closeWhileHandlingException(dvConsumer);
      }
    }

    if (state.fieldInfos.hasDocValues() == false) {
      if (dvConsumer != null) {
        // BUG
        throw new AssertionError(
            "segment=" + state.segmentInfo + ": fieldInfos has no docValues but wrote them");
      }
    } else if (dvConsumer == null) {
      // BUG
      throw new AssertionError(
          "segment=" + state.segmentInfo + ": fieldInfos has docValues but did not wrote them");
    }
  }

  private void writeNorms(SegmentWriteState state, Sorter.DocMap sortMap) throws IOException {
    boolean success = false;
    NormsConsumer normsConsumer = null;
    try {
      if (state.fieldInfos.hasNorms()) {
        NormsFormat normsFormat = state.segmentInfo.getCodec().normsFormat();
        assert normsFormat != null;
        normsConsumer = normsFormat.normsConsumer(state);

        for (FieldInfo fi : state.fieldInfos) {
          PerField perField = getPerField(fi.name);
          assert perField != null;

          // we must check the final value of omitNorms for the fieldinfo: it could have
          // changed for this field since the first time we added it.
          if (fi.omitsNorms() == false && fi.getIndexOptions() != IndexOptions.NONE) {
            assert perField.norms != null : "field=" + fi.name;
            perField.norms.finish(state.segmentInfo.maxDoc());
            perField.norms.flush(state, sortMap, normsConsumer);
          }
        }
      }
      success = true;
    } finally {
      if (success) {
        IOUtils.close(normsConsumer);
      } else {
        IOUtils.closeWhileHandlingException(normsConsumer);
      }
    }
  }

  @SuppressWarnings("try")
  void abort() throws IOException {
    // finalizer will e.g. close any open files in the term vectors writer:
    try (Closeable finalizer = termsHash::abort) {
      storedFieldsConsumer.abort();
      vectorValuesConsumer.abort();
    } finally {
      Arrays.fill(fieldHash, null);
    }
  }

  private void rehash() {
    int newHashSize = (fieldHash.length * 2);
    assert newHashSize > fieldHash.length;

    PerField[] newHashArray = new PerField[newHashSize];

    // Rehash
    int newHashMask = newHashSize - 1;
    for (int j = 0; j < fieldHash.length; j++) {
      PerField fp0 = fieldHash[j];
      while (fp0 != null) {
        final int hashPos2 = fp0.fieldName.hashCode() & newHashMask;
        PerField nextFP0 = fp0.next;
        fp0.next = newHashArray[hashPos2];
        newHashArray[hashPos2] = fp0;
        fp0 = nextFP0;
      }
    }

    fieldHash = newHashArray;
    hashMask = newHashMask;
  }

  /** Calls StoredFieldsWriter.startDocument, aborting the segment if it hits any exception. */
  private void startStoredFields(int docID) throws IOException {
    try {
      storedFieldsConsumer.startDocument(docID);
    } catch (Throwable th) {
      onAbortingException(th);
      throw th;
    }
  }

  /** Calls StoredFieldsWriter.finishDocument, aborting the segment if it hits any exception. */
  private void finishStoredFields() throws IOException {
    try {
      storedFieldsConsumer.finishDocument();
    } catch (Throwable th) {
      onAbortingException(th);
      throw th;
    }
  }

  void processDocument(int docID, Iterable<? extends IndexableField> document) throws IOException {
    // number of unique fields by names (collapses multiple field instances by the same name)
    int fieldCount = 0;
    int indexedFieldCount = 0; // number of unique fields indexed with postings
    long fieldGen = nextFieldGen++;
    int docFieldIdx = 0;

    // NOTE: we need two passes here, in case there are
    // multi-valued fields, because we must process all
    // instances of a given field at once, since the
    // analyzer is free to reuse TokenStream across fields
    // (i.e., we cannot have more than one TokenStream
    // running "at once"):
    termsHash.startDocument();
    startStoredFields(docID);
    try {
      // 1st pass over doc fields – verify that doc schema matches the index schema
      // build schema for each unique doc field
      for (IndexableField field : document) {
        IndexableFieldType fieldType = field.fieldType();
        PerField pf = getOrAddPerField(field.name());
        if (pf.fieldGen != fieldGen) { // first time we see this field in this document
          fields[fieldCount++] = pf;
          pf.fieldGen = fieldGen;
          pf.reset(docID);
        }
        if (docFieldIdx >= docFields.length) oversizeDocFields();
        docFields[docFieldIdx++] = pf;
        updateDocFieldSchema(field.name(), pf.schema, fieldType);
      }
      // For each field, if it the first time we see this field in this segment,
      // initialize its FieldInfo.
      // If we have already seen this field, verify that its schema
      // within the current doc matches its schema in the index.
      for (int i = 0; i < fieldCount; i++) {
        PerField pf = fields[i];
        if (pf.fieldInfo == null) {
          initializeFieldInfo(pf);
        } else {
          pf.schema.assertSameSchema(pf.fieldInfo);
        }
      }

      // 2nd pass over doc fields – index each field
      // also count the number of unique fields indexed with postings
      docFieldIdx = 0;
      for (IndexableField field : document) {
        if (processField(docID, field, docFields[docFieldIdx])) {
          fields[indexedFieldCount] = docFields[docFieldIdx];
          indexedFieldCount++;
        }
        docFieldIdx++;
      }
    } finally {
      if (hasHitAbortingException == false) {
        // Finish each indexed field name seen in the document:
        for (int i = 0; i < indexedFieldCount; i++) {
          fields[i].finish(docID);
        }
        finishStoredFields();
        // TODO: for broken docs, optimize termsHash.finishDocument
        try {
          termsHash.finishDocument(docID);
        } catch (Throwable th) {
          // Must abort, on the possibility that on-disk term
          // vectors are now corrupt:
          abortingExceptionConsumer.accept(th);
          throw th;
        }
      }
    }
  }

  private void oversizeDocFields() {
    PerField[] newDocFields =
        new PerField
            [ArrayUtil.oversize(docFields.length + 1, RamUsageEstimator.NUM_BYTES_OBJECT_REF)];
    System.arraycopy(docFields, 0, newDocFields, 0, docFields.length);
    docFields = newDocFields;
  }

  private void initializeFieldInfo(PerField pf) throws IOException {
    // Create and add a new fieldInfo to fieldInfos for this segment.
    // During the creation of FieldInfo there is also verification of the correctness of all its
    // parameters.

    // If the fieldInfo doesn't exist in globalFieldNumbers for the whole index,
    // it will be added there.
    // If the field already exists in globalFieldNumbers (i.e. field present in other segments),
    // we check consistency of its schema with schema for the whole index.
    FieldSchema s = pf.schema;
    if (indexWriterConfig.getIndexSort() != null && s.docValuesType != DocValuesType.NONE) {
      final Sort indexSort = indexWriterConfig.getIndexSort();
      validateIndexSortDVType(indexSort, pf.fieldName, s.docValuesType);
    }
    FieldInfo fi =
        fieldInfos.add(
            new FieldInfo(
                pf.fieldName,
                -1,
                s.storeTermVector,
                s.omitNorms,
                // storePayloads is set up during indexing, if payloads were seen
                false,
                s.indexOptions,
                s.docValuesType,
                -1,
                s.attributes,
                s.pointDimensionCount,
                s.pointIndexDimensionCount,
                s.pointNumBytes,
                s.vectorDimension,
<<<<<<< HEAD
                s.vectorMultiValued,
=======
                s.vectorEncoding,
>>>>>>> b5dd7119
                s.vectorSimilarityFunction,
                pf.fieldName.equals(fieldInfos.getSoftDeletesFieldName())));
    pf.setFieldInfo(fi);
    if (fi.getIndexOptions() != IndexOptions.NONE) {
      pf.setInvertState();
    }
    DocValuesType dvType = fi.getDocValuesType();
    switch (dvType) {
      case NONE:
        break;
      case NUMERIC:
        pf.docValuesWriter = new NumericDocValuesWriter(fi, bytesUsed);
        break;
      case BINARY:
        pf.docValuesWriter = new BinaryDocValuesWriter(fi, bytesUsed);
        break;
      case SORTED:
        pf.docValuesWriter = new SortedDocValuesWriter(fi, bytesUsed, docValuesBytePool);
        break;
      case SORTED_NUMERIC:
        pf.docValuesWriter = new SortedNumericDocValuesWriter(fi, bytesUsed);
        break;
      case SORTED_SET:
        pf.docValuesWriter = new SortedSetDocValuesWriter(fi, bytesUsed, docValuesBytePool);
        break;
      default:
        throw new AssertionError("unrecognized DocValues.Type: " + dvType);
    }
    if (fi.getPointDimensionCount() != 0) {
      pf.pointValuesWriter = new PointValuesWriter(bytesUsed, fi);
    }
    if (fi.getVectorDimension() != 0) {
<<<<<<< HEAD
      pf.vectorValuesWriter = new VectorValuesWriter(fi, bytesUsed, vectorIdsBytePool);
=======
      try {
        pf.knnFieldVectorsWriter = vectorValuesConsumer.addField(fi);
      } catch (Throwable th) {
        onAbortingException(th);
        throw th;
      }
>>>>>>> b5dd7119
    }
  }

  /** Index each field Returns {@code true}, if we are indexing a unique field with postings */
  private boolean processField(int docID, IndexableField field, PerField pf) throws IOException {
    IndexableFieldType fieldType = field.fieldType();
    boolean indexedField = false;

    // Invert indexed fields
    if (fieldType.indexOptions() != IndexOptions.NONE) {
      if (pf.first) { // first time we see this field in this doc
        pf.invert(docID, field, true);
        pf.first = false;
        indexedField = true;
      } else {
        pf.invert(docID, field, false);
      }
    }

    // Add stored fields
    if (fieldType.stored()) {
      String value = field.stringValue();
      if (value != null && value.length() > IndexWriter.MAX_STORED_STRING_LENGTH) {
        throw new IllegalArgumentException(
            "stored field \""
                + field.name()
                + "\" is too large ("
                + value.length()
                + " characters) to store");
      }
      try {
        storedFieldsConsumer.writeField(pf.fieldInfo, field);
      } catch (Throwable th) {
        onAbortingException(th);
        throw th;
      }
    }

    DocValuesType dvType = fieldType.docValuesType();
    if (dvType != DocValuesType.NONE) {
      indexDocValue(docID, pf, dvType, field);
    }
    if (fieldType.pointDimensionCount() != 0) {
      pf.pointValuesWriter.addPackedValue(docID, field.binaryValue());
    }
    if (fieldType.vectorDimension() != 0) {
      switch (fieldType.vectorEncoding()) {
        case BYTE -> pf.knnFieldVectorsWriter.addValue(docID, field.binaryValue());
        case FLOAT32 -> pf.knnFieldVectorsWriter.addValue(
            docID, ((KnnVectorField) field).vectorValue());
      }
    }
    return indexedField;
  }

  /**
   * Returns a previously created {@link PerField}, absorbing the type information from {@link
   * FieldType}, and creates a new {@link PerField} if this field name wasn't seen yet.
   */
  private PerField getOrAddPerField(String fieldName) {
    final int hashPos = fieldName.hashCode() & hashMask;
    PerField pf = fieldHash[hashPos];
    while (pf != null && pf.fieldName.equals(fieldName) == false) {
      pf = pf.next;
    }
    if (pf == null) {
      // first time we encounter field with this name in this segment
      FieldSchema schema = new FieldSchema(fieldName);
      pf =
          new PerField(
              fieldName,
              indexCreatedVersionMajor,
              schema,
              indexWriterConfig.getSimilarity(),
              indexWriterConfig.getInfoStream(),
              indexWriterConfig.getAnalyzer());
      pf.next = fieldHash[hashPos];
      fieldHash[hashPos] = pf;
      totalFieldCount++;
      // At most 50% load factor:
      if (totalFieldCount >= fieldHash.length / 2) {
        rehash();
      }
      if (totalFieldCount > fields.length) {
        PerField[] newFields =
            new PerField
                [ArrayUtil.oversize(totalFieldCount, RamUsageEstimator.NUM_BYTES_OBJECT_REF)];
        System.arraycopy(fields, 0, newFields, 0, fields.length);
        fields = newFields;
      }
    }
    return pf;
  }

  // update schema for field as seen in a particular document
  private static void updateDocFieldSchema(
      String fieldName, FieldSchema schema, IndexableFieldType fieldType) {
    if (fieldType.indexOptions() != IndexOptions.NONE) {
      schema.setIndexOptions(
          fieldType.indexOptions(), fieldType.omitNorms(), fieldType.storeTermVectors());
    } else {
      // TODO: should this be checked when a fieldType is created?
      verifyUnIndexedFieldType(fieldName, fieldType);
    }
    if (fieldType.docValuesType() != DocValuesType.NONE) {
      schema.setDocValues(fieldType.docValuesType());
    }
    if (fieldType.pointDimensionCount() != 0) {
      schema.setPoints(
          fieldType.pointDimensionCount(),
          fieldType.pointIndexDimensionCount(),
          fieldType.pointNumBytes());
    }
    if (fieldType.vectorDimension() != 0) {
<<<<<<< HEAD
      schema.setVectors(fieldType.vectorSimilarityFunction(), fieldType.vectorDimension(),fieldType.vectorMultiValued());
=======
      schema.setVectors(
          fieldType.vectorEncoding(),
          fieldType.vectorSimilarityFunction(),
          fieldType.vectorDimension());
>>>>>>> b5dd7119
    }
    if (fieldType.getAttributes() != null && fieldType.getAttributes().isEmpty() == false) {
      schema.updateAttributes(fieldType.getAttributes());
    }
  }

  private static void verifyUnIndexedFieldType(String name, IndexableFieldType ft) {
    if (ft.storeTermVectors()) {
      throw new IllegalArgumentException(
          "cannot store term vectors "
              + "for a field that is not indexed (field=\""
              + name
              + "\")");
    }
    if (ft.storeTermVectorPositions()) {
      throw new IllegalArgumentException(
          "cannot store term vector positions "
              + "for a field that is not indexed (field=\""
              + name
              + "\")");
    }
    if (ft.storeTermVectorOffsets()) {
      throw new IllegalArgumentException(
          "cannot store term vector offsets "
              + "for a field that is not indexed (field=\""
              + name
              + "\")");
    }
    if (ft.storeTermVectorPayloads()) {
      throw new IllegalArgumentException(
          "cannot store term vector payloads "
              + "for a field that is not indexed (field=\""
              + name
              + "\")");
    }
  }

  private void validateIndexSortDVType(Sort indexSort, String fieldToValidate, DocValuesType dvType)
      throws IOException {
    for (SortField sortField : indexSort.getSort()) {
      IndexSorter sorter = sortField.getIndexSorter();
      if (sorter == null) {
        throw new IllegalStateException("Cannot sort index with sort order " + sortField);
      }
      sorter.getDocComparator(
          new DocValuesLeafReader() {
            @Override
            public NumericDocValues getNumericDocValues(String field) {
              if (Objects.equals(field, fieldToValidate) && dvType != DocValuesType.NUMERIC) {
                throw new IllegalArgumentException(
                    "SortField "
                        + sortField
                        + " expected field ["
                        + field
                        + "] to be NUMERIC but it is ["
                        + dvType
                        + "]");
              }
              return DocValues.emptyNumeric();
            }

            @Override
            public BinaryDocValues getBinaryDocValues(String field) {
              if (Objects.equals(field, fieldToValidate) && dvType != DocValuesType.BINARY) {
                throw new IllegalArgumentException(
                    "SortField "
                        + sortField
                        + " expected field ["
                        + field
                        + "] to be BINARY but it is ["
                        + dvType
                        + "]");
              }
              return DocValues.emptyBinary();
            }

            @Override
            public SortedDocValues getSortedDocValues(String field) {
              if (Objects.equals(field, fieldToValidate) && dvType != DocValuesType.SORTED) {
                throw new IllegalArgumentException(
                    "SortField "
                        + sortField
                        + " expected field ["
                        + field
                        + "] to be SORTED but it is ["
                        + dvType
                        + "]");
              }
              return DocValues.emptySorted();
            }

            @Override
            public SortedNumericDocValues getSortedNumericDocValues(String field) {
              if (Objects.equals(field, fieldToValidate)
                  && dvType != DocValuesType.SORTED_NUMERIC) {
                throw new IllegalArgumentException(
                    "SortField "
                        + sortField
                        + " expected field ["
                        + field
                        + "] to be SORTED_NUMERIC but it is ["
                        + dvType
                        + "]");
              }
              return DocValues.emptySortedNumeric();
            }

            @Override
            public SortedSetDocValues getSortedSetDocValues(String field) {
              if (Objects.equals(field, fieldToValidate) && dvType != DocValuesType.SORTED_SET) {
                throw new IllegalArgumentException(
                    "SortField "
                        + sortField
                        + " expected field ["
                        + field
                        + "] to be SORTED_SET but it is ["
                        + dvType
                        + "]");
              }
              return DocValues.emptySortedSet();
            }

            @Override
            public FieldInfos getFieldInfos() {
              throw new UnsupportedOperationException();
            }
          },
          0);
    }
  }

  /** Called from processDocument to index one field's doc value */
  private void indexDocValue(int docID, PerField fp, DocValuesType dvType, IndexableField field) {
    switch (dvType) {
      case NUMERIC:
        if (field.numericValue() == null) {
          throw new IllegalArgumentException(
              "field=\"" + fp.fieldInfo.name + "\": null value not allowed");
        }
        ((NumericDocValuesWriter) fp.docValuesWriter)
            .addValue(docID, field.numericValue().longValue());
        break;

      case BINARY:
        ((BinaryDocValuesWriter) fp.docValuesWriter).addValue(docID, field.binaryValue());
        break;

      case SORTED:
        ((SortedDocValuesWriter) fp.docValuesWriter).addValue(docID, field.binaryValue());
        break;

      case SORTED_NUMERIC:
        ((SortedNumericDocValuesWriter) fp.docValuesWriter)
            .addValue(docID, field.numericValue().longValue());
        break;

      case SORTED_SET:
        ((SortedSetDocValuesWriter) fp.docValuesWriter).addValue(docID, field.binaryValue());
        break;

      case NONE:
      default:
        throw new AssertionError("unrecognized DocValues.Type: " + dvType);
    }
  }

  /** Returns a previously created {@link PerField}, or null if this field name wasn't seen yet. */
  private PerField getPerField(String name) {
    final int hashPos = name.hashCode() & hashMask;
    PerField fp = fieldHash[hashPos];
    while (fp != null && !fp.fieldName.equals(name)) {
      fp = fp.next;
    }
    return fp;
  }

  @Override
  public long ramBytesUsed() {
    return bytesUsed.get()
        + storedFieldsConsumer.accountable.ramBytesUsed()
        + termVectorsWriter.accountable.ramBytesUsed()
        + vectorValuesConsumer.getAccountable().ramBytesUsed();
  }

  @Override
  public Collection<Accountable> getChildResources() {
    return List.of(
        storedFieldsConsumer.accountable,
        termVectorsWriter.accountable,
        vectorValuesConsumer.getAccountable());
  }

  /** NOTE: not static: accesses at least docState, termsHash. */
  private final class PerField implements Comparable<PerField> {
    final String fieldName;
    final int indexCreatedVersionMajor;
    final FieldSchema schema;
    FieldInfo fieldInfo;
    final Similarity similarity;

    FieldInvertState invertState;
    TermsHashPerField termsHashPerField;

    // Non-null if this field ever had doc values in this
    // segment:
    DocValuesWriter<?> docValuesWriter;

    // Non-null if this field ever had points in this segment:
    PointValuesWriter pointValuesWriter;

    // Non-null if this field had vectors in this segment
    KnnFieldVectorsWriter<?> knnFieldVectorsWriter;

    /** We use this to know when a PerField is seen for the first time in the current document. */
    long fieldGen = -1;

    // Used by the hash table
    PerField next;

    // Lazy init'd:
    NormValuesWriter norms;

    // reused
    TokenStream tokenStream;
    private final InfoStream infoStream;
    private final Analyzer analyzer;
    private boolean first; // first in a document

    PerField(
        String fieldName,
        int indexCreatedVersionMajor,
        FieldSchema schema,
        Similarity similarity,
        InfoStream infoStream,
        Analyzer analyzer) {
      this.fieldName = fieldName;
      this.indexCreatedVersionMajor = indexCreatedVersionMajor;
      this.schema = schema;
      this.similarity = similarity;
      this.infoStream = infoStream;
      this.analyzer = analyzer;
    }

    void reset(int docId) {
      first = true;
      schema.reset(docId);
    }

    void setFieldInfo(FieldInfo fieldInfo) {
      assert this.fieldInfo == null;
      this.fieldInfo = fieldInfo;
    }

    void setInvertState() {
      invertState =
          new FieldInvertState(
              indexCreatedVersionMajor, fieldInfo.name, fieldInfo.getIndexOptions());
      termsHashPerField = termsHash.addField(invertState, fieldInfo);
      if (fieldInfo.omitsNorms() == false) {
        assert norms == null;
        // Even if no documents actually succeed in setting a norm, we still write norms for this
        // segment
        norms = new NormValuesWriter(fieldInfo, bytesUsed);
      }
      if (fieldInfo.hasVectors()) {
        termVectorsWriter.setHasVectors();
      }
    }

    @Override
    public int compareTo(PerField other) {
      return this.fieldName.compareTo(other.fieldName);
    }

    public void finish(int docID) throws IOException {
      if (fieldInfo.omitsNorms() == false) {
        long normValue;
        if (invertState.length == 0) {
          // the field exists in this document, but it did not have
          // any indexed tokens, so we assign a default value of zero
          // to the norm
          normValue = 0;
        } else {
          normValue = similarity.computeNorm(invertState);
          if (normValue == 0) {
            throw new IllegalStateException(
                "Similarity " + similarity + " return 0 for non-empty field");
          }
        }
        norms.addValue(docID, normValue);
      }
      termsHashPerField.finish();
    }

    /**
     * Inverts one field for one document; first is true if this is the first time we are seeing
     * this field name in this document.
     */
    public void invert(int docID, IndexableField field, boolean first) throws IOException {
      if (first) {
        // First time we're seeing this field (indexed) in this document
        invertState.reset();
      }

      final boolean analyzed = field.fieldType().tokenized() && analyzer != null;
      /*
       * To assist people in tracking down problems in analysis components, we wish to write the field name to the infostream
       * when we fail. We expect some caller to eventually deal with the real exception, so we don't want any 'catch' clauses,
       * but rather a finally that takes note of the problem.
       */
      boolean succeededInProcessingField = false;
      try (TokenStream stream = tokenStream = field.tokenStream(analyzer, tokenStream)) {
        // reset the TokenStream to the first token
        stream.reset();
        invertState.setAttributeSource(stream);
        termsHashPerField.start(field, first);

        while (stream.incrementToken()) {

          // If we hit an exception in stream.next below
          // (which is fairly common, e.g. if analyzer
          // chokes on a given document), then it's
          // non-aborting and (above) this one document
          // will be marked as deleted, but still
          // consume a docID

          int posIncr = invertState.posIncrAttribute.getPositionIncrement();
          invertState.position += posIncr;
          if (invertState.position < invertState.lastPosition) {
            if (posIncr == 0) {
              throw new IllegalArgumentException(
                  "first position increment must be > 0 (got 0) for field '" + field.name() + "'");
            } else if (posIncr < 0) {
              throw new IllegalArgumentException(
                  "position increment must be >= 0 (got "
                      + posIncr
                      + ") for field '"
                      + field.name()
                      + "'");
            } else {
              throw new IllegalArgumentException(
                  "position overflowed Integer.MAX_VALUE (got posIncr="
                      + posIncr
                      + " lastPosition="
                      + invertState.lastPosition
                      + " position="
                      + invertState.position
                      + ") for field '"
                      + field.name()
                      + "'");
            }
          } else if (invertState.position > IndexWriter.MAX_POSITION) {
            throw new IllegalArgumentException(
                "position "
                    + invertState.position
                    + " is too large for field '"
                    + field.name()
                    + "': max allowed position is "
                    + IndexWriter.MAX_POSITION);
          }
          invertState.lastPosition = invertState.position;
          if (posIncr == 0) {
            invertState.numOverlap++;
          }

          int startOffset = invertState.offset + invertState.offsetAttribute.startOffset();
          int endOffset = invertState.offset + invertState.offsetAttribute.endOffset();
          if (startOffset < invertState.lastStartOffset || endOffset < startOffset) {
            throw new IllegalArgumentException(
                "startOffset must be non-negative, and endOffset must be >= startOffset, and offsets must not go backwards "
                    + "startOffset="
                    + startOffset
                    + ",endOffset="
                    + endOffset
                    + ",lastStartOffset="
                    + invertState.lastStartOffset
                    + " for field '"
                    + field.name()
                    + "'");
          }
          invertState.lastStartOffset = startOffset;

          try {
            invertState.length =
                Math.addExact(invertState.length, invertState.termFreqAttribute.getTermFrequency());
          } catch (ArithmeticException ae) {
            throw new IllegalArgumentException(
                "too many tokens for field \"" + field.name() + "\"", ae);
          }

          // System.out.println("  term=" + invertState.termAttribute);

          // If we hit an exception in here, we abort
          // all buffered documents since the last
          // flush, on the likelihood that the
          // internal state of the terms hash is now
          // corrupt and should not be flushed to a
          // new segment:
          try {
            termsHashPerField.add(invertState.termAttribute.getBytesRef(), docID);
          } catch (MaxBytesLengthExceededException e) {
            byte[] prefix = new byte[30];
            BytesRef bigTerm = invertState.termAttribute.getBytesRef();
            System.arraycopy(bigTerm.bytes, bigTerm.offset, prefix, 0, 30);
            String msg =
                "Document contains at least one immense term in field=\""
                    + fieldInfo.name
                    + "\" (whose UTF8 encoding is longer than the max length "
                    + IndexWriter.MAX_TERM_LENGTH
                    + "), all of which were skipped.  Please correct the analyzer to not produce such terms.  The prefix of the first immense term is: '"
                    + Arrays.toString(prefix)
                    + "...', original message: "
                    + e.getMessage();
            if (infoStream.isEnabled("IW")) {
              infoStream.message("IW", "ERROR: " + msg);
            }
            // Document will be deleted above:
            throw new IllegalArgumentException(msg, e);
          } catch (Throwable th) {
            onAbortingException(th);
            throw th;
          }
        }

        // trigger streams to perform end-of-stream operations
        stream.end();

        // TODO: maybe add some safety? then again, it's already checked
        // when we come back around to the field...
        invertState.position += invertState.posIncrAttribute.getPositionIncrement();
        invertState.offset += invertState.offsetAttribute.endOffset();

        /* if there is an exception coming through, we won't set this to true here:*/
        succeededInProcessingField = true;
      } finally {
        if (!succeededInProcessingField && infoStream.isEnabled("DW")) {
          infoStream.message(
              "DW", "An exception was thrown while processing field " + fieldInfo.name);
        }
      }

      if (analyzed) {
        invertState.position += analyzer.getPositionIncrementGap(fieldInfo.name);
        invertState.offset += analyzer.getOffsetGap(fieldInfo.name);
      }
    }
  }

  DocIdSetIterator getHasDocValues(String field) {
    PerField perField = getPerField(field);
    if (perField != null) {
      if (perField.docValuesWriter != null) {
        if (perField.fieldInfo.getDocValuesType() == DocValuesType.NONE) {
          return null;
        }

        return perField.docValuesWriter.getDocValues();
      }
    }
    return null;
  }

  private static class IntBlockAllocator extends IntBlockPool.Allocator {
    private final Counter bytesUsed;

    IntBlockAllocator(Counter bytesUsed) {
      super(IntBlockPool.INT_BLOCK_SIZE);
      this.bytesUsed = bytesUsed;
    }

    /* Allocate another int[] from the shared pool */
    @Override
    public int[] getIntBlock() {
      int[] b = new int[IntBlockPool.INT_BLOCK_SIZE];
      bytesUsed.addAndGet(IntBlockPool.INT_BLOCK_SIZE * Integer.BYTES);
      return b;
    }

    @Override
    public void recycleIntBlocks(int[][] blocks, int offset, int length) {
      bytesUsed.addAndGet(-(length * (IntBlockPool.INT_BLOCK_SIZE * Integer.BYTES)));
    }
  }

  /**
   * A schema of the field in the current document. With every new document this schema is reset. As
   * the document fields are processed, we update the schema with options encountered in this
   * document. Once the processing for the document is done, we compare the built schema of the
   * current document with the corresponding FieldInfo (FieldInfo is built on a first document in
   * the segment where we encounter this field). If there is inconsistency, we raise an error. This
   * ensures that a field has the same data structures across all documents.
   */
  private static final class FieldSchema {
    private final String name;
    private int docID = 0;
    private final Map<String, String> attributes = new HashMap<>();
    private boolean omitNorms = false;
    private boolean storeTermVector = false;
    private IndexOptions indexOptions = IndexOptions.NONE;
    private DocValuesType docValuesType = DocValuesType.NONE;
    private int pointDimensionCount = 0;
    private int pointIndexDimensionCount = 0;
    private int pointNumBytes = 0;
    private int vectorDimension = 0;
<<<<<<< HEAD
    private boolean vectorMultiValued = false;
=======
    private VectorEncoding vectorEncoding = VectorEncoding.FLOAT32;
>>>>>>> b5dd7119
    private VectorSimilarityFunction vectorSimilarityFunction = VectorSimilarityFunction.EUCLIDEAN;

    private static String errMsg =
        "Inconsistency of field data structures across documents for field ";

    FieldSchema(String name) {
      this.name = name;
    }

    private void assertSame(String label, boolean expected, boolean given) {
      if (expected != given) {
        raiseNotSame(label, expected, given);
      }
    }

    private void assertSame(String label, int expected, int given) {
      if (expected != given) {
        raiseNotSame(label, expected, given);
      }
    }

    private <T extends Enum<?>> void assertSame(String label, T expected, T given) {
      if (expected != given) {
        raiseNotSame(label, expected, given);
      }
    }

    private void raiseNotSame(String label, Object expected, Object given) {
      throw new IllegalArgumentException(
          errMsg
              + "["
              + name
              + "] of doc ["
              + docID
              + "]. "
              + label
              + ": expected '"
              + expected
              + "', but it has '"
              + given
              + "'.");
    }

    void updateAttributes(Map<String, String> attrs) {
      attrs.forEach((k, v) -> this.attributes.put(k, v));
    }

    void setIndexOptions(
        IndexOptions newIndexOptions, boolean newOmitNorms, boolean newStoreTermVector) {
      if (indexOptions == IndexOptions.NONE) {
        indexOptions = newIndexOptions;
        omitNorms = newOmitNorms;
        storeTermVector = newStoreTermVector;
      } else {
        assertSame("index options", indexOptions, newIndexOptions);
        assertSame("omit norms", omitNorms, newOmitNorms);
        assertSame("store term vector", storeTermVector, newStoreTermVector);
      }
    }

    void setDocValues(DocValuesType newDocValuesType) {
      if (docValuesType == DocValuesType.NONE) {
        this.docValuesType = newDocValuesType;
      } else {
        assertSame("doc values type", docValuesType, newDocValuesType);
      }
    }

    void setPoints(int dimensionCount, int indexDimensionCount, int numBytes) {
      if (pointIndexDimensionCount == 0) {
        pointDimensionCount = dimensionCount;
        pointIndexDimensionCount = indexDimensionCount;
        pointNumBytes = numBytes;
      } else {
        assertSame("point dimension", pointDimensionCount, dimensionCount);
        assertSame("point index dimension", pointIndexDimensionCount, indexDimensionCount);
        assertSame("point num bytes", pointNumBytes, numBytes);
      }
    }

<<<<<<< HEAD
    void setVectors(VectorSimilarityFunction similarityFunction, int dimension, boolean multiValued) {
=======
    void setVectors(
        VectorEncoding encoding, VectorSimilarityFunction similarityFunction, int dimension) {
>>>>>>> b5dd7119
      if (vectorDimension == 0) {
        this.vectorEncoding = encoding;
        this.vectorSimilarityFunction = similarityFunction;
<<<<<<< HEAD
        this.vectorMultiValued = multiValued;
=======
        this.vectorDimension = dimension;
>>>>>>> b5dd7119
      } else {
        assertSame("vector encoding", vectorEncoding, encoding);
        assertSame("vector similarity function", vectorSimilarityFunction, similarityFunction);
        assertSame("vector dimension", vectorDimension, dimension);
        assertSame("vector multi valued", vectorMultiValued, multiValued);

      }
    }

    void reset(int doc) {
      docID = doc;
      omitNorms = false;
      storeTermVector = false;
      indexOptions = IndexOptions.NONE;
      docValuesType = DocValuesType.NONE;
      pointDimensionCount = 0;
      pointIndexDimensionCount = 0;
      pointNumBytes = 0;
      vectorDimension = 0;
      vectorEncoding = VectorEncoding.FLOAT32;
      vectorSimilarityFunction = VectorSimilarityFunction.EUCLIDEAN;
    }

    void assertSameSchema(FieldInfo fi) {
      assertSame("index options", fi.getIndexOptions(), indexOptions);
      assertSame("omit norms", fi.omitsNorms(), omitNorms);
      assertSame("store term vector", fi.hasVectors(), storeTermVector);
      assertSame("doc values type", fi.getDocValuesType(), docValuesType);
      assertSame(
          "vector similarity function", fi.getVectorSimilarityFunction(), vectorSimilarityFunction);
      assertSame("vector encoding", fi.getVectorEncoding(), vectorEncoding);
      assertSame("vector dimension", fi.getVectorDimension(), vectorDimension);
      assertSame("point dimension", fi.getPointDimensionCount(), pointDimensionCount);
      assertSame(
          "point index dimension", fi.getPointIndexDimensionCount(), pointIndexDimensionCount);
      assertSame("point num bytes", fi.getPointNumBytes(), pointNumBytes);
    }
  }
}<|MERGE_RESOLUTION|>--- conflicted
+++ resolved
@@ -639,11 +639,8 @@
                 s.pointIndexDimensionCount,
                 s.pointNumBytes,
                 s.vectorDimension,
-<<<<<<< HEAD
                 s.vectorMultiValued,
-=======
                 s.vectorEncoding,
->>>>>>> b5dd7119
                 s.vectorSimilarityFunction,
                 pf.fieldName.equals(fieldInfos.getSoftDeletesFieldName())));
     pf.setFieldInfo(fi);
@@ -676,16 +673,12 @@
       pf.pointValuesWriter = new PointValuesWriter(bytesUsed, fi);
     }
     if (fi.getVectorDimension() != 0) {
-<<<<<<< HEAD
-      pf.vectorValuesWriter = new VectorValuesWriter(fi, bytesUsed, vectorIdsBytePool);
-=======
       try {
-        pf.knnFieldVectorsWriter = vectorValuesConsumer.addField(fi);
+        pf.vectorValuesWriter = new VectorValuesWriter(fi, bytesUsed, vectorIdsBytePool);
       } catch (Throwable th) {
         onAbortingException(th);
         throw th;
       }
->>>>>>> b5dd7119
     }
   }
 
@@ -800,14 +793,10 @@
           fieldType.pointNumBytes());
     }
     if (fieldType.vectorDimension() != 0) {
-<<<<<<< HEAD
-      schema.setVectors(fieldType.vectorSimilarityFunction(), fieldType.vectorDimension(),fieldType.vectorMultiValued());
-=======
       schema.setVectors(
           fieldType.vectorEncoding(),
           fieldType.vectorSimilarityFunction(),
-          fieldType.vectorDimension());
->>>>>>> b5dd7119
+          fieldType.vectorDimension(),fieldType.vectorMultiValued());
     }
     if (fieldType.getAttributes() != null && fieldType.getAttributes().isEmpty() == false) {
       schema.updateAttributes(fieldType.getAttributes());
@@ -1312,11 +1301,8 @@
     private int pointIndexDimensionCount = 0;
     private int pointNumBytes = 0;
     private int vectorDimension = 0;
-<<<<<<< HEAD
     private boolean vectorMultiValued = false;
-=======
     private VectorEncoding vectorEncoding = VectorEncoding.FLOAT32;
->>>>>>> b5dd7119
     private VectorSimilarityFunction vectorSimilarityFunction = VectorSimilarityFunction.EUCLIDEAN;
 
     private static String errMsg =
@@ -1397,20 +1383,13 @@
       }
     }
 
-<<<<<<< HEAD
-    void setVectors(VectorSimilarityFunction similarityFunction, int dimension, boolean multiValued) {
-=======
     void setVectors(
-        VectorEncoding encoding, VectorSimilarityFunction similarityFunction, int dimension) {
->>>>>>> b5dd7119
+        VectorEncoding encoding, VectorSimilarityFunction similarityFunction, int dimension, boolean multiValued) {
       if (vectorDimension == 0) {
         this.vectorEncoding = encoding;
         this.vectorSimilarityFunction = similarityFunction;
-<<<<<<< HEAD
+        this.vectorDimension = dimension;
         this.vectorMultiValued = multiValued;
-=======
-        this.vectorDimension = dimension;
->>>>>>> b5dd7119
       } else {
         assertSame("vector encoding", vectorEncoding, encoding);
         assertSame("vector similarity function", vectorSimilarityFunction, similarityFunction);
@@ -1430,6 +1409,7 @@
       pointIndexDimensionCount = 0;
       pointNumBytes = 0;
       vectorDimension = 0;
+      multiValued = false;
       vectorEncoding = VectorEncoding.FLOAT32;
       vectorSimilarityFunction = VectorSimilarityFunction.EUCLIDEAN;
     }
@@ -1443,6 +1423,7 @@
           "vector similarity function", fi.getVectorSimilarityFunction(), vectorSimilarityFunction);
       assertSame("vector encoding", fi.getVectorEncoding(), vectorEncoding);
       assertSame("vector dimension", fi.getVectorDimension(), vectorDimension);
+      assertSame("vector multi valued", fi.isMultiValued(), vectorMultiValued);
       assertSame("point dimension", fi.getPointDimensionCount(), pointDimensionCount);
       assertSame(
           "point index dimension", fi.getPointIndexDimensionCount(), pointIndexDimensionCount);
