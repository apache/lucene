--- conflicted
+++ resolved
@@ -346,14 +346,6 @@
     return fieldNumber >= byNumber.length ? null : byNumber[fieldNumber];
   }
 
-<<<<<<< HEAD
-  record FieldDimensions(int dimensionCount, int indexDimensionCount, int dimensionNumBytes) {}
-
-  record FieldVectorProperties(
-      int numDimensions,
-      VectorEncoding vectorEncoding,
-      VectorSimilarityFunction similarityFunction) {}
-=======
   private record FieldDimensions(
       int dimensionCount, int indexDimensionCount, int dimensionNumBytes) {}
 
@@ -374,7 +366,6 @@
       DocValuesType docValuesType,
       FieldDimensions fieldDimensions,
       FieldVectorProperties fieldVectorProperties) {}
->>>>>>> 1c655823
 
   static final class FieldNumbers {
 
