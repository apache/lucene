/*
 * Licensed to the Apache Software Foundation (ASF) under one or more
 * contributor license agreements.  See the NOTICE file distributed with
 * this work for additional information regarding copyright ownership.
 * The ASF licenses this file to You under the Apache License, Version 2.0
 * (the "License"); you may not use this file except in compliance with
 * the License.  You may obtain a copy of the License at
 *
 *     http://www.apache.org/licenses/LICENSE-2.0
 *
 * Unless required by applicable law or agreed to in writing, software
 * distributed under the License is distributed on an "AS IS" BASIS,
 * WITHOUT WARRANTIES OR CONDITIONS OF ANY KIND, either express or implied.
 * See the License for the specific language governing permissions and
 * limitations under the License.
 */
package org.apache.lucene.index;

import static org.apache.lucene.index.FieldInfo.verifySameDocValuesType;
import static org.apache.lucene.index.FieldInfo.verifySameIndexOptions;
import static org.apache.lucene.index.FieldInfo.verifySameOmitNorms;
import static org.apache.lucene.index.FieldInfo.verifySamePointsOptions;
import static org.apache.lucene.index.FieldInfo.verifySameStoreTermVectors;
import static org.apache.lucene.index.FieldInfo.verifySameVectorOptions;

import java.util.ArrayList;
import java.util.Arrays;
import java.util.Collection;
import java.util.Collections;
import java.util.HashMap;
import java.util.Iterator;
import java.util.List;
import java.util.Map;
import java.util.Objects;
import java.util.Set;
import java.util.stream.Collectors;
import java.util.stream.StreamSupport;
import org.apache.lucene.util.ArrayUtil;

/**
 * Collection of {@link FieldInfo}s (accessible by number or by name).
 *
 * @lucene.experimental
 */
public class FieldInfos implements Iterable<FieldInfo> {

  /** An instance without any fields. */
  public static final FieldInfos EMPTY = new FieldInfos(new FieldInfo[0]);

  private final boolean hasFreq;
  private final boolean hasPostings;
  private final boolean hasProx;
  private final boolean hasPayloads;
  private final boolean hasOffsets;
  private final boolean hasVectors;
  private final boolean hasNorms;
  private final boolean hasDocValues;
  private final boolean hasPointValues;
  private final boolean hasVectorValues;
  private final String softDeletesField;

  // used only by fieldInfo(int)
  private final FieldInfo[] byNumber;

  private final HashMap<String, FieldInfo> byName = new HashMap<>();
  private final Collection<FieldInfo> values; // for an unmodifiable iterator

  /** Constructs a new FieldInfos from an array of FieldInfo objects */
  public FieldInfos(FieldInfo[] infos) {
    boolean hasVectors = false;
    boolean hasPostings = false;
    boolean hasProx = false;
    boolean hasPayloads = false;
    boolean hasOffsets = false;
    boolean hasFreq = false;
    boolean hasNorms = false;
    boolean hasDocValues = false;
    boolean hasPointValues = false;
    boolean hasVectorValues = false;
    String softDeletesField = null;

    int size = 0; // number of elements in byNumberTemp, number of used array slots
    FieldInfo[] byNumberTemp = new FieldInfo[10]; // initial array capacity of 10
    for (FieldInfo info : infos) {
      if (info.number < 0) {
        throw new IllegalArgumentException(
            "illegal field number: " + info.number + " for field " + info.name);
      }
      size = info.number >= size ? info.number + 1 : size;
      if (info.number >= byNumberTemp.length) { // grow array
        byNumberTemp = ArrayUtil.grow(byNumberTemp, info.number + 1);
      }
      FieldInfo previous = byNumberTemp[info.number];
      if (previous != null) {
        throw new IllegalArgumentException(
            "duplicate field numbers: "
                + previous.name
                + " and "
                + info.name
                + " have: "
                + info.number);
      }
      byNumberTemp[info.number] = info;

      previous = byName.put(info.name, info);
      if (previous != null) {
        throw new IllegalArgumentException(
            "duplicate field names: "
                + previous.number
                + " and "
                + info.number
                + " have: "
                + info.name);
      }

      hasVectors |= info.hasVectors();
      hasPostings |= info.getIndexOptions() != IndexOptions.NONE;
      hasProx |= info.getIndexOptions().compareTo(IndexOptions.DOCS_AND_FREQS_AND_POSITIONS) >= 0;
      hasFreq |= info.getIndexOptions() != IndexOptions.DOCS;
      hasOffsets |=
          info.getIndexOptions().compareTo(IndexOptions.DOCS_AND_FREQS_AND_POSITIONS_AND_OFFSETS)
              >= 0;
      hasNorms |= info.hasNorms();
      hasDocValues |= info.getDocValuesType() != DocValuesType.NONE;
      hasPayloads |= info.hasPayloads();
      hasPointValues |= (info.getPointDimensionCount() != 0);
      hasVectorValues |= (info.getVectorDimension() != 0);
      if (info.isSoftDeletesField()) {
        if (softDeletesField != null && softDeletesField.equals(info.name) == false) {
          throw new IllegalArgumentException(
              "multiple soft-deletes fields [" + info.name + ", " + softDeletesField + "]");
        }
        softDeletesField = info.name;
      }
    }

    this.hasVectors = hasVectors;
    this.hasPostings = hasPostings;
    this.hasProx = hasProx;
    this.hasPayloads = hasPayloads;
    this.hasOffsets = hasOffsets;
    this.hasFreq = hasFreq;
    this.hasNorms = hasNorms;
    this.hasDocValues = hasDocValues;
    this.hasPointValues = hasPointValues;
    this.hasVectorValues = hasVectorValues;
    this.softDeletesField = softDeletesField;

    List<FieldInfo> valuesTemp = new ArrayList<>();
    byNumber = new FieldInfo[size];
    for (int i = 0; i < size; i++) {
      byNumber[i] = byNumberTemp[i];
      if (byNumberTemp[i] != null) {
        valuesTemp.add(byNumberTemp[i]);
      }
    }
    values =
        Collections.unmodifiableCollection(Arrays.asList(valuesTemp.toArray(new FieldInfo[0])));
  }

  /**
   * Call this to get the (merged) FieldInfos for a composite reader.
   *
   * <p>NOTE: the returned field numbers will likely not correspond to the actual field numbers in
   * the underlying readers, and codec metadata ({@link FieldInfo#getAttribute(String)} will be
   * unavailable.
   */
  public static FieldInfos getMergedFieldInfos(IndexReader reader) {
    final List<LeafReaderContext> leaves = reader.leaves();
    if (leaves.isEmpty()) {
      return FieldInfos.EMPTY;
    } else if (leaves.size() == 1) {
      return leaves.get(0).reader().getFieldInfos();
    } else {
      final String softDeletesField =
          leaves.stream()
              .map(l -> l.reader().getFieldInfos().getSoftDeletesField())
              .filter(Objects::nonNull)
              .findAny()
              .orElse(null);
      final Builder builder = new Builder(new FieldNumbers(softDeletesField));
      for (final LeafReaderContext ctx : leaves) {
        for (FieldInfo fieldInfo : ctx.reader().getFieldInfos()) {
          builder.add(fieldInfo);
        }
      }
      return builder.finish();
    }
  }

  /** Returns a set of names of fields that have a terms index. The order is undefined. */
  public static Collection<String> getIndexedFields(IndexReader reader) {
    return reader.leaves().stream()
        .flatMap(
            l ->
                StreamSupport.stream(l.reader().getFieldInfos().spliterator(), false)
                    .filter(fi -> fi.getIndexOptions() != IndexOptions.NONE))
        .map(fi -> fi.name)
        .collect(Collectors.toSet());
  }

  /** Returns true if any fields have freqs */
  public boolean hasFreq() {
    return hasFreq;
  }

  /** Returns true if any fields have postings */
  public boolean hasPostings() {
    return hasPostings;
  }

  /** Returns true if any fields have positions */
  public boolean hasProx() {
    return hasProx;
  }

  /** Returns true if any fields have payloads */
  public boolean hasPayloads() {
    return hasPayloads;
  }

  /** Returns true if any fields have offsets */
  public boolean hasOffsets() {
    return hasOffsets;
  }

  /** Returns true if any fields have vectors */
  public boolean hasVectors() {
    return hasVectors;
  }

  /** Returns true if any fields have norms */
  public boolean hasNorms() {
    return hasNorms;
  }

  /** Returns true if any fields have DocValues */
  public boolean hasDocValues() {
    return hasDocValues;
  }

  /** Returns true if any fields have PointValues */
  public boolean hasPointValues() {
    return hasPointValues;
  }

  /** Returns true if any fields have VectorValues */
  public boolean hasVectorValues() {
    return hasVectorValues;
  }

  /** Returns the soft-deletes field name if exists; otherwise returns null */
  public String getSoftDeletesField() {
    return softDeletesField;
  }

  /** Returns the number of fields */
  public int size() {
    return byName.size();
  }

  /**
   * Returns an iterator over all the fieldinfo objects present, ordered by ascending field number
   */
  // TODO: what happens if in fact a different order is used?
  @Override
  public Iterator<FieldInfo> iterator() {
    return values.iterator();
  }

  /**
   * Return the fieldinfo object referenced by the field name
   *
   * @return the FieldInfo object or null when the given fieldName doesn't exist.
   */
  public FieldInfo fieldInfo(String fieldName) {
    return byName.get(fieldName);
  }

  /**
   * Return the fieldinfo object referenced by the fieldNumber.
   *
   * @param fieldNumber field's number.
   * @return the FieldInfo object or null when the given fieldNumber doesn't exist.
   * @throws IllegalArgumentException if fieldNumber is negative
   */
  public FieldInfo fieldInfo(int fieldNumber) {
    if (fieldNumber < 0) {
      throw new IllegalArgumentException("Illegal field number: " + fieldNumber);
    }
    if (fieldNumber >= byNumber.length) {
      return null;
    }
    return byNumber[fieldNumber];
  }

  static final class FieldDimensions {
    public final int dimensionCount;
    public final int indexDimensionCount;
    public final int dimensionNumBytes;

    public FieldDimensions(int dimensionCount, int indexDimensionCount, int dimensionNumBytes) {
      this.dimensionCount = dimensionCount;
      this.indexDimensionCount = indexDimensionCount;
      this.dimensionNumBytes = dimensionNumBytes;
    }
  }

  static final class FieldVectorProperties {
    final int numDimensions;
    final VectorEncoding vectorEncoding;
    final VectorSimilarityFunction similarityFunction;

    FieldVectorProperties(
        int numDimensions,
        VectorEncoding vectorEncoding,
        VectorSimilarityFunction similarityFunction) {
      this.numDimensions = numDimensions;
      this.vectorEncoding = vectorEncoding;
      this.similarityFunction = similarityFunction;
    }
  }

  static final class FieldNumbers {

    private final Map<Integer, String> numberToName;
    private final Map<String, Integer> nameToNumber;
    private final Map<String, IndexOptions> indexOptions;
    // We use this to enforce that a given field never
    // changes DV type, even across segments / IndexWriter
    // sessions:
    private final Map<String, DocValuesType> docValuesType;

    private final Map<String, FieldDimensions> dimensions;

    private final Map<String, FieldVectorProperties> vectorProps;
    private final Map<String, Boolean> omitNorms;
    private final Map<String, Boolean> storeTermVectors;

    // TODO: we should similarly catch an attempt to turn
    // norms back on after they were already committed; today
    // we silently discard the norm but this is badly trappy
    private int lowestUnassignedFieldNumber = -1;

    // The soft-deletes field from IWC to enforce a single soft-deletes field
    private final String softDeletesFieldName;

    FieldNumbers(String softDeletesFieldName) {
      this.nameToNumber = new HashMap<>();
      this.numberToName = new HashMap<>();
      this.indexOptions = new HashMap<>();
      this.docValuesType = new HashMap<>();
      this.dimensions = new HashMap<>();
      this.vectorProps = new HashMap<>();
      this.omitNorms = new HashMap<>();
      this.storeTermVectors = new HashMap<>();
      this.softDeletesFieldName = softDeletesFieldName;
    }

    synchronized void verifyFieldInfo(FieldInfo fi) {
      String fieldName = fi.getName();
      verifySoftDeletedFieldName(fieldName, fi.isSoftDeletesField());
      if (nameToNumber.containsKey(fieldName)) {
        verifySameSchema(fi);
      }
    }

    /**
     * Returns the global field number for the given field name. If the name does not exist yet it
     * tries to add it with the given preferred field number assigned if possible otherwise the
     * first unassigned field number is used as the field number.
     */
    synchronized int addOrGet(FieldInfo fi) {
      String fieldName = fi.getName();
      verifySoftDeletedFieldName(fieldName, fi.isSoftDeletesField());
      Integer fieldNumber = nameToNumber.get(fieldName);

      if (fieldNumber != null) {
        verifySameSchema(fi);
      } else { // first time we see this field in this index
        final Integer preferredBoxed = Integer.valueOf(fi.number);
        if (fi.number != -1 && !numberToName.containsKey(preferredBoxed)) {
          // cool - we can use this number globally
          fieldNumber = preferredBoxed;
        } else {
          // find a new FieldNumber
          while (numberToName.containsKey(++lowestUnassignedFieldNumber)) {
            // might not be up to date - lets do the work once needed
          }
          fieldNumber = lowestUnassignedFieldNumber;
        }
        assert fieldNumber >= 0;
        numberToName.put(fieldNumber, fieldName);
        nameToNumber.put(fieldName, fieldNumber);
        this.indexOptions.put(fieldName, fi.getIndexOptions());
        if (fi.getIndexOptions() != IndexOptions.NONE) {
          this.storeTermVectors.put(fieldName, fi.hasVectors());
          this.omitNorms.put(fieldName, fi.omitsNorms());
        }
        docValuesType.put(fieldName, fi.getDocValuesType());
        dimensions.put(
            fieldName,
            new FieldDimensions(
                fi.getPointDimensionCount(),
                fi.getPointIndexDimensionCount(),
                fi.getPointNumBytes()));
        vectorProps.put(
            fieldName,
            new FieldVectorProperties(
                fi.getVectorDimension(), fi.getVectorEncoding(), fi.getVectorSimilarityFunction()));
      }
      return fieldNumber.intValue();
    }

    private void verifySoftDeletedFieldName(String fieldName, boolean isSoftDeletesField) {
      if (isSoftDeletesField) {
        if (softDeletesFieldName == null) {
          throw new IllegalArgumentException(
              "this index has ["
                  + fieldName
                  + "] as soft-deletes already but soft-deletes field is not configured in IWC");
        } else if (fieldName.equals(softDeletesFieldName) == false) {
          throw new IllegalArgumentException(
              "cannot configure ["
                  + softDeletesFieldName
                  + "] as soft-deletes; this index uses ["
                  + fieldName
                  + "] as soft-deletes already");
        }
      } else if (fieldName.equals(softDeletesFieldName)) {
        throw new IllegalArgumentException(
            "cannot configure ["
                + softDeletesFieldName
                + "] as soft-deletes; this index uses ["
                + fieldName
                + "] as non-soft-deletes already");
      }
    }

    private void verifySameSchema(FieldInfo fi) {
      String fieldName = fi.getName();
      IndexOptions currentOpts = this.indexOptions.get(fieldName);
      verifySameIndexOptions(fieldName, currentOpts, fi.getIndexOptions());
      if (currentOpts != IndexOptions.NONE) {
        boolean curStoreTermVector = this.storeTermVectors.get(fieldName);
        verifySameStoreTermVectors(fieldName, curStoreTermVector, fi.hasVectors());
        boolean curOmitNorms = this.omitNorms.get(fieldName);
        verifySameOmitNorms(fieldName, curOmitNorms, fi.omitsNorms());
      }

      DocValuesType currentDVType = docValuesType.get(fieldName);
      verifySameDocValuesType(fieldName, currentDVType, fi.getDocValuesType());

      FieldDimensions dims = dimensions.get(fieldName);
      verifySamePointsOptions(
          fieldName,
          dims.dimensionCount,
          dims.indexDimensionCount,
          dims.dimensionNumBytes,
          fi.getPointDimensionCount(),
          fi.getPointIndexDimensionCount(),
          fi.getPointNumBytes());

      FieldVectorProperties props = vectorProps.get(fieldName);
      verifySameVectorOptions(
          fieldName,
          props.numDimensions,
          props.vectorEncoding,
          props.similarityFunction,
          fi.getVectorDimension(),
          fi.getVectorEncoding(),
          fi.getVectorSimilarityFunction());
    }

    /**
     * This function is called from {@code IndexWriter} to verify if doc values of the field can be
     * updated. If the field with this name already exists, we verify that it is doc values only
     * field. If the field doesn't exists and the parameter fieldMustExist is false, we create a new
     * field in the global field numbers.
     *
     * @param fieldName - name of the field
     * @param dvType - expected doc values type
     * @param fieldMustExist – if the field must exist.
     * @throws IllegalArgumentException if the field must exist, but it doesn't, or if the field
     *     exists, but it is not doc values only field with the provided doc values type.
     */
    synchronized void verifyOrCreateDvOnlyField(
        String fieldName, DocValuesType dvType, boolean fieldMustExist) {
      if (nameToNumber.containsKey(fieldName) == false) {
        if (fieldMustExist) {
          throw new IllegalArgumentException(
              "Can't update ["
                  + dvType
                  + "] doc values; the field ["
                  + fieldName
                  + "] doesn't exist.");
        } else {
          // create dv only field
          FieldInfo fi =
              new FieldInfo(
                  fieldName,
                  -1,
                  false,
                  false,
                  false,
                  IndexOptions.NONE,
                  dvType,
                  -1,
                  new HashMap<>(),
                  0,
                  0,
                  0,
                  0,
<<<<<<< HEAD
                      false, VectorSimilarityFunction.EUCLIDEAN,
=======
                  VectorEncoding.FLOAT32,
                  VectorSimilarityFunction.EUCLIDEAN,
>>>>>>> b5dd7119
                  (softDeletesFieldName != null && softDeletesFieldName.equals(fieldName)));
          addOrGet(fi);
        }
      } else {
        // verify that field is doc values only field with the give doc values type
        DocValuesType fieldDvType = docValuesType.get(fieldName);
        if (dvType != fieldDvType) {
          throw new IllegalArgumentException(
              "Can't update ["
                  + dvType
                  + "] doc values; the field ["
                  + fieldName
                  + "] has inconsistent doc values' type of ["
                  + fieldDvType
                  + "].");
        }
        FieldDimensions fdimensions = dimensions.get(fieldName);
        if (fdimensions != null && fdimensions.dimensionCount != 0) {
          throw new IllegalArgumentException(
              "Can't update ["
                  + dvType
                  + "] doc values; the field ["
                  + fieldName
                  + "] must be doc values only field, but is also indexed with points.");
        }
        IndexOptions ioptions = indexOptions.get(fieldName);
        if (ioptions != null && ioptions != IndexOptions.NONE) {
          throw new IllegalArgumentException(
              "Can't update ["
                  + dvType
                  + "] doc values; the field ["
                  + fieldName
                  + "] must be doc values only field, but is also indexed with postings.");
        }
        FieldVectorProperties fvp = vectorProps.get(fieldName);
        if (fvp != null && fvp.numDimensions != 0) {
          throw new IllegalArgumentException(
              "Can't update ["
                  + dvType
                  + "] doc values; the field ["
                  + fieldName
                  + "] must be doc values only field, but is also indexed with vectors.");
        }
      }
    }

    /**
     * Construct a new FieldInfo based on the options in global field numbers. This method is not
     * synchronized as all the options it uses are not modifiable.
     *
     * @param fieldName name of the field
     * @param dvType doc values type
     * @param newFieldNumber a new field number
     * @return {@code null} if {@code fieldName} doesn't exist in the map or is not of the same
     *     {@code dvType} returns a new FieldInfo based based on the options in global field numbers
     */
    FieldInfo constructFieldInfo(String fieldName, DocValuesType dvType, int newFieldNumber) {
      Integer fieldNumber;
      synchronized (this) {
        fieldNumber = nameToNumber.get(fieldName);
      }
      if (fieldNumber == null) return null;
      DocValuesType dvType0 = docValuesType.get(fieldName);
      if (dvType != dvType0) return null;

      boolean isSoftDeletesField = fieldName.equals(softDeletesFieldName);
      return new FieldInfo(
          fieldName,
          newFieldNumber,
          false,
          false,
          false,
          IndexOptions.NONE,
          dvType,
          -1,
          new HashMap<>(),
          0,
          0,
          0,
          0,
<<<<<<< HEAD
              false, VectorSimilarityFunction.EUCLIDEAN,
=======
          VectorEncoding.FLOAT32,
          VectorSimilarityFunction.EUCLIDEAN,
>>>>>>> b5dd7119
          isSoftDeletesField);
    }

    synchronized Set<String> getFieldNames() {
      return Set.copyOf(nameToNumber.keySet());
    }

    synchronized void clear() {
      numberToName.clear();
      nameToNumber.clear();
      indexOptions.clear();
      docValuesType.clear();
      dimensions.clear();
      lowestUnassignedFieldNumber = -1;
    }
  }

  static final class Builder {
    private final HashMap<String, FieldInfo> byName = new HashMap<>();
    final FieldNumbers globalFieldNumbers;
    private boolean finished;

    /** Creates a new instance with the given {@link FieldNumbers}. */
    Builder(FieldNumbers globalFieldNumbers) {
      assert globalFieldNumbers != null;
      this.globalFieldNumbers = globalFieldNumbers;
    }

    public String getSoftDeletesFieldName() {
      return globalFieldNumbers.softDeletesFieldName;
    }

    /**
     * Adds the provided FieldInfo to this Builder if this field doesn't exist in this Builder. Also
     * adds a new field with its schema options to the global FieldNumbers if the field doesn't
     * exist globally in the index. The field number is reused if possible for consistent field
     * numbers across segments.
     *
     * <p>If the field already exists: 1) the provided FieldInfo's schema is checked against the
     * existing field and 2) the provided FieldInfo's attributes are added to the existing
     * FieldInfo's attributes.
     *
     * @param fi – FieldInfo to add
     * @return The existing FieldInfo if the field with this name already exists in the builder, or
     *     a new constructed FieldInfo with the same schema as provided and a consistent global
     *     field number.
     * @throws IllegalArgumentException if there already exists field with this name in Builder but
     *     with a different schema
     * @throws IllegalArgumentException if there already exists field with this name globally but
     *     with a different schema.
     * @throws IllegalStateException if the Builder is already finished building and doesn't accept
     *     new fields.
     */
    public FieldInfo add(FieldInfo fi) {
      return add(fi, -1);
    }

    /**
     * Adds the provided FieldInfo with the provided dvGen to this Builder if this field doesn't
     * exist in this Builder. Also adds a new field with its schema options to the global
     * FieldNumbers if the field doesn't exist globally in the index. The field number is reused if
     * possible for consistent field numbers across segments.
     *
     * <p>If the field already exists: 1) the provided FieldInfo's schema is checked against the
     * existing field and 2) the provided FieldInfo's attributes are added to the existing
     * FieldInfo's attributes.
     *
     * @param fi – FieldInfo to add
     * @param dvGen – doc values generation of the FieldInfo to add
     * @return The existing FieldInfo if the field with this name already exists in the builder, or
     *     a new constructed FieldInfo with the same schema as provided and a consistent global
     *     field number.
     * @throws IllegalArgumentException if there already exists field with this name in Builder but
     *     with a different schema
     * @throws IllegalArgumentException if there already exists field with this name globally but
     *     with a different schema.
     * @throws IllegalStateException if the Builder is already finished building and doesn't accept
     *     new fields.
     */
    FieldInfo add(FieldInfo fi, long dvGen) {
      final FieldInfo curFi = fieldInfo(fi.getName());
      if (curFi != null) {
        curFi.verifySameSchema(fi);
        if (fi.attributes() != null) {
          fi.attributes().forEach((k, v) -> curFi.putAttribute(k, v));
        }
        if (fi.hasPayloads()) {
          curFi.setStorePayloads();
        }
        return curFi;
      }
      // This field wasn't yet added to this in-RAM segment's FieldInfo,
      // so now we get a global number for this field.
      // If the field was seen before then we'll get the same name and number,
      // else we'll allocate a new one
      assert assertNotFinished();
      final int fieldNumber = globalFieldNumbers.addOrGet(fi);
      FieldInfo fiNew =
          new FieldInfo(
              fi.getName(),
              fieldNumber,
              fi.hasVectors(),
              fi.omitsNorms(),
              fi.hasPayloads(),
              fi.getIndexOptions(),
              fi.getDocValuesType(),
              dvGen,
              // original attributes is UnmodifiableMap
              new HashMap<>(fi.attributes()),
              fi.getPointDimensionCount(),
              fi.getPointIndexDimensionCount(),
              fi.getPointNumBytes(),
              fi.getVectorDimension(),
<<<<<<< HEAD
              fi.isVectorMultiValued(),
=======
              fi.getVectorEncoding(),
>>>>>>> b5dd7119
              fi.getVectorSimilarityFunction(),
              fi.isSoftDeletesField());
      byName.put(fiNew.getName(), fiNew);
      return fiNew;
    }

    public FieldInfo fieldInfo(String fieldName) {
      return byName.get(fieldName);
    }

    /** Called only from assert */
    private boolean assertNotFinished() {
      if (finished) {
        throw new IllegalStateException(
            "FieldInfos.Builder was already finished; cannot add new fields");
      }
      return true;
    }

    FieldInfos finish() {
      finished = true;
      return new FieldInfos(byName.values().toArray(new FieldInfo[byName.size()]));
    }
  }
}<|MERGE_RESOLUTION|>--- conflicted
+++ resolved
@@ -511,12 +511,9 @@
                   0,
                   0,
                   0,
-<<<<<<< HEAD
-                      false, VectorSimilarityFunction.EUCLIDEAN,
-=======
+                  false,
                   VectorEncoding.FLOAT32,
                   VectorSimilarityFunction.EUCLIDEAN,
->>>>>>> b5dd7119
                   (softDeletesFieldName != null && softDeletesFieldName.equals(fieldName)));
           addOrGet(fi);
         }
@@ -597,12 +594,9 @@
           0,
           0,
           0,
-<<<<<<< HEAD
-              false, VectorSimilarityFunction.EUCLIDEAN,
-=======
+          false,
           VectorEncoding.FLOAT32,
           VectorSimilarityFunction.EUCLIDEAN,
->>>>>>> b5dd7119
           isSoftDeletesField);
     }
 
@@ -715,12 +709,9 @@
               fi.getPointDimensionCount(),
               fi.getPointIndexDimensionCount(),
               fi.getPointNumBytes(),
-              fi.getVectorDimension(),
-<<<<<<< HEAD
+              fi.getVectorDimension(), 
               fi.isVectorMultiValued(),
-=======
               fi.getVectorEncoding(),
->>>>>>> b5dd7119
               fi.getVectorSimilarityFunction(),
               fi.isSoftDeletesField());
       byName.put(fiNew.getName(), fiNew);
