/*
 * Licensed to the Apache Software Foundation (ASF) under one or more
 * contributor license agreements.  See the NOTICE file distributed with
 * this work for additional information regarding copyright ownership.
 * The ASF licenses this file to You under the Apache License, Version 2.0
 * (the "License"); you may not use this file except in compliance with
 * the License.  You may obtain a copy of the License at
 *
 *     http://www.apache.org/licenses/LICENSE-2.0
 *
 * Unless required by applicable law or agreed to in writing, software
 * distributed under the License is distributed on an "AS IS" BASIS,
 * WITHOUT WARRANTIES OR CONDITIONS OF ANY KIND, either express or implied.
 * See the License for the specific language governing permissions and
 * limitations under the License.
 */
package org.apache.lucene.index;

import static org.apache.lucene.index.FieldInfo.verifySameDocValuesSkipIndex;
import static org.apache.lucene.index.FieldInfo.verifySameDocValuesType;
import static org.apache.lucene.index.FieldInfo.verifySameIndexOptions;
import static org.apache.lucene.index.FieldInfo.verifySameOmitNorms;
import static org.apache.lucene.index.FieldInfo.verifySamePointsOptions;
import static org.apache.lucene.index.FieldInfo.verifySameStoreTermVectors;
import static org.apache.lucene.index.FieldInfo.verifySameVectorOptions;

import java.util.Arrays;
import java.util.Collection;
import java.util.HashMap;
import java.util.Iterator;
import java.util.List;
import java.util.Map;
import java.util.Objects;
import java.util.Set;
import java.util.stream.Collectors;
import java.util.stream.StreamSupport;
import org.apache.lucene.internal.hppc.IntObjectHashMap;
import org.apache.lucene.util.CollectionUtil;
<<<<<<< HEAD
import org.apache.lucene.util.Version;
=======
>>>>>>> 75ae372b

/**
 * Collection of {@link FieldInfo}s (accessible by number or by name).
 *
 * @lucene.experimental
 */
public class FieldInfos implements Iterable<FieldInfo> {

  /** An instance without any fields. */
  public static final FieldInfos EMPTY = new FieldInfos(new FieldInfo[0]);

  private final boolean hasFreq;
  private final boolean hasPostings;
  private final boolean hasProx;
  private final boolean hasPayloads;
  private final boolean hasOffsets;
  private final boolean hasTermVectors;
  private final boolean hasNorms;
  private final boolean hasDocValues;
  private final boolean hasPointValues;
  private final boolean hasVectorValues;
  private final String softDeletesField;

  private final String parentField;

  // used only by fieldInfo(int)
  private final FieldInfo[] byNumber;
  private final HashMap<String, FieldInfo> byName;

  /** Iterator in ascending order of field number. */
  private final Collection<FieldInfo> values;

  /**
   * Constructs a new FieldInfos from an array of FieldInfo objects. The array can be used directly
   * as the backing structure.
   */
  public FieldInfos(FieldInfo[] infos) {
<<<<<<< HEAD
    boolean hasVectors = false;
=======
    boolean hasTermVectors = false;
>>>>>>> 75ae372b
    boolean hasPostings = false;
    boolean hasProx = false;
    boolean hasPayloads = false;
    boolean hasOffsets = false;
    boolean hasFreq = false;
    boolean hasNorms = false;
    boolean hasDocValues = false;
    boolean hasPointValues = false;
    boolean hasVectorValues = false;
    String softDeletesField = null;
    String parentField = null;

    byName = CollectionUtil.newHashMap(infos.length);
    int maxFieldNumber = -1;
    boolean fieldNumberStrictlyAscending = true;
    for (FieldInfo info : infos) {
      int fieldNumber = info.number;
      if (fieldNumber < 0) {
        throw new IllegalArgumentException(
            "illegal field number: " + info.number + " for field " + info.name);
      }
      if (maxFieldNumber < fieldNumber) {
        maxFieldNumber = fieldNumber;
      } else {
        fieldNumberStrictlyAscending = false;
      }
      FieldInfo previous = byName.put(info.name, info);
      if (previous != null) {
        throw new IllegalArgumentException(
            "duplicate field names: "
                + previous.number
                + " and "
                + info.number
                + " have: "
                + info.name);
      }

<<<<<<< HEAD
      hasVectors |= info.hasVectors();
=======
      hasTermVectors |= info.hasTermVectors();
>>>>>>> 75ae372b
      hasPostings |= info.getIndexOptions() != IndexOptions.NONE;
      hasProx |= info.getIndexOptions().compareTo(IndexOptions.DOCS_AND_FREQS_AND_POSITIONS) >= 0;
      hasFreq |= info.getIndexOptions() != IndexOptions.DOCS;
      hasOffsets |=
          info.getIndexOptions().compareTo(IndexOptions.DOCS_AND_FREQS_AND_POSITIONS_AND_OFFSETS)
              >= 0;
      hasNorms |= info.hasNorms();
      hasDocValues |= info.getDocValuesType() != DocValuesType.NONE;
      hasPayloads |= info.hasPayloads();
      hasPointValues |= (info.getPointDimensionCount() != 0);
      hasVectorValues |= (info.getVectorDimension() != 0);
      if (info.isSoftDeletesField()) {
        if (softDeletesField != null && softDeletesField.equals(info.name) == false) {
          throw new IllegalArgumentException(
              "multiple soft-deletes fields [" + info.name + ", " + softDeletesField + "]");
        }
        softDeletesField = info.name;
      }
      if (info.isParentField()) {
        if (parentField != null && parentField.equals(info.name) == false) {
          throw new IllegalArgumentException(
              "multiple parent fields [" + info.name + ", " + parentField + "]");
        }
        parentField = info.name;
      }
    }

<<<<<<< HEAD
    this.hasVectors = hasVectors;
=======
    this.hasTermVectors = hasTermVectors;
>>>>>>> 75ae372b
    this.hasPostings = hasPostings;
    this.hasProx = hasProx;
    this.hasPayloads = hasPayloads;
    this.hasOffsets = hasOffsets;
    this.hasFreq = hasFreq;
    this.hasNorms = hasNorms;
    this.hasDocValues = hasDocValues;
    this.hasPointValues = hasPointValues;
    this.hasVectorValues = hasVectorValues;
    this.softDeletesField = softDeletesField;
    this.parentField = parentField;

    if (fieldNumberStrictlyAscending && maxFieldNumber == infos.length - 1) {
      // The input FieldInfo[] contains all fields numbered from 0 to infos.length - 1, and they are
      // sorted, use it directly. This is an optimization when reading a segment with all fields
      // since the FieldInfo[] is sorted.
      byNumber = infos;
      values = Arrays.asList(byNumber);
    } else {
      byNumber = new FieldInfo[maxFieldNumber + 1];
      for (FieldInfo fieldInfo : infos) {
        FieldInfo existing = byNumber[fieldInfo.number];
        if (existing != null) {
          throw new IllegalArgumentException(
              "duplicate field numbers: "
                  + existing.name
                  + " and "
                  + fieldInfo.name
                  + " have: "
                  + fieldInfo.number);
        }
        byNumber[fieldInfo.number] = fieldInfo;
      }
      if (maxFieldNumber == infos.length - 1) {
        // No fields are missing, use byNumber.
        values = Arrays.asList(byNumber);
      } else {
        if (!fieldNumberStrictlyAscending) {
          // The below code is faster than
          // Arrays.stream(byNumber).filter(Objects::nonNull).toList(),
          // mainly when the input FieldInfo[] is small compared to maxFieldNumber.
          Arrays.sort(infos, (fi1, fi2) -> Integer.compare(fi1.number, fi2.number));
        }
        values = Arrays.asList(infos);
      }
    }
  }

  /**
   * Call this to get the (merged) FieldInfos for a composite reader.
   *
   * <p>NOTE: the returned field numbers will likely not correspond to the actual field numbers in
   * the underlying readers, and codec metadata ({@link FieldInfo#getAttribute(String)} will be
   * unavailable.
   */
  public static FieldInfos getMergedFieldInfos(IndexReader reader) {
    final List<LeafReaderContext> leaves = reader.leaves();
    if (leaves.isEmpty()) {
      return FieldInfos.EMPTY;
    } else if (leaves.size() == 1) {
      return leaves.get(0).reader().getFieldInfos();
    } else {
<<<<<<< HEAD
      String softDeletesField = null;
      int indexCreatedVersionMajor = -1;
      for (LeafReaderContext leaf : reader.leaves()) {
        final String leafSoftDeletesField = leaf.reader().getFieldInfos().softDeletesField;
        if (leafSoftDeletesField != null) {
          if (softDeletesField != null && softDeletesField.equals(leafSoftDeletesField) == false) {
            throw new IllegalArgumentException(
                "Cannot merge segments that have been created with different soft-deletes fields; found ["
                    + softDeletesField
                    + " and "
                    + leafSoftDeletesField
                    + "]");
          }
          softDeletesField = leafSoftDeletesField;
        }
        if (leaf.reader().getMetaData() != null) {
          final int leafVersionMajor = leaf.reader().getMetaData().getCreatedVersionMajor();
          if (indexCreatedVersionMajor != -1 && indexCreatedVersionMajor != leafVersionMajor) {
            throw new IllegalArgumentException(
                "Cannot merge segments that have been created in different major versions; found ["
                    + indexCreatedVersionMajor
                    + " and "
                    + leafVersionMajor
                    + "]");
          }
          indexCreatedVersionMajor = leafVersionMajor;
        }
      }
      if (indexCreatedVersionMajor == -1) {
        indexCreatedVersionMajor = Version.LATEST.major;
      }
      final String parentField = getAndValidateParentField(leaves);

      final Builder builder =
          new Builder(new FieldNumbers(softDeletesField, parentField, indexCreatedVersionMajor));
=======
      final String softDeletesField =
          leaves.stream()
              .map(l -> l.reader().getFieldInfos().getSoftDeletesField())
              .filter(Objects::nonNull)
              .findAny()
              .orElse(null);
      final String parentField = getAndValidateParentField(leaves);
      final Builder builder = new Builder(new FieldNumbers(softDeletesField, parentField));
>>>>>>> 75ae372b
      for (final LeafReaderContext ctx : leaves) {
        for (FieldInfo fieldInfo : ctx.reader().getFieldInfos()) {
          builder.add(fieldInfo);
        }
      }
      return builder.finish();
    }
  }

  private static String getAndValidateParentField(List<LeafReaderContext> leaves) {
    boolean set = false;
    String theField = null;
    for (LeafReaderContext ctx : leaves) {
      String field = ctx.reader().getFieldInfos().getParentField();
      if (set && Objects.equals(field, theField) == false) {
        throw new IllegalStateException(
            "expected parent doc field to be \""
                + theField
                + " \" across all segments but found a segment with different field \""
                + field
                + "\"");
      } else {
        theField = field;
        set = true;
      }
    }
    return theField;
  }

  /** Returns a set of names of fields that have a terms index. The order is undefined. */
  public static Collection<String> getIndexedFields(IndexReader reader) {
    return reader.leaves().stream()
        .flatMap(
            l ->
                StreamSupport.stream(l.reader().getFieldInfos().spliterator(), false)
                    .filter(fi -> fi.getIndexOptions() != IndexOptions.NONE))
        .map(fi -> fi.name)
        .collect(Collectors.toSet());
  }

  /** Returns true if any fields have freqs */
  public boolean hasFreq() {
    return hasFreq;
  }

  /** Returns true if any fields have postings */
  public boolean hasPostings() {
    return hasPostings;
  }

  /** Returns true if any fields have positions */
  public boolean hasProx() {
    return hasProx;
  }

  /** Returns true if any fields have payloads */
  public boolean hasPayloads() {
    return hasPayloads;
  }

  /** Returns true if any fields have offsets */
  public boolean hasOffsets() {
    return hasOffsets;
  }

  /** Returns true if any fields have term vectors */
  public boolean hasTermVectors() {
    return hasTermVectors;
  }

  /** Returns true if any fields have norms */
  public boolean hasNorms() {
    return hasNorms;
  }

  /** Returns true if any fields have DocValues */
  public boolean hasDocValues() {
    return hasDocValues;
  }

  /** Returns true if any fields have PointValues */
  public boolean hasPointValues() {
    return hasPointValues;
  }

  /** Returns true if any fields have vector values */
  public boolean hasVectorValues() {
    return hasVectorValues;
  }

  /** Returns the soft-deletes field name if exists; otherwise returns null */
  public String getSoftDeletesField() {
    return softDeletesField;
  }

  /** Returns the parent document field name if exists; otherwise returns null */
  public String getParentField() {
    return parentField;
  }

  /** Returns the number of fields */
  public int size() {
    return byName.size();
  }

  /**
   * Returns an iterator over all the fieldinfo objects present, ordered by ascending field number
   */
  // TODO: what happens if in fact a different order is used?
  @Override
  public Iterator<FieldInfo> iterator() {
    return values.iterator();
  }

  /**
   * Return the fieldinfo object referenced by the field name
   *
   * @return the FieldInfo object or null when the given fieldName doesn't exist.
   */
  public FieldInfo fieldInfo(String fieldName) {
    return byName.get(fieldName);
  }

  /**
   * Return the fieldinfo object referenced by the fieldNumber.
   *
   * @param fieldNumber field's number.
   * @return the FieldInfo object or null when the given fieldNumber doesn't exist.
   * @throws IllegalArgumentException if fieldNumber is negative
   */
  public FieldInfo fieldInfo(int fieldNumber) {
    if (fieldNumber < 0) {
      throw new IllegalArgumentException("Illegal field number: " + fieldNumber);
    }
    return fieldNumber >= byNumber.length ? null : byNumber[fieldNumber];
  }

  private record FieldDimensions(
      int dimensionCount, int indexDimensionCount, int dimensionNumBytes) {}

  private record FieldVectorProperties(
      int numDimensions,
      VectorEncoding vectorEncoding,
      VectorSimilarityFunction similarityFunction) {}

<<<<<<< HEAD
  static final class FieldVectorProperties {
    final int numDimensions;
    final VectorEncoding vectorEncoding;
    final VectorSimilarityFunction similarityFunction;

    FieldVectorProperties(
        int numDimensions,
        VectorEncoding vectorEncoding,
        VectorSimilarityFunction similarityFunction) {
      this.numDimensions = numDimensions;
      this.vectorEncoding = vectorEncoding;
      this.similarityFunction = similarityFunction;
    }
  }
=======
  private record IndexOptionsProperties(boolean storeTermVectors, boolean omitNorms) {}

  // We use this to enforce that a given field never
  // changes DV type, even across segments / IndexWriter
  // sessions:
  private record FieldProperties(
      int number,
      IndexOptions indexOptions,
      IndexOptionsProperties indexOptionsProperties,
      DocValuesType docValuesType,
      DocValuesSkipIndexType docValuesSkipIndex,
      FieldDimensions fieldDimensions,
      FieldVectorProperties fieldVectorProperties) {}
>>>>>>> 75ae372b

  static final class FieldNumbers {

    private final IntObjectHashMap<String> numberToName;
<<<<<<< HEAD
    private final Map<String, Integer> nameToNumber;
    private final Map<String, IndexOptions> indexOptions;
    // We use this to enforce that a given field never
    // changes DV type, even across segments / IndexWriter
    // sessions:
    private final Map<String, DocValuesType> docValuesType;

    private final Map<String, FieldDimensions> dimensions;

    private final Map<String, FieldVectorProperties> vectorProps;
    private final Map<String, Boolean> omitNorms;
    private final Map<String, Boolean> storeTermVectors;
=======
    private final Map<String, FieldProperties> fieldProperties;
>>>>>>> 75ae372b

    // TODO: we should similarly catch an attempt to turn
    // norms back on after they were already committed; today
    // we silently discard the norm but this is badly trappy
    private int lowestUnassignedFieldNumber = -1;

    // The soft-deletes field from IWC to enforce a single soft-deletes field
    private final String softDeletesFieldName;
    private final boolean strictlyConsistent;

    // The parent document field from IWC to mark parent document when indexing
    private final String parentFieldName;

<<<<<<< HEAD
    FieldNumbers(
        String softDeletesFieldName, String parentFieldName, int indexCreatedVersionMajor) {
      this.nameToNumber = new HashMap<>();
      this.numberToName = new IntObjectHashMap<>();
      this.indexOptions = new HashMap<>();
      this.docValuesType = new HashMap<>();
      this.dimensions = new HashMap<>();
      this.vectorProps = new HashMap<>();
      this.omitNorms = new HashMap<>();
      this.storeTermVectors = new HashMap<>();
      this.softDeletesFieldName = softDeletesFieldName;
      this.strictlyConsistent = indexCreatedVersionMajor >= 9;
=======
    // The parent document field from IWC to mark parent document when indexing
    private final String parentFieldName;

    FieldNumbers(String softDeletesFieldName, String parentFieldName) {
      this.numberToName = new IntObjectHashMap<>();
      this.fieldProperties = new HashMap<>();
      this.softDeletesFieldName = softDeletesFieldName;
>>>>>>> 75ae372b
      this.parentFieldName = parentFieldName;
      if (softDeletesFieldName != null
          && parentFieldName != null
          && parentFieldName.equals(softDeletesFieldName)) {
        throw new IllegalArgumentException(
            "parent document and soft-deletes field can't be the same field \""
                + parentFieldName
                + "\"");
      }
    }

    synchronized void verifyFieldInfo(FieldInfo fi) {
      String fieldName = fi.getName();
      verifySoftDeletedFieldName(fieldName, fi.isSoftDeletesField());
      verifyParentFieldName(fieldName, fi.isParentField());
<<<<<<< HEAD
      if (nameToNumber.containsKey(fieldName)) {
=======
      if (fieldProperties.containsKey(fieldName)) {
>>>>>>> 75ae372b
        verifySameSchema(fi);
      }
    }

    /**
     * Returns the global field number for the given field name. If the name does not exist yet it
     * tries to add it with the given preferred field number assigned if possible otherwise the
     * first unassigned field number is used as the field number.
     */
    synchronized int addOrGet(FieldInfo fi) {
      String fieldName = fi.getName();
      verifySoftDeletedFieldName(fieldName, fi.isSoftDeletesField());
      verifyParentFieldName(fieldName, fi.isParentField());
<<<<<<< HEAD
      Integer fieldNumber = nameToNumber.get(fieldName);
=======
      var fieldProperties = this.fieldProperties.get(fieldName);
>>>>>>> 75ae372b

      if (fieldProperties != null) {
        verifySameSchema(fi);
      } else { // first time we see this field in this index
        int fieldNumber;
        if (fi.number != -1 && numberToName.containsKey(fi.number) == false) {
          // cool - we can use this number globally
          fieldNumber = fi.number;
        } else {
          // find a new FieldNumber
          while (numberToName.containsKey(++lowestUnassignedFieldNumber)) {
            // might not be up to date - lets do the work once needed
          }
          fieldNumber = lowestUnassignedFieldNumber;
        }
        assert fieldNumber >= 0;
        numberToName.put(fieldNumber, fieldName);
<<<<<<< HEAD
        nameToNumber.put(fieldName, fieldNumber);
        this.indexOptions.put(fieldName, fi.getIndexOptions());
        if (fi.getIndexOptions() != IndexOptions.NONE) {
          this.storeTermVectors.put(fieldName, fi.hasVectors());
          this.omitNorms.put(fieldName, fi.omitsNorms());
        }
        docValuesType.put(fieldName, fi.getDocValuesType());
        dimensions.put(
            fieldName,
            new FieldDimensions(
                fi.getPointDimensionCount(),
                fi.getPointIndexDimensionCount(),
                fi.getPointNumBytes()));
        vectorProps.put(
            fieldName,
            new FieldVectorProperties(
                fi.getVectorDimension(), fi.getVectorEncoding(), fi.getVectorSimilarityFunction()));
=======
        fieldProperties =
            new FieldProperties(
                fieldNumber,
                fi.getIndexOptions(),
                fi.getIndexOptions() != IndexOptions.NONE
                    ? new IndexOptionsProperties(fi.hasTermVectors(), fi.omitsNorms())
                    : null,
                fi.getDocValuesType(),
                fi.docValuesSkipIndexType(),
                new FieldDimensions(
                    fi.getPointDimensionCount(),
                    fi.getPointIndexDimensionCount(),
                    fi.getPointNumBytes()),
                new FieldVectorProperties(
                    fi.getVectorDimension(),
                    fi.getVectorEncoding(),
                    fi.getVectorSimilarityFunction()));
        this.fieldProperties.put(fieldName, fieldProperties);
>>>>>>> 75ae372b
      }
      return fieldProperties.number;
    }

    private void verifySoftDeletedFieldName(String fieldName, boolean isSoftDeletesField) {
      if (isSoftDeletesField) {
        if (softDeletesFieldName == null) {
          throw new IllegalArgumentException(
              "this index has ["
                  + fieldName
                  + "] as soft-deletes already but soft-deletes field is not configured in IWC");
        } else if (fieldName.equals(softDeletesFieldName) == false) {
          throw new IllegalArgumentException(
              "cannot configure ["
                  + softDeletesFieldName
                  + "] as soft-deletes; this index uses ["
                  + fieldName
                  + "] as soft-deletes already");
        }
      } else if (fieldName.equals(softDeletesFieldName)) {
        throw new IllegalArgumentException(
            "cannot configure ["
                + softDeletesFieldName
                + "] as soft-deletes; this index uses ["
                + fieldName
                + "] as non-soft-deletes already");
      }
    }

    private void verifyParentFieldName(String fieldName, boolean isParentField) {
      if (isParentField) {
        if (parentFieldName == null) {
          throw new IllegalArgumentException(
              "can't add field ["
                  + fieldName
                  + "] as parent document field; this IndexWriter has no parent document field configured");
        } else if (fieldName.equals(parentFieldName) == false) {
          throw new IllegalArgumentException(
              "can't add field ["
                  + fieldName
                  + "] as parent document field; this IndexWriter is configured with ["
                  + parentFieldName
                  + "] as parent document field");
        }
      } else if (fieldName.equals(parentFieldName)) { // isParent == false
        // this would be the case if the current index has a parent field that is
        // not a parent field in the incoming index (think addIndices)
        throw new IllegalArgumentException(
            "can't add ["
                + fieldName
                + "] as non parent document field; this IndexWriter is configured with ["
                + parentFieldName
                + "] as parent document field");
      }
    }

    private void verifySameSchema(FieldInfo fi) {
      String fieldName = fi.getName();
<<<<<<< HEAD
      IndexOptions currentOpts = this.indexOptions.get(fieldName);
      verifySameIndexOptions(fieldName, currentOpts, fi.getIndexOptions(), strictlyConsistent);
      if (currentOpts != IndexOptions.NONE) {
        boolean curStoreTermVector = this.storeTermVectors.get(fieldName);
        verifySameStoreTermVectors(
            fieldName, curStoreTermVector, fi.hasVectors(), strictlyConsistent);
        boolean curOmitNorms = this.omitNorms.get(fieldName);
        verifySameOmitNorms(fieldName, curOmitNorms, fi.omitsNorms(), strictlyConsistent);
      }

      DocValuesType currentDVType = docValuesType.get(fieldName);
      verifySameDocValuesType(fieldName, currentDVType, fi.getDocValuesType(), strictlyConsistent);
=======
      FieldProperties fieldProperties = this.fieldProperties.get(fieldName);
      IndexOptions currentOpts = fieldProperties.indexOptions;
      verifySameIndexOptions(fieldName, currentOpts, fi.getIndexOptions());
      if (currentOpts != IndexOptions.NONE) {
        boolean curStoreTermVector = fieldProperties.indexOptionsProperties.storeTermVectors;
        verifySameStoreTermVectors(fieldName, curStoreTermVector, fi.hasTermVectors());
        boolean curOmitNorms = fieldProperties.indexOptionsProperties.omitNorms;
        verifySameOmitNorms(fieldName, curOmitNorms, fi.omitsNorms());
      }

      DocValuesType currentDVType = fieldProperties.docValuesType;
      verifySameDocValuesType(fieldName, currentDVType, fi.getDocValuesType());
      DocValuesSkipIndexType currentDocValuesSkipIndex = fieldProperties.docValuesSkipIndex;
      verifySameDocValuesSkipIndex(
          fieldName, currentDocValuesSkipIndex, fi.docValuesSkipIndexType());
>>>>>>> 75ae372b

      FieldDimensions dims = fieldProperties.fieldDimensions;
      verifySamePointsOptions(
          fieldName,
          dims.dimensionCount,
          dims.indexDimensionCount,
          dims.dimensionNumBytes,
          fi.getPointDimensionCount(),
          fi.getPointIndexDimensionCount(),
          fi.getPointNumBytes(),
          strictlyConsistent);

      FieldVectorProperties props = fieldProperties.fieldVectorProperties;
      verifySameVectorOptions(
          fieldName,
          props.numDimensions,
          props.vectorEncoding,
          props.similarityFunction,
          fi.getVectorDimension(),
          fi.getVectorEncoding(),
          fi.getVectorSimilarityFunction());
    }

    /**
     * This function is called from {@code IndexWriter} to verify if doc values of the field can be
     * updated. If the field with this name already exists, we verify that it is doc values only
     * field. If the field doesn't exists and the parameter fieldMustExist is false, we create a new
     * field in the global field numbers.
     *
     * @param fieldName - name of the field
     * @param dvType - expected doc values type
     * @param fieldMustExist – if the field must exist.
     * @throws IllegalArgumentException if the field must exist, but it doesn't, or if the field
     *     exists, but it is not doc values only field with the provided doc values type.
     */
    synchronized void verifyOrCreateDvOnlyField(
        String fieldName, DocValuesType dvType, boolean fieldMustExist) {
      if (fieldProperties.containsKey(fieldName) == false) {
        if (fieldMustExist) {
          throw new IllegalArgumentException(
              "Can't update ["
                  + dvType
                  + "] doc values; the field ["
                  + fieldName
                  + "] doesn't exist.");
        } else {
          // create dv only field
          FieldInfo fi =
              new FieldInfo(
                  fieldName,
                  -1,
                  false,
                  false,
                  false,
                  IndexOptions.NONE,
                  dvType,
                  DocValuesSkipIndexType.NONE,
                  -1,
                  new HashMap<>(),
                  0,
                  0,
                  0,
                  0,
                  VectorEncoding.FLOAT32,
                  VectorSimilarityFunction.EUCLIDEAN,
                  (softDeletesFieldName != null && softDeletesFieldName.equals(fieldName)),
                  (parentFieldName != null && parentFieldName.equals(fieldName)));
          addOrGet(fi);
        }
      } else {
        // verify that field is doc values only field with the give doc values type
        FieldProperties fieldProperties = this.fieldProperties.get(fieldName);
        DocValuesType fieldDvType = fieldProperties.docValuesType;
        if (dvType != fieldDvType) {
          throw new IllegalArgumentException(
              "Can't update ["
                  + dvType
                  + "] doc values; the field ["
                  + fieldName
                  + "] has inconsistent doc values' type of ["
                  + fieldDvType
                  + "].");
        }
        DocValuesSkipIndexType hasDocValuesSkipIndex = fieldProperties.docValuesSkipIndex;
        if (hasDocValuesSkipIndex != DocValuesSkipIndexType.NONE) {
          throw new IllegalArgumentException(
              "Can't update ["
                  + dvType
                  + "] doc values; the field ["
                  + fieldName
                  + "] must be doc values only field, bit it has doc values skip index");
        }
        FieldDimensions fdimensions = fieldProperties.fieldDimensions;
        if (fdimensions != null && fdimensions.dimensionCount != 0) {
          throw new IllegalArgumentException(
              "Can't update ["
                  + dvType
                  + "] doc values; the field ["
                  + fieldName
                  + "] must be doc values only field, but is also indexed with points.");
        }
        IndexOptions ioptions = fieldProperties.indexOptions;
        if (ioptions != null && ioptions != IndexOptions.NONE) {
          throw new IllegalArgumentException(
              "Can't update ["
                  + dvType
                  + "] doc values; the field ["
                  + fieldName
                  + "] must be doc values only field, but is also indexed with postings.");
        }
        FieldVectorProperties fvp = fieldProperties.fieldVectorProperties;
        if (fvp != null && fvp.numDimensions != 0) {
          throw new IllegalArgumentException(
              "Can't update ["
                  + dvType
                  + "] doc values; the field ["
                  + fieldName
                  + "] must be doc values only field, but is also indexed with vectors.");
        }
      }
    }

    /**
     * Construct a new FieldInfo based on the options in global field numbers. This method is not
     * synchronized as all the options it uses are not modifiable.
     *
     * @param fieldName name of the field
     * @param dvType doc values type
     * @param newFieldNumber a new field number
     * @return {@code null} if {@code fieldName} doesn't exist in the map or is not of the same
     *     {@code dvType} returns a new FieldInfo based based on the options in global field numbers
     */
    FieldInfo constructFieldInfo(String fieldName, DocValuesType dvType, int newFieldNumber) {
      FieldProperties fieldProperties;
      synchronized (this) {
        fieldProperties = this.fieldProperties.get(fieldName);
      }
      if (fieldProperties == null) return null;
      DocValuesType dvType0 = fieldProperties.docValuesType;
      if (dvType != dvType0) return null;
      boolean isSoftDeletesField = fieldName.equals(softDeletesFieldName);
      boolean isParentField = fieldName.equals(parentFieldName);
      return new FieldInfo(
          fieldName,
          newFieldNumber,
          false,
          false,
          false,
          IndexOptions.NONE,
          dvType,
          DocValuesSkipIndexType.NONE,
          -1,
          new HashMap<>(),
          0,
          0,
          0,
          0,
          VectorEncoding.FLOAT32,
          VectorSimilarityFunction.EUCLIDEAN,
          isSoftDeletesField,
          isParentField);
<<<<<<< HEAD
    }

    synchronized void setDocValuesType(int number, String name, DocValuesType dvType) {
      verifyConsistent(number, name, dvType);
      docValuesType.put(name, dvType);
    }

    synchronized void verifyConsistent(Integer number, String name, DocValuesType dvType) {
      if (name.equals(numberToName.get(number)) == false) {
        throw new IllegalArgumentException(
            "field number "
                + number
                + " is already mapped to field name \""
                + numberToName.get(number)
                + "\", not \""
                + name
                + "\"");
      }
      if (number.equals(nameToNumber.get(name)) == false) {
        throw new IllegalArgumentException(
            "field name \""
                + name
                + "\" is already mapped to field number \""
                + nameToNumber.get(name)
                + "\", not \""
                + number
                + "\"");
      }
      DocValuesType currentDVType = docValuesType.get(name);
      if (dvType != DocValuesType.NONE
          && currentDVType != null
          && currentDVType != DocValuesType.NONE
          && dvType != currentDVType) {
        throw new IllegalArgumentException(
            "cannot change DocValues type from "
                + currentDVType
                + " to "
                + dvType
                + " for field \""
                + name
                + "\"");
      }
=======
>>>>>>> 75ae372b
    }

    synchronized Set<String> getFieldNames() {
      return Set.copyOf(fieldProperties.keySet());
    }

    synchronized void clear() {
      numberToName.clear();
      fieldProperties.clear();
      lowestUnassignedFieldNumber = -1;
    }
  }

  static final class Builder {
    private final HashMap<String, FieldInfo> byName = new HashMap<>();
    final FieldNumbers globalFieldNumbers;
    private boolean finished;

    /** Creates a new instance with the given {@link FieldNumbers}. */
    Builder(FieldNumbers globalFieldNumbers) {
      assert globalFieldNumbers != null;
      this.globalFieldNumbers = globalFieldNumbers;
    }

    public String getSoftDeletesFieldName() {
      return globalFieldNumbers.softDeletesFieldName;
    }

    /**
     * Returns the name of the parent document field or <tt>null</tt> if no parent field is
     * configured
     */
    public String getParentFieldName() {
      return globalFieldNumbers.parentFieldName;
    }

    /**
     * Adds the provided FieldInfo to this Builder if this field doesn't exist in this Builder. Also
     * adds a new field with its schema options to the global FieldNumbers if the field doesn't
     * exist globally in the index. The field number is reused if possible for consistent field
     * numbers across segments.
     *
     * <p>If the field already exists: 1) the provided FieldInfo's schema is checked against the
     * existing field and 2) the provided FieldInfo's attributes are added to the existing
     * FieldInfo's attributes.
     *
     * @param fi – FieldInfo to add
     * @return The existing FieldInfo if the field with this name already exists in the builder, or
     *     a new constructed FieldInfo with the same schema as provided and a consistent global
     *     field number.
     * @throws IllegalArgumentException if there already exists field with this name in Builder but
     *     with a different schema
     * @throws IllegalArgumentException if there already exists field with this name globally but
     *     with a different schema.
     * @throws IllegalStateException if the Builder is already finished building and doesn't accept
     *     new fields.
     */
    public FieldInfo add(FieldInfo fi) {
      return add(fi, -1);
    }

    /**
     * Adds the provided FieldInfo with the provided dvGen to this Builder if this field doesn't
     * exist in this Builder. Also adds a new field with its schema options to the global
     * FieldNumbers if the field doesn't exist globally in the index. The field number is reused if
     * possible for consistent field numbers across segments.
     *
     * <p>If the field already exists: 1) the provided FieldInfo's schema is checked against the
     * existing field and 2) the provided FieldInfo's attributes are added to the existing
     * FieldInfo's attributes.
     *
     * @param fi – FieldInfo to add
     * @param dvGen – doc values generation of the FieldInfo to add
     * @return The existing FieldInfo if the field with this name already exists in the builder, or
     *     a new constructed FieldInfo with the same schema as provided and a consistent global
     *     field number.
     * @throws IllegalArgumentException if there already exists field with this name in Builder but
     *     with a different schema
     * @throws IllegalArgumentException if there already exists field with this name globally but
     *     with a different schema.
     * @throws IllegalStateException if the Builder is already finished building and doesn't accept
     *     new fields.
     */
    FieldInfo add(FieldInfo fi, long dvGen) {
      final FieldInfo curFi = fieldInfo(fi.getName());
      if (curFi != null) {
        curFi.verifySameSchema(fi, globalFieldNumbers.strictlyConsistent);

        if (!globalFieldNumbers.strictlyConsistent) {
          // For the not strictly consistent case (legacy index), we may need to merge the
          // FieldInfo instances
          FieldInfo updatedFieldInfo = curFi.handleLegacySupportedUpdates(fi);
          if (updatedFieldInfo != null) {
            if (curFi.getDocValuesType() == DocValuesType.NONE
                && updatedFieldInfo.getDocValuesType() != DocValuesType.NONE) {
              // Must also update docValuesType map so it's
              // aware of this field's DocValuesType.  This will throw IllegalArgumentException if
              // an illegal type change was attempted.
              globalFieldNumbers.setDocValuesType(
                  updatedFieldInfo.number,
                  updatedFieldInfo.getName(),
                  updatedFieldInfo.getDocValuesType());
            }
            // Since the FieldInfo changed, update in map
            byName.put(fi.getName(), updatedFieldInfo);
          }
        }
        if (fi.attributes() != null) {
          fi.attributes().forEach((k, v) -> curFi.putAttribute(k, v));
        }
        if (fi.hasPayloads()) {
          curFi.setStorePayloads();
        }
        return curFi;
      }
      // This field wasn't yet added to this in-RAM segment's FieldInfo,
      // so now we get a global number for this field.
      // If the field was seen before then we'll get the same name and number,
      // else we'll allocate a new one
      assert assertNotFinished();
      final int fieldNumber = globalFieldNumbers.addOrGet(fi);
      FieldInfo fiNew =
          new FieldInfo(
              fi.getName(),
              fieldNumber,
              fi.hasTermVectors(),
              fi.omitsNorms(),
              fi.hasPayloads(),
              fi.getIndexOptions(),
              fi.getDocValuesType(),
              fi.docValuesSkipIndexType(),
              dvGen,
              // original attributes is UnmodifiableMap
              new HashMap<>(fi.attributes()),
              fi.getPointDimensionCount(),
              fi.getPointIndexDimensionCount(),
              fi.getPointNumBytes(),
              fi.getVectorDimension(),
              fi.getVectorEncoding(),
              fi.getVectorSimilarityFunction(),
              fi.isSoftDeletesField(),
              fi.isParentField());
      byName.put(fiNew.getName(), fiNew);
      return fiNew;
    }

    public FieldInfo fieldInfo(String fieldName) {
      return byName.get(fieldName);
    }

    /** Called only from assert */
    private boolean assertNotFinished() {
      if (finished) {
        throw new IllegalStateException(
            "FieldInfos.Builder was already finished; cannot add new fields");
      }
      return true;
    }

    FieldInfos finish() {
      finished = true;
      return new FieldInfos(byName.values().toArray(new FieldInfo[byName.size()]));
    }
  }
}<|MERGE_RESOLUTION|>--- conflicted
+++ resolved
@@ -36,10 +36,6 @@
 import java.util.stream.StreamSupport;
 import org.apache.lucene.internal.hppc.IntObjectHashMap;
 import org.apache.lucene.util.CollectionUtil;
-<<<<<<< HEAD
-import org.apache.lucene.util.Version;
-=======
->>>>>>> 75ae372b
 
 /**
  * Collection of {@link FieldInfo}s (accessible by number or by name).
@@ -77,11 +73,7 @@
    * as the backing structure.
    */
   public FieldInfos(FieldInfo[] infos) {
-<<<<<<< HEAD
-    boolean hasVectors = false;
-=======
     boolean hasTermVectors = false;
->>>>>>> 75ae372b
     boolean hasPostings = false;
     boolean hasProx = false;
     boolean hasPayloads = false;
@@ -119,11 +111,7 @@
                 + info.name);
       }
 
-<<<<<<< HEAD
-      hasVectors |= info.hasVectors();
-=======
       hasTermVectors |= info.hasTermVectors();
->>>>>>> 75ae372b
       hasPostings |= info.getIndexOptions() != IndexOptions.NONE;
       hasProx |= info.getIndexOptions().compareTo(IndexOptions.DOCS_AND_FREQS_AND_POSITIONS) >= 0;
       hasFreq |= info.getIndexOptions() != IndexOptions.DOCS;
@@ -151,11 +139,7 @@
       }
     }
 
-<<<<<<< HEAD
-    this.hasVectors = hasVectors;
-=======
     this.hasTermVectors = hasTermVectors;
->>>>>>> 75ae372b
     this.hasPostings = hasPostings;
     this.hasProx = hasProx;
     this.hasPayloads = hasPayloads;
@@ -218,43 +202,6 @@
     } else if (leaves.size() == 1) {
       return leaves.get(0).reader().getFieldInfos();
     } else {
-<<<<<<< HEAD
-      String softDeletesField = null;
-      int indexCreatedVersionMajor = -1;
-      for (LeafReaderContext leaf : reader.leaves()) {
-        final String leafSoftDeletesField = leaf.reader().getFieldInfos().softDeletesField;
-        if (leafSoftDeletesField != null) {
-          if (softDeletesField != null && softDeletesField.equals(leafSoftDeletesField) == false) {
-            throw new IllegalArgumentException(
-                "Cannot merge segments that have been created with different soft-deletes fields; found ["
-                    + softDeletesField
-                    + " and "
-                    + leafSoftDeletesField
-                    + "]");
-          }
-          softDeletesField = leafSoftDeletesField;
-        }
-        if (leaf.reader().getMetaData() != null) {
-          final int leafVersionMajor = leaf.reader().getMetaData().getCreatedVersionMajor();
-          if (indexCreatedVersionMajor != -1 && indexCreatedVersionMajor != leafVersionMajor) {
-            throw new IllegalArgumentException(
-                "Cannot merge segments that have been created in different major versions; found ["
-                    + indexCreatedVersionMajor
-                    + " and "
-                    + leafVersionMajor
-                    + "]");
-          }
-          indexCreatedVersionMajor = leafVersionMajor;
-        }
-      }
-      if (indexCreatedVersionMajor == -1) {
-        indexCreatedVersionMajor = Version.LATEST.major;
-      }
-      final String parentField = getAndValidateParentField(leaves);
-
-      final Builder builder =
-          new Builder(new FieldNumbers(softDeletesField, parentField, indexCreatedVersionMajor));
-=======
       final String softDeletesField =
           leaves.stream()
               .map(l -> l.reader().getFieldInfos().getSoftDeletesField())
@@ -263,7 +210,6 @@
               .orElse(null);
       final String parentField = getAndValidateParentField(leaves);
       final Builder builder = new Builder(new FieldNumbers(softDeletesField, parentField));
->>>>>>> 75ae372b
       for (final LeafReaderContext ctx : leaves) {
         for (FieldInfo fieldInfo : ctx.reader().getFieldInfos()) {
           builder.add(fieldInfo);
@@ -409,22 +355,6 @@
       VectorEncoding vectorEncoding,
       VectorSimilarityFunction similarityFunction) {}
 
-<<<<<<< HEAD
-  static final class FieldVectorProperties {
-    final int numDimensions;
-    final VectorEncoding vectorEncoding;
-    final VectorSimilarityFunction similarityFunction;
-
-    FieldVectorProperties(
-        int numDimensions,
-        VectorEncoding vectorEncoding,
-        VectorSimilarityFunction similarityFunction) {
-      this.numDimensions = numDimensions;
-      this.vectorEncoding = vectorEncoding;
-      this.similarityFunction = similarityFunction;
-    }
-  }
-=======
   private record IndexOptionsProperties(boolean storeTermVectors, boolean omitNorms) {}
 
   // We use this to enforce that a given field never
@@ -438,27 +368,11 @@
       DocValuesSkipIndexType docValuesSkipIndex,
       FieldDimensions fieldDimensions,
       FieldVectorProperties fieldVectorProperties) {}
->>>>>>> 75ae372b
 
   static final class FieldNumbers {
 
     private final IntObjectHashMap<String> numberToName;
-<<<<<<< HEAD
-    private final Map<String, Integer> nameToNumber;
-    private final Map<String, IndexOptions> indexOptions;
-    // We use this to enforce that a given field never
-    // changes DV type, even across segments / IndexWriter
-    // sessions:
-    private final Map<String, DocValuesType> docValuesType;
-
-    private final Map<String, FieldDimensions> dimensions;
-
-    private final Map<String, FieldVectorProperties> vectorProps;
-    private final Map<String, Boolean> omitNorms;
-    private final Map<String, Boolean> storeTermVectors;
-=======
     private final Map<String, FieldProperties> fieldProperties;
->>>>>>> 75ae372b
 
     // TODO: we should similarly catch an attempt to turn
     // norms back on after they were already committed; today
@@ -467,25 +381,7 @@
 
     // The soft-deletes field from IWC to enforce a single soft-deletes field
     private final String softDeletesFieldName;
-    private final boolean strictlyConsistent;
-
-    // The parent document field from IWC to mark parent document when indexing
-    private final String parentFieldName;
-
-<<<<<<< HEAD
-    FieldNumbers(
-        String softDeletesFieldName, String parentFieldName, int indexCreatedVersionMajor) {
-      this.nameToNumber = new HashMap<>();
-      this.numberToName = new IntObjectHashMap<>();
-      this.indexOptions = new HashMap<>();
-      this.docValuesType = new HashMap<>();
-      this.dimensions = new HashMap<>();
-      this.vectorProps = new HashMap<>();
-      this.omitNorms = new HashMap<>();
-      this.storeTermVectors = new HashMap<>();
-      this.softDeletesFieldName = softDeletesFieldName;
-      this.strictlyConsistent = indexCreatedVersionMajor >= 9;
-=======
+
     // The parent document field from IWC to mark parent document when indexing
     private final String parentFieldName;
 
@@ -493,7 +389,6 @@
       this.numberToName = new IntObjectHashMap<>();
       this.fieldProperties = new HashMap<>();
       this.softDeletesFieldName = softDeletesFieldName;
->>>>>>> 75ae372b
       this.parentFieldName = parentFieldName;
       if (softDeletesFieldName != null
           && parentFieldName != null
@@ -509,11 +404,7 @@
       String fieldName = fi.getName();
       verifySoftDeletedFieldName(fieldName, fi.isSoftDeletesField());
       verifyParentFieldName(fieldName, fi.isParentField());
-<<<<<<< HEAD
-      if (nameToNumber.containsKey(fieldName)) {
-=======
       if (fieldProperties.containsKey(fieldName)) {
->>>>>>> 75ae372b
         verifySameSchema(fi);
       }
     }
@@ -527,11 +418,7 @@
       String fieldName = fi.getName();
       verifySoftDeletedFieldName(fieldName, fi.isSoftDeletesField());
       verifyParentFieldName(fieldName, fi.isParentField());
-<<<<<<< HEAD
-      Integer fieldNumber = nameToNumber.get(fieldName);
-=======
       var fieldProperties = this.fieldProperties.get(fieldName);
->>>>>>> 75ae372b
 
       if (fieldProperties != null) {
         verifySameSchema(fi);
@@ -549,25 +436,6 @@
         }
         assert fieldNumber >= 0;
         numberToName.put(fieldNumber, fieldName);
-<<<<<<< HEAD
-        nameToNumber.put(fieldName, fieldNumber);
-        this.indexOptions.put(fieldName, fi.getIndexOptions());
-        if (fi.getIndexOptions() != IndexOptions.NONE) {
-          this.storeTermVectors.put(fieldName, fi.hasVectors());
-          this.omitNorms.put(fieldName, fi.omitsNorms());
-        }
-        docValuesType.put(fieldName, fi.getDocValuesType());
-        dimensions.put(
-            fieldName,
-            new FieldDimensions(
-                fi.getPointDimensionCount(),
-                fi.getPointIndexDimensionCount(),
-                fi.getPointNumBytes()));
-        vectorProps.put(
-            fieldName,
-            new FieldVectorProperties(
-                fi.getVectorDimension(), fi.getVectorEncoding(), fi.getVectorSimilarityFunction()));
-=======
         fieldProperties =
             new FieldProperties(
                 fieldNumber,
@@ -586,7 +454,6 @@
                     fi.getVectorEncoding(),
                     fi.getVectorSimilarityFunction()));
         this.fieldProperties.put(fieldName, fieldProperties);
->>>>>>> 75ae372b
       }
       return fieldProperties.number;
     }
@@ -645,20 +512,6 @@
 
     private void verifySameSchema(FieldInfo fi) {
       String fieldName = fi.getName();
-<<<<<<< HEAD
-      IndexOptions currentOpts = this.indexOptions.get(fieldName);
-      verifySameIndexOptions(fieldName, currentOpts, fi.getIndexOptions(), strictlyConsistent);
-      if (currentOpts != IndexOptions.NONE) {
-        boolean curStoreTermVector = this.storeTermVectors.get(fieldName);
-        verifySameStoreTermVectors(
-            fieldName, curStoreTermVector, fi.hasVectors(), strictlyConsistent);
-        boolean curOmitNorms = this.omitNorms.get(fieldName);
-        verifySameOmitNorms(fieldName, curOmitNorms, fi.omitsNorms(), strictlyConsistent);
-      }
-
-      DocValuesType currentDVType = docValuesType.get(fieldName);
-      verifySameDocValuesType(fieldName, currentDVType, fi.getDocValuesType(), strictlyConsistent);
-=======
       FieldProperties fieldProperties = this.fieldProperties.get(fieldName);
       IndexOptions currentOpts = fieldProperties.indexOptions;
       verifySameIndexOptions(fieldName, currentOpts, fi.getIndexOptions());
@@ -674,7 +527,6 @@
       DocValuesSkipIndexType currentDocValuesSkipIndex = fieldProperties.docValuesSkipIndex;
       verifySameDocValuesSkipIndex(
           fieldName, currentDocValuesSkipIndex, fi.docValuesSkipIndexType());
->>>>>>> 75ae372b
 
       FieldDimensions dims = fieldProperties.fieldDimensions;
       verifySamePointsOptions(
@@ -684,8 +536,7 @@
           dims.dimensionNumBytes,
           fi.getPointDimensionCount(),
           fi.getPointIndexDimensionCount(),
-          fi.getPointNumBytes(),
-          strictlyConsistent);
+          fi.getPointNumBytes());
 
       FieldVectorProperties props = fieldProperties.fieldVectorProperties;
       verifySameVectorOptions(
@@ -836,51 +687,6 @@
           VectorSimilarityFunction.EUCLIDEAN,
           isSoftDeletesField,
           isParentField);
-<<<<<<< HEAD
-    }
-
-    synchronized void setDocValuesType(int number, String name, DocValuesType dvType) {
-      verifyConsistent(number, name, dvType);
-      docValuesType.put(name, dvType);
-    }
-
-    synchronized void verifyConsistent(Integer number, String name, DocValuesType dvType) {
-      if (name.equals(numberToName.get(number)) == false) {
-        throw new IllegalArgumentException(
-            "field number "
-                + number
-                + " is already mapped to field name \""
-                + numberToName.get(number)
-                + "\", not \""
-                + name
-                + "\"");
-      }
-      if (number.equals(nameToNumber.get(name)) == false) {
-        throw new IllegalArgumentException(
-            "field name \""
-                + name
-                + "\" is already mapped to field number \""
-                + nameToNumber.get(name)
-                + "\", not \""
-                + number
-                + "\"");
-      }
-      DocValuesType currentDVType = docValuesType.get(name);
-      if (dvType != DocValuesType.NONE
-          && currentDVType != null
-          && currentDVType != DocValuesType.NONE
-          && dvType != currentDVType) {
-        throw new IllegalArgumentException(
-            "cannot change DocValues type from "
-                + currentDVType
-                + " to "
-                + dvType
-                + " for field \""
-                + name
-                + "\"");
-      }
-=======
->>>>>>> 75ae372b
     }
 
     synchronized Set<String> getFieldNames() {
@@ -967,27 +773,7 @@
     FieldInfo add(FieldInfo fi, long dvGen) {
       final FieldInfo curFi = fieldInfo(fi.getName());
       if (curFi != null) {
-        curFi.verifySameSchema(fi, globalFieldNumbers.strictlyConsistent);
-
-        if (!globalFieldNumbers.strictlyConsistent) {
-          // For the not strictly consistent case (legacy index), we may need to merge the
-          // FieldInfo instances
-          FieldInfo updatedFieldInfo = curFi.handleLegacySupportedUpdates(fi);
-          if (updatedFieldInfo != null) {
-            if (curFi.getDocValuesType() == DocValuesType.NONE
-                && updatedFieldInfo.getDocValuesType() != DocValuesType.NONE) {
-              // Must also update docValuesType map so it's
-              // aware of this field's DocValuesType.  This will throw IllegalArgumentException if
-              // an illegal type change was attempted.
-              globalFieldNumbers.setDocValuesType(
-                  updatedFieldInfo.number,
-                  updatedFieldInfo.getName(),
-                  updatedFieldInfo.getDocValuesType());
-            }
-            // Since the FieldInfo changed, update in map
-            byName.put(fi.getName(), updatedFieldInfo);
-          }
-        }
+        curFi.verifySameSchema(fi);
         if (fi.attributes() != null) {
           fi.attributes().forEach((k, v) -> curFi.putAttribute(k, v));
         }
