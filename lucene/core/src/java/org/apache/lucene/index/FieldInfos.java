/*
 * Licensed to the Apache Software Foundation (ASF) under one or more
 * contributor license agreements.  See the NOTICE file distributed with
 * this work for additional information regarding copyright ownership.
 * The ASF licenses this file to You under the Apache License, Version 2.0
 * (the "License"); you may not use this file except in compliance with
 * the License.  You may obtain a copy of the License at
 *
 *     http://www.apache.org/licenses/LICENSE-2.0
 *
 * Unless required by applicable law or agreed to in writing, software
 * distributed under the License is distributed on an "AS IS" BASIS,
 * WITHOUT WARRANTIES OR CONDITIONS OF ANY KIND, either express or implied.
 * See the License for the specific language governing permissions and
 * limitations under the License.
 */
package org.apache.lucene.index;

import static org.apache.lucene.index.FieldInfo.verifySameDocValuesSkipIndex;
import static org.apache.lucene.index.FieldInfo.verifySameDocValuesType;
import static org.apache.lucene.index.FieldInfo.verifySameIndexOptions;
import static org.apache.lucene.index.FieldInfo.verifySameMultiVectorOptions;
import static org.apache.lucene.index.FieldInfo.verifySameOmitNorms;
import static org.apache.lucene.index.FieldInfo.verifySamePointsOptions;
import static org.apache.lucene.index.FieldInfo.verifySameStoreTermVectors;
import static org.apache.lucene.index.FieldInfo.verifySameTensorOptions;
import static org.apache.lucene.index.FieldInfo.verifySameVectorOptions;

import java.util.Arrays;
import java.util.Collection;
import java.util.HashMap;
import java.util.Iterator;
import java.util.List;
import java.util.Map;
import java.util.Objects;
import java.util.Set;
import java.util.stream.Collectors;
import java.util.stream.StreamSupport;
import org.apache.lucene.internal.hppc.IntObjectHashMap;
import org.apache.lucene.util.CollectionUtil;

/**
 * Collection of {@link FieldInfo}s (accessible by number or by name).
 *
 * @lucene.experimental
 */
public class FieldInfos implements Iterable<FieldInfo> {

  /** An instance without any fields. */
  public static final FieldInfos EMPTY = new FieldInfos(new FieldInfo[0]);

  private final boolean hasFreq;
  private final boolean hasPostings;
  private final boolean hasProx;
  private final boolean hasPayloads;
  private final boolean hasOffsets;
  private final boolean hasVectors;
  private final boolean hasNorms;
  private final boolean hasDocValues;
  private final boolean hasPointValues;
  private final boolean hasVectorValues;
<<<<<<< HEAD
  private final boolean hasTensorValues;
=======
  private final boolean hasMultiVectorValues;
>>>>>>> 51ca4dc6
  private final String softDeletesField;

  private final String parentField;

  // used only by fieldInfo(int)
  private final FieldInfo[] byNumber;
  private final HashMap<String, FieldInfo> byName;

  /** Iterator in ascending order of field number. */
  private final Collection<FieldInfo> values;

  /**
   * Constructs a new FieldInfos from an array of FieldInfo objects. The array can be used directly
   * as the backing structure.
   */
  public FieldInfos(FieldInfo[] infos) {
    boolean hasVectors = false;
    boolean hasPostings = false;
    boolean hasProx = false;
    boolean hasPayloads = false;
    boolean hasOffsets = false;
    boolean hasFreq = false;
    boolean hasNorms = false;
    boolean hasDocValues = false;
    boolean hasPointValues = false;
    boolean hasVectorValues = false;
<<<<<<< HEAD
    boolean hasTensorValues = false;
=======
    boolean hasMultiVectorValues = false;
>>>>>>> 51ca4dc6
    String softDeletesField = null;
    String parentField = null;

    byName = CollectionUtil.newHashMap(infos.length);
    int maxFieldNumber = -1;
    boolean fieldNumberStrictlyAscending = true;
    for (FieldInfo info : infos) {
      int fieldNumber = info.number;
      if (fieldNumber < 0) {
        throw new IllegalArgumentException(
            "illegal field number: " + info.number + " for field " + info.name);
      }
      if (maxFieldNumber < fieldNumber) {
        maxFieldNumber = fieldNumber;
      } else {
        fieldNumberStrictlyAscending = false;
      }
      FieldInfo previous = byName.put(info.name, info);
      if (previous != null) {
        throw new IllegalArgumentException(
            "duplicate field names: "
                + previous.number
                + " and "
                + info.number
                + " have: "
                + info.name);
      }

      hasVectors |= info.hasVectors();
      hasPostings |= info.getIndexOptions() != IndexOptions.NONE;
      hasProx |= info.getIndexOptions().compareTo(IndexOptions.DOCS_AND_FREQS_AND_POSITIONS) >= 0;
      hasFreq |= info.getIndexOptions() != IndexOptions.DOCS;
      hasOffsets |=
          info.getIndexOptions().compareTo(IndexOptions.DOCS_AND_FREQS_AND_POSITIONS_AND_OFFSETS)
              >= 0;
      hasNorms |= info.hasNorms();
      hasDocValues |= info.getDocValuesType() != DocValuesType.NONE;
      hasPayloads |= info.hasPayloads();
      hasPointValues |= (info.getPointDimensionCount() != 0);
      hasVectorValues |= (info.getVectorDimension() != 0);
<<<<<<< HEAD
      hasTensorValues |= info.hasTensorValues();
=======
      hasMultiVectorValues |= info.hasMultiVectorValues();
>>>>>>> 51ca4dc6
      if (info.isSoftDeletesField()) {
        if (softDeletesField != null && softDeletesField.equals(info.name) == false) {
          throw new IllegalArgumentException(
              "multiple soft-deletes fields [" + info.name + ", " + softDeletesField + "]");
        }
        softDeletesField = info.name;
      }
      if (info.isParentField()) {
        if (parentField != null && parentField.equals(info.name) == false) {
          throw new IllegalArgumentException(
              "multiple parent fields [" + info.name + ", " + parentField + "]");
        }
        parentField = info.name;
      }
    }

    this.hasVectors = hasVectors;
    this.hasPostings = hasPostings;
    this.hasProx = hasProx;
    this.hasPayloads = hasPayloads;
    this.hasOffsets = hasOffsets;
    this.hasFreq = hasFreq;
    this.hasNorms = hasNorms;
    this.hasDocValues = hasDocValues;
    this.hasPointValues = hasPointValues;
    this.hasVectorValues = hasVectorValues;
<<<<<<< HEAD
    this.hasTensorValues = hasTensorValues;
=======
    this.hasMultiVectorValues = hasMultiVectorValues;
>>>>>>> 51ca4dc6
    this.softDeletesField = softDeletesField;
    this.parentField = parentField;

    if (fieldNumberStrictlyAscending && maxFieldNumber == infos.length - 1) {
      // The input FieldInfo[] contains all fields numbered from 0 to infos.length - 1, and they are
      // sorted, use it directly. This is an optimization when reading a segment with all fields
      // since the FieldInfo[] is sorted.
      byNumber = infos;
      values = Arrays.asList(byNumber);
    } else {
      byNumber = new FieldInfo[maxFieldNumber + 1];
      for (FieldInfo fieldInfo : infos) {
        FieldInfo existing = byNumber[fieldInfo.number];
        if (existing != null) {
          throw new IllegalArgumentException(
              "duplicate field numbers: "
                  + existing.name
                  + " and "
                  + fieldInfo.name
                  + " have: "
                  + fieldInfo.number);
        }
        byNumber[fieldInfo.number] = fieldInfo;
      }
      if (maxFieldNumber == infos.length - 1) {
        // No fields are missing, use byNumber.
        values = Arrays.asList(byNumber);
      } else {
        if (!fieldNumberStrictlyAscending) {
          // The below code is faster than
          // Arrays.stream(byNumber).filter(Objects::nonNull).toList(),
          // mainly when the input FieldInfo[] is small compared to maxFieldNumber.
          Arrays.sort(infos, (fi1, fi2) -> Integer.compare(fi1.number, fi2.number));
        }
        values = Arrays.asList(infos);
      }
    }
  }

  /**
   * Call this to get the (merged) FieldInfos for a composite reader.
   *
   * <p>NOTE: the returned field numbers will likely not correspond to the actual field numbers in
   * the underlying readers, and codec metadata ({@link FieldInfo#getAttribute(String)} will be
   * unavailable.
   */
  public static FieldInfos getMergedFieldInfos(IndexReader reader) {
    final List<LeafReaderContext> leaves = reader.leaves();
    if (leaves.isEmpty()) {
      return FieldInfos.EMPTY;
    } else if (leaves.size() == 1) {
      return leaves.get(0).reader().getFieldInfos();
    } else {
      final String softDeletesField =
          leaves.stream()
              .map(l -> l.reader().getFieldInfos().getSoftDeletesField())
              .filter(Objects::nonNull)
              .findAny()
              .orElse(null);
      final String parentField = getAndValidateParentField(leaves);
      final Builder builder = new Builder(new FieldNumbers(softDeletesField, parentField));
      for (final LeafReaderContext ctx : leaves) {
        for (FieldInfo fieldInfo : ctx.reader().getFieldInfos()) {
          builder.add(fieldInfo);
        }
      }
      return builder.finish();
    }
  }

  private static String getAndValidateParentField(List<LeafReaderContext> leaves) {
    boolean set = false;
    String theField = null;
    for (LeafReaderContext ctx : leaves) {
      String field = ctx.reader().getFieldInfos().getParentField();
      if (set && Objects.equals(field, theField) == false) {
        throw new IllegalStateException(
            "expected parent doc field to be \""
                + theField
                + " \" across all segments but found a segment with different field \""
                + field
                + "\"");
      } else {
        theField = field;
        set = true;
      }
    }
    return theField;
  }

  /** Returns a set of names of fields that have a terms index. The order is undefined. */
  public static Collection<String> getIndexedFields(IndexReader reader) {
    return reader.leaves().stream()
        .flatMap(
            l ->
                StreamSupport.stream(l.reader().getFieldInfos().spliterator(), false)
                    .filter(fi -> fi.getIndexOptions() != IndexOptions.NONE))
        .map(fi -> fi.name)
        .collect(Collectors.toSet());
  }

  /** Returns true if any fields have freqs */
  public boolean hasFreq() {
    return hasFreq;
  }

  /** Returns true if any fields have postings */
  public boolean hasPostings() {
    return hasPostings;
  }

  /** Returns true if any fields have positions */
  public boolean hasProx() {
    return hasProx;
  }

  /** Returns true if any fields have payloads */
  public boolean hasPayloads() {
    return hasPayloads;
  }

  /** Returns true if any fields have offsets */
  public boolean hasOffsets() {
    return hasOffsets;
  }

  /** Returns true if any fields have vectors */
  public boolean hasVectors() {
    return hasVectors;
  }

  /** Returns true if any fields have norms */
  public boolean hasNorms() {
    return hasNorms;
  }

  /** Returns true if any fields have DocValues */
  public boolean hasDocValues() {
    return hasDocValues;
  }

  /** Returns true if any fields have PointValues */
  public boolean hasPointValues() {
    return hasPointValues;
  }

  /** Returns true if any fields have vector values */
  public boolean hasVectorValues() {
    return hasVectorValues;
  }

<<<<<<< HEAD
  /** Returns true if any fields have tensor values */
  public boolean hasTensorValues() {
    return hasTensorValues;
=======
  /** Returns true if any fields have multi-vector values */
  public boolean hasMultiVectorValues() {
    return hasMultiVectorValues;
>>>>>>> 51ca4dc6
  }

  /** Returns the soft-deletes field name if exists; otherwise returns null */
  public String getSoftDeletesField() {
    return softDeletesField;
  }

  /** Returns the parent document field name if exists; otherwise returns null */
  public String getParentField() {
    return parentField;
  }

  /** Returns the number of fields */
  public int size() {
    return byName.size();
  }

  /**
   * Returns an iterator over all the fieldinfo objects present, ordered by ascending field number
   */
  // TODO: what happens if in fact a different order is used?
  @Override
  public Iterator<FieldInfo> iterator() {
    return values.iterator();
  }

  /**
   * Return the fieldinfo object referenced by the field name
   *
   * @return the FieldInfo object or null when the given fieldName doesn't exist.
   */
  public FieldInfo fieldInfo(String fieldName) {
    return byName.get(fieldName);
  }

  /**
   * Return the fieldinfo object referenced by the fieldNumber.
   *
   * @param fieldNumber field's number.
   * @return the FieldInfo object or null when the given fieldNumber doesn't exist.
   * @throws IllegalArgumentException if fieldNumber is negative
   */
  public FieldInfo fieldInfo(int fieldNumber) {
    if (fieldNumber < 0) {
      throw new IllegalArgumentException("Illegal field number: " + fieldNumber);
    }
    return fieldNumber >= byNumber.length ? null : byNumber[fieldNumber];
  }

  private record FieldDimensions(
      int dimensionCount, int indexDimensionCount, int dimensionNumBytes) {}

  private record FieldVectorProperties(
      int numDimensions,
      VectorEncoding vectorEncoding,
      VectorSimilarityFunction similarityFunction) {}

  private record IndexOptionsProperties(boolean storeTermVectors, boolean omitNorms) {}

  // We use this to enforce that a given field never
  // changes DV type, even across segments / IndexWriter
  // sessions:
  private record FieldProperties(
      int number,
      IndexOptions indexOptions,
      IndexOptionsProperties indexOptionsProperties,
      DocValuesType docValuesType,
      boolean docValuesSkipIndex,
      FieldDimensions fieldDimensions,
      FieldVectorProperties fieldVectorProperties,
<<<<<<< HEAD
      FieldTensorProperties fieldTensorProperties) {}

  private record FieldTensorProperties(
      boolean isTensor, TensorSimilarityFunction similarityFunction) {}
=======
      FieldMultiVectorProperties fieldMultiVectorProperties) {}

  private record FieldMultiVectorProperties(
      boolean isMultiVector, MultiVectorSimilarityFunction similarityFunction) {}
>>>>>>> 51ca4dc6

  static final class FieldNumbers {

    private final IntObjectHashMap<String> numberToName;
    private final Map<String, FieldProperties> fieldProperties;

    // TODO: we should similarly catch an attempt to turn
    // norms back on after they were already committed; today
    // we silently discard the norm but this is badly trappy
    private int lowestUnassignedFieldNumber = -1;

    // The soft-deletes field from IWC to enforce a single soft-deletes field
    private final String softDeletesFieldName;

    // The parent document field from IWC to mark parent document when indexing
    private final String parentFieldName;

    FieldNumbers(String softDeletesFieldName, String parentFieldName) {
      this.numberToName = new IntObjectHashMap<>();
      this.fieldProperties = new HashMap<>();
      this.softDeletesFieldName = softDeletesFieldName;
      this.parentFieldName = parentFieldName;
      if (softDeletesFieldName != null
          && parentFieldName != null
          && parentFieldName.equals(softDeletesFieldName)) {
        throw new IllegalArgumentException(
            "parent document and soft-deletes field can't be the same field \""
                + parentFieldName
                + "\"");
      }
    }

    synchronized void verifyFieldInfo(FieldInfo fi) {
      String fieldName = fi.getName();
      verifySoftDeletedFieldName(fieldName, fi.isSoftDeletesField());
      verifyParentFieldName(fieldName, fi.isParentField());
      if (fieldProperties.containsKey(fieldName)) {
        verifySameSchema(fi);
      }
    }

    /**
     * Returns the global field number for the given field name. If the name does not exist yet it
     * tries to add it with the given preferred field number assigned if possible otherwise the
     * first unassigned field number is used as the field number.
     */
    synchronized int addOrGet(FieldInfo fi) {
      String fieldName = fi.getName();
      verifySoftDeletedFieldName(fieldName, fi.isSoftDeletesField());
      verifyParentFieldName(fieldName, fi.isParentField());
      var fieldProperties = this.fieldProperties.get(fieldName);

      if (fieldProperties != null) {
        verifySameSchema(fi);
      } else { // first time we see this field in this index
        int fieldNumber;
        if (fi.number != -1 && numberToName.containsKey(fi.number) == false) {
          // cool - we can use this number globally
          fieldNumber = fi.number;
        } else {
          // find a new FieldNumber
          while (numberToName.containsKey(++lowestUnassignedFieldNumber)) {
            // might not be up to date - lets do the work once needed
          }
          fieldNumber = lowestUnassignedFieldNumber;
        }
        assert fieldNumber >= 0;
        numberToName.put(fieldNumber, fieldName);
        fieldProperties =
            new FieldProperties(
                fieldNumber,
                fi.getIndexOptions(),
                fi.getIndexOptions() != IndexOptions.NONE
                    ? new IndexOptionsProperties(fi.hasVectors(), fi.omitsNorms())
                    : null,
                fi.getDocValuesType(),
                fi.hasDocValuesSkipIndex(),
                new FieldDimensions(
                    fi.getPointDimensionCount(),
                    fi.getPointIndexDimensionCount(),
                    fi.getPointNumBytes()),
                new FieldVectorProperties(
                    fi.getVectorDimension(),
                    fi.getVectorEncoding(),
                    fi.getVectorSimilarityFunction()),
<<<<<<< HEAD
                new FieldTensorProperties(fi.isTensor(), fi.getTensorSimilarityFunction()));
=======
                new FieldMultiVectorProperties(
                    fi.isMultiVector(), fi.getMultiVectorSimilarityFunction()));
>>>>>>> 51ca4dc6
        this.fieldProperties.put(fieldName, fieldProperties);
      }
      return fieldProperties.number;
    }

    private void verifySoftDeletedFieldName(String fieldName, boolean isSoftDeletesField) {
      if (isSoftDeletesField) {
        if (softDeletesFieldName == null) {
          throw new IllegalArgumentException(
              "this index has ["
                  + fieldName
                  + "] as soft-deletes already but soft-deletes field is not configured in IWC");
        } else if (fieldName.equals(softDeletesFieldName) == false) {
          throw new IllegalArgumentException(
              "cannot configure ["
                  + softDeletesFieldName
                  + "] as soft-deletes; this index uses ["
                  + fieldName
                  + "] as soft-deletes already");
        }
      } else if (fieldName.equals(softDeletesFieldName)) {
        throw new IllegalArgumentException(
            "cannot configure ["
                + softDeletesFieldName
                + "] as soft-deletes; this index uses ["
                + fieldName
                + "] as non-soft-deletes already");
      }
    }

    private void verifyParentFieldName(String fieldName, boolean isParentField) {
      if (isParentField) {
        if (parentFieldName == null) {
          throw new IllegalArgumentException(
              "can't add field ["
                  + fieldName
                  + "] as parent document field; this IndexWriter has no parent document field configured");
        } else if (fieldName.equals(parentFieldName) == false) {
          throw new IllegalArgumentException(
              "can't add field ["
                  + fieldName
                  + "] as parent document field; this IndexWriter is configured with ["
                  + parentFieldName
                  + "] as parent document field");
        }
      } else if (fieldName.equals(parentFieldName)) { // isParent == false
        // this would be the case if the current index has a parent field that is
        // not a parent field in the incoming index (think addIndices)
        throw new IllegalArgumentException(
            "can't add ["
                + fieldName
                + "] as non parent document field; this IndexWriter is configured with ["
                + parentFieldName
                + "] as parent document field");
      }
    }

    private void verifySameSchema(FieldInfo fi) {
      String fieldName = fi.getName();
      FieldProperties fieldProperties = this.fieldProperties.get(fieldName);
      IndexOptions currentOpts = fieldProperties.indexOptions;
      verifySameIndexOptions(fieldName, currentOpts, fi.getIndexOptions());
      if (currentOpts != IndexOptions.NONE) {
        boolean curStoreTermVector = fieldProperties.indexOptionsProperties.storeTermVectors;
        verifySameStoreTermVectors(fieldName, curStoreTermVector, fi.hasVectors());
        boolean curOmitNorms = fieldProperties.indexOptionsProperties.omitNorms;
        verifySameOmitNorms(fieldName, curOmitNorms, fi.omitsNorms());
      }

      DocValuesType currentDVType = fieldProperties.docValuesType;
      verifySameDocValuesType(fieldName, currentDVType, fi.getDocValuesType());
      boolean currentDocValuesSkipIndex = fieldProperties.docValuesSkipIndex;
      verifySameDocValuesSkipIndex(
          fieldName, currentDocValuesSkipIndex, fi.hasDocValuesSkipIndex());

      FieldDimensions dims = fieldProperties.fieldDimensions;
      verifySamePointsOptions(
          fieldName,
          dims.dimensionCount,
          dims.indexDimensionCount,
          dims.dimensionNumBytes,
          fi.getPointDimensionCount(),
          fi.getPointIndexDimensionCount(),
          fi.getPointNumBytes());

      FieldVectorProperties props = fieldProperties.fieldVectorProperties;
      verifySameVectorOptions(
          fieldName,
          props.numDimensions,
          props.vectorEncoding,
          props.similarityFunction,
          fi.getVectorDimension(),
          fi.getVectorEncoding(),
          fi.getVectorSimilarityFunction());

<<<<<<< HEAD
      FieldTensorProperties tensorProps = fieldProperties.fieldTensorProperties;
      verifySameTensorOptions(
          fieldName,
          tensorProps.isTensor,
          props.numDimensions,
          props.vectorEncoding,
          tensorProps.similarityFunction,
          fi.isTensor(),
          fi.getVectorDimension(),
          fi.getVectorEncoding(),
          fi.getTensorSimilarityFunction());
=======
      FieldMultiVectorProperties multiVectorProps = fieldProperties.fieldMultiVectorProperties;
      verifySameMultiVectorOptions(
          fieldName,
          multiVectorProps.isMultiVector,
          props.numDimensions,
          props.vectorEncoding,
          multiVectorProps.similarityFunction,
          fi.isMultiVector(),
          fi.getVectorDimension(),
          fi.getVectorEncoding(),
          fi.getMultiVectorSimilarityFunction());
>>>>>>> 51ca4dc6
    }

    /**
     * This function is called from {@code IndexWriter} to verify if doc values of the field can be
     * updated. If the field with this name already exists, we verify that it is doc values only
     * field. If the field doesn't exists and the parameter fieldMustExist is false, we create a new
     * field in the global field numbers.
     *
     * @param fieldName - name of the field
     * @param dvType - expected doc values type
     * @param fieldMustExist – if the field must exist.
     * @throws IllegalArgumentException if the field must exist, but it doesn't, or if the field
     *     exists, but it is not doc values only field with the provided doc values type.
     */
    synchronized void verifyOrCreateDvOnlyField(
        String fieldName, DocValuesType dvType, boolean fieldMustExist) {
      if (fieldProperties.containsKey(fieldName) == false) {
        if (fieldMustExist) {
          throw new IllegalArgumentException(
              "Can't update ["
                  + dvType
                  + "] doc values; the field ["
                  + fieldName
                  + "] doesn't exist.");
        } else {
          // create dv only field
          FieldInfo fi =
              new FieldInfo(
                  fieldName,
                  -1,
                  false,
                  false,
                  false,
                  IndexOptions.NONE,
                  dvType,
                  false,
                  -1,
                  new HashMap<>(),
                  0,
                  0,
                  0,
                  0,
                  VectorEncoding.FLOAT32,
                  VectorSimilarityFunction.EUCLIDEAN,
                  false,
<<<<<<< HEAD
                  TensorSimilarityFunction.Aggregation.SUM_MAX,
=======
                  MultiVectorSimilarityFunction.DEFAULT_AGGREGATION,
>>>>>>> 51ca4dc6
                  (softDeletesFieldName != null && softDeletesFieldName.equals(fieldName)),
                  (parentFieldName != null && parentFieldName.equals(fieldName)));
          addOrGet(fi);
        }
      } else {
        // verify that field is doc values only field with the give doc values type
        FieldProperties fieldProperties = this.fieldProperties.get(fieldName);
        DocValuesType fieldDvType = fieldProperties.docValuesType;
        if (dvType != fieldDvType) {
          throw new IllegalArgumentException(
              "Can't update ["
                  + dvType
                  + "] doc values; the field ["
                  + fieldName
                  + "] has inconsistent doc values' type of ["
                  + fieldDvType
                  + "].");
        }
        boolean hasDocValuesSkipIndex = fieldProperties.docValuesSkipIndex;
        if (hasDocValuesSkipIndex) {
          throw new IllegalArgumentException(
              "Can't update ["
                  + dvType
                  + "] doc values; the field ["
                  + fieldName
                  + "] must be doc values only field, bit it has doc values skip index");
        }
        FieldDimensions fdimensions = fieldProperties.fieldDimensions;
        if (fdimensions != null && fdimensions.dimensionCount != 0) {
          throw new IllegalArgumentException(
              "Can't update ["
                  + dvType
                  + "] doc values; the field ["
                  + fieldName
                  + "] must be doc values only field, but is also indexed with points.");
        }
        IndexOptions ioptions = fieldProperties.indexOptions;
        if (ioptions != null && ioptions != IndexOptions.NONE) {
          throw new IllegalArgumentException(
              "Can't update ["
                  + dvType
                  + "] doc values; the field ["
                  + fieldName
                  + "] must be doc values only field, but is also indexed with postings.");
        }
        FieldVectorProperties fvp = fieldProperties.fieldVectorProperties;
        if (fvp != null && fvp.numDimensions != 0) {
          throw new IllegalArgumentException(
              "Can't update ["
                  + dvType
                  + "] doc values; the field ["
                  + fieldName
                  + "] must be doc values only field, but is also indexed with vectors.");
        }
      }
    }

    /**
     * Construct a new FieldInfo based on the options in global field numbers. This method is not
     * synchronized as all the options it uses are not modifiable.
     *
     * @param fieldName name of the field
     * @param dvType doc values type
     * @param newFieldNumber a new field number
     * @return {@code null} if {@code fieldName} doesn't exist in the map or is not of the same
     *     {@code dvType} returns a new FieldInfo based based on the options in global field numbers
     */
    FieldInfo constructFieldInfo(String fieldName, DocValuesType dvType, int newFieldNumber) {
      FieldProperties fieldProperties;
      synchronized (this) {
        fieldProperties = this.fieldProperties.get(fieldName);
      }
      if (fieldProperties == null) return null;
      DocValuesType dvType0 = fieldProperties.docValuesType;
      if (dvType != dvType0) return null;
      boolean isSoftDeletesField = fieldName.equals(softDeletesFieldName);
      boolean isParentField = fieldName.equals(parentFieldName);
      return new FieldInfo(
          fieldName,
          newFieldNumber,
          false,
          false,
          false,
          IndexOptions.NONE,
          dvType,
          false,
          -1,
          new HashMap<>(),
          0,
          0,
          0,
          0,
          VectorEncoding.FLOAT32,
          VectorSimilarityFunction.EUCLIDEAN,
          false,
<<<<<<< HEAD
          TensorSimilarityFunction.Aggregation.SUM_MAX,
=======
          MultiVectorSimilarityFunction.DEFAULT_AGGREGATION,
>>>>>>> 51ca4dc6
          isSoftDeletesField,
          isParentField);
    }

    synchronized Set<String> getFieldNames() {
      return Set.copyOf(fieldProperties.keySet());
    }

    synchronized void clear() {
      numberToName.clear();
      fieldProperties.clear();
      lowestUnassignedFieldNumber = -1;
    }
  }

  static final class Builder {
    private final HashMap<String, FieldInfo> byName = new HashMap<>();
    final FieldNumbers globalFieldNumbers;
    private boolean finished;

    /** Creates a new instance with the given {@link FieldNumbers}. */
    Builder(FieldNumbers globalFieldNumbers) {
      assert globalFieldNumbers != null;
      this.globalFieldNumbers = globalFieldNumbers;
    }

    public String getSoftDeletesFieldName() {
      return globalFieldNumbers.softDeletesFieldName;
    }

    /**
     * Returns the name of the parent document field or <tt>null</tt> if no parent field is
     * configured
     */
    public String getParentFieldName() {
      return globalFieldNumbers.parentFieldName;
    }

    /**
     * Adds the provided FieldInfo to this Builder if this field doesn't exist in this Builder. Also
     * adds a new field with its schema options to the global FieldNumbers if the field doesn't
     * exist globally in the index. The field number is reused if possible for consistent field
     * numbers across segments.
     *
     * <p>If the field already exists: 1) the provided FieldInfo's schema is checked against the
     * existing field and 2) the provided FieldInfo's attributes are added to the existing
     * FieldInfo's attributes.
     *
     * @param fi – FieldInfo to add
     * @return The existing FieldInfo if the field with this name already exists in the builder, or
     *     a new constructed FieldInfo with the same schema as provided and a consistent global
     *     field number.
     * @throws IllegalArgumentException if there already exists field with this name in Builder but
     *     with a different schema
     * @throws IllegalArgumentException if there already exists field with this name globally but
     *     with a different schema.
     * @throws IllegalStateException if the Builder is already finished building and doesn't accept
     *     new fields.
     */
    public FieldInfo add(FieldInfo fi) {
      return add(fi, -1);
    }

    /**
     * Adds the provided FieldInfo with the provided dvGen to this Builder if this field doesn't
     * exist in this Builder. Also adds a new field with its schema options to the global
     * FieldNumbers if the field doesn't exist globally in the index. The field number is reused if
     * possible for consistent field numbers across segments.
     *
     * <p>If the field already exists: 1) the provided FieldInfo's schema is checked against the
     * existing field and 2) the provided FieldInfo's attributes are added to the existing
     * FieldInfo's attributes.
     *
     * @param fi – FieldInfo to add
     * @param dvGen – doc values generation of the FieldInfo to add
     * @return The existing FieldInfo if the field with this name already exists in the builder, or
     *     a new constructed FieldInfo with the same schema as provided and a consistent global
     *     field number.
     * @throws IllegalArgumentException if there already exists field with this name in Builder but
     *     with a different schema
     * @throws IllegalArgumentException if there already exists field with this name globally but
     *     with a different schema.
     * @throws IllegalStateException if the Builder is already finished building and doesn't accept
     *     new fields.
     */
    FieldInfo add(FieldInfo fi, long dvGen) {
      final FieldInfo curFi = fieldInfo(fi.getName());
      if (curFi != null) {
        curFi.verifySameSchema(fi);
        if (fi.attributes() != null) {
          fi.attributes().forEach((k, v) -> curFi.putAttribute(k, v));
        }
        if (fi.hasPayloads()) {
          curFi.setStorePayloads();
        }
        return curFi;
      }
      // This field wasn't yet added to this in-RAM segment's FieldInfo,
      // so now we get a global number for this field.
      // If the field was seen before then we'll get the same name and number,
      // else we'll allocate a new one
      assert assertNotFinished();
      final int fieldNumber = globalFieldNumbers.addOrGet(fi);
      FieldInfo fiNew =
          new FieldInfo(
              fi.getName(),
              fieldNumber,
              fi.hasVectors(),
              fi.omitsNorms(),
              fi.hasPayloads(),
              fi.getIndexOptions(),
              fi.getDocValuesType(),
              fi.hasDocValuesSkipIndex(),
              dvGen,
              // original attributes is UnmodifiableMap
              new HashMap<>(fi.attributes()),
              fi.getPointDimensionCount(),
              fi.getPointIndexDimensionCount(),
              fi.getPointNumBytes(),
              fi.getVectorDimension(),
              fi.getVectorEncoding(),
              fi.getVectorSimilarityFunction(),
<<<<<<< HEAD
              fi.isTensor(),
              fi.getTensorAggregate(),
=======
              fi.isMultiVector(),
              fi.getMultiVectorAggregate(),
>>>>>>> 51ca4dc6
              fi.isSoftDeletesField(),
              fi.isParentField());
      byName.put(fiNew.getName(), fiNew);
      return fiNew;
    }

    public FieldInfo fieldInfo(String fieldName) {
      return byName.get(fieldName);
    }

    /** Called only from assert */
    private boolean assertNotFinished() {
      if (finished) {
        throw new IllegalStateException(
            "FieldInfos.Builder was already finished; cannot add new fields");
      }
      return true;
    }

    FieldInfos finish() {
      finished = true;
      return new FieldInfos(byName.values().toArray(new FieldInfo[byName.size()]));
    }
  }
}<|MERGE_RESOLUTION|>--- conflicted
+++ resolved
@@ -23,7 +23,6 @@
 import static org.apache.lucene.index.FieldInfo.verifySameOmitNorms;
 import static org.apache.lucene.index.FieldInfo.verifySamePointsOptions;
 import static org.apache.lucene.index.FieldInfo.verifySameStoreTermVectors;
-import static org.apache.lucene.index.FieldInfo.verifySameTensorOptions;
 import static org.apache.lucene.index.FieldInfo.verifySameVectorOptions;
 
 import java.util.Arrays;
@@ -59,11 +58,7 @@
   private final boolean hasDocValues;
   private final boolean hasPointValues;
   private final boolean hasVectorValues;
-<<<<<<< HEAD
-  private final boolean hasTensorValues;
-=======
   private final boolean hasMultiVectorValues;
->>>>>>> 51ca4dc6
   private final String softDeletesField;
 
   private final String parentField;
@@ -90,11 +85,7 @@
     boolean hasDocValues = false;
     boolean hasPointValues = false;
     boolean hasVectorValues = false;
-<<<<<<< HEAD
-    boolean hasTensorValues = false;
-=======
     boolean hasMultiVectorValues = false;
->>>>>>> 51ca4dc6
     String softDeletesField = null;
     String parentField = null;
 
@@ -135,11 +126,7 @@
       hasPayloads |= info.hasPayloads();
       hasPointValues |= (info.getPointDimensionCount() != 0);
       hasVectorValues |= (info.getVectorDimension() != 0);
-<<<<<<< HEAD
-      hasTensorValues |= info.hasTensorValues();
-=======
       hasMultiVectorValues |= info.hasMultiVectorValues();
->>>>>>> 51ca4dc6
       if (info.isSoftDeletesField()) {
         if (softDeletesField != null && softDeletesField.equals(info.name) == false) {
           throw new IllegalArgumentException(
@@ -166,11 +153,7 @@
     this.hasDocValues = hasDocValues;
     this.hasPointValues = hasPointValues;
     this.hasVectorValues = hasVectorValues;
-<<<<<<< HEAD
-    this.hasTensorValues = hasTensorValues;
-=======
     this.hasMultiVectorValues = hasMultiVectorValues;
->>>>>>> 51ca4dc6
     this.softDeletesField = softDeletesField;
     this.parentField = parentField;
 
@@ -322,15 +305,9 @@
     return hasVectorValues;
   }
 
-<<<<<<< HEAD
-  /** Returns true if any fields have tensor values */
-  public boolean hasTensorValues() {
-    return hasTensorValues;
-=======
   /** Returns true if any fields have multi-vector values */
   public boolean hasMultiVectorValues() {
     return hasMultiVectorValues;
->>>>>>> 51ca4dc6
   }
 
   /** Returns the soft-deletes field name if exists; otherwise returns null */
@@ -401,17 +378,10 @@
       boolean docValuesSkipIndex,
       FieldDimensions fieldDimensions,
       FieldVectorProperties fieldVectorProperties,
-<<<<<<< HEAD
-      FieldTensorProperties fieldTensorProperties) {}
-
-  private record FieldTensorProperties(
-      boolean isTensor, TensorSimilarityFunction similarityFunction) {}
-=======
       FieldMultiVectorProperties fieldMultiVectorProperties) {}
 
   private record FieldMultiVectorProperties(
       boolean isMultiVector, MultiVectorSimilarityFunction similarityFunction) {}
->>>>>>> 51ca4dc6
 
   static final class FieldNumbers {
 
@@ -497,12 +467,8 @@
                     fi.getVectorDimension(),
                     fi.getVectorEncoding(),
                     fi.getVectorSimilarityFunction()),
-<<<<<<< HEAD
-                new FieldTensorProperties(fi.isTensor(), fi.getTensorSimilarityFunction()));
-=======
                 new FieldMultiVectorProperties(
                     fi.isMultiVector(), fi.getMultiVectorSimilarityFunction()));
->>>>>>> 51ca4dc6
         this.fieldProperties.put(fieldName, fieldProperties);
       }
       return fieldProperties.number;
@@ -598,19 +564,6 @@
           fi.getVectorEncoding(),
           fi.getVectorSimilarityFunction());
 
-<<<<<<< HEAD
-      FieldTensorProperties tensorProps = fieldProperties.fieldTensorProperties;
-      verifySameTensorOptions(
-          fieldName,
-          tensorProps.isTensor,
-          props.numDimensions,
-          props.vectorEncoding,
-          tensorProps.similarityFunction,
-          fi.isTensor(),
-          fi.getVectorDimension(),
-          fi.getVectorEncoding(),
-          fi.getTensorSimilarityFunction());
-=======
       FieldMultiVectorProperties multiVectorProps = fieldProperties.fieldMultiVectorProperties;
       verifySameMultiVectorOptions(
           fieldName,
@@ -622,7 +575,6 @@
           fi.getVectorDimension(),
           fi.getVectorEncoding(),
           fi.getMultiVectorSimilarityFunction());
->>>>>>> 51ca4dc6
     }
 
     /**
@@ -668,11 +620,7 @@
                   VectorEncoding.FLOAT32,
                   VectorSimilarityFunction.EUCLIDEAN,
                   false,
-<<<<<<< HEAD
-                  TensorSimilarityFunction.Aggregation.SUM_MAX,
-=======
                   MultiVectorSimilarityFunction.DEFAULT_AGGREGATION,
->>>>>>> 51ca4dc6
                   (softDeletesFieldName != null && softDeletesFieldName.equals(fieldName)),
                   (parentFieldName != null && parentFieldName.equals(fieldName)));
           addOrGet(fi);
@@ -768,11 +716,7 @@
           VectorEncoding.FLOAT32,
           VectorSimilarityFunction.EUCLIDEAN,
           false,
-<<<<<<< HEAD
-          TensorSimilarityFunction.Aggregation.SUM_MAX,
-=======
           MultiVectorSimilarityFunction.DEFAULT_AGGREGATION,
->>>>>>> 51ca4dc6
           isSoftDeletesField,
           isParentField);
     }
@@ -895,13 +839,8 @@
               fi.getVectorDimension(),
               fi.getVectorEncoding(),
               fi.getVectorSimilarityFunction(),
-<<<<<<< HEAD
-              fi.isTensor(),
-              fi.getTensorAggregate(),
-=======
               fi.isMultiVector(),
               fi.getMultiVectorAggregate(),
->>>>>>> 51ca4dc6
               fi.isSoftDeletesField(),
               fi.isParentField());
       byName.put(fiNew.getName(), fiNew);
