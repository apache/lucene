/*
 * Licensed to the Apache Software Foundation (ASF) under one or more
 * contributor license agreements.  See the NOTICE file distributed with
 * this work for additional information regarding copyright ownership.
 * The ASF licenses this file to You under the Apache License, Version 2.0
 * (the "License"); you may not use this file except in compliance with
 * the License.  You may obtain a copy of the License at
 *
 *     http://www.apache.org/licenses/LICENSE-2.0
 *
 * Unless required by applicable law or agreed to in writing, software
 * distributed under the License is distributed on an "AS IS" BASIS,
 * WITHOUT WARRANTIES OR CONDITIONS OF ANY KIND, either express or implied.
 * See the License for the specific language governing permissions and
 * limitations under the License.
 */
package org.apache.lucene.index;

import java.io.Closeable;
import java.io.IOException;
import java.util.Collections;
import java.util.List;
import java.util.Set;
import java.util.WeakHashMap;
import java.util.concurrent.atomic.AtomicInteger;
import org.apache.lucene.store.AlreadyClosedException;
<<<<<<< HEAD
import org.apache.lucene.util.Bits;
=======
>>>>>>> 75ae372b

/**
 * IndexReader is an abstract class, providing an interface for accessing a point-in-time view of an
 * index. Any changes made to the index via {@link IndexWriter} will not be visible until a new
 * {@code IndexReader} is opened. It's best to use {@link DirectoryReader#open(IndexWriter)} to
 * obtain an {@code IndexReader}, if your {@link IndexWriter} is in-process. When you need to
 * re-open to see changes to the index, it's best to use {@link
 * DirectoryReader#openIfChanged(DirectoryReader)} since the new reader will share resources with
 * the previous one when possible. Search of an index is done entirely through this abstract
 * interface, so that any subclass which implements it is searchable.
 *
 * <p>There are two different types of IndexReaders:
 *
 * <ul>
 *   <li>{@link LeafReader}: These indexes do not consist of several sub-readers, they are atomic.
 *       They support retrieval of stored fields, doc values, terms, and postings.
 *   <li>{@link CompositeReader}: Instances (like {@link DirectoryReader}) of this reader can only
 *       be used to get stored fields from the underlying LeafReaders, but it is not possible to
 *       directly retrieve postings. To do that, get the sub-readers via {@link
 *       CompositeReader#getSequentialSubReaders}.
 * </ul>
 *
 * <p>IndexReader instances for indexes on disk are usually constructed with a call to one of the
 * static <code>DirectoryReader.open()</code> methods, e.g. {@link
 * DirectoryReader#open(org.apache.lucene.store.Directory)}. {@link DirectoryReader} implements the
 * {@link CompositeReader} interface, it is not possible to directly get postings.
 *
 * <p>For efficiency, in this API documents are often referred to via <i>document numbers</i>,
 * non-negative integers which each name a unique document in the index. These document numbers are
 * ephemeral -- they may change as documents are added to and deleted from an index. Clients should
 * thus not rely on a given document having the same number between sessions.
 *
 * <p><a id="thread-safety"></a>
 *
 * <p><b>NOTE</b>: {@link IndexReader} instances are completely thread safe, meaning multiple
 * threads can call any of its methods, concurrently. If your application requires external
 * synchronization, you should <b>not</b> synchronize on the <code>IndexReader</code> instance; use
 * your own (non-Lucene) objects instead.
 */
public abstract sealed class IndexReader implements Closeable permits CompositeReader, LeafReader {

  private boolean closed = false;
  private boolean closedByChild = false;
  private final AtomicInteger refCount = new AtomicInteger(1);

  IndexReader() {}

  /**
   * A utility class that gives hooks in order to help build a cache based on the data that is
   * contained in this index.
   *
   * <p>Example: cache the number of documents that match a query per reader.
   *
   * <pre class="prettyprint">
   * public class QueryCountCache {
   *
   *   private final Query query;
   *   private final Map&lt;IndexReader.CacheKey, Integer&gt; counts = new ConcurrentHashMap&lt;&gt;();
   *
   *   // Create a cache of query counts for the given query
   *   public QueryCountCache(Query query) {
   *     this.query = query;
   *   }
   *
   *   // Count the number of matches of the query on the given IndexSearcher
   *   public int count(IndexSearcher searcher) throws IOException {
   *     IndexReader.CacheHelper cacheHelper = searcher.getIndexReader().getReaderCacheHelper();
   *     if (cacheHelper == null) {
   *       // reader doesn't support caching
   *       return searcher.count(query);
   *     } else {
   *       // make sure the cache entry is cleared when the reader is closed
   *       cacheHelper.addClosedListener(counts::remove);
   *       return counts.computeIfAbsent(cacheHelper.getKey(), cacheKey -&gt; {
   *         try {
   *           return searcher.count(query);
   *         } catch (IOException e) {
   *           throw new UncheckedIOException(e);
   *         }
   *       });
   *     }
   *   }
   *
   * }
   * </pre>
   *
   * @lucene.experimental
   */
  public interface CacheHelper {

    /**
     * Get a key that the resource can be cached on. The given entry can be compared using identity,
     * ie. {@link Object#equals} is implemented as {@code ==} and {@link Object#hashCode} is
     * implemented as {@link System#identityHashCode}.
     */
    CacheKey getKey();

    /**
     * Add a {@link ClosedListener} which will be called when the resource guarded by {@link
     * #getKey()} is closed.
     */
    void addClosedListener(ClosedListener listener);
  }

  /** A cache key identifying a resource that is being cached on. */
  public static final class CacheKey {
    CacheKey() {} // only instantiable by core impls
  }

  /**
   * A listener that is called when a resource gets closed.
   *
   * @lucene.experimental
   */
  @FunctionalInterface
  public interface ClosedListener {
    /**
     * Invoked when the resource (segment core, or index reader) that is being cached on is closed.
     */
    void onClose(CacheKey key) throws IOException;
  }

  private final Set<IndexReader> parentReaders =
      Collections.synchronizedSet(
          Collections.newSetFromMap(new WeakHashMap<IndexReader, Boolean>()));

  /**
   * Expert: This method is called by {@code IndexReader}s which wrap other readers (e.g. {@link
   * CompositeReader} or {@link FilterLeafReader}) to register the parent at the child (this reader)
   * on construction of the parent. When this reader is closed, it will mark all registered parents
   * as closed, too. The references to parent readers are weak only, so they can be GCed once they
   * are no longer in use.
   *
   * @lucene.experimental
   */
  public final void registerParentReader(IndexReader reader) {
    ensureOpen();
    parentReaders.add(reader);
  }

  /**
   * For test framework use only.
   *
   * @lucene.internal
   */
  protected void notifyReaderClosedListeners() throws IOException {
    // nothing to notify in the base impl
  }

  private void reportCloseToParentReaders() throws IOException {
    synchronized (parentReaders) {
      for (IndexReader parent : parentReaders) {
        parent.closedByChild = true;
        // cross memory barrier by a fake write:
        parent.refCount.addAndGet(0);
        // recurse:
        parent.reportCloseToParentReaders();
      }
    }
  }

  /** Expert: returns the current refCount for this reader */
  public final int getRefCount() {
    // NOTE: don't ensureOpen, so that callers can see
    // refCount is 0 (reader is closed)
    return refCount.get();
  }

  /**
   * Expert: increments the refCount of this IndexReader instance. RefCounts are used to determine
   * when a reader can be closed safely, i.e. as soon as there are no more references. Be sure to
   * always call a corresponding {@link #decRef}, in a finally clause; otherwise the reader may
   * never be closed. Note that {@link #close} simply calls decRef(), which means that the
   * IndexReader will not really be closed until {@link #decRef} has been called for all outstanding
   * references.
   *
   * @see #decRef
   * @see #tryIncRef
   */
  public final void incRef() {
    if (!tryIncRef()) {
      ensureOpen();
    }
  }

  /**
   * Expert: increments the refCount of this IndexReader instance only if the IndexReader has not
   * been closed yet and returns <code>true</code> iff the refCount was successfully incremented,
   * otherwise <code>false</code>. If this method returns <code>false</code> the reader is either
   * already closed or is currently being closed. Either way this reader instance shouldn't be used
   * by an application unless <code>true</code> is returned.
   *
   * <p>RefCounts are used to determine when a reader can be closed safely, i.e. as soon as there
   * are no more references. Be sure to always call a corresponding {@link #decRef}, in a finally
   * clause; otherwise the reader may never be closed. Note that {@link #close} simply calls
   * decRef(), which means that the IndexReader will not really be closed until {@link #decRef} has
   * been called for all outstanding references.
   *
   * @see #decRef
   * @see #incRef
   */
  public final boolean tryIncRef() {
    int count;
    while ((count = refCount.get()) > 0) {
      if (refCount.compareAndSet(count, count + 1)) {
        return true;
      }
    }
    return false;
  }

  /**
   * Expert: decreases the refCount of this IndexReader instance. If the refCount drops to 0, then
   * this reader is closed. If an exception is hit, the refCount is unchanged.
   *
   * @throws IOException in case an IOException occurs in doClose()
   * @see #incRef
   */
  @SuppressWarnings("try")
  public final void decRef() throws IOException {
    // only check refcount here (don't call ensureOpen()), so we can
    // still close the reader if it was made invalid by a child:
    if (refCount.get() <= 0) {
      throw new AlreadyClosedException("this IndexReader is closed");
    }

    final int rc = refCount.decrementAndGet();
    if (rc == 0) {
      closed = true;
      try (Closeable finalizer = this::reportCloseToParentReaders;
          Closeable finalizer1 = this::notifyReaderClosedListeners) {
        doClose();
      }
    } else if (rc < 0) {
      throw new IllegalStateException(
          "too many decRef calls: refCount is " + rc + " after decrement");
    }
  }

  /**
   * Throws AlreadyClosedException if this IndexReader or any of its child readers is closed,
   * otherwise returns.
   */
  protected final void ensureOpen() throws AlreadyClosedException {
    if (refCount.get() <= 0) {
      throw new AlreadyClosedException("this IndexReader is closed");
    }
    // the happens before rule on reading the refCount, which must be after the fake write,
    // ensures that we see the value:
    if (closedByChild) {
      throw new AlreadyClosedException(
          "this IndexReader cannot be used anymore as one of its child readers was closed");
    }
  }

  /**
   * {@inheritDoc}
   *
   * <p>{@code IndexReader} subclasses are not allowed to implement equals/hashCode, so methods are
   * declared final.
   */
  @Override
  public final boolean equals(Object obj) {
    return (this == obj);
  }

  /**
   * {@inheritDoc}
   *
   * <p>{@code IndexReader} subclasses are not allowed to implement equals/hashCode, so methods are
   * declared final.
   */
  @Override
  public final int hashCode() {
    return System.identityHashCode(this);
  }

  /**
<<<<<<< HEAD
   * Retrieve term vectors for this document, or null if term vectors were not indexed. The returned
   * Fields instance acts like a single-document inverted index (the docID will be 0).
   *
   * @deprecated use {@link #termVectors()} to retrieve one or more documents
   */
  @Deprecated
  public abstract Fields getTermVectors(int docID) throws IOException;

  /**
   * Retrieve term vector for this document and field, or null if term vectors were not indexed. The
   * returned Fields instance acts like a single-document inverted index (the docID will be 0).
   *
   * @deprecated use {@link #termVectors()} to retrieve one or more documents
   */
  @Deprecated
  public final Terms getTermVector(int docID, String field) throws IOException {
    Fields vectors = getTermVectors(docID);
    if (vectors == null) {
      return null;
    }
    return vectors.terms(field);
  }
=======
   * Returns a {@link TermVectors} reader for the term vectors of this index.
   *
   * <p>This call never returns {@code null}, even if no term vectors were indexed. The returned
   * instance should only be used by a single thread.
   *
   * <p>Example:
   *
   * <pre class="prettyprint">
   * TopDocs hits = searcher.search(query, 10);
   * TermVectors termVectors = reader.termVectors();
   * for (ScoreDoc hit : hits.scoreDocs) {
   *   Fields vector = termVectors.get(hit.doc);
   * }
   * </pre>
   *
   * @throws IOException If there is a low-level IO error
   */
  public abstract TermVectors termVectors() throws IOException;
>>>>>>> 75ae372b

  /**
   * Returns a {@link TermVectors} reader for the term vectors of this index.
   *
   * <p>This call never returns {@code null}, even if no term vectors were indexed. The returned
   * instance should only be used by a single thread.
   *
   * <p>Example:
   *
   * <pre class="prettyprint">
   * TopDocs hits = searcher.search(query, 10);
   * TermVectors termVectors = reader.termVectors();
   * for (ScoreDoc hit : hits.scoreDocs) {
   *   Fields vector = termVectors.get(hit.doc);
   * }
   * </pre>
   *
   * @throws IOException If there is a low-level IO error
   */
  public abstract TermVectors termVectors() throws IOException;

  /**
   * Returns the number of documents in this index.
   *
   * <p><b>NOTE</b>: This operation may run in O(maxDoc). Implementations that can't return this
   * number in constant-time should cache it.
   */
  public abstract int numDocs();

  /**
   * Returns one greater than the largest possible document number. This may be used to, e.g.,
   * determine how big to allocate an array which will have an element for every document number in
   * an index.
   */
  public abstract int maxDoc();

  /**
   * Returns the number of deleted documents.
   *
   * <p><b>NOTE</b>: This operation may run in O(maxDoc).
   */
  public final int numDeletedDocs() {
    return maxDoc() - numDocs();
  }

  /**
<<<<<<< HEAD
   * Expert: visits the fields of a stored document, for custom processing/loading of each field. If
   * you simply want to load all fields, use {@link #document(int)}. If you want to load a subset,
   * use {@link DocumentStoredFieldVisitor}.
   *
   * @deprecated use {@link #storedFields()} to retrieve one or more documents
   */
  @Deprecated
  public abstract void document(int docID, StoredFieldVisitor visitor) throws IOException;

  /**
   * Returns the stored fields of the <code>n</code><sup>th</sup> <code>Document</code> in this
   * index. This is just sugar for using {@link DocumentStoredFieldVisitor}.
=======
   * Returns a {@link StoredFields} reader for the stored fields of this index.
>>>>>>> 75ae372b
   *
   * <p>This call never returns {@code null}, even if no stored fields were indexed. The returned
   * instance should only be used by a single thread.
   *
   * <p>Example:
   *
<<<<<<< HEAD
   * @throws CorruptIndexException if the index is corrupt
   * @throws IOException if there is a low-level IO error
   * @deprecated use {@link #storedFields()} to retrieve one or more documents
   */
  // TODO: we need a separate StoredField, so that the
  // Document returned here contains that class not
  // IndexableField
  @Deprecated
  public final Document document(int docID) throws IOException {
    final DocumentStoredFieldVisitor visitor = new DocumentStoredFieldVisitor();
    document(docID, visitor);
    return visitor.getDocument();
  }

  /**
   * Like {@link #document(int)} but only loads the specified fields. Note that this is simply sugar
   * for {@link DocumentStoredFieldVisitor#DocumentStoredFieldVisitor(Set)}.
   *
   * @deprecated use {@link #storedFields()} to retrieve one or more documents
   */
  @Deprecated
  public final Document document(int docID, Set<String> fieldsToLoad) throws IOException {
    final DocumentStoredFieldVisitor visitor = new DocumentStoredFieldVisitor(fieldsToLoad);
    document(docID, visitor);
    return visitor.getDocument();
  }
=======
   * <pre class="prettyprint">
   * TopDocs hits = searcher.search(query, 10);
   * StoredFields storedFields = reader.storedFields();
   * for (ScoreDoc hit : hits.scoreDocs) {
   *   Document doc = storedFields.document(hit.doc);
   * }
   * </pre>
   *
   * @throws IOException If there is a low-level IO error
   */
  public abstract StoredFields storedFields() throws IOException;
>>>>>>> 75ae372b

  /**
   * Returns a {@link StoredFields} reader for the stored fields of this index.
   *
   * <p>This call never returns {@code null}, even if no stored fields were indexed. The returned
   * instance should only be used by a single thread.
   *
   * <p>Example:
   *
   * <pre class="prettyprint">
   * TopDocs hits = searcher.search(query, 10);
   * StoredFields storedFields = reader.storedFields();
   * for (ScoreDoc hit : hits.scoreDocs) {
   *   Document doc = storedFields.document(hit.doc);
   * }
   * </pre>
   *
   * @throws IOException If there is a low-level IO error
   */
  public abstract StoredFields storedFields() throws IOException;

  /**
   * Returns true if any documents have been deleted. Implementers should consider overriding this
   * method if {@link #maxDoc()} or {@link #numDocs()} are not constant-time operations.
   */
  public boolean hasDeletions() {
    return numDeletedDocs() > 0;
  }

  /**
   * Closes files associated with this index. Also saves any new deletions to disk. No other methods
   * should be called after this has been called.
   *
   * @throws IOException if there is a low-level IO error
   */
  @Override
  public final synchronized void close() throws IOException {
    if (!closed) {
      decRef();
      closed = true;
    }
  }

  /** Implements close. */
  protected abstract void doClose() throws IOException;

  /**
   * Expert: Returns the root {@link IndexReaderContext} for this {@link IndexReader}'s sub-reader
   * tree.
   *
   * <p>Iff this reader is composed of sub readers, i.e. this reader being a composite reader, this
   * method returns a {@link CompositeReaderContext} holding the reader's direct children as well as
   * a view of the reader tree's atomic leaf contexts. All sub- {@link IndexReaderContext} instances
   * referenced from this readers top-level context are private to this reader and are not shared
   * with another context tree. For example, IndexSearcher uses this API to drive searching by one
   * atomic leaf reader at a time. If this reader is not composed of child readers, this method
   * returns an {@link LeafReaderContext}.
   *
   * <p>Note: Any of the sub-{@link CompositeReaderContext} instances referenced from this top-level
   * context do not support {@link CompositeReaderContext#leaves()}. Only the top-level context
   * maintains the convenience leaf-view for performance reasons.
   */
  public abstract IndexReaderContext getContext();

  /**
   * Returns the reader's leaves, or itself if this reader is atomic. This is a convenience method
   * calling {@code this.getContext().leaves()}.
   *
   * @see IndexReaderContext#leaves()
   */
  public final List<LeafReaderContext> leaves() {
    return getContext().leaves();
  }

  /**
   * Optional method: Return a {@link CacheHelper} that can be used to cache based on the content of
   * this reader. Two readers that have different data or different sets of deleted documents will
   * be considered different.
   *
   * <p>A return value of {@code null} indicates that this reader is not suited for caching, which
   * is typically the case for short-lived wrappers that alter the content of the wrapped reader.
   *
   * @lucene.experimental
   */
  public abstract CacheHelper getReaderCacheHelper();

  /**
   * Returns the number of documents containing the <code>term</code>. This method returns 0 if the
   * term or field does not exists. This method does not take into account deleted documents that
   * have not yet been merged away.
   *
   * @see TermsEnum#docFreq()
   */
  public abstract int docFreq(Term term) throws IOException;

  /**
   * Returns the total number of occurrences of {@code term} across all documents (the sum of the
   * freq() for each doc that has this term). Note that, like other term measures, this measure does
   * not take deleted documents into account.
   */
  public abstract long totalTermFreq(Term term) throws IOException;

  /**
   * Returns the sum of {@link TermsEnum#docFreq()} for all terms in this field. Note that, just
   * like other term measures, this measure does not take deleted documents into account.
   *
   * @see Terms#getSumDocFreq()
   */
  public abstract long getSumDocFreq(String field) throws IOException;

  /**
   * Returns the number of documents that have at least one term for this field. Note that, just
   * like other term measures, this measure does not take deleted documents into account.
   *
   * @see Terms#getDocCount()
   */
  public abstract int getDocCount(String field) throws IOException;

  /**
   * Returns the sum of {@link TermsEnum#totalTermFreq} for all terms in this field. Note that, just
   * like other term measures, this measure does not take deleted documents into account.
   *
   * @see Terms#getSumTotalTermFreq()
   */
  public abstract long getSumTotalTermFreq(String field) throws IOException;
}<|MERGE_RESOLUTION|>--- conflicted
+++ resolved
@@ -24,10 +24,6 @@
 import java.util.WeakHashMap;
 import java.util.concurrent.atomic.AtomicInteger;
 import org.apache.lucene.store.AlreadyClosedException;
-<<<<<<< HEAD
-import org.apache.lucene.util.Bits;
-=======
->>>>>>> 75ae372b
 
 /**
  * IndexReader is an abstract class, providing an interface for accessing a point-in-time view of an
@@ -306,30 +302,6 @@
   }
 
   /**
-<<<<<<< HEAD
-   * Retrieve term vectors for this document, or null if term vectors were not indexed. The returned
-   * Fields instance acts like a single-document inverted index (the docID will be 0).
-   *
-   * @deprecated use {@link #termVectors()} to retrieve one or more documents
-   */
-  @Deprecated
-  public abstract Fields getTermVectors(int docID) throws IOException;
-
-  /**
-   * Retrieve term vector for this document and field, or null if term vectors were not indexed. The
-   * returned Fields instance acts like a single-document inverted index (the docID will be 0).
-   *
-   * @deprecated use {@link #termVectors()} to retrieve one or more documents
-   */
-  @Deprecated
-  public final Terms getTermVector(int docID, String field) throws IOException {
-    Fields vectors = getTermVectors(docID);
-    if (vectors == null) {
-      return null;
-    }
-    return vectors.terms(field);
-  }
-=======
    * Returns a {@link TermVectors} reader for the term vectors of this index.
    *
    * <p>This call never returns {@code null}, even if no term vectors were indexed. The returned
@@ -348,27 +320,6 @@
    * @throws IOException If there is a low-level IO error
    */
   public abstract TermVectors termVectors() throws IOException;
->>>>>>> 75ae372b
-
-  /**
-   * Returns a {@link TermVectors} reader for the term vectors of this index.
-   *
-   * <p>This call never returns {@code null}, even if no term vectors were indexed. The returned
-   * instance should only be used by a single thread.
-   *
-   * <p>Example:
-   *
-   * <pre class="prettyprint">
-   * TopDocs hits = searcher.search(query, 10);
-   * TermVectors termVectors = reader.termVectors();
-   * for (ScoreDoc hit : hits.scoreDocs) {
-   *   Fields vector = termVectors.get(hit.doc);
-   * }
-   * </pre>
-   *
-   * @throws IOException If there is a low-level IO error
-   */
-  public abstract TermVectors termVectors() throws IOException;
 
   /**
    * Returns the number of documents in this index.
@@ -395,56 +346,13 @@
   }
 
   /**
-<<<<<<< HEAD
-   * Expert: visits the fields of a stored document, for custom processing/loading of each field. If
-   * you simply want to load all fields, use {@link #document(int)}. If you want to load a subset,
-   * use {@link DocumentStoredFieldVisitor}.
-   *
-   * @deprecated use {@link #storedFields()} to retrieve one or more documents
-   */
-  @Deprecated
-  public abstract void document(int docID, StoredFieldVisitor visitor) throws IOException;
-
-  /**
-   * Returns the stored fields of the <code>n</code><sup>th</sup> <code>Document</code> in this
-   * index. This is just sugar for using {@link DocumentStoredFieldVisitor}.
-=======
    * Returns a {@link StoredFields} reader for the stored fields of this index.
->>>>>>> 75ae372b
    *
    * <p>This call never returns {@code null}, even if no stored fields were indexed. The returned
    * instance should only be used by a single thread.
    *
    * <p>Example:
    *
-<<<<<<< HEAD
-   * @throws CorruptIndexException if the index is corrupt
-   * @throws IOException if there is a low-level IO error
-   * @deprecated use {@link #storedFields()} to retrieve one or more documents
-   */
-  // TODO: we need a separate StoredField, so that the
-  // Document returned here contains that class not
-  // IndexableField
-  @Deprecated
-  public final Document document(int docID) throws IOException {
-    final DocumentStoredFieldVisitor visitor = new DocumentStoredFieldVisitor();
-    document(docID, visitor);
-    return visitor.getDocument();
-  }
-
-  /**
-   * Like {@link #document(int)} but only loads the specified fields. Note that this is simply sugar
-   * for {@link DocumentStoredFieldVisitor#DocumentStoredFieldVisitor(Set)}.
-   *
-   * @deprecated use {@link #storedFields()} to retrieve one or more documents
-   */
-  @Deprecated
-  public final Document document(int docID, Set<String> fieldsToLoad) throws IOException {
-    final DocumentStoredFieldVisitor visitor = new DocumentStoredFieldVisitor(fieldsToLoad);
-    document(docID, visitor);
-    return visitor.getDocument();
-  }
-=======
    * <pre class="prettyprint">
    * TopDocs hits = searcher.search(query, 10);
    * StoredFields storedFields = reader.storedFields();
@@ -456,27 +364,6 @@
    * @throws IOException If there is a low-level IO error
    */
   public abstract StoredFields storedFields() throws IOException;
->>>>>>> 75ae372b
-
-  /**
-   * Returns a {@link StoredFields} reader for the stored fields of this index.
-   *
-   * <p>This call never returns {@code null}, even if no stored fields were indexed. The returned
-   * instance should only be used by a single thread.
-   *
-   * <p>Example:
-   *
-   * <pre class="prettyprint">
-   * TopDocs hits = searcher.search(query, 10);
-   * StoredFields storedFields = reader.storedFields();
-   * for (ScoreDoc hit : hits.scoreDocs) {
-   *   Document doc = storedFields.document(hit.doc);
-   * }
-   * </pre>
-   *
-   * @throws IOException If there is a low-level IO error
-   */
-  public abstract StoredFields storedFields() throws IOException;
 
   /**
    * Returns true if any documents have been deleted. Implementers should consider overriding this
