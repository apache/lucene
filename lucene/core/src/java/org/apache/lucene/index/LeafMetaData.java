/*
 * Licensed to the Apache Software Foundation (ASF) under one or more
 * contributor license agreements.  See the NOTICE file distributed with
 * this work for additional information regarding copyright ownership.
 * The ASF licenses this file to You under the Apache License, Version 2.0
 * (the "License"); you may not use this file except in compliance with
 * the License.  You may obtain a copy of the License at
 *
 *     http://www.apache.org/licenses/LICENSE-2.0
 *
 * Unless required by applicable law or agreed to in writing, software
 * distributed under the License is distributed on an "AS IS" BASIS,
 * WITHOUT WARRANTIES OR CONDITIONS OF ANY KIND, either express or implied.
 * See the License for the specific language governing permissions and
 * limitations under the License.
 */
package org.apache.lucene.index;

import org.apache.lucene.document.Field;
import org.apache.lucene.search.Query;
import org.apache.lucene.search.Sort;
import org.apache.lucene.util.Version;

/**
 * Provides read-only metadata about a leaf.
 *
 * @param createdVersionMajor the Lucene version that created this index. This can be used to
 *     implement backward compatibility on top of the codec API. A return value of {@code 6}
 *     indicates that the created version is unknown.
 * @param minVersion the minimum Lucene version that contributed documents to this index, or {@code
 *     null} if this information is not available.
 * @param sort the order in which documents from this index are sorted, or {@code null} if documents
 *     are in no particular order.
 * @param hasBlocks Returns <code>true</code> iff this index contains blocks created with {@link
 *     IndexWriter#addDocument(Iterable)} or it's corresponding update methods with at least 2 or
 *     more documents per call. Note: This property was not recorded before {@link
 *     Version#LUCENE_9_9_0} this method will return false for all leaves written before {@link
 *     Version#LUCENE_9_9_0}
 * @see IndexWriter#updateDocuments(Term, Iterable)
 * @see IndexWriter#updateDocuments(Query, Iterable)
 * @see IndexWriter#softUpdateDocuments(Term, Iterable, Field...)
 * @see IndexWriter#addDocuments(Iterable)
 * @lucene.experimental
 */
<<<<<<< HEAD
public final class LeafMetaData {

  private final int createdVersionMajor;
  private final Version minVersion;
  private final Sort sort;
  private final boolean hasBlocks;

  /** Expert: Sole constructor. Public for use by custom {@link LeafReader} impls. */
  public LeafMetaData(int createdVersionMajor, Version minVersion, Sort sort, boolean hasBlocks) {
    this.createdVersionMajor = createdVersionMajor;
=======
public record LeafMetaData(
    int createdVersionMajor, Version minVersion, Sort sort, boolean hasBlocks) {

  /** Expert: Sole constructor. Public for use by custom {@link LeafReader} impls. */
  public LeafMetaData {
>>>>>>> 75ae372b
    if (createdVersionMajor > Version.LATEST.major) {
      throw new IllegalArgumentException(
          "createdVersionMajor is in the future: " + createdVersionMajor);
    }
    if (createdVersionMajor < 6) {
      throw new IllegalArgumentException(
          "createdVersionMajor must be >= 6, got: " + createdVersionMajor);
    }
    if (createdVersionMajor >= 7 && minVersion == null) {
      throw new IllegalArgumentException("minVersion must be set when createdVersionMajor is >= 7");
    }
<<<<<<< HEAD
    this.minVersion = minVersion;
    this.sort = sort;
    this.hasBlocks = hasBlocks;
  }

  /**
   * Get the Lucene version that created this index. This can be used to implement backward
   * compatibility on top of the codec API. A return value of {@code 6} indicates that the created
   * version is unknown.
   */
  public int getCreatedVersionMajor() {
    return createdVersionMajor;
  }

  /**
   * Return the minimum Lucene version that contributed documents to this index, or {@code null} if
   * this information is not available.
   */
  public Version getMinVersion() {
    return minVersion;
  }

  /**
   * Return the order in which documents from this index are sorted, or {@code null} if documents
   * are in no particular order.
   */
  public Sort getSort() {
    return sort;
=======
>>>>>>> 75ae372b
  }

  /**
   * Returns <code>true</code> iff this index contains blocks created with {@link
   * IndexWriter#addDocument(Iterable)} or it's corresponding update methods with at least 2 or more
   * documents per call. Note: This property was not recorded before {@link Version#LUCENE_9_9_0}
   * this method will return false for all leaves written before {@link Version#LUCENE_9_9_0}
   *
   * @see IndexWriter#updateDocuments(Term, Iterable)
   * @see IndexWriter#updateDocuments(Query, Iterable)
   * @see IndexWriter#softUpdateDocuments(Term, Iterable, Field...)
   * @see IndexWriter#addDocuments(Iterable)
   */
  public boolean hasBlocks() {
    return hasBlocks;
  }
}<|MERGE_RESOLUTION|>--- conflicted
+++ resolved
@@ -42,24 +42,11 @@
  * @see IndexWriter#addDocuments(Iterable)
  * @lucene.experimental
  */
-<<<<<<< HEAD
-public final class LeafMetaData {
-
-  private final int createdVersionMajor;
-  private final Version minVersion;
-  private final Sort sort;
-  private final boolean hasBlocks;
-
-  /** Expert: Sole constructor. Public for use by custom {@link LeafReader} impls. */
-  public LeafMetaData(int createdVersionMajor, Version minVersion, Sort sort, boolean hasBlocks) {
-    this.createdVersionMajor = createdVersionMajor;
-=======
 public record LeafMetaData(
     int createdVersionMajor, Version minVersion, Sort sort, boolean hasBlocks) {
 
   /** Expert: Sole constructor. Public for use by custom {@link LeafReader} impls. */
   public LeafMetaData {
->>>>>>> 75ae372b
     if (createdVersionMajor > Version.LATEST.major) {
       throw new IllegalArgumentException(
           "createdVersionMajor is in the future: " + createdVersionMajor);
@@ -71,51 +58,5 @@
     if (createdVersionMajor >= 7 && minVersion == null) {
       throw new IllegalArgumentException("minVersion must be set when createdVersionMajor is >= 7");
     }
-<<<<<<< HEAD
-    this.minVersion = minVersion;
-    this.sort = sort;
-    this.hasBlocks = hasBlocks;
-  }
-
-  /**
-   * Get the Lucene version that created this index. This can be used to implement backward
-   * compatibility on top of the codec API. A return value of {@code 6} indicates that the created
-   * version is unknown.
-   */
-  public int getCreatedVersionMajor() {
-    return createdVersionMajor;
-  }
-
-  /**
-   * Return the minimum Lucene version that contributed documents to this index, or {@code null} if
-   * this information is not available.
-   */
-  public Version getMinVersion() {
-    return minVersion;
-  }
-
-  /**
-   * Return the order in which documents from this index are sorted, or {@code null} if documents
-   * are in no particular order.
-   */
-  public Sort getSort() {
-    return sort;
-=======
->>>>>>> 75ae372b
-  }
-
-  /**
-   * Returns <code>true</code> iff this index contains blocks created with {@link
-   * IndexWriter#addDocument(Iterable)} or it's corresponding update methods with at least 2 or more
-   * documents per call. Note: This property was not recorded before {@link Version#LUCENE_9_9_0}
-   * this method will return false for all leaves written before {@link Version#LUCENE_9_9_0}
-   *
-   * @see IndexWriter#updateDocuments(Term, Iterable)
-   * @see IndexWriter#updateDocuments(Query, Iterable)
-   * @see IndexWriter#softUpdateDocuments(Term, Iterable, Field...)
-   * @see IndexWriter#addDocuments(Iterable)
-   */
-  public boolean hasBlocks() {
-    return hasBlocks;
   }
 }