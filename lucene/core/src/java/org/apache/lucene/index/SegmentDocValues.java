--- conflicted
+++ resolved
@@ -17,10 +17,6 @@
 package org.apache.lucene.index;
 
 import java.io.IOException;
-<<<<<<< HEAD
-import java.util.stream.Collectors;
-=======
->>>>>>> 75ae372b
 import org.apache.lucene.codecs.DocValuesFormat;
 import org.apache.lucene.codecs.DocValuesProducer;
 import org.apache.lucene.internal.hppc.LongArrayList;
@@ -81,11 +77,7 @@
   /** Decrement the reference count of the given {@link DocValuesProducer} generations. */
   synchronized void decRef(LongArrayList dvProducersGens) throws IOException {
     IOUtils.applyToAll(
-<<<<<<< HEAD
-        dvProducersGens.stream().mapToObj(Long::valueOf).collect(Collectors.toList()),
-=======
         dvProducersGens.stream().mapToObj(Long::valueOf).toList(),
->>>>>>> 75ae372b
         gen -> {
           RefCount<DocValuesProducer> dvp = genDVProducers.get(gen);
           assert dvp != null : "gen=" + gen;
