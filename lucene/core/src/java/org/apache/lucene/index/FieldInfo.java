--- conflicted
+++ resolved
@@ -69,24 +69,6 @@
    * @lucene.experimental
    */
   public FieldInfo(
-<<<<<<< HEAD
-          String name,
-          int number,
-          boolean storeTermVector,
-          boolean omitNorms,
-          boolean storePayloads,
-          IndexOptions indexOptions,
-          DocValuesType docValues,
-          long dvGen,
-          Map<String, String> attributes,
-          int pointDimensionCount,
-          int pointIndexDimensionCount,
-          int pointNumBytes,
-          int vectorDimension,
-          boolean multiValuedVectors,
-          VectorSimilarityFunction vectorSimilarityFunction,
-          boolean softDeletesField) {
-=======
       String name,
       int number,
       boolean storeTermVector,
@@ -100,10 +82,10 @@
       int pointIndexDimensionCount,
       int pointNumBytes,
       int vectorDimension,
+      boolean multiValuedVectors,
       VectorEncoding vectorEncoding,
       VectorSimilarityFunction vectorSimilarityFunction,
       boolean softDeletesField) {
->>>>>>> b5dd7119
     this.name = Objects.requireNonNull(name);
     this.number = number;
     this.docValuesType =
@@ -127,11 +109,8 @@
     this.pointIndexDimensionCount = pointIndexDimensionCount;
     this.pointNumBytes = pointNumBytes;
     this.vectorDimension = vectorDimension;
-<<<<<<< HEAD
     this.vectorMultiValued = multiValuedVectors;
-=======
     this.vectorEncoding = vectorEncoding;
->>>>>>> b5dd7119
     this.vectorSimilarityFunction = vectorSimilarityFunction;
     this.softDeletesField = softDeletesField;
     this.checkConsistency();
@@ -505,15 +484,14 @@
     return vectorDimension;
   }
 
-<<<<<<< HEAD
   /** Returns true if the vector field can have multiple values */
   public boolean isVectorMultiValued() {
     return vectorMultiValued;
-=======
+  }
+  
   /** Returns the number of dimensions of the vector value */
   public VectorEncoding getVectorEncoding() {
     return vectorEncoding;
->>>>>>> b5dd7119
   }
 
   /** Returns {@link VectorSimilarityFunction} for the field */
