--- conflicted
+++ resolved
@@ -60,26 +60,15 @@
   private int pointIndexDimensionCount;
   private int pointNumBytes;
 
-<<<<<<< HEAD
-  // if it is a positive value it means this field indexes vectors or tensors
-=======
   // if it is a positive value it means this field indexes vectors
->>>>>>> 51ca4dc6
   private final int vectorDimension;
   private final VectorEncoding vectorEncoding;
   private final VectorSimilarityFunction vectorSimilarityFunction;
 
-<<<<<<< HEAD
-  // if true, field is a tensor
-  private final boolean isTensor;
-  private final TensorSimilarityFunction.Aggregation tensorAggregate;
-  private final TensorSimilarityFunction tensorSimilarityFunction;
-=======
   // if true, field is a multi-vector
   private final boolean isMultiVector;
   private final MultiVectorSimilarityFunction.Aggregation multiVectorAggregate;
   private final MultiVectorSimilarityFunction multiVectorSimilarityFunction;
->>>>>>> 51ca4dc6
 
   // whether this field is used as the soft-deletes field
   private final boolean softDeletesField;
@@ -108,13 +97,8 @@
       int vectorDimension,
       VectorEncoding vectorEncoding,
       VectorSimilarityFunction vectorSimilarityFunction,
-<<<<<<< HEAD
-      boolean isTensor,
-      TensorSimilarityFunction.Aggregation tensorAggregate,
-=======
       boolean isMultiVector,
       MultiVectorSimilarityFunction.Aggregation multiVectorAggregate,
->>>>>>> 51ca4dc6
       boolean softDeletesField,
       boolean isParentField) {
     this.name = Objects.requireNonNull(name);
@@ -143,17 +127,10 @@
     this.vectorDimension = vectorDimension;
     this.vectorEncoding = vectorEncoding;
     this.vectorSimilarityFunction = vectorSimilarityFunction;
-<<<<<<< HEAD
-    this.isTensor = isTensor;
-    this.tensorAggregate = tensorAggregate;
-    this.tensorSimilarityFunction =
-        new TensorSimilarityFunction(this.vectorSimilarityFunction, this.tensorAggregate);
-=======
     this.isMultiVector = isMultiVector;
     this.multiVectorAggregate = multiVectorAggregate;
     this.multiVectorSimilarityFunction =
         new MultiVectorSimilarityFunction(this.vectorSimilarityFunction, this.multiVectorAggregate);
->>>>>>> 51ca4dc6
     this.softDeletesField = softDeletesField;
     this.isParentField = isParentField;
     this.checkConsistency();
@@ -259,15 +236,9 @@
           "vectorDimension must be >=0; got " + vectorDimension + " (field: '" + name + "')");
     }
 
-<<<<<<< HEAD
-    if (tensorSimilarityFunction == null) {
-      throw new IllegalArgumentException(
-          "Tensor similarity function must not be null (field: '" + name + "')");
-=======
     if (multiVectorSimilarityFunction == null) {
       throw new IllegalArgumentException(
           "Multi-Vector similarity function must not be null (field: '" + name + "')");
->>>>>>> 51ca4dc6
     }
 
     if (softDeletesField && isParentField) {
@@ -309,18 +280,6 @@
         o.vectorDimension,
         o.vectorEncoding,
         o.vectorSimilarityFunction);
-<<<<<<< HEAD
-    verifySameTensorOptions(
-        fieldName,
-        this.isTensor,
-        this.vectorDimension,
-        this.vectorEncoding,
-        this.tensorSimilarityFunction,
-        o.isTensor,
-        o.vectorDimension,
-        o.vectorEncoding,
-        o.getTensorSimilarityFunction());
-=======
     verifySameMultiVectorOptions(
         fieldName,
         this.isMultiVector,
@@ -331,7 +290,6 @@
         o.vectorDimension,
         o.vectorEncoding,
         o.getMultiVectorSimilarityFunction());
->>>>>>> 51ca4dc6
   }
 
   /**
@@ -490,51 +448,26 @@
   }
 
   /**
-<<<<<<< HEAD
-   * Verify that the provided tensor indexing options are the same
+   * Verify that the provided multi-vector indexing options are the same
    *
    * @throws IllegalArgumentException if they are not the same
    */
-  static void verifySameTensorOptions(
-=======
-   * Verify that the provided multi-vector indexing options are the same
-   *
-   * @throws IllegalArgumentException if they are not the same
-   */
   static void verifySameMultiVectorOptions(
->>>>>>> 51ca4dc6
       String fieldName,
       boolean isT1,
       int vd1,
       VectorEncoding ve1,
-<<<<<<< HEAD
-      TensorSimilarityFunction tsf1,
-      boolean isT2,
-      int vd2,
-      VectorEncoding ve2,
-      TensorSimilarityFunction tsf2) {
-=======
       MultiVectorSimilarityFunction tsf1,
       boolean isT2,
       int vd2,
       VectorEncoding ve2,
       MultiVectorSimilarityFunction tsf2) {
->>>>>>> 51ca4dc6
     verifySameVectorOptions(
         fieldName, vd1, ve1, tsf1.similarityFunction, vd2, ve2, tsf2.similarityFunction);
     if (isT1 != isT2 || tsf1.aggregation != tsf2.aggregation) {
       throw new IllegalArgumentException(
           "cannot change field \""
               + fieldName
-<<<<<<< HEAD
-              + "\" from isTensor="
-              + isT1
-              + ", tensor aggregation="
-              + tsf1.aggregation
-              + " to inconsistent isTensor="
-              + isT2
-              + ", tensor aggregation="
-=======
               + "\" from isMultiVector="
               + isT1
               + ", multi-vector aggregation="
@@ -542,7 +475,6 @@
               + " to inconsistent isMultiVector="
               + isT2
               + ", multi-vector aggregation="
->>>>>>> 51ca4dc6
               + tsf2.aggregation);
     }
   }
@@ -662,21 +594,6 @@
     return vectorSimilarityFunction;
   }
 
-<<<<<<< HEAD
-  /** Returns true if field is a tensor, false otherwise */
-  public boolean isTensor() {
-    return isTensor;
-  }
-
-  /** Returns {@link TensorSimilarityFunction.Aggregation} for the field */
-  public TensorSimilarityFunction.Aggregation getTensorAggregate() {
-    return tensorAggregate;
-  }
-
-  /** Returns {@link TensorSimilarityFunction} for the field */
-  public TensorSimilarityFunction getTensorSimilarityFunction() {
-    return tensorSimilarityFunction;
-=======
   /** Returns true if field is a multi-vector, false otherwise */
   public boolean isMultiVector() {
     return isMultiVector;
@@ -690,7 +607,6 @@
   /** Returns {@link MultiVectorSimilarityFunction} for the field */
   public MultiVectorSimilarityFunction getMultiVectorSimilarityFunction() {
     return multiVectorSimilarityFunction;
->>>>>>> 51ca4dc6
   }
 
   /** Record that this field is indexed with docvalues, with the specified type */
@@ -807,15 +723,9 @@
     return vectorDimension > 0;
   }
 
-<<<<<<< HEAD
-  /** Returns whether any (numeric) tensor values exist for this field */
-  public boolean hasTensorValues() {
-    return isTensor;
-=======
   /** Returns whether any (numeric) multi-vector values exist for this field */
   public boolean hasMultiVectorValues() {
     return isMultiVector;
->>>>>>> 51ca4dc6
   }
 
   /** Get a codec attribute value, or null if it does not exist */
