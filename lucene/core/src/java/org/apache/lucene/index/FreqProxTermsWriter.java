/*
 * Licensed to the Apache Software Foundation (ASF) under one or more
 * contributor license agreements.  See the NOTICE file distributed with
 * this work for additional information regarding copyright ownership.
 * The ASF licenses this file to You under the Apache License, Version 2.0
 * (the "License"); you may not use this file except in compliance with
 * the License.  You may obtain a copy of the License at
 *
 *     http://www.apache.org/licenses/LICENSE-2.0
 *
 * Unless required by applicable law or agreed to in writing, software
 * distributed under the License is distributed on an "AS IS" BASIS,
 * WITHOUT WARRANTIES OR CONDITIONS OF ANY KIND, either express or implied.
 * See the License for the specific language governing permissions and
 * limitations under the License.
 */
package org.apache.lucene.index;

import java.io.IOException;
import java.util.ArrayList;
import java.util.List;
import java.util.Map;
import org.apache.lucene.codecs.FieldsConsumer;
import org.apache.lucene.codecs.NormsProducer;
import org.apache.lucene.search.DocIdSetIterator;
import org.apache.lucene.store.ByteBuffersDataInput;
import org.apache.lucene.store.ByteBuffersDataOutput;
import org.apache.lucene.store.DataOutput;
import org.apache.lucene.util.ArrayUtil;
import org.apache.lucene.util.ByteBlockPool;
import org.apache.lucene.util.BytesRef;
import org.apache.lucene.util.CollectionUtil;
import org.apache.lucene.util.Counter;
import org.apache.lucene.util.FixedBitSet;
import org.apache.lucene.util.IntBlockPool;
import org.apache.lucene.util.IntsRef;
import org.apache.lucene.util.LSBRadixSorter;
import org.apache.lucene.util.LongsRef;
import org.apache.lucene.util.TimSorter;
import org.apache.lucene.util.automaton.CompiledAutomaton;
import org.apache.lucene.util.packed.PackedInts;

final class FreqProxTermsWriter extends TermsHash {

  FreqProxTermsWriter(
      final IntBlockPool.Allocator intBlockAllocator,
      final ByteBlockPool.Allocator byteBlockAllocator,
      Counter bytesUsed,
      TermsHash termVectors) {
    super(intBlockAllocator, byteBlockAllocator, bytesUsed, termVectors);
  }

  private void applyDeletes(SegmentWriteState state, Fields fields) throws IOException {
    // Process any pending Term deletes for this newly
    // flushed segment:
    if (state.segUpdates != null && state.segUpdates.deleteTerms.size() > 0) {

      BufferedUpdates.DeletedTerms segDeletes = state.segUpdates.deleteTerms;
      FrozenBufferedUpdates.TermDocsIterator iterator =
          new FrozenBufferedUpdates.TermDocsIterator(fields, true);

      segDeletes.forEachOrdered(
          (term, docId) -> {
            DocIdSetIterator postings = iterator.nextTerm(term.field(), term.bytes());
            if (postings != null) {
              assert docId < PostingsEnum.NO_MORE_DOCS;
              int doc;
              while ((doc = postings.nextDoc()) < docId) {
                if (state.liveDocs == null) {
                  state.liveDocs = new FixedBitSet(state.segmentInfo.maxDoc());
                  state.liveDocs.set(0, state.segmentInfo.maxDoc());
                }
<<<<<<< HEAD
                if (state.liveDocs.get(doc)) {
                  state.delCountOnFlush++;
                  state.liveDocs.clear(doc);
=======
                if (state.liveDocs.getAndClear(doc)) {
                  state.delCountOnFlush++;
>>>>>>> 75ae372b
                }
              }
            }
          });
    }
  }

  @Override
  public void flush(
      Map<String, TermsHashPerField> fieldsToFlush,
      final SegmentWriteState state,
      Sorter.DocMap sortMap,
      NormsProducer norms)
      throws IOException {
    super.flush(fieldsToFlush, state, sortMap, norms);

    // Gather all fields that saw any postings:
    List<FreqProxTermsWriterPerField> allFields = new ArrayList<>();

    for (TermsHashPerField f : fieldsToFlush.values()) {
      final FreqProxTermsWriterPerField perField = (FreqProxTermsWriterPerField) f;
      if (perField.getNumTerms() > 0) {
        perField.sortTerms();
        assert perField.indexOptions != IndexOptions.NONE;
        allFields.add(perField);
      }
    }

    if (!state.fieldInfos.hasPostings()) {
      assert allFields.isEmpty();
      return;
    }

    // Sort by field name
    CollectionUtil.introSort(allFields);

    Fields fields = new FreqProxFields(allFields);
    applyDeletes(state, fields);
    if (sortMap != null) {
      final Sorter.DocMap docMap = sortMap;
      final FieldInfos infos = state.fieldInfos;
      fields =
          new FilterLeafReader.FilterFields(fields) {

            @Override
            public Terms terms(final String field) throws IOException {
              Terms terms = in.terms(field);
              if (terms == null) {
                return null;
              } else {
                return new SortingTerms(terms, infos.fieldInfo(field).getIndexOptions(), docMap);
              }
            }
          };
    }

    try (FieldsConsumer consumer =
        state.segmentInfo.getCodec().postingsFormat().fieldsConsumer(state)) {
      consumer.write(fields, norms);
    }
  }

  @Override
  public TermsHashPerField addField(FieldInvertState invertState, FieldInfo fieldInfo) {
    return new FreqProxTermsWriterPerField(
        invertState, this, fieldInfo, nextTermsHash.addField(invertState, fieldInfo));
  }

  static class SortingTerms extends FilterLeafReader.FilterTerms {

    private final Sorter.DocMap docMap;
    private final IndexOptions indexOptions;

    SortingTerms(final Terms in, IndexOptions indexOptions, final Sorter.DocMap docMap) {
      super(in);
      this.docMap = docMap;
      this.indexOptions = indexOptions;
    }

    @Override
    public TermsEnum iterator() throws IOException {
      return new SortingTermsEnum(in.iterator(), docMap, indexOptions);
    }

    @Override
    public TermsEnum intersect(CompiledAutomaton compiled, BytesRef startTerm) throws IOException {
      return new SortingTermsEnum(in.intersect(compiled, startTerm), docMap, indexOptions);
    }
  }

  private static class SortingTermsEnum extends FilterLeafReader.FilterTermsEnum {

    final Sorter.DocMap docMap; // pkg-protected to avoid synthetic accessor methods
    private final IndexOptions indexOptions;

    SortingTermsEnum(final TermsEnum in, Sorter.DocMap docMap, IndexOptions indexOptions) {
      super(in);
      this.docMap = docMap;
      this.indexOptions = indexOptions;
    }

    @Override
    public PostingsEnum postings(PostingsEnum reuse, final int flags) throws IOException {

      if (indexOptions.compareTo(IndexOptions.DOCS_AND_FREQS) >= 0
          && PostingsEnum.featureRequested(flags, PostingsEnum.FREQS)) {
        final PostingsEnum inReuse;
        final SortingPostingsEnum wrapReuse;
        if (reuse != null && reuse instanceof SortingPostingsEnum) {
          // if we're asked to reuse the given DocsEnum and it is Sorting, return
          // the wrapped one, since some Codecs expect it.
          wrapReuse = (SortingPostingsEnum) reuse;
          inReuse = wrapReuse.getWrapped();
        } else {
          wrapReuse = new SortingPostingsEnum();
          inReuse = reuse;
        }

        final PostingsEnum inDocsAndPositions = in.postings(inReuse, flags);
        // we ignore the fact that positions/offsets may be stored but not asked for,
        // since this code is expected to be used during addIndexes which will
        // ask for everything. if that assumption changes in the future, we can
        // factor in whether 'flags' says offsets are not required.
        final boolean storePositions =
            indexOptions.compareTo(IndexOptions.DOCS_AND_FREQS_AND_POSITIONS) >= 0;
        final boolean storeOffsets =
            indexOptions.compareTo(IndexOptions.DOCS_AND_FREQS_AND_POSITIONS_AND_OFFSETS) >= 0;
        wrapReuse.reset(docMap, inDocsAndPositions, storePositions, storeOffsets);
        return wrapReuse;
      }

      final PostingsEnum inReuse;
      final SortingDocsEnum wrapReuse;
      if (reuse != null && reuse instanceof SortingDocsEnum) {
        // if we're asked to reuse the given DocsEnum and it is Sorting, return
        // the wrapped one, since some Codecs expect it.
        wrapReuse = (SortingDocsEnum) reuse;
        inReuse = wrapReuse.getWrapped();
      } else {
        wrapReuse = new SortingDocsEnum();
        inReuse = reuse;
      }

      final PostingsEnum inDocs = in.postings(inReuse, flags);
      wrapReuse.reset(docMap, inDocs);
      return wrapReuse;
    }
  }

  static class SortingDocsEnum extends PostingsEnum {

    private final LSBRadixSorter sorter;
    private PostingsEnum in;
    private int[] docs = IntsRef.EMPTY_INTS;
    private int docIt;
    private int upTo;

    SortingDocsEnum() {
      sorter = new LSBRadixSorter();
    }

    void reset(Sorter.DocMap docMap, PostingsEnum in) throws IOException {
      this.in = in;
      int i = 0;
      for (int doc = in.nextDoc(); doc != DocIdSetIterator.NO_MORE_DOCS; doc = in.nextDoc()) {
        if (docs.length <= i) {
          docs = ArrayUtil.grow(docs);
        }
        docs[i++] = docMap.oldToNew(doc);
      }
      upTo = i;
      if (docs.length == upTo) {
        docs = ArrayUtil.grow(docs);
      }
      docs[upTo] = DocIdSetIterator.NO_MORE_DOCS;
      final int maxDoc = docMap.size();
      final int numBits = PackedInts.bitsRequired(Math.max(0, maxDoc - 1));
      // Even though LSBRadixSorter cannot take advantage of partial ordering like TimSorter it is
      // often still faster for nearly-sorted inputs.
      sorter.sort(numBits, docs, upTo);
      docIt = -1;
    }

    PostingsEnum getWrapped() {
      return in;
    }

    @Override
    public int advance(final int target) throws IOException {
      // need to support it for checkIndex, but in practice it won't be called, so
      // don't bother to implement efficiently for now.
      return slowAdvance(target);
    }

    @Override
    public int docID() {
      return docIt < 0 ? -1 : docs[docIt];
    }

    @Override
    public int nextDoc() throws IOException {
      return docs[++docIt];
    }

    @Override
    public long cost() {
      return upTo;
    }

    @Override
    public int freq() throws IOException {
      return 1;
    }

    @Override
    public int nextPosition() throws IOException {
      return -1;
    }

    @Override
    public int startOffset() throws IOException {
      return -1;
    }

    @Override
    public int endOffset() throws IOException {
      return -1;
    }

    @Override
    public BytesRef getPayload() throws IOException {
      return null;
    }
  }

  static class SortingPostingsEnum extends PostingsEnum {

    /**
     * A {@link TimSorter} which sorts two parallel arrays of doc IDs and offsets in one go. Everyti
     * me a doc ID is 'swapped', its corresponding offset is swapped too.
     */
    private static final class DocOffsetSorter extends TimSorter {

      private int[] docs;
      private long[] offsets;
      private int[] tmpDocs;
      private long[] tmpOffsets;

      public DocOffsetSorter(int numTempSlots) {
        super(numTempSlots);
        this.tmpDocs = IntsRef.EMPTY_INTS;
        this.tmpOffsets = LongsRef.EMPTY_LONGS;
      }

      public void reset(int[] docs, long[] offsets) {
        this.docs = docs;
        this.offsets = offsets;
      }

      @Override
      protected int compare(int i, int j) {
        return docs[i] - docs[j];
      }

      @Override
      protected void swap(int i, int j) {
        int tmpDoc = docs[i];
        docs[i] = docs[j];
        docs[j] = tmpDoc;

        long tmpOffset = offsets[i];
        offsets[i] = offsets[j];
        offsets[j] = tmpOffset;
      }

      @Override
      protected void copy(int src, int dest) {
        docs[dest] = docs[src];
        offsets[dest] = offsets[src];
      }

      @Override
      protected void save(int i, int len) {
        if (tmpDocs.length < len) {
          tmpDocs = new int[ArrayUtil.oversize(len, Integer.BYTES)];
          tmpOffsets = new long[tmpDocs.length];
        }
        System.arraycopy(docs, i, tmpDocs, 0, len);
        System.arraycopy(offsets, i, tmpOffsets, 0, len);
      }

      @Override
      protected void restore(int i, int j) {
        docs[j] = tmpDocs[i];
        offsets[j] = tmpOffsets[i];
      }

      @Override
      protected int compareSaved(int i, int j) {
        return tmpDocs[i] - docs[j];
      }
    }

    private DocOffsetSorter sorter;
    private int[] docs = IntsRef.EMPTY_INTS;
    private long[] offsets = LongsRef.EMPTY_LONGS;
    private int upto;

    private ByteBuffersDataInput postingInput;
    private PostingsEnum in;
    private boolean storePositions, storeOffsets;

    private int docIt;
    private int pos;
    private int startOffset;
    private int endOffset;
    private final BytesRef payload = new BytesRef();
    private int currFreq;

    private final ByteBuffersDataOutput buffer = ByteBuffersDataOutput.newResettableInstance();

    void reset(Sorter.DocMap docMap, PostingsEnum in, boolean storePositions, boolean storeOffsets)
        throws IOException {
      this.in = in;
      this.storePositions = storePositions;
      this.storeOffsets = storeOffsets;
      if (sorter == null) {
        final int numTempSlots = docMap.size() / 8;
        sorter = new DocOffsetSorter(numTempSlots);
      }
      docIt = -1;
      startOffset = -1;
      endOffset = -1;

      buffer.reset();
      int doc;
      int i = 0;
      while ((doc = in.nextDoc()) != DocIdSetIterator.NO_MORE_DOCS) {
        if (i == docs.length) {
          final int newLength = ArrayUtil.oversize(i + 1, 4);
          docs = ArrayUtil.growExact(docs, newLength);
          offsets = ArrayUtil.growExact(offsets, newLength);
        }
        docs[i] = docMap.oldToNew(doc);
        offsets[i] = buffer.size();
        addPositions(in, buffer);
        i++;
      }
      upto = i;
      sorter.reset(docs, offsets);
      sorter.sort(0, upto);

      this.postingInput = buffer.toDataInput();
    }

    private void addPositions(final PostingsEnum in, final DataOutput out) throws IOException {
      int freq = in.freq();
      out.writeVInt(freq);
      if (storePositions) {
        int previousPosition = 0;
        int previousEndOffset = 0;
        for (int i = 0; i < freq; i++) {
          final int pos = in.nextPosition();
          final BytesRef payload = in.getPayload();
          // The low-order bit of token is set only if there is a payload, the
          // previous bits are the delta-encoded position.
          final int token = (pos - previousPosition) << 1 | (payload == null ? 0 : 1);
          out.writeVInt(token);
          previousPosition = pos;
          if (storeOffsets) { // don't encode offsets if they are not stored
            final int startOffset = in.startOffset();
            final int endOffset = in.endOffset();
            out.writeVInt(startOffset - previousEndOffset);
            out.writeVInt(endOffset - startOffset);
            previousEndOffset = endOffset;
          }
          if (payload != null) {
            out.writeVInt(payload.length);
            out.writeBytes(payload.bytes, payload.offset, payload.length);
          }
        }
      }
    }

    @Override
    public int advance(final int target) throws IOException {
      // need to support it for checkIndex, but in practice it won't be called, so
      // don't bother to implement efficiently for now.
      return slowAdvance(target);
    }

    @Override
    public int docID() {
      return docIt < 0 ? -1 : docIt >= upto ? NO_MORE_DOCS : docs[docIt];
    }

    @Override
    public int endOffset() throws IOException {
      return endOffset;
    }

    @Override
    public int freq() throws IOException {
      return currFreq;
    }

    @Override
    public BytesRef getPayload() throws IOException {
      return payload.length == 0 ? null : payload;
    }

    @Override
    public int nextDoc() throws IOException {
      if (++docIt >= upto) return DocIdSetIterator.NO_MORE_DOCS;
      postingInput.seek(offsets[docIt]);
      currFreq = postingInput.readVInt();
      // reset variables used in nextPosition
      pos = 0;
      endOffset = 0;
      return docs[docIt];
    }

    @Override
    public int nextPosition() throws IOException {
      if (storePositions == false) {
        return -1;
      }
      final int token = postingInput.readVInt();
      pos += token >>> 1;
      if (storeOffsets) {
        startOffset = endOffset + postingInput.readVInt();
        endOffset = startOffset + postingInput.readVInt();
      }
      if ((token & 1) != 0) {
        payload.offset = 0;
        payload.length = postingInput.readVInt();
        if (payload.length > payload.bytes.length) {
          payload.bytes = new byte[ArrayUtil.oversize(payload.length, 1)];
        }
        postingInput.readBytes(payload.bytes, 0, payload.length);
      } else {
        payload.length = 0;
      }
      return pos;
    }

    @Override
    public int startOffset() throws IOException {
      return startOffset;
    }

    /** Returns the wrapped {@link PostingsEnum}. */
    PostingsEnum getWrapped() {
      return in;
    }

    @Override
    public long cost() {
      return in.cost();
    }
  }
}<|MERGE_RESOLUTION|>--- conflicted
+++ resolved
@@ -70,14 +70,8 @@
                   state.liveDocs = new FixedBitSet(state.segmentInfo.maxDoc());
                   state.liveDocs.set(0, state.segmentInfo.maxDoc());
                 }
-<<<<<<< HEAD
-                if (state.liveDocs.get(doc)) {
-                  state.delCountOnFlush++;
-                  state.liveDocs.clear(doc);
-=======
                 if (state.liveDocs.getAndClear(doc)) {
                   state.delCountOnFlush++;
->>>>>>> 75ae372b
                 }
               }
             }
