--- conflicted
+++ resolved
@@ -28,10 +28,6 @@
 import java.text.NumberFormat;
 import java.util.ArrayList;
 import java.util.Arrays;
-<<<<<<< HEAD
-import java.util.Comparator;
-=======
->>>>>>> 75ae372b
 import java.util.HashMap;
 import java.util.Iterator;
 import java.util.List;
@@ -49,10 +45,7 @@
 import org.apache.lucene.codecs.Codec;
 import org.apache.lucene.codecs.DocValuesProducer;
 import org.apache.lucene.codecs.FieldsProducer;
-<<<<<<< HEAD
-=======
 import org.apache.lucene.codecs.KnnVectorsReader;
->>>>>>> 75ae372b
 import org.apache.lucene.codecs.NormsProducer;
 import org.apache.lucene.codecs.PointsReader;
 import org.apache.lucene.codecs.PostingsFormat;
@@ -519,11 +512,7 @@
 
   private static void msg(PrintStream out, ByteArrayOutputStream msg) {
     if (out != null) {
-<<<<<<< HEAD
-      out.println(msg.toString(StandardCharsets.UTF_8));
-=======
       out.println(msg.toString(UTF_8));
->>>>>>> 75ae372b
     }
   }
 
@@ -619,7 +608,6 @@
       if (fileName.startsWith(IndexFileNames.SEGMENTS)
           && fileName.equals(SegmentInfos.OLD_SEGMENTS_GEN) == false) {
         allSegmentsFiles.add(fileName);
-<<<<<<< HEAD
       }
     }
 
@@ -627,15 +615,12 @@
     // way if an index has a broken last commit AND a broken old commit, we report the last commit
     // error first:
     allSegmentsFiles.sort(
-        new Comparator<String>() {
-          @Override
-          public int compare(String a, String b) {
-            long genA = SegmentInfos.generationFromSegmentsFileName(a);
-            long genB = SegmentInfos.generationFromSegmentsFileName(b);
-
-            // reversed natural sort (largest generation first):
-            return -Long.compare(genA, genB);
-          }
+        (a, b) -> {
+          long genA = SegmentInfos.generationFromSegmentsFileName(a);
+          long genB = SegmentInfos.generationFromSegmentsFileName(b);
+
+          // reversed natural sort (largest generation first):
+          return -Long.compare(genA, genB);
         });
 
     for (String fileName : allSegmentsFiles) {
@@ -674,59 +659,6 @@
         }
         return result;
       }
-=======
-      }
-    }
-
-    // Sort descending by generation so that we always attempt to read the last commit first.  This
-    // way if an index has a broken last commit AND a broken old commit, we report the last commit
-    // error first:
-    allSegmentsFiles.sort(
-        (a, b) -> {
-          long genA = SegmentInfos.generationFromSegmentsFileName(a);
-          long genB = SegmentInfos.generationFromSegmentsFileName(b);
-
-          // reversed natural sort (largest generation first):
-          return -Long.compare(genA, genB);
-        });
-
-    for (String fileName : allSegmentsFiles) {
-
-      boolean isLastCommit = fileName.equals(lastSegmentsFile);
-
-      SegmentInfos infos;
-
-      try {
-        // Do not use SegmentInfos.read(Directory) since the spooky
-        // retrying it does is not necessary here (we hold the write lock):
-        // always open old indices if codecs are around
-        infos = SegmentInfos.readCommit(dir, fileName, 0);
-      } catch (Throwable t) {
-        if (failFast) {
-          throw IOUtils.rethrowAlways(t);
-        }
-
-        String message;
-
-        if (isLastCommit) {
-          message =
-              "ERROR: could not read latest commit point from segments file \""
-                  + fileName
-                  + "\" in directory";
-        } else {
-          message =
-              "ERROR: could not read old (not latest) commit point segments file \""
-                  + fileName
-                  + "\" in directory";
-        }
-        msg(infoStream, message);
-        result.missingSegments = true;
-        if (infoStream != null) {
-          t.printStackTrace(infoStream);
-        }
-        return result;
-      }
->>>>>>> 75ae372b
 
       if (isLastCommit) {
         // record the latest commit point: we will deeply check all segments referenced by it
@@ -930,11 +862,7 @@
                   + info.info.name);
           if (infoStream != null) e.printStackTrace(infoStream);
         } catch (ExecutionException e) {
-<<<<<<< HEAD
-          msg(infoStream, output.toString(StandardCharsets.UTF_8));
-=======
           msg(infoStream, output.toString(UTF_8));
->>>>>>> 75ae372b
 
           assert failFast;
           throw new CheckIndexException(
@@ -1258,8 +1186,6 @@
       try {
         LeafMetaData metaData = reader.getMetaData();
         FieldInfos fieldInfos = reader.getFieldInfos();
-<<<<<<< HEAD
-=======
         if (metaData.hasBlocks()
             && fieldInfos.getParentField() == null
             && metaData.createdVersionMajor() >= Version.LUCENE_10_0_0.major) {
@@ -1267,7 +1193,6 @@
               "parent field is not set but the index has document blocks and was created with version: "
                   + metaData.createdVersionMajor());
         }
->>>>>>> 75ae372b
         final DocIdSetIterator iter;
         if (metaData.hasBlocks() && fieldInfos.getParentField() != null) {
           iter = reader.getNumericDocValues(fieldInfos.getParentField());
@@ -2065,11 +1990,7 @@
             || (status.termCount + status.delTermCount) % 1024 == 0) {
           // First check max scores and block uptos
           // But only if slow checks are enabled since we visit all docs
-<<<<<<< HEAD
-          if (doSlowChecks) {
-=======
           if (level >= Level.MIN_LEVEL_FOR_SLOW_CHECKS) {
->>>>>>> 75ae372b
             int max = -1;
             int maxFreq = 0;
             ImpactsEnum impactsEnum = termsEnum.impacts(PostingsEnum.FREQS);
@@ -2463,16 +2384,8 @@
       throws IOException {
     TermsEnum allTerms = terms.iterator();
     automaton = Operations.determinize(automaton, Operations.DEFAULT_DETERMINIZE_WORK_LIMIT);
-<<<<<<< HEAD
-    CompiledAutomaton compiledAutomaton =
-        new CompiledAutomaton(
-            automaton, null, true, Operations.DEFAULT_DETERMINIZE_WORK_LIMIT, true);
-    ByteRunAutomaton runAutomaton =
-        new ByteRunAutomaton(automaton, true, Operations.DEFAULT_DETERMINIZE_WORK_LIMIT);
-=======
     CompiledAutomaton compiledAutomaton = new CompiledAutomaton(automaton, false, true, true);
     ByteRunAutomaton runAutomaton = new ByteRunAutomaton(automaton, true);
->>>>>>> 75ae372b
     TermsEnum filteredTerms = terms.intersect(compiledAutomaton, startTerm);
     BytesRef term;
     if (startTerm != null) {
@@ -2833,8 +2746,6 @@
     return status;
   }
 
-<<<<<<< HEAD
-=======
   private static boolean vectorsReaderSupportsSearch(CodecReader codecReader, String fieldName) {
     KnnVectorsReader vectorsReader = codecReader.getVectorReader();
     if (vectorsReader instanceof PerFieldKnnVectorsFormat.FieldsReader perFieldReader) {
@@ -2843,29 +2754,12 @@
     return (vectorsReader instanceof FlatVectorsReader) == false;
   }
 
->>>>>>> 75ae372b
   private static void checkFloatVectorValues(
       FloatVectorValues values,
       FieldInfo fieldInfo,
       CheckIndex.Status.VectorValuesStatus status,
       CodecReader codecReader)
       throws IOException {
-<<<<<<< HEAD
-    int docCount = 0;
-    int everyNdoc = Math.max(values.size() / 64, 1);
-    while (values.nextDoc() != NO_MORE_DOCS) {
-      // search the first maxNumSearches vectors to exercise the graph
-      if (values.docID() % everyNdoc == 0) {
-        KnnCollector collector = new TopKnnCollector(10, Integer.MAX_VALUE);
-        codecReader.getVectorReader().search(fieldInfo.name, values.vectorValue(), collector, null);
-        TopDocs docs = collector.topDocs();
-        if (docs.scoreDocs.length == 0) {
-          throw new CheckIndexException(
-              "Field \"" + fieldInfo.name + "\" failed to search k nearest neighbors");
-        }
-      }
-      int valueLength = values.vectorValue().length;
-=======
     int count = 0;
     int everyNdoc = Math.max(values.size() / 64, 1);
     while (count < values.size()) {
@@ -2884,7 +2778,6 @@
         }
       }
       int valueLength = values.vectorValue(count).length;
->>>>>>> 75ae372b
       if (valueLength != fieldInfo.getVectorDimension()) {
         throw new CheckIndexException(
             "Field \""
@@ -2894,32 +2787,19 @@
                 + " not matching the field's dimension="
                 + fieldInfo.getVectorDimension());
       }
-<<<<<<< HEAD
-      ++docCount;
-    }
-    if (docCount != values.size()) {
-=======
       ++count;
     }
     if (count != values.size()) {
->>>>>>> 75ae372b
       throw new CheckIndexException(
           "Field \""
               + fieldInfo.name
               + "\" has size="
               + values.size()
               + " but when iterated, returns "
-<<<<<<< HEAD
-              + docCount
-              + " docs with values");
-    }
-    status.totalVectorValues += docCount;
-=======
               + count
               + " docs with values");
     }
     status.totalVectorValues += count;
->>>>>>> 75ae372b
   }
 
   private static void checkByteVectorValues(
@@ -2928,15 +2808,6 @@
       CheckIndex.Status.VectorValuesStatus status,
       CodecReader codecReader)
       throws IOException {
-<<<<<<< HEAD
-    int docCount = 0;
-    int everyNdoc = Math.max(values.size() / 64, 1);
-    while (values.nextDoc() != NO_MORE_DOCS) {
-      // search the first maxNumSearches vectors to exercise the graph
-      if (values.docID() % everyNdoc == 0) {
-        KnnCollector collector = new TopKnnCollector(10, Integer.MAX_VALUE);
-        codecReader.getVectorReader().search(fieldInfo.name, values.vectorValue(), collector, null);
-=======
     int count = 0;
     int everyNdoc = Math.max(values.size() / 64, 1);
     boolean supportsSearch = vectorsReaderSupportsSearch(codecReader, fieldInfo.name);
@@ -2947,18 +2818,13 @@
         codecReader
             .getVectorReader()
             .search(fieldInfo.name, values.vectorValue(count), collector, null);
->>>>>>> 75ae372b
         TopDocs docs = collector.topDocs();
         if (docs.scoreDocs.length == 0) {
           throw new CheckIndexException(
               "Field \"" + fieldInfo.name + "\" failed to search k nearest neighbors");
         }
       }
-<<<<<<< HEAD
-      int valueLength = values.vectorValue().length;
-=======
       int valueLength = values.vectorValue(count).length;
->>>>>>> 75ae372b
       if (valueLength != fieldInfo.getVectorDimension()) {
         throw new CheckIndexException(
             "Field \""
@@ -2968,32 +2834,19 @@
                 + " not matching the field's dimension="
                 + fieldInfo.getVectorDimension());
       }
-<<<<<<< HEAD
-      ++docCount;
-    }
-    if (docCount != values.size()) {
-=======
       ++count;
     }
     if (count != values.size()) {
->>>>>>> 75ae372b
       throw new CheckIndexException(
           "Field \""
               + fieldInfo.name
               + "\" has size="
               + values.size()
               + " but when iterated, returns "
-<<<<<<< HEAD
-              + docCount
-              + " docs with values");
-    }
-    status.totalVectorValues += docCount;
-=======
               + count
               + " docs with values");
     }
     status.totalVectorValues += count;
->>>>>>> 75ae372b
   }
 
   /**
@@ -3212,11 +3065,7 @@
                   + "\"");
         }
 
-<<<<<<< HEAD
-        // Make sure this cell is not outside of the global min/max:
-=======
         // Make sure this cell is not outside the global min/max:
->>>>>>> 75ae372b
         if (comparator.compare(minPackedValue, offset, globalMinPackedValue, offset) < 0) {
           throw new CheckIndexException(
               "packed points cell minPackedValue "
@@ -3332,12 +3181,9 @@
         // Intentionally pull even deleted documents to
         // make sure they too are not corrupt:
         DocumentStoredFieldVisitor visitor = new DocumentStoredFieldVisitor();
-<<<<<<< HEAD
-=======
         if ((j & 0x03) == 0) {
           storedFields.prefetch(j);
         }
->>>>>>> 75ae372b
         storedFields.document(j, visitor);
         Document doc = visitor.getDocument();
         if (liveDocs == null || liveDocs.get(j)) {
@@ -3426,8 +3272,6 @@
     DocValuesIterator get(FieldInfo fi) throws IOException;
   }
 
-<<<<<<< HEAD
-=======
   private static void checkDocValueSkipper(FieldInfo fi, DocValuesSkipper skipper)
       throws IOException {
     String fieldName = fi.name;
@@ -3516,7 +3360,6 @@
     }
   }
 
->>>>>>> 75ae372b
   private static void checkDVIterator(FieldInfo fi, DocValuesIteratorSupplier producer)
       throws IOException {
     String field = fi.name;
@@ -3890,13 +3733,10 @@
 
   private static void checkDocValues(
       FieldInfo fi, DocValuesProducer dvReader, DocValuesStatus status) throws Exception {
-<<<<<<< HEAD
-=======
     if (fi.docValuesSkipIndexType() != DocValuesSkipIndexType.NONE) {
       status.totalSkippingIndex++;
       checkDocValueSkipper(fi, dvReader.getSkipper(fi));
     }
->>>>>>> 75ae372b
     switch (fi.getDocValuesType()) {
       case SORTED:
         status.totalSortedFields++;
@@ -3958,11 +3798,7 @@
 
       FieldsProducer postingsFields;
       // TODO: testTermsIndex
-<<<<<<< HEAD
-      if (doSlowChecks) {
-=======
       if (level >= Level.MIN_LEVEL_FOR_SLOW_CHECKS) {
->>>>>>> 75ae372b
         postingsFields = reader.getPostingsReader();
         if (postingsFields != null) {
           postingsFields = postingsFields.getMergeInstance();
@@ -4005,11 +3841,7 @@
 
               // Make sure FieldInfo thinks this field is vector'd:
               final FieldInfo fieldInfo = fieldInfos.fieldInfo(field);
-<<<<<<< HEAD
-              if (fieldInfo.hasVectors() == false) {
-=======
               if (fieldInfo.hasTermVectors() == false) {
->>>>>>> 75ae372b
                 throw new CheckIndexException(
                     "docID="
                         + j
@@ -4046,9 +3878,6 @@
                   postings = termsEnum.postings(postings, PostingsEnum.ALL);
                   assert postings != null;
 
-<<<<<<< HEAD
-                  if (postingsTermsEnum.seekExact(term) == false) {
-=======
                   boolean termExists;
                   if ((seekExactCounter++ & 0x01) == 0) {
                     termExists = postingsTermsEnum.seekExact(term);
@@ -4057,7 +3886,6 @@
                     termExists = termExistsSupplier != null && termExistsSupplier.get();
                   }
                   if (termExists == false) {
->>>>>>> 75ae372b
                     throw new CheckIndexException(
                         "vector term="
                             + term
