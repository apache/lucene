--- conflicted
+++ resolved
@@ -76,19 +76,10 @@
     hardDeletes.onNewReader(reader, info);
     // only re-calculate this if we haven't seen this generation
     if (dvGeneration < info.getDocValuesGen()) {
-<<<<<<< HEAD
-      final DocIdSetIterator iterator =
-          FieldExistsQuery.getDocValuesDocIdSetIterator(field, reader);
-      int newDelCount;
-      if (iterator
-          != null) { // nothing is deleted we don't have a soft deletes field in this segment
-        assert info.info.maxDoc() > 0 : "maxDoc is 0";
-=======
       final int newDelCount;
       var iterator = FieldExistsQuery.getDocValuesDocIdSetIterator(field, reader);
       if (iterator != null && iterator.nextDoc() != DocIdSetIterator.NO_MORE_DOCS) {
         iterator = FieldExistsQuery.getDocValuesDocIdSetIterator(field, reader);
->>>>>>> 75ae372b
         newDelCount = applySoftDeletes(iterator, getMutableBits());
         assert newDelCount >= 0 : " illegal pending delete count: " + newDelCount;
       } else {
