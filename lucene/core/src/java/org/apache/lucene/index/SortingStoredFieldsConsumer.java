--- conflicted
+++ resolved
@@ -49,11 +49,7 @@
             @Override
             public void compress(ByteBuffersDataInput buffersInput, DataOutput out)
                 throws IOException {
-<<<<<<< HEAD
-              out.copyBytes(buffersInput, buffersInput.size());
-=======
               out.copyBytes(buffersInput, buffersInput.length());
->>>>>>> 75ae372b
             }
           };
         }
