--- conflicted
+++ resolved
@@ -110,19 +110,11 @@
   /** The {@link VectorSimilarityFunction} of the field's vector value */
   VectorSimilarityFunction vectorSimilarityFunction();
 
-<<<<<<< HEAD
-  /** True if this field is a Tensor field, false otherwise */
-  boolean isTensor();
-
-  /** Aggregation used for {@link TensorSimilarityFunction} */
-  TensorSimilarityFunction.Aggregation tensorAggregate();
-=======
   /** True if this field is a multi-vector field, false otherwise */
   boolean isMultiVector();
 
   /** Aggregation used for {@link MultiVectorSimilarityFunction} */
   MultiVectorSimilarityFunction.Aggregation multiVectorAggregate();
->>>>>>> 51ca4dc6
 
   /**
    * Attributes for the field type.
