--- conflicted
+++ resolved
@@ -101,13 +101,11 @@
   /** The number of dimensions of the field's vector value */
   int vectorDimension();
 
-<<<<<<< HEAD
   /** If vector multivalued */
   boolean vectorMultiValued();
-=======
+  
   /** The {@link VectorEncoding} of the field's vector value */
   VectorEncoding vectorEncoding();
->>>>>>> b5dd7119
 
   /** The {@link VectorSimilarityFunction} of the field's vector value */
   VectorSimilarityFunction vectorSimilarityFunction();
