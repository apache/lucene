/*
 * Licensed to the Apache Software Foundation (ASF) under one or more
 * contributor license agreements.  See the NOTICE file distributed with
 * this work for additional information regarding copyright ownership.
 * The ASF licenses this file to You under the Apache License, Version 2.0
 * (the "License"); you may not use this file except in compliance with
 * the License.  You may obtain a copy of the License at
 *
 *     http://www.apache.org/licenses/LICENSE-2.0
 *
 * Unless required by applicable law or agreed to in writing, software
 * distributed under the License is distributed on an "AS IS" BASIS,
 * WITHOUT WARRANTIES OR CONDITIONS OF ANY KIND, either express or implied.
 * See the License for the specific language governing permissions and
 * limitations under the License.
 */
package org.apache.lucene.index;

import java.io.IOException;
import java.util.Iterator;
import org.apache.lucene.search.KnnCollector;
import org.apache.lucene.util.AttributeSource;
import org.apache.lucene.util.Bits;
import org.apache.lucene.util.BytesRef;
<<<<<<< HEAD
=======
import org.apache.lucene.util.IOBooleanSupplier;
>>>>>>> 75ae372b
import org.apache.lucene.util.Unwrappable;

/**
 * A <code>FilterLeafReader</code> contains another LeafReader, which it uses as its basic source of
 * data, possibly transforming the data along the way or providing additional functionality. The
 * class <code>FilterLeafReader</code> itself simply implements all abstract methods of <code>
 * IndexReader</code> with versions that pass all requests to the contained index reader. Subclasses
 * of <code>FilterLeafReader</code> may further override some of these methods and may also provide
 * additional methods and fields.
 *
 * <p><b>NOTE</b>: If you override {@link #getLiveDocs()}, you will likely need to override {@link
 * #numDocs()} as well and vice-versa.
 *
 * <p><b>NOTE</b>: If this {@link FilterLeafReader} does not change the content the contained
 * reader, you could consider delegating calls to {@link #getCoreCacheHelper()} and {@link
 * #getReaderCacheHelper()}.
 */
public abstract class FilterLeafReader extends LeafReader {

  /**
   * Get the wrapped instance by <code>reader</code> as long as this reader is an instance of {@link
   * FilterLeafReader}.
   */
  public static LeafReader unwrap(LeafReader reader) {
    while (reader instanceof FilterLeafReader) {
      reader = ((FilterLeafReader) reader).getDelegate();
    }
    return reader;
  }

  /** Base class for filtering {@link Fields} implementations. */
  public abstract static class FilterFields extends Fields {
    /** The underlying Fields instance. */
    protected final Fields in;

    /**
     * Creates a new FilterFields.
     *
     * @param in the underlying Fields instance.
     */
    protected FilterFields(Fields in) {
      if (in == null) {
        throw new NullPointerException("incoming Fields must not be null");
      }
      this.in = in;
    }

    @Override
    public Iterator<String> iterator() {
      return in.iterator();
    }

    @Override
    public Terms terms(String field) throws IOException {
      return in.terms(field);
    }

    @Override
    public int size() {
      return in.size();
    }
  }

  /**
   * Base class for filtering {@link Terms} implementations.
   *
   * <p><b>NOTE</b>: If the order of terms and documents is not changed, and if these terms are
   * going to be intersected with automata, you could consider overriding {@link #intersect} for
   * better performance.
   */
  public abstract static class FilterTerms extends Terms {
    /** The underlying Terms instance. */
    protected final Terms in;

    /**
     * Creates a new FilterTerms
     *
     * @param in the underlying Terms instance.
     */
    protected FilterTerms(Terms in) {
      if (in == null) {
        throw new NullPointerException("incoming Terms must not be null");
      }
      this.in = in;
    }

    @Override
    public TermsEnum iterator() throws IOException {
      return in.iterator();
    }

    @Override
    public long size() throws IOException {
      return in.size();
    }

    @Override
    public long getSumTotalTermFreq() throws IOException {
      return in.getSumTotalTermFreq();
    }

    @Override
    public long getSumDocFreq() throws IOException {
      return in.getSumDocFreq();
    }

    @Override
    public int getDocCount() throws IOException {
      return in.getDocCount();
    }

    @Override
    public boolean hasFreqs() {
      return in.hasFreqs();
    }

    @Override
    public boolean hasOffsets() {
      return in.hasOffsets();
    }

    @Override
    public boolean hasPositions() {
      return in.hasPositions();
    }

    @Override
    public boolean hasPayloads() {
      return in.hasPayloads();
    }

    @Override
    public Object getStats() throws IOException {
      return in.getStats();
    }
  }

  /** Base class for filtering {@link TermsEnum} implementations. */
  public abstract static class FilterTermsEnum extends TermsEnum {

    /** The underlying TermsEnum instance. */
    protected final TermsEnum in;

    /**
     * Creates a new FilterTermsEnum
     *
     * @param in the underlying TermsEnum instance.
     */
    protected FilterTermsEnum(TermsEnum in) {
      if (in == null) {
        throw new NullPointerException("incoming TermsEnum must not be null");
      }
      this.in = in;
    }

    @Override
    public AttributeSource attributes() {
      return in.attributes();
    }

    @Override
    public SeekStatus seekCeil(BytesRef text) throws IOException {
      return in.seekCeil(text);
    }

    @Override
    public boolean seekExact(BytesRef text) throws IOException {
      return in.seekExact(text);
    }

    @Override
    public void seekExact(long ord) throws IOException {
      in.seekExact(ord);
    }

    @Override
    public BytesRef next() throws IOException {
      return in.next();
    }

    @Override
    public BytesRef term() throws IOException {
      return in.term();
    }

    @Override
    public long ord() throws IOException {
      return in.ord();
    }

    @Override
    public int docFreq() throws IOException {
      return in.docFreq();
    }

    @Override
    public long totalTermFreq() throws IOException {
      return in.totalTermFreq();
    }

    @Override
    public PostingsEnum postings(PostingsEnum reuse, int flags) throws IOException {
      return in.postings(reuse, flags);
    }

    @Override
    public ImpactsEnum impacts(int flags) throws IOException {
      return in.impacts(flags);
    }

    @Override
    public void seekExact(BytesRef term, TermState state) throws IOException {
      in.seekExact(term, state);
    }

    @Override
    public IOBooleanSupplier prepareSeekExact(BytesRef text) throws IOException {
      return in.prepareSeekExact(text);
    }

    @Override
    public TermState termState() throws IOException {
      return in.termState();
    }
  }

  /** Base class for filtering {@link PostingsEnum} implementations. */
  public abstract static class FilterPostingsEnum extends PostingsEnum
      implements Unwrappable<PostingsEnum> {
    /** The underlying PostingsEnum instance. */
    protected final PostingsEnum in;

    /**
     * Create a new FilterPostingsEnum
     *
     * @param in the underlying PostingsEnum instance.
     */
    protected FilterPostingsEnum(PostingsEnum in) {
      if (in == null) {
        throw new NullPointerException("incoming PostingsEnum must not be null");
      }
      this.in = in;
    }

    @Override
    public int docID() {
      return in.docID();
    }

    @Override
    public int freq() throws IOException {
      return in.freq();
    }

    @Override
    public int nextDoc() throws IOException {
      return in.nextDoc();
    }

    @Override
    public int advance(int target) throws IOException {
      return in.advance(target);
    }

    @Override
    public int nextPosition() throws IOException {
      return in.nextPosition();
    }

    @Override
    public int startOffset() throws IOException {
      return in.startOffset();
    }

    @Override
    public int endOffset() throws IOException {
      return in.endOffset();
    }

    @Override
    public BytesRef getPayload() throws IOException {
      return in.getPayload();
    }

    @Override
    public long cost() {
      return in.cost();
    }

    @Override
    public PostingsEnum unwrap() {
      return in;
    }
  }

  /** The underlying LeafReader. */
  protected final LeafReader in;

  /**
   * Construct a FilterLeafReader based on the specified base reader.
   *
   * <p>Note that base reader is closed if this FilterLeafReader is closed.
   *
   * @param in specified base reader.
   */
  protected FilterLeafReader(LeafReader in) {
    super();
    if (in == null) {
      throw new NullPointerException("incoming LeafReader must not be null");
    }
    this.in = in;
    in.registerParentReader(this);
  }

  @Override
  public Bits getLiveDocs() {
    ensureOpen();
    return in.getLiveDocs();
  }

  @Override
  public FieldInfos getFieldInfos() {
    return in.getFieldInfos();
  }

  @Override
  public PointValues getPointValues(String field) throws IOException {
    return in.getPointValues(field);
  }

  @Override
  public FloatVectorValues getFloatVectorValues(String field) throws IOException {
    return in.getFloatVectorValues(field);
<<<<<<< HEAD
  }

  @Override
  public ByteVectorValues getByteVectorValues(String field) throws IOException {
    return in.getByteVectorValues(field);
  }

  @Override
  public void searchNearestVectors(
      String field, float[] target, KnnCollector knnCollector, Bits acceptDocs) throws IOException {
    in.searchNearestVectors(field, target, knnCollector, acceptDocs);
  }

  @Override
  public void searchNearestVectors(
      String field, byte[] target, KnnCollector knnCollector, Bits acceptDocs) throws IOException {
    in.searchNearestVectors(field, target, knnCollector, acceptDocs);
=======
  }

  @Override
  public ByteVectorValues getByteVectorValues(String field) throws IOException {
    return in.getByteVectorValues(field);
>>>>>>> 75ae372b
  }

  @Override
  public void searchNearestVectors(
      String field, float[] target, KnnCollector knnCollector, Bits acceptDocs) throws IOException {
    in.searchNearestVectors(field, target, knnCollector, acceptDocs);
  }

  @Override
  public void searchNearestVectors(
      String field, byte[] target, KnnCollector knnCollector, Bits acceptDocs) throws IOException {
    in.searchNearestVectors(field, target, knnCollector, acceptDocs);
  }

  @Override
  public TermVectors termVectors() throws IOException {
    ensureOpen();
    return in.termVectors();
  }

  @Override
  public TermVectors termVectors() throws IOException {
    ensureOpen();
    return in.termVectors();
  }

  @Override
  public int numDocs() {
    // Don't call ensureOpen() here (it could affect performance)
    return in.numDocs();
  }

  @Override
  public int maxDoc() {
    // Don't call ensureOpen() here (it could affect performance)
    return in.maxDoc();
  }

  @Override
  public StoredFields storedFields() throws IOException {
<<<<<<< HEAD
    ensureOpen();
    return in.storedFields();
  }

  @Override
  public void document(int docID, StoredFieldVisitor visitor) throws IOException {
=======
>>>>>>> 75ae372b
    ensureOpen();
    return in.storedFields();
  }

  @Override
  protected void doClose() throws IOException {
    in.close();
  }

  @Override
  public Terms terms(String field) throws IOException {
    ensureOpen();
    return in.terms(field);
  }

  @Override
  public String toString() {
    final StringBuilder buffer = new StringBuilder("FilterLeafReader(");
    buffer.append(in);
    buffer.append(')');
    return buffer.toString();
  }

  @Override
  public NumericDocValues getNumericDocValues(String field) throws IOException {
    ensureOpen();
    return in.getNumericDocValues(field);
  }

  @Override
  public BinaryDocValues getBinaryDocValues(String field) throws IOException {
    ensureOpen();
    return in.getBinaryDocValues(field);
  }

  @Override
  public SortedDocValues getSortedDocValues(String field) throws IOException {
    ensureOpen();
    return in.getSortedDocValues(field);
  }

  @Override
  public SortedNumericDocValues getSortedNumericDocValues(String field) throws IOException {
    ensureOpen();
    return in.getSortedNumericDocValues(field);
  }

  @Override
  public SortedSetDocValues getSortedSetDocValues(String field) throws IOException {
    ensureOpen();
    return in.getSortedSetDocValues(field);
  }

  @Override
  public DocValuesSkipper getDocValuesSkipper(String field) throws IOException {
    ensureOpen();
    return in.getDocValuesSkipper(field);
  }

  @Override
  public NumericDocValues getNormValues(String field) throws IOException {
    ensureOpen();
    return in.getNormValues(field);
  }

  @Override
  public LeafMetaData getMetaData() {
    ensureOpen();
    return in.getMetaData();
  }

  @Override
  public void checkIntegrity() throws IOException {
    ensureOpen();
    in.checkIntegrity();
  }

  /** Returns the wrapped {@link LeafReader}. */
  public LeafReader getDelegate() {
    return in;
  }
}<|MERGE_RESOLUTION|>--- conflicted
+++ resolved
@@ -22,10 +22,7 @@
 import org.apache.lucene.util.AttributeSource;
 import org.apache.lucene.util.Bits;
 import org.apache.lucene.util.BytesRef;
-<<<<<<< HEAD
-=======
 import org.apache.lucene.util.IOBooleanSupplier;
->>>>>>> 75ae372b
 import org.apache.lucene.util.Unwrappable;
 
 /**
@@ -359,7 +356,6 @@
   @Override
   public FloatVectorValues getFloatVectorValues(String field) throws IOException {
     return in.getFloatVectorValues(field);
-<<<<<<< HEAD
   }
 
   @Override
@@ -377,31 +373,6 @@
   public void searchNearestVectors(
       String field, byte[] target, KnnCollector knnCollector, Bits acceptDocs) throws IOException {
     in.searchNearestVectors(field, target, knnCollector, acceptDocs);
-=======
-  }
-
-  @Override
-  public ByteVectorValues getByteVectorValues(String field) throws IOException {
-    return in.getByteVectorValues(field);
->>>>>>> 75ae372b
-  }
-
-  @Override
-  public void searchNearestVectors(
-      String field, float[] target, KnnCollector knnCollector, Bits acceptDocs) throws IOException {
-    in.searchNearestVectors(field, target, knnCollector, acceptDocs);
-  }
-
-  @Override
-  public void searchNearestVectors(
-      String field, byte[] target, KnnCollector knnCollector, Bits acceptDocs) throws IOException {
-    in.searchNearestVectors(field, target, knnCollector, acceptDocs);
-  }
-
-  @Override
-  public TermVectors termVectors() throws IOException {
-    ensureOpen();
-    return in.termVectors();
   }
 
   @Override
@@ -424,15 +395,6 @@
 
   @Override
   public StoredFields storedFields() throws IOException {
-<<<<<<< HEAD
-    ensureOpen();
-    return in.storedFields();
-  }
-
-  @Override
-  public void document(int docID, StoredFieldVisitor visitor) throws IOException {
-=======
->>>>>>> 75ae372b
     ensureOpen();
     return in.storedFields();
   }
