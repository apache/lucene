/*
 * Licensed to the Apache Software Foundation (ASF) under one or more
 * contributor license agreements.  See the NOTICE file distributed with
 * this work for additional information regarding copyright ownership.
 * The ASF licenses this file to You under the Apache License, Version 2.0
 * (the "License"); you may not use this file except in compliance with
 * the License.  You may obtain a copy of the License at
 *
 *     http://www.apache.org/licenses/LICENSE-2.0
 *
 * Unless required by applicable law or agreed to in writing, software
 * distributed under the License is distributed on an "AS IS" BASIS,
 * WITHOUT WARRANTIES OR CONDITIONS OF ANY KIND, either express or implied.
 * See the License for the specific language governing permissions and
 * limitations under the License.
 */
package org.apache.lucene.index;

import java.io.IOException;
import java.util.ArrayList;
import java.util.Collections;
import java.util.List;
import java.util.Locale;
import java.util.Map;
import java.util.Set;

/**
 * This class implements a {@link MergePolicy} that tries to merge segments into levels of
 * exponentially increasing size, where each level has fewer segments than the value of the merge
 * factor. Whenever extra segments (beyond the merge factor upper bound) are encountered, all
 * segments within the level are merged. You can get or set the merge factor using {@link
 * #getMergeFactor()} and {@link #setMergeFactor(int)} respectively.
 *
 * <p>This class is abstract and requires a subclass to define the {@link #size} method which
 * specifies how a segment's size is determined. {@link LogDocMergePolicy} is one subclass that
 * measures size by document count in the segment. {@link LogByteSizeMergePolicy} is another
 * subclass that measures size as the total byte size of the file(s) for the segment.
 *
 * <p><b>NOTE</b>: This policy returns natural merges whose size is below the {@link #minMergeSize
 * minimum merge size} for {@link #findFullFlushMerges full-flush merges}.
 */
public abstract class LogMergePolicy extends MergePolicy {

  /**
   * Defines the allowed range of log(size) for each level. A level is computed by taking the max
   * segment log size, minus LEVEL_LOG_SPAN, and finding all segments falling within that range.
   */
  public static final double LEVEL_LOG_SPAN = 0.75;

  /** Default merge factor, which is how many segments are merged at a time */
  public static final int DEFAULT_MERGE_FACTOR = 10;

  /**
   * Default maximum segment size. A segment of this size or larger will never be merged. @see
   * setMaxMergeDocs
   */
  public static final int DEFAULT_MAX_MERGE_DOCS = Integer.MAX_VALUE;

  /**
   * Default noCFSRatio. If a merge's size is {@code >= 10%} of the index, then we disable compound
   * file for it.
   *
   * @see MergePolicy#setNoCFSRatio
   */
  public static final double DEFAULT_NO_CFS_RATIO = 0.1;

  /** How many segments to merge at a time. */
  protected int mergeFactor = DEFAULT_MERGE_FACTOR;

  /**
   * Any segments whose size is smaller than this value will be candidates for full-flush merges and
   * merged more aggressively.
   */
  protected long minMergeSize;

  /** If the size of a segment exceeds this value then it will never be merged. */
  protected long maxMergeSize;

  // Although the core MPs set it explicitly, we must default in case someone
  // out there wrote his own LMP ...
  /**
   * If the size of a segment exceeds this value then it will never be merged during {@link
   * IndexWriter#forceMerge}.
   */
  protected long maxMergeSizeForForcedMerge = Long.MAX_VALUE;

  /** If a segment has more than this many documents then it will never be merged. */
  protected int maxMergeDocs = DEFAULT_MAX_MERGE_DOCS;

  /** If true, we pro-rate a segment's size by the percentage of non-deleted documents. */
  protected boolean calibrateSizeByDeletes = true;

  /**
   * Target search concurrency. This merge policy will avoid creating segments that have more than
   * {@code maxDoc / targetSearchConcurrency} documents.
   */
  protected int targetSearchConcurrency = 1;

  /** Sole constructor. (For invocation by subclass constructors, typically implicit.) */
  public LogMergePolicy() {
    super(DEFAULT_NO_CFS_RATIO, MergePolicy.DEFAULT_MAX_CFS_SEGMENT_SIZE);
  }

  /**
   * Returns the number of segments that are merged at once and also controls the total number of
   * segments allowed to accumulate in the index.
   */
  public int getMergeFactor() {
    return mergeFactor;
  }

  /**
   * Determines how often segment indices are merged by addDocument(). With smaller values, less RAM
   * is used while indexing, and searches are faster, but indexing speed is slower. With larger
   * values, more RAM is used during indexing, and while searches is slower, indexing is faster.
   * Thus larger values ({@code > 10}) are best for batch index creation, and smaller values ({@code
   * < 10}) for indices that are interactively maintained.
   */
  public void setMergeFactor(int mergeFactor) {
    if (mergeFactor < 2) throw new IllegalArgumentException("mergeFactor cannot be less than 2");
    this.mergeFactor = mergeFactor;
  }

  /**
   * Sets whether the segment size should be calibrated by the number of deletes when choosing
   * segments for merge.
   */
  public void setCalibrateSizeByDeletes(boolean calibrateSizeByDeletes) {
    this.calibrateSizeByDeletes = calibrateSizeByDeletes;
  }

  /**
   * Returns true if the segment size should be calibrated by the number of deletes when choosing
   * segments for merge.
   */
  public boolean getCalibrateSizeByDeletes() {
    return calibrateSizeByDeletes;
  }

  /**
   * Sets the target search concurrency. This prevents creating segments that are bigger than
   * maxDoc/targetSearchConcurrency, which in turn makes the work parallelizable into
   * targetSearchConcurrency slices of similar doc counts.
   *
   * <p><b>NOTE:</b> Configuring a value greater than 1 will increase the number of segments in the
   * index linearly with the value of {@code targetSearchConcurrency} and also increase write
   * amplification.
   */
  public void setTargetSearchConcurrency(int targetSearchConcurrency) {
    if (targetSearchConcurrency < 1) {
      throw new IllegalArgumentException(
          "targetSearchConcurrency must be >= 1 (got " + targetSearchConcurrency + ")");
    }
    this.targetSearchConcurrency = targetSearchConcurrency;
  }

  /** Returns the target search concurrency. */
  public int getTargetSearchConcurrency() {
    return targetSearchConcurrency;
  }

  /**
   * Return the number of documents in the provided {@link SegmentCommitInfo}, pro-rated by
   * percentage of non-deleted documents if {@link #setCalibrateSizeByDeletes} is set.
   */
  protected long sizeDocs(SegmentCommitInfo info, MergeContext mergeContext) throws IOException {
    if (calibrateSizeByDeletes) {
      int delCount = mergeContext.numDeletesToMerge(info);
      assert assertDelCount(delCount, info);
      return (info.info.maxDoc() - (long) delCount);
    } else {
      return info.info.maxDoc();
    }
  }

  /**
   * Return the byte size of the provided {@link SegmentCommitInfo}, pro-rated by percentage of
   * non-deleted documents if {@link #setCalibrateSizeByDeletes} is set.
   */
  protected long sizeBytes(SegmentCommitInfo info, MergeContext mergeContext) throws IOException {
    if (calibrateSizeByDeletes) {
      return super.size(info, mergeContext);
    }
    return info.sizeInBytes();
  }

  /**
   * Returns true if the number of segments eligible for merging is less than or equal to the
   * specified {@code maxNumSegments}.
   */
  protected boolean isMerged(
      SegmentInfos infos,
      int maxNumSegments,
      Map<SegmentCommitInfo, Boolean> segmentsToMerge,
      MergeContext mergeContext)
      throws IOException {
    final int numSegments = infos.size();
    int numToMerge = 0;
    SegmentCommitInfo mergeInfo = null;
    boolean segmentIsOriginal = false;
    for (int i = 0; i < numSegments && numToMerge <= maxNumSegments; i++) {
      final SegmentCommitInfo info = infos.info(i);
      final Boolean isOriginal = segmentsToMerge.get(info);
      if (isOriginal != null) {
        segmentIsOriginal = isOriginal;
        numToMerge++;
        mergeInfo = info;
      }
    }

    return numToMerge <= maxNumSegments
        && (numToMerge != 1 || !segmentIsOriginal || isMerged(infos, mergeInfo, mergeContext));
  }

  @Override
  protected long maxFullFlushMergeSize() {
    return minMergeSize;
  }

  /**
   * Returns the merges necessary to merge the index, taking the max merge size or max merge docs
   * into consideration. This method attempts to respect the {@code maxNumSegments} parameter,
   * however it might be, due to size constraints, that more than that number of segments will
   * remain in the index. Also, this method does not guarantee that exactly {@code maxNumSegments}
   * will remain, but &lt;= that number.
   */
  private MergeSpecification findForcedMergesSizeLimit(
      SegmentInfos infos, int last, MergeContext mergeContext) throws IOException {
    MergeSpecification spec = new MergeSpecification();
    final List<SegmentCommitInfo> segments = infos.asList();

    int start = last - 1;
    while (start >= 0) {
      SegmentCommitInfo info = infos.info(start);
      if (size(info, mergeContext) > maxMergeSizeForForcedMerge
          || sizeDocs(info, mergeContext) > maxMergeDocs) {
        if (verbose(mergeContext)) {
          message(
              "findForcedMergesSizeLimit: skip segment="
                  + info
                  + ": size is > maxMergeSize ("
                  + maxMergeSizeForForcedMerge
                  + ") or sizeDocs is > maxMergeDocs ("
                  + maxMergeDocs
                  + ")",
              mergeContext);
        }
        // need to skip that segment + add a merge for the 'right' segments,
        // unless there is only 1 which is merged.
        if (last - start - 1 > 1
            || (start != last - 1 && !isMerged(infos, infos.info(start + 1), mergeContext))) {
          // there is more than 1 segment to the right of
          // this one, or a mergeable single segment.
          spec.add(new OneMerge(segments.subList(start + 1, last)));
        }
        last = start;
      } else if (last - start == mergeFactor) {
        // mergeFactor eligible segments were found, add them as a merge.
        spec.add(new OneMerge(segments.subList(start, last)));
        last = start;
      }
      --start;
    }

    // Add any left-over segments, unless there is just 1
    // already fully merged
    if (last > 0 && (++start + 1 < last || !isMerged(infos, infos.info(start), mergeContext))) {
      spec.add(new OneMerge(segments.subList(start, last)));
    }

    return spec.merges.size() == 0 ? null : spec;
  }

  /**
   * Returns the merges necessary to forceMerge the index. This method constraints the returned
   * merges only by the {@code maxNumSegments} parameter, and guaranteed that exactly that number of
   * segments will remain in the index.
   */
  private MergeSpecification findForcedMergesMaxNumSegments(
      SegmentInfos infos, int maxNumSegments, int last, MergeContext mergeContext)
      throws IOException {
    MergeSpecification spec = new MergeSpecification();
    final List<SegmentCommitInfo> segments = infos.asList();

    // First, enroll all "full" merges (size
    // mergeFactor) to potentially be run concurrently:
    while (last - maxNumSegments + 1 >= mergeFactor) {
      spec.add(new OneMerge(segments.subList(last - mergeFactor, last)));
      last -= mergeFactor;
    }

    // Only if there are no full merges pending do we
    // add a final partial (< mergeFactor segments) merge:
    if (0 == spec.merges.size()) {
      if (maxNumSegments == 1) {

        // Since we must merge down to 1 segment, the
        // choice is simple:
        if (last > 1 || !isMerged(infos, infos.info(0), mergeContext)) {
          spec.add(new OneMerge(segments.subList(0, last)));
        }
      } else if (last > maxNumSegments) {

        // Take care to pick a partial merge that is
        // least cost, but does not make the index too
        // lopsided.  If we always just picked the
        // partial tail then we could produce a highly
        // lopsided index over time:

        // We must merge this many segments to leave
        // maxNumSegments in the index (from when
        // forceMerge was first kicked off):
        final int finalMergeSize = last - maxNumSegments + 1;

        // Consider all possible starting points:
        long bestSize = 0;
        int bestStart = 0;

        for (int i = 0; i < last - finalMergeSize + 1; i++) {
          long sumSize = 0;
          for (int j = 0; j < finalMergeSize; j++) {
            sumSize += size(infos.info(j + i), mergeContext);
          }
          if (i == 0
              || (sumSize < 2 * size(infos.info(i - 1), mergeContext) && sumSize < bestSize)) {
            bestStart = i;
            bestSize = sumSize;
          }
        }

        spec.add(new OneMerge(segments.subList(bestStart, bestStart + finalMergeSize)));
      }
    }
    return spec.merges.size() == 0 ? null : spec;
  }

  /**
   * Returns the merges necessary to merge the index down to a specified number of segments. This
   * respects the {@link #maxMergeSizeForForcedMerge} setting. By default, and assuming {@code
   * maxNumSegments=1}, only one segment will be left in the index, where that segment has no
   * deletions pending nor separate norms, and it is in compound file format if the current
   * useCompoundFile setting is true. This method returns multiple merges (mergeFactor at a time) so
   * the {@link MergeScheduler} in use may make use of concurrency.
   */
  @Override
  public MergeSpecification findForcedMerges(
      SegmentInfos infos,
      int maxNumSegments,
      Map<SegmentCommitInfo, Boolean> segmentsToMerge,
      MergeContext mergeContext)
      throws IOException {

    assert maxNumSegments > 0;
    if (verbose(mergeContext)) {
      message(
          "findForcedMerges: maxNumSegs=" + maxNumSegments + " segsToMerge=" + segmentsToMerge,
          mergeContext);
    }

    // If the segments are already merged (e.g. there's only 1 segment), or
    // there are <maxNumSegments:.
    if (isMerged(infos, maxNumSegments, segmentsToMerge, mergeContext)) {
      if (verbose(mergeContext)) {
        message("already merged; skip", mergeContext);
      }
      return null;
    }

    // Find the newest (rightmost) segment that needs to
    // be merged (other segments may have been flushed
    // since merging started):
    int last = infos.size();
    while (last > 0) {
      final SegmentCommitInfo info = infos.info(--last);
      if (segmentsToMerge.get(info) != null) {
        last++;
        break;
      }
    }

    if (last == 0) {
      if (verbose(mergeContext)) {
        message("last == 0; skip", mergeContext);
      }
      return null;
    }

    // There is only one segment already, and it is merged
    if (maxNumSegments == 1 && last == 1 && isMerged(infos, infos.info(0), mergeContext)) {
      if (verbose(mergeContext)) {
        message("already 1 seg; skip", mergeContext);
      }
      return null;
    }

    // Check if there are any segments above the threshold
    boolean anyTooLarge = false;
    for (int i = 0; i < last; i++) {
      SegmentCommitInfo info = infos.info(i);
      if (size(info, mergeContext) > maxMergeSizeForForcedMerge
          || sizeDocs(info, mergeContext) > maxMergeDocs) {
        anyTooLarge = true;
        break;
      }
    }

    if (anyTooLarge) {
      return findForcedMergesSizeLimit(infos, last, mergeContext);
    } else {
      return findForcedMergesMaxNumSegments(infos, maxNumSegments, last, mergeContext);
    }
  }

  /**
   * Finds merges necessary to force-merge all deletes from the index. We simply merge adjacent
   * segments that have deletes, up to mergeFactor at a time.
   */
  @Override
  public MergeSpecification findForcedDeletesMerges(
      SegmentInfos segmentInfos, MergeContext mergeContext) throws IOException {
    final List<SegmentCommitInfo> segments = segmentInfos.asList();
    final int numSegments = segments.size();

    if (verbose(mergeContext)) {
      message("findForcedDeleteMerges: " + numSegments + " segments", mergeContext);
    }

    MergeSpecification spec = new MergeSpecification();
    int firstSegmentWithDeletions = -1;
    assert mergeContext != null;
    for (int i = 0; i < numSegments; i++) {
      final SegmentCommitInfo info = segmentInfos.info(i);
      int delCount = mergeContext.numDeletesToMerge(info);
      assert assertDelCount(delCount, info);
      if (delCount > 0) {
        if (verbose(mergeContext)) {
          message("  segment " + info.info.name + " has deletions", mergeContext);
        }
        if (firstSegmentWithDeletions == -1) firstSegmentWithDeletions = i;
        else if (i - firstSegmentWithDeletions == mergeFactor) {
          // We've seen mergeFactor segments in a row with
          // deletions, so force a merge now:
          if (verbose(mergeContext)) {
            message(
                "  add merge " + firstSegmentWithDeletions + " to " + (i - 1) + " inclusive",
                mergeContext);
          }
          spec.add(new OneMerge(segments.subList(firstSegmentWithDeletions, i)));
          firstSegmentWithDeletions = i;
        }
      } else if (firstSegmentWithDeletions != -1) {
        // End of a sequence of segments with deletions, so,
        // merge those past segments even if it's fewer than
        // mergeFactor segments
        if (verbose(mergeContext)) {
          message(
              "  add merge " + firstSegmentWithDeletions + " to " + (i - 1) + " inclusive",
              mergeContext);
        }
        spec.add(new OneMerge(segments.subList(firstSegmentWithDeletions, i)));
        firstSegmentWithDeletions = -1;
      }
    }

    if (firstSegmentWithDeletions != -1) {
      if (verbose(mergeContext)) {
        message(
            "  add merge " + firstSegmentWithDeletions + " to " + (numSegments - 1) + " inclusive",
            mergeContext);
      }
      spec.add(new OneMerge(segments.subList(firstSegmentWithDeletions, numSegments)));
    }

    return spec;
  }

<<<<<<< HEAD
  private static class SegmentInfoAndLevel implements Comparable<SegmentInfoAndLevel> {
    final SegmentCommitInfo info;
    final float level;

    public SegmentInfoAndLevel(SegmentCommitInfo info, float level) {
      this.info = info;
      this.level = level;
    }
=======
  private record SegmentInfoAndLevel(SegmentCommitInfo info, float level)
      implements Comparable<SegmentInfoAndLevel> {
>>>>>>> 75ae372b

    // Sorts largest to smallest
    @Override
    public int compareTo(SegmentInfoAndLevel other) {
      return Float.compare(other.level, level);
    }
  }

  /**
   * Checks if any merges are now necessary and returns a {@link MergePolicy.MergeSpecification} if
   * so. A merge is necessary when there are more than {@link #setMergeFactor} segments at a given
   * level. When multiple levels have too many segments, this method will return multiple merges,
   * allowing the {@link MergeScheduler} to use concurrency.
   */
  @Override
  public MergeSpecification findMerges(
      MergeTrigger mergeTrigger, SegmentInfos infos, MergeContext mergeContext) throws IOException {

    final int numSegments = infos.size();
    if (verbose(mergeContext)) {
      message("findMerges: " + numSegments + " segments", mergeContext);
    }

    // Compute levels, which is just log (base mergeFactor)
    // of the size of each segment
    final List<SegmentInfoAndLevel> levels = new ArrayList<>(numSegments);
    final float norm = (float) Math.log(mergeFactor);

    final Set<SegmentCommitInfo> mergingSegments = mergeContext.getMergingSegments();

    int totalDocCount = 0;
    for (int i = 0; i < numSegments; i++) {
      final SegmentCommitInfo info = infos.info(i);
      totalDocCount += sizeDocs(info, mergeContext);
      long size = size(info, mergeContext);

      // Floor tiny segments
      if (size < 1) {
        size = 1;
      }

      final SegmentInfoAndLevel infoLevel =
          new SegmentInfoAndLevel(info, (float) Math.log((double) size) / norm);
      levels.add(infoLevel);

      if (verbose(mergeContext)) {
        final long segBytes = sizeBytes(info, mergeContext);
        String extra = mergingSegments.contains(info) ? " [merging]" : "";
        if (size >= maxMergeSize) {
          extra += " [skip: too large]";
        }
        message(
            "seg="
                + segString(mergeContext, Collections.singleton(info))
                + " level="
                + infoLevel.level
                + " size="
                + String.format(Locale.ROOT, "%.3f MB", segBytes / 1024. / 1024.)
                + extra,
            mergeContext);
      }
    }

    final float levelFloor;
    if (minMergeSize <= 0) levelFloor = (float) 0.0;
    else levelFloor = (float) (Math.log((double) minMergeSize) / norm);

    // Now, we quantize the log values into levels.  The
    // first level is any segment whose log size is within
    // LEVEL_LOG_SPAN of the max size, or, who has such as
    // segment "to the right".  Then, we find the max of all
    // other segments and use that to define the next level
    // segment, etc.

    MergeSpecification spec = null;

    final int numMergeableSegments = levels.size();

    // precompute the max level on the right side.
    // arr size is numMergeableSegments + 1 to handle the case
    // when numMergeableSegments is 0.
    float[] maxLevels = new float[numMergeableSegments + 1];
    // -1 is definitely the minimum value, because Math.log(1) is 0.
    maxLevels[numMergeableSegments] = -1.0f;
    for (int i = numMergeableSegments - 1; i >= 0; i--) {
      maxLevels[i] = Math.max(levels.get(i).level, maxLevels[i + 1]);
    }

    int start = 0;
    while (start < numMergeableSegments) {

      // Find max level of all segments not already
      // quantized.
      float maxLevel = maxLevels[start];

      // Now search backwards for the rightmost segment that
      // falls into this level:
      float levelBottom;
      if (maxLevel > levelFloor) {
        // With a merge factor of 10, this means that the biggest segment and the smallest segment
        // that take part of a merge have a size difference of at most 5.6x.
        levelBottom = (float) (maxLevel - LEVEL_LOG_SPAN);
      } else {
        // For segments below the floor size, we allow more unbalanced merges, but still somewhat
        // balanced to avoid running into O(n^2) merging.
        // With a merge factor of 10, this means that the biggest segment and the smallest segment
        // that take part of a merge have a size difference of at most 31.6x.
        levelBottom = (float) (maxLevel - 2 * LEVEL_LOG_SPAN);
      }

      int upto = numMergeableSegments - 1;
      while (upto >= start) {
        if (levels.get(upto).level >= levelBottom) {
          break;
        }
        upto--;
      }
      if (verbose(mergeContext)) {
        message(
            "  level " + levelBottom + " to " + maxLevel + ": " + (1 + upto - start) + " segments",
            mergeContext);
      }

      final int maxMergeDocs =
          Math.min(this.maxMergeDocs, Math.ceilDiv(totalDocCount, targetSearchConcurrency));

      // Finally, record all merges that are viable at this level:
      int end = start + mergeFactor;
      while (end <= 1 + upto) {
        boolean anyMerging = false;
        long mergeSize = 0;
        long mergeDocs = 0;
        for (int i = start; i < end; i++) {
          final SegmentInfoAndLevel segLevel = levels.get(i);
          final SegmentCommitInfo info = segLevel.info;
          if (mergingSegments.contains(info)) {
            anyMerging = true;
            break;
          }
          long segmentSize = size(info, mergeContext);
          long segmentDocs = sizeDocs(info, mergeContext);
          if (mergeSize + segmentSize > maxMergeSize || mergeDocs + segmentDocs > maxMergeDocs) {
            // This merge is full, stop adding more segments to it
            if (i == start) {
              // This segment alone is too large, return a singleton merge
              if (verbose(mergeContext)) {
                message(
                    "    " + i + " is larger than the max merge size/docs; ignoring", mergeContext);
              }
              end = i + 1;
            } else {
              // Previous segments are under the max merge size, return them
              end = i;
            }
            break;
          }
          mergeSize += segmentSize;
          mergeDocs += segmentDocs;
        }

        if (anyMerging || end - start <= 1) {
          // skip: there is an ongoing merge at the current level or the computed merge has a single
          // segment and this merge policy doesn't do singleton merges
        } else {
          if (spec == null) {
            spec = new MergeSpecification();
          }
          final List<SegmentCommitInfo> mergeInfos = new ArrayList<>(end - start);
          for (int i = start; i < end; i++) {
            mergeInfos.add(levels.get(i).info);
            assert infos.contains(levels.get(i).info);
          }
          if (verbose(mergeContext)) {
            message(
                "  add merge="
                    + segString(mergeContext, mergeInfos)
                    + " start="
                    + start
                    + " end="
                    + end,
                mergeContext);
          }
          spec.add(new OneMerge(mergeInfos));
        }

        start = end;
        end = start + mergeFactor;
      }

      start = 1 + upto;
    }

    return spec;
  }

  /**
   * Determines the largest segment (measured by document count) that may be merged with other
   * segments. Small values (e.g., less than 10,000) are best for interactive indexing, as this
   * limits the length of pauses while indexing to a few seconds. Larger values are best for batched
   * indexing and speedier searches.
   *
   * <p>The default value is {@link Integer#MAX_VALUE}.
   *
   * <p>The default merge policy ({@link LogByteSizeMergePolicy}) also allows you to set this limit
   * by net size (in MB) of the segment, using {@link LogByteSizeMergePolicy#setMaxMergeMB}.
   */
  public void setMaxMergeDocs(int maxMergeDocs) {
    this.maxMergeDocs = maxMergeDocs;
  }

  /**
   * Returns the largest segment (measured by document count) that may be merged with other
   * segments.
   *
   * @see #setMaxMergeDocs
   */
  public int getMaxMergeDocs() {
    return maxMergeDocs;
  }

  @Override
  public String toString() {
    StringBuilder sb = new StringBuilder("[" + getClass().getSimpleName() + ": ");
    sb.append("minMergeSize=").append(minMergeSize).append(", ");
    sb.append("mergeFactor=").append(mergeFactor).append(", ");
    sb.append("maxMergeSize=").append(maxMergeSize).append(", ");
    sb.append("maxMergeSizeForForcedMerge=").append(maxMergeSizeForForcedMerge).append(", ");
    sb.append("calibrateSizeByDeletes=").append(calibrateSizeByDeletes).append(", ");
    sb.append("maxMergeDocs=").append(maxMergeDocs).append(", ");
    sb.append("maxCFSSegmentSizeMB=").append(getMaxCFSSegmentSizeMB()).append(", ");
    sb.append("noCFSRatio=").append(noCFSRatio);
    sb.append("]");
    return sb.toString();
  }
}<|MERGE_RESOLUTION|>--- conflicted
+++ resolved
@@ -474,19 +474,8 @@
     return spec;
   }
 
-<<<<<<< HEAD
-  private static class SegmentInfoAndLevel implements Comparable<SegmentInfoAndLevel> {
-    final SegmentCommitInfo info;
-    final float level;
-
-    public SegmentInfoAndLevel(SegmentCommitInfo info, float level) {
-      this.info = info;
-      this.level = level;
-    }
-=======
   private record SegmentInfoAndLevel(SegmentCommitInfo info, float level)
       implements Comparable<SegmentInfoAndLevel> {
->>>>>>> 75ae372b
 
     // Sorts largest to smallest
     @Override
