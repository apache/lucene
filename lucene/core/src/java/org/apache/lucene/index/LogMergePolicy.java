/*
 * Licensed to the Apache Software Foundation (ASF) under one or more
 * contributor license agreements.  See the NOTICE file distributed with
 * this work for additional information regarding copyright ownership.
 * The ASF licenses this file to You under the Apache License, Version 2.0
 * (the "License"); you may not use this file except in compliance with
 * the License.  You may obtain a copy of the License at
 *
 *     http://www.apache.org/licenses/LICENSE-2.0
 *
 * Unless required by applicable law or agreed to in writing, software
 * distributed under the License is distributed on an "AS IS" BASIS,
 * WITHOUT WARRANTIES OR CONDITIONS OF ANY KIND, either express or implied.
 * See the License for the specific language governing permissions and
 * limitations under the License.
 */
package org.apache.lucene.index;

import java.io.IOException;
import java.util.ArrayList;
import java.util.Collections;
import java.util.List;
import java.util.Locale;
import java.util.Map;
import java.util.Set;

/**
 * This class implements a {@link MergePolicy} that tries to merge segments into levels of
 * exponentially increasing size, where each level has fewer segments than the value of the merge
 * factor. Whenever extra segments (beyond the merge factor upper bound) are encountered, all
 * segments within the level are merged. You can get or set the merge factor using {@link
 * #getMergeFactor()} and {@link #setMergeFactor(int)} respectively.
 *
 * <p>This class is abstract and requires a subclass to define the {@link #size} method which
 * specifies how a segment's size is determined. {@link LogDocMergePolicy} is one subclass that
 * measures size by document count in the segment. {@link LogByteSizeMergePolicy} is another
 * subclass that measures size as the total byte size of the file(s) for the segment.
 *
 * <p><b>NOTE</b>: This policy returns natural merges whose size is below the {@link #minMergeSize
 * minimum merge size} for {@link #findFullFlushMerges full-flush merges}.
 */
public abstract class LogMergePolicy extends MergePolicy {

  /**
   * Defines the allowed range of log(size) for each level. A level is computed by taking the max
   * segment log size, minus LEVEL_LOG_SPAN, and finding all segments falling within that range.
   */
  public static final double LEVEL_LOG_SPAN = 0.75;

  /** Default merge factor, which is how many segments are merged at a time */
  public static final int DEFAULT_MERGE_FACTOR = 10;

  /**
   * Default maximum segment size. A segment of this size or larger will never be merged. @see
   * setMaxMergeDocs
   */
  public static final int DEFAULT_MAX_MERGE_DOCS = Integer.MAX_VALUE;

  /**
   * Default noCFSRatio. If a merge's size is {@code >= 10%} of the index, then we disable compound
   * file for it.
   *
   * @see MergePolicy#setNoCFSRatio
   */
  public static final double DEFAULT_NO_CFS_RATIO = 0.1;

  /** How many segments to merge at a time. */
  protected int mergeFactor = DEFAULT_MERGE_FACTOR;

<<<<<<< HEAD
  /**
   * Any segments whose size is smaller than this value will be candidates for full-flush merges and
   * merged more aggressively.
   */
=======
  /** Any segments whose size is smaller than this value will be merged more aggressively. */
>>>>>>> 7e9d5ab7
  protected long minMergeSize;

  /** If the size of a segment exceeds this value then it will never be merged. */
  protected long maxMergeSize;

  // Although the core MPs set it explicitly, we must default in case someone
  // out there wrote his own LMP ...
  /**
   * If the size of a segment exceeds this value then it will never be merged during {@link
   * IndexWriter#forceMerge}.
   */
  protected long maxMergeSizeForForcedMerge = Long.MAX_VALUE;

  /** If a segment has more than this many documents then it will never be merged. */
  protected int maxMergeDocs = DEFAULT_MAX_MERGE_DOCS;

  /** If true, we pro-rate a segment's size by the percentage of non-deleted documents. */
  protected boolean calibrateSizeByDeletes = true;

  /** Sole constructor. (For invocation by subclass constructors, typically implicit.) */
  public LogMergePolicy() {
    super(DEFAULT_NO_CFS_RATIO, MergePolicy.DEFAULT_MAX_CFS_SEGMENT_SIZE);
  }

  /**
   * Returns the number of segments that are merged at once and also controls the total number of
   * segments allowed to accumulate in the index.
   */
  public int getMergeFactor() {
    return mergeFactor;
  }

  /**
   * Determines how often segment indices are merged by addDocument(). With smaller values, less RAM
   * is used while indexing, and searches are faster, but indexing speed is slower. With larger
   * values, more RAM is used during indexing, and while searches is slower, indexing is faster.
   * Thus larger values ({@code > 10}) are best for batch index creation, and smaller values ({@code
   * < 10}) for indices that are interactively maintained.
   */
  public void setMergeFactor(int mergeFactor) {
    if (mergeFactor < 2) throw new IllegalArgumentException("mergeFactor cannot be less than 2");
    this.mergeFactor = mergeFactor;
  }

  /**
   * Sets whether the segment size should be calibrated by the number of deletes when choosing
   * segments for merge.
   */
  public void setCalibrateSizeByDeletes(boolean calibrateSizeByDeletes) {
    this.calibrateSizeByDeletes = calibrateSizeByDeletes;
  }

  /**
   * Returns true if the segment size should be calibrated by the number of deletes when choosing
   * segments for merge.
   */
  public boolean getCalibrateSizeByDeletes() {
    return calibrateSizeByDeletes;
  }

  /**
   * Return the number of documents in the provided {@link SegmentCommitInfo}, pro-rated by
   * percentage of non-deleted documents if {@link #setCalibrateSizeByDeletes} is set.
   */
  protected long sizeDocs(SegmentCommitInfo info, MergeContext mergeContext) throws IOException {
    if (calibrateSizeByDeletes) {
      int delCount = mergeContext.numDeletesToMerge(info);
      assert assertDelCount(delCount, info);
      return (info.info.maxDoc() - (long) delCount);
    } else {
      return info.info.maxDoc();
    }
  }

  /**
   * Return the byte size of the provided {@link SegmentCommitInfo}, pro-rated by percentage of
   * non-deleted documents if {@link #setCalibrateSizeByDeletes} is set.
   */
  protected long sizeBytes(SegmentCommitInfo info, MergeContext mergeContext) throws IOException {
    if (calibrateSizeByDeletes) {
      return super.size(info, mergeContext);
    }
    return info.sizeInBytes();
  }

  /**
   * Returns true if the number of segments eligible for merging is less than or equal to the
   * specified {@code maxNumSegments}.
   */
  protected boolean isMerged(
      SegmentInfos infos,
      int maxNumSegments,
      Map<SegmentCommitInfo, Boolean> segmentsToMerge,
      MergeContext mergeContext)
      throws IOException {
    final int numSegments = infos.size();
    int numToMerge = 0;
    SegmentCommitInfo mergeInfo = null;
    boolean segmentIsOriginal = false;
    for (int i = 0; i < numSegments && numToMerge <= maxNumSegments; i++) {
      final SegmentCommitInfo info = infos.info(i);
      final Boolean isOriginal = segmentsToMerge.get(info);
      if (isOriginal != null) {
        segmentIsOriginal = isOriginal;
        numToMerge++;
        mergeInfo = info;
      }
    }

    return numToMerge <= maxNumSegments
        && (numToMerge != 1 || !segmentIsOriginal || isMerged(infos, mergeInfo, mergeContext));
  }

  @Override
  protected long maxFullFlushMergeSize() {
    return minMergeSize;
  }

  /**
   * Returns the merges necessary to merge the index, taking the max merge size or max merge docs
   * into consideration. This method attempts to respect the {@code maxNumSegments} parameter,
   * however it might be, due to size constraints, that more than that number of segments will
   * remain in the index. Also, this method does not guarantee that exactly {@code maxNumSegments}
   * will remain, but &lt;= that number.
   */
  private MergeSpecification findForcedMergesSizeLimit(
      SegmentInfos infos, int last, MergeContext mergeContext) throws IOException {
    MergeSpecification spec = new MergeSpecification();
    final List<SegmentCommitInfo> segments = infos.asList();

    int start = last - 1;
    while (start >= 0) {
      SegmentCommitInfo info = infos.info(start);
      if (size(info, mergeContext) > maxMergeSizeForForcedMerge
          || sizeDocs(info, mergeContext) > maxMergeDocs) {
        if (verbose(mergeContext)) {
          message(
              "findForcedMergesSizeLimit: skip segment="
                  + info
                  + ": size is > maxMergeSize ("
                  + maxMergeSizeForForcedMerge
                  + ") or sizeDocs is > maxMergeDocs ("
                  + maxMergeDocs
                  + ")",
              mergeContext);
        }
        // need to skip that segment + add a merge for the 'right' segments,
        // unless there is only 1 which is merged.
        if (last - start - 1 > 1
            || (start != last - 1 && !isMerged(infos, infos.info(start + 1), mergeContext))) {
          // there is more than 1 segment to the right of
          // this one, or a mergeable single segment.
          spec.add(new OneMerge(segments.subList(start + 1, last)));
        }
        last = start;
      } else if (last - start == mergeFactor) {
        // mergeFactor eligible segments were found, add them as a merge.
        spec.add(new OneMerge(segments.subList(start, last)));
        last = start;
      }
      --start;
    }

    // Add any left-over segments, unless there is just 1
    // already fully merged
    if (last > 0 && (++start + 1 < last || !isMerged(infos, infos.info(start), mergeContext))) {
      spec.add(new OneMerge(segments.subList(start, last)));
    }

    return spec.merges.size() == 0 ? null : spec;
  }

  /**
   * Returns the merges necessary to forceMerge the index. This method constraints the returned
   * merges only by the {@code maxNumSegments} parameter, and guaranteed that exactly that number of
   * segments will remain in the index.
   */
  private MergeSpecification findForcedMergesMaxNumSegments(
      SegmentInfos infos, int maxNumSegments, int last, MergeContext mergeContext)
      throws IOException {
    MergeSpecification spec = new MergeSpecification();
    final List<SegmentCommitInfo> segments = infos.asList();

    // First, enroll all "full" merges (size
    // mergeFactor) to potentially be run concurrently:
    while (last - maxNumSegments + 1 >= mergeFactor) {
      spec.add(new OneMerge(segments.subList(last - mergeFactor, last)));
      last -= mergeFactor;
    }

    // Only if there are no full merges pending do we
    // add a final partial (< mergeFactor segments) merge:
    if (0 == spec.merges.size()) {
      if (maxNumSegments == 1) {

        // Since we must merge down to 1 segment, the
        // choice is simple:
        if (last > 1 || !isMerged(infos, infos.info(0), mergeContext)) {
          spec.add(new OneMerge(segments.subList(0, last)));
        }
      } else if (last > maxNumSegments) {

        // Take care to pick a partial merge that is
        // least cost, but does not make the index too
        // lopsided.  If we always just picked the
        // partial tail then we could produce a highly
        // lopsided index over time:

        // We must merge this many segments to leave
        // maxNumSegments in the index (from when
        // forceMerge was first kicked off):
        final int finalMergeSize = last - maxNumSegments + 1;

        // Consider all possible starting points:
        long bestSize = 0;
        int bestStart = 0;

        for (int i = 0; i < last - finalMergeSize + 1; i++) {
          long sumSize = 0;
          for (int j = 0; j < finalMergeSize; j++) {
            sumSize += size(infos.info(j + i), mergeContext);
          }
          if (i == 0
              || (sumSize < 2 * size(infos.info(i - 1), mergeContext) && sumSize < bestSize)) {
            bestStart = i;
            bestSize = sumSize;
          }
        }

        spec.add(new OneMerge(segments.subList(bestStart, bestStart + finalMergeSize)));
      }
    }
    return spec.merges.size() == 0 ? null : spec;
  }

  /**
   * Returns the merges necessary to merge the index down to a specified number of segments. This
   * respects the {@link #maxMergeSizeForForcedMerge} setting. By default, and assuming {@code
   * maxNumSegments=1}, only one segment will be left in the index, where that segment has no
   * deletions pending nor separate norms, and it is in compound file format if the current
   * useCompoundFile setting is true. This method returns multiple merges (mergeFactor at a time) so
   * the {@link MergeScheduler} in use may make use of concurrency.
   */
  @Override
  public MergeSpecification findForcedMerges(
      SegmentInfos infos,
      int maxNumSegments,
      Map<SegmentCommitInfo, Boolean> segmentsToMerge,
      MergeContext mergeContext)
      throws IOException {

    assert maxNumSegments > 0;
    if (verbose(mergeContext)) {
      message(
          "findForcedMerges: maxNumSegs=" + maxNumSegments + " segsToMerge=" + segmentsToMerge,
          mergeContext);
    }

    // If the segments are already merged (e.g. there's only 1 segment), or
    // there are <maxNumSegments:.
    if (isMerged(infos, maxNumSegments, segmentsToMerge, mergeContext)) {
      if (verbose(mergeContext)) {
        message("already merged; skip", mergeContext);
      }
      return null;
    }

    // Find the newest (rightmost) segment that needs to
    // be merged (other segments may have been flushed
    // since merging started):
    int last = infos.size();
    while (last > 0) {
      final SegmentCommitInfo info = infos.info(--last);
      if (segmentsToMerge.get(info) != null) {
        last++;
        break;
      }
    }

    if (last == 0) {
      if (verbose(mergeContext)) {
        message("last == 0; skip", mergeContext);
      }
      return null;
    }

    // There is only one segment already, and it is merged
    if (maxNumSegments == 1 && last == 1 && isMerged(infos, infos.info(0), mergeContext)) {
      if (verbose(mergeContext)) {
        message("already 1 seg; skip", mergeContext);
      }
      return null;
    }

    // Check if there are any segments above the threshold
    boolean anyTooLarge = false;
    for (int i = 0; i < last; i++) {
      SegmentCommitInfo info = infos.info(i);
      if (size(info, mergeContext) > maxMergeSizeForForcedMerge
          || sizeDocs(info, mergeContext) > maxMergeDocs) {
        anyTooLarge = true;
        break;
      }
    }

    if (anyTooLarge) {
      return findForcedMergesSizeLimit(infos, last, mergeContext);
    } else {
      return findForcedMergesMaxNumSegments(infos, maxNumSegments, last, mergeContext);
    }
  }

  /**
   * Finds merges necessary to force-merge all deletes from the index. We simply merge adjacent
   * segments that have deletes, up to mergeFactor at a time.
   */
  @Override
  public MergeSpecification findForcedDeletesMerges(
      SegmentInfos segmentInfos, MergeContext mergeContext) throws IOException {
    final List<SegmentCommitInfo> segments = segmentInfos.asList();
    final int numSegments = segments.size();

    if (verbose(mergeContext)) {
      message("findForcedDeleteMerges: " + numSegments + " segments", mergeContext);
    }

    MergeSpecification spec = new MergeSpecification();
    int firstSegmentWithDeletions = -1;
    assert mergeContext != null;
    for (int i = 0; i < numSegments; i++) {
      final SegmentCommitInfo info = segmentInfos.info(i);
      int delCount = mergeContext.numDeletesToMerge(info);
      assert assertDelCount(delCount, info);
      if (delCount > 0) {
        if (verbose(mergeContext)) {
          message("  segment " + info.info.name + " has deletions", mergeContext);
        }
        if (firstSegmentWithDeletions == -1) firstSegmentWithDeletions = i;
        else if (i - firstSegmentWithDeletions == mergeFactor) {
          // We've seen mergeFactor segments in a row with
          // deletions, so force a merge now:
          if (verbose(mergeContext)) {
            message(
                "  add merge " + firstSegmentWithDeletions + " to " + (i - 1) + " inclusive",
                mergeContext);
          }
          spec.add(new OneMerge(segments.subList(firstSegmentWithDeletions, i)));
          firstSegmentWithDeletions = i;
        }
      } else if (firstSegmentWithDeletions != -1) {
        // End of a sequence of segments with deletions, so,
        // merge those past segments even if it's fewer than
        // mergeFactor segments
        if (verbose(mergeContext)) {
          message(
              "  add merge " + firstSegmentWithDeletions + " to " + (i - 1) + " inclusive",
              mergeContext);
        }
        spec.add(new OneMerge(segments.subList(firstSegmentWithDeletions, i)));
        firstSegmentWithDeletions = -1;
      }
    }

    if (firstSegmentWithDeletions != -1) {
      if (verbose(mergeContext)) {
        message(
            "  add merge " + firstSegmentWithDeletions + " to " + (numSegments - 1) + " inclusive",
            mergeContext);
      }
      spec.add(new OneMerge(segments.subList(firstSegmentWithDeletions, numSegments)));
    }

    return spec;
  }

  private static class SegmentInfoAndLevel implements Comparable<SegmentInfoAndLevel> {
    final SegmentCommitInfo info;
    final float level;

    public SegmentInfoAndLevel(SegmentCommitInfo info, float level) {
      this.info = info;
      this.level = level;
    }

    // Sorts largest to smallest
    @Override
    public int compareTo(SegmentInfoAndLevel other) {
      return Float.compare(other.level, level);
    }
  }

  /**
   * Checks if any merges are now necessary and returns a {@link MergePolicy.MergeSpecification} if
   * so. A merge is necessary when there are more than {@link #setMergeFactor} segments at a given
   * level. When multiple levels have too many segments, this method will return multiple merges,
   * allowing the {@link MergeScheduler} to use concurrency.
   */
  @Override
  public MergeSpecification findMerges(
      MergeTrigger mergeTrigger, SegmentInfos infos, MergeContext mergeContext) throws IOException {

    final int numSegments = infos.size();
    if (verbose(mergeContext)) {
      message("findMerges: " + numSegments + " segments", mergeContext);
    }

    // Compute levels, which is just log (base mergeFactor)
    // of the size of each segment
    final List<SegmentInfoAndLevel> levels = new ArrayList<>(numSegments);
    final float norm = (float) Math.log(mergeFactor);

    final Set<SegmentCommitInfo> mergingSegments = mergeContext.getMergingSegments();

    for (int i = 0; i < numSegments; i++) {
      final SegmentCommitInfo info = infos.info(i);
      long size = size(info, mergeContext);

      // Floor tiny segments
      if (size < 1) {
        size = 1;
      }

      final SegmentInfoAndLevel infoLevel =
          new SegmentInfoAndLevel(info, (float) Math.log(size) / norm);
      levels.add(infoLevel);

      if (verbose(mergeContext)) {
        final long segBytes = sizeBytes(info, mergeContext);
        String extra = mergingSegments.contains(info) ? " [merging]" : "";
        if (size >= maxMergeSize) {
          extra += " [skip: too large]";
        }
        message(
            "seg="
                + segString(mergeContext, Collections.singleton(info))
                + " level="
                + infoLevel.level
                + " size="
                + String.format(Locale.ROOT, "%.3f MB", segBytes / 1024 / 1024.)
                + extra,
            mergeContext);
      }
    }

    final float levelFloor;
    if (minMergeSize <= 0) levelFloor = (float) 0.0;
    else levelFloor = (float) (Math.log(minMergeSize) / norm);

    // Now, we quantize the log values into levels.  The
    // first level is any segment whose log size is within
    // LEVEL_LOG_SPAN of the max size, or, who has such as
    // segment "to the right".  Then, we find the max of all
    // other segments and use that to define the next level
    // segment, etc.

    MergeSpecification spec = null;

    final int numMergeableSegments = levels.size();

    int start = 0;
    while (start < numMergeableSegments) {

      // Find max level of all segments not already
      // quantized.
      float maxLevel = levels.get(start).level;
      for (int i = 1 + start; i < numMergeableSegments; i++) {
        final float level = levels.get(i).level;
        if (level > maxLevel) {
          maxLevel = level;
        }
      }

      // Now search backwards for the rightmost segment that
      // falls into this level:
      float levelBottom;
      if (maxLevel > levelFloor) {
        // With a merge factor of 10, this means that the biggest segment and the smallest segment
        // that take part of a merge have a size difference of at most 5.6x.
        levelBottom = (float) (maxLevel - LEVEL_LOG_SPAN);

        // Force a boundary at the level floor
        if (levelBottom < levelFloor && maxLevel >= levelFloor) {
          levelBottom = levelFloor;
        }
      } else {
        // For segments below the floor size, we allow more unbalanced merges, but still somewhat
        // balanced to avoid running into O(n^2) merging.
        // With a merge factor of 10, this means that the biggest segment and the smallest segment
        // that take part of a merge have a size difference of at most 31.6x.
        levelBottom = (float) (maxLevel - 2 * LEVEL_LOG_SPAN);
      }

      int upto = numMergeableSegments - 1;
      while (upto >= start) {
        if (levels.get(upto).level >= levelBottom) {
          break;
        }
        upto--;
      }
      if (verbose(mergeContext)) {
        message(
            "  level " + levelBottom + " to " + maxLevel + ": " + (1 + upto - start) + " segments",
            mergeContext);
      }

      // Finally, record all merges that are viable at this level:
      int end = start + mergeFactor;
      while (end <= 1 + upto) {
        boolean anyTooLarge = false;
        boolean anyMerging = false;
        for (int i = start; i < end; i++) {
          final SegmentInfoAndLevel segLevel = levels.get(i);
          final SegmentCommitInfo info = segLevel.info;
          anyTooLarge |=
              (size(info, mergeContext) >= maxMergeSize
                  || sizeDocs(info, mergeContext) >= maxMergeDocs);
          if (mergingSegments.contains(info)) {
            anyMerging = true;
            break;
          }
        }

        if (anyMerging) {
          // skip
        } else if (!anyTooLarge) {
          if (spec == null) {
            spec = new MergeSpecification();
          }
          final List<SegmentCommitInfo> mergeInfos = new ArrayList<>(end - start);
          for (int i = start; i < end; i++) {
            mergeInfos.add(levels.get(i).info);
            assert infos.contains(levels.get(i).info);
          }
          if (verbose(mergeContext)) {
            message(
                "  add merge="
                    + segString(mergeContext, mergeInfos)
                    + " start="
                    + start
                    + " end="
                    + end,
                mergeContext);
          }
          spec.add(new OneMerge(mergeInfos));
        } else if (verbose(mergeContext)) {
          message(
              "    "
                  + start
                  + " to "
                  + end
                  + ": contains segment over maxMergeSize or maxMergeDocs; skipping",
              mergeContext);
        }

        start = end;
        end = start + mergeFactor;
      }

      start = 1 + upto;
    }

    return spec;
  }

  /**
   * Determines the largest segment (measured by document count) that may be merged with other
   * segments. Small values (e.g., less than 10,000) are best for interactive indexing, as this
   * limits the length of pauses while indexing to a few seconds. Larger values are best for batched
   * indexing and speedier searches.
   *
   * <p>The default value is {@link Integer#MAX_VALUE}.
   *
   * <p>The default merge policy ({@link LogByteSizeMergePolicy}) also allows you to set this limit
   * by net size (in MB) of the segment, using {@link LogByteSizeMergePolicy#setMaxMergeMB}.
   */
  public void setMaxMergeDocs(int maxMergeDocs) {
    this.maxMergeDocs = maxMergeDocs;
  }

  /**
   * Returns the largest segment (measured by document count) that may be merged with other
   * segments.
   *
   * @see #setMaxMergeDocs
   */
  public int getMaxMergeDocs() {
    return maxMergeDocs;
  }

  @Override
  public String toString() {
    StringBuilder sb = new StringBuilder("[" + getClass().getSimpleName() + ": ");
    sb.append("minMergeSize=").append(minMergeSize).append(", ");
    sb.append("mergeFactor=").append(mergeFactor).append(", ");
    sb.append("maxMergeSize=").append(maxMergeSize).append(", ");
    sb.append("maxMergeSizeForForcedMerge=").append(maxMergeSizeForForcedMerge).append(", ");
    sb.append("calibrateSizeByDeletes=").append(calibrateSizeByDeletes).append(", ");
    sb.append("maxMergeDocs=").append(maxMergeDocs).append(", ");
    sb.append("maxCFSSegmentSizeMB=").append(getMaxCFSSegmentSizeMB()).append(", ");
    sb.append("noCFSRatio=").append(noCFSRatio);
    sb.append("]");
    return sb.toString();
  }
}<|MERGE_RESOLUTION|>--- conflicted
+++ resolved
@@ -67,14 +67,10 @@
   /** How many segments to merge at a time. */
   protected int mergeFactor = DEFAULT_MERGE_FACTOR;
 
-<<<<<<< HEAD
   /**
    * Any segments whose size is smaller than this value will be candidates for full-flush merges and
    * merged more aggressively.
    */
-=======
-  /** Any segments whose size is smaller than this value will be merged more aggressively. */
->>>>>>> 7e9d5ab7
   protected long minMergeSize;
 
   /** If the size of a segment exceeds this value then it will never be merged. */
