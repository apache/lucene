--- conflicted
+++ resolved
@@ -32,33 +32,13 @@
   /** Sole constructor. (For invocation by subclass constructors, typically implicit.) */
   protected SortedSetDocValues() {}
 
-<<<<<<< HEAD
-  /**
-   * When returned by {@link #nextOrd()} it means there are no more ordinals for the document.
-   *
-   * @deprecated Will be removed in a future version. Please use {@link #docValueCount()} to know
-   *     the number of doc values for the current document up-front.
-   */
-  @Deprecated public static final long NO_MORE_ORDS = -1;
-
-=======
->>>>>>> 75ae372b
   /**
    * Returns the next ordinal for the current document. It is illegal to call this method after
    * {@link #advanceExact(int)} returned {@code false}. It is illegal to call this more than {@link
    * #docValueCount()} times for the currently-positioned doc.
    *
-<<<<<<< HEAD
-   * <p>Note: Returns {@link #NO_MORE_ORDS} when the current document has no more ordinals. This
-   * behavior will be removed in a future version. Callers should use {@link #docValueCount()} to
-   * determine the number of values for the current document up-front.
-   *
-   * @return next ordinal for the document, or {@link #NO_MORE_ORDS}. ordinals are dense, start at
-   *     0, then increment by 1 for the next value in sorted order.
-=======
    * @return next ordinal for the document. ordinals are dense, start at 0, then increment by 1 for
    *     the next value in sorted order.
->>>>>>> 75ae372b
    */
   public abstract long nextOrd() throws IOException;
 
