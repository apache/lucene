/*
 * Licensed to the Apache Software Foundation (ASF) under one or more
 * contributor license agreements.  See the NOTICE file distributed with
 * this work for additional information regarding copyright ownership.
 * The ASF licenses this file to You under the Apache License, Version 2.0
 * (the "License"); you may not use this file except in compliance with
 * the License.  You may obtain a copy of the License at
 *
 *     http://www.apache.org/licenses/LICENSE-2.0
 *
 * Unless required by applicable law or agreed to in writing, software
 * distributed under the License is distributed on an "AS IS" BASIS,
 * WITHOUT WARRANTIES OR CONDITIONS OF ANY KIND, either express or implied.
 * See the License for the specific language governing permissions and
 * limitations under the License.
 */
package org.apache.lucene.index;

import java.io.IOException;
import java.util.Arrays;
import org.apache.lucene.util.ArrayUtil;
import org.apache.lucene.util.BytesRef;
import org.apache.lucene.util.BytesRefBuilder;
import org.apache.lucene.util.PriorityQueue;

/**
 * Exposes {@link TermsEnum} API, merged from {@link TermsEnum} API of sub-segments. This does a
 * merge sort, by term text, of the sub-readers.
 *
 * @lucene.experimental
 */
public final class MultiTermsEnum extends BaseTermsEnum {

<<<<<<< HEAD
  private static final Comparator<TermsEnumWithSlice> INDEX_COMPARATOR =
      new Comparator<TermsEnumWithSlice>() {
        @Override
        public int compare(TermsEnumWithSlice o1, TermsEnumWithSlice o2) {
          return o1.subIndex - o2.subIndex;
        }
      };

=======
>>>>>>> 75ae372b
  private final TermMergeQueue queue;
  // all of our subs (one per sub-reader)
  private final TermsEnumWithSlice[] subs;
  // current subs that have at least one term for this field
  private final TermsEnumWithSlice[] currentSubs;
  private final TermsEnumWithSlice[] top;
  private final MultiPostingsEnum.EnumWithSlice[] subDocs;

  private BytesRef lastSeek;
  private boolean lastSeekExact;
  private final BytesRefBuilder lastSeekScratch = new BytesRefBuilder();

  private int numTop;
  private int numSubs;
  private BytesRef current;

  /** Returns how many sub-reader slices contain the current term. @see #getMatchArray */
  public int getMatchCount() {
    return numTop;
  }

  /** Returns sub-reader slices positioned to the current term. */
  public TermsEnumWithSlice[] getMatchArray() {
    return top;
  }

  /**
   * Sole constructor.
   *
   * @param slices Which sub-reader slices we should merge.
   */
  public MultiTermsEnum(ReaderSlice[] slices) {
    queue = new TermMergeQueue(slices.length);
    top = new TermsEnumWithSlice[slices.length];
    subs = new TermsEnumWithSlice[slices.length];
    subDocs = new MultiPostingsEnum.EnumWithSlice[slices.length];
    for (int i = 0; i < slices.length; i++) {
      subs[i] = new TermsEnumWithSlice(i, slices[i]);
      subDocs[i] = new MultiPostingsEnum.EnumWithSlice();
      subDocs[i].slice = slices[i];
    }
    currentSubs = new TermsEnumWithSlice[slices.length];
  }

  @Override
  public BytesRef term() {
    return current;
  }

  /**
   * The terms array must be newly created TermsEnum, ie {@link TermsEnum#next} has not yet been
   * called.
   */
  public TermsEnum reset(TermsEnumIndex[] termsEnumsIndex) throws IOException {
    assert termsEnumsIndex.length <= top.length;
    numSubs = 0;
    numTop = 0;
    queue.clear();
    for (int i = 0; i < termsEnumsIndex.length; i++) {

      final TermsEnumIndex termsEnumIndex = termsEnumsIndex[i];
      assert termsEnumIndex != null;

      final BytesRef term = termsEnumIndex.next();
      if (term != null) {
        final TermsEnumWithSlice entry = subs[termsEnumIndex.subIndex];
        entry.reset(termsEnumIndex);
        queue.add(entry);
        currentSubs[numSubs++] = entry;
      } else {
        // field has no terms
      }
    }

    if (queue.size() == 0) {
      return TermsEnum.EMPTY;
    } else {
      return this;
    }
  }

  @Override
  public boolean seekExact(BytesRef term) throws IOException {
    queue.clear();
    numTop = 0;

    boolean seekOpt = false;
    if (lastSeek != null && lastSeek.compareTo(term) <= 0) {
      seekOpt = true;
    }

    lastSeek = null;
    lastSeekExact = true;

    for (int i = 0; i < numSubs; i++) {
      final boolean status;
      // LUCENE-2130: if we had just seek'd already, prior
      // to this seek, and the new seek term is after the
      // previous one, don't try to re-seek this sub if its
      // current term is already beyond this new seek term.
      // Doing so is a waste because this sub will simply
      // seek to the same spot.
      if (seekOpt) {
        final BytesRef curTerm = currentSubs[i].term();
        if (curTerm != null) {
          final int cmp = term.compareTo(curTerm);
          if (cmp == 0) {
            status = true;
          } else if (cmp < 0) {
            status = false;
          } else {
            status = currentSubs[i].seekExact(term);
          }
        } else {
          status = false;
        }
      } else {
        status = currentSubs[i].seekExact(term);
      }

      if (status) {
        top[numTop++] = currentSubs[i];
        current = currentSubs[i].term();
        assert term.equals(currentSubs[i].term());
      }
    }

    // if at least one sub had exact match to the requested
    // term then we found match
    return numTop > 0;
  }

  @Override
  public SeekStatus seekCeil(BytesRef term) throws IOException {
    queue.clear();
    numTop = 0;
    lastSeekExact = false;

    boolean seekOpt = false;
    if (lastSeek != null && lastSeek.compareTo(term) <= 0) {
      seekOpt = true;
    }

    lastSeekScratch.copyBytes(term);
    lastSeek = lastSeekScratch.get();

    for (int i = 0; i < numSubs; i++) {
      final SeekStatus status;
      // LUCENE-2130: if we had just seek'd already, prior
      // to this seek, and the new seek term is after the
      // previous one, don't try to re-seek this sub if its
      // current term is already beyond this new seek term.
      // Doing so is a waste because this sub will simply
      // seek to the same spot.
      if (seekOpt) {
        final BytesRef curTerm = currentSubs[i].term();
        if (curTerm != null) {
          final int cmp = term.compareTo(curTerm);
          if (cmp == 0) {
            status = SeekStatus.FOUND;
          } else if (cmp < 0) {
            status = SeekStatus.NOT_FOUND;
          } else {
            status = currentSubs[i].seekCeil(term);
          }
        } else {
          status = SeekStatus.END;
        }
      } else {
        status = currentSubs[i].seekCeil(term);
      }

      if (status == SeekStatus.FOUND) {
        top[numTop++] = currentSubs[i];
        current = currentSubs[i].term();
        queue.add(currentSubs[i]);
      } else {
        if (status == SeekStatus.NOT_FOUND) {
          assert currentSubs[i].term() != null;
          queue.add(currentSubs[i]);
        } else {
          assert status == SeekStatus.END;
        }
      }
    }

    if (numTop > 0) {
      // at least one sub had exact match to the requested term
      return SeekStatus.FOUND;
    } else if (queue.size() > 0) {
      // no sub had exact match, but at least one sub found
      // a term after the requested term -- advance to that
      // next term:
      pullTop();
      return SeekStatus.NOT_FOUND;
    } else {
      return SeekStatus.END;
    }
  }

  @Override
  public void seekExact(long ord) {
    throw new UnsupportedOperationException();
  }

  @Override
  public long ord() {
    throw new UnsupportedOperationException();
  }

  private void pullTop() {
    // extract all subs from the queue that have the same
    // top term
    assert numTop == 0;
    numTop = queue.fillTop(top);
    current = top[0].term();
  }

  private void pushTop() throws IOException {
    // call next() on each top, and reorder queue
    for (int i = 0; i < numTop; i++) {
      TermsEnumWithSlice top = queue.top();
      if (top.next() == null) {
        queue.pop();
      } else {
        queue.updateTop();
      }
    }
    numTop = 0;
  }

  @Override
  public BytesRef next() throws IOException {
    if (lastSeekExact) {
      // Must seekCeil at this point, so those subs that
      // didn't have the term can find the following term.
      // NOTE: we could save some CPU by only seekCeil the
      // subs that didn't match the last exact seek... but
      // most impls short-circuit if you seekCeil to term
      // they are already on.
      final SeekStatus status = seekCeil(current);
      assert status == SeekStatus.FOUND;
      lastSeekExact = false;
    }
    lastSeek = null;

    // restore queue
    pushTop();

    // gather equal top fields
    if (queue.size() > 0) {
      // TODO: we could maybe defer this somewhat costly operation until one of the APIs that
      // needs to see the top is invoked (docFreq, postings, etc.)
      pullTop();
    } else {
      current = null;
    }

    return current;
  }

  @Override
  public int docFreq() throws IOException {
    int sum = 0;
    for (int i = 0; i < numTop; i++) {
      sum += top[i].termsEnum.docFreq();
    }
    return sum;
  }

  @Override
  public long totalTermFreq() throws IOException {
    long sum = 0;
    for (int i = 0; i < numTop; i++) {
      final long v = top[i].termsEnum.totalTermFreq();
      assert v != -1;
      sum += v;
    }
    return sum;
  }

  @Override
  public PostingsEnum postings(PostingsEnum reuse, int flags) throws IOException {
    MultiPostingsEnum docsEnum;

    // Can only reuse if incoming enum is also a MultiDocsEnum
    if (reuse != null && reuse instanceof MultiPostingsEnum) {
      docsEnum = (MultiPostingsEnum) reuse;
      // ... and was previously created w/ this MultiTermsEnum:
      if (!docsEnum.canReuse(this)) {
        docsEnum = new MultiPostingsEnum(this, subs.length);
      }
    } else {
      docsEnum = new MultiPostingsEnum(this, subs.length);
    }

    int upto = 0;

    ArrayUtil.timSort(top, 0, numTop, (o1, o2) -> o1.subIndex - o2.subIndex);

    for (int i = 0; i < numTop; i++) {

      final TermsEnumWithSlice entry = top[i];

      assert entry.subIndex < docsEnum.subPostingsEnums.length
          : entry.subIndex + " vs " + docsEnum.subPostingsEnums.length + "; " + subs.length;
      final PostingsEnum subPostingsEnum =
          entry.termsEnum.postings(docsEnum.subPostingsEnums[entry.subIndex], flags);
      assert subPostingsEnum != null;
      docsEnum.subPostingsEnums[entry.subIndex] = subPostingsEnum;
      subDocs[upto].postingsEnum = subPostingsEnum;
      subDocs[upto].slice = entry.subSlice;
      upto++;
    }

    return docsEnum.reset(subDocs, upto);
  }

  @Override
  public ImpactsEnum impacts(int flags) throws IOException {
    // implemented to not fail CheckIndex, but you shouldn't be using impacts on a slow reader
    return new SlowImpactsEnum(postings(null, flags));
  }

  static final class TermsEnumWithSlice extends TermsEnumIndex {
    private final ReaderSlice subSlice;

    public TermsEnumWithSlice(int index, ReaderSlice subSlice) {
      super(null, index);
      this.subSlice = subSlice;
<<<<<<< HEAD
      assert subSlice.length >= 0 : "length=" + subSlice.length;
=======
      assert subSlice.length() >= 0 : "length=" + subSlice.length();
>>>>>>> 75ae372b
    }

    @Override
    public String toString() {
      return subSlice.toString() + ":" + super.toString();
    }
  }

  private static final class TermMergeQueue extends PriorityQueue<TermsEnumWithSlice> {

    final int[] stack;

    TermMergeQueue(int size) {
      super(size);
      this.stack = new int[size];
    }

    @Override
    protected boolean lessThan(TermsEnumWithSlice termsA, TermsEnumWithSlice termsB) {
      return termsA.compareTermTo(termsB) < 0;
    }

    /**
     * Add the {@link #top()} slice as well as all slices that are positionned on the same term to
     * {@code tops} and return how many of them there are.
     */
    int fillTop(TermsEnumWithSlice[] tops) {
      final int size = size();
      if (size == 0) {
        return 0;
      }
      tops[0] = top();
      int numTop = 1;
      stack[0] = 1;
      int stackLen = 1;

      while (stackLen != 0) {
        final int index = stack[--stackLen];
        final int leftChild = index << 1;
        for (int child = leftChild, end = Math.min(size, leftChild + 1); child <= end; ++child) {
          TermsEnumWithSlice te = get(child);
          if (te.compareTermTo(tops[0]) == 0) {
            tops[numTop++] = te;
            stack[stackLen++] = child;
          }
        }
      }
      return numTop;
    }

    private TermsEnumWithSlice get(int i) {
      return (TermsEnumWithSlice) getHeapArray()[i];
    }
  }

  @Override
  public String toString() {
    return "MultiTermsEnum(" + Arrays.toString(subs) + ")";
  }
}<|MERGE_RESOLUTION|>--- conflicted
+++ resolved
@@ -31,17 +31,6 @@
  */
 public final class MultiTermsEnum extends BaseTermsEnum {
 
-<<<<<<< HEAD
-  private static final Comparator<TermsEnumWithSlice> INDEX_COMPARATOR =
-      new Comparator<TermsEnumWithSlice>() {
-        @Override
-        public int compare(TermsEnumWithSlice o1, TermsEnumWithSlice o2) {
-          return o1.subIndex - o2.subIndex;
-        }
-      };
-
-=======
->>>>>>> 75ae372b
   private final TermMergeQueue queue;
   // all of our subs (one per sub-reader)
   private final TermsEnumWithSlice[] subs;
@@ -372,11 +361,7 @@
     public TermsEnumWithSlice(int index, ReaderSlice subSlice) {
       super(null, index);
       this.subSlice = subSlice;
-<<<<<<< HEAD
-      assert subSlice.length >= 0 : "length=" + subSlice.length;
-=======
       assert subSlice.length() >= 0 : "length=" + subSlice.length();
->>>>>>> 75ae372b
     }
 
     @Override
