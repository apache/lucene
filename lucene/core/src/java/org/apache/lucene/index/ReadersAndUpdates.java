--- conflicted
+++ resolved
@@ -723,11 +723,8 @@
         fi.getPointIndexDimensionCount(),
         fi.getPointNumBytes(),
         fi.getVectorDimension(),
-<<<<<<< HEAD
         fi.isVectorMultiValued(),
-=======
         fi.getVectorEncoding(),
->>>>>>> b5dd7119
         fi.getVectorSimilarityFunction(),
         fi.isSoftDeletesField());
   }
