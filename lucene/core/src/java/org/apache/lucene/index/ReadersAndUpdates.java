--- conflicted
+++ resolved
@@ -722,13 +722,8 @@
         fi.getVectorDimension(),
         fi.getVectorEncoding(),
         fi.getVectorSimilarityFunction(),
-<<<<<<< HEAD
-        fi.isTensor(),
-        fi.getTensorAggregate(),
-=======
         fi.hasMultiVectorValues(),
         fi.getMultiVectorAggregate(),
->>>>>>> 51ca4dc6
         fi.isSoftDeletesField(),
         fi.isParentField());
   }
