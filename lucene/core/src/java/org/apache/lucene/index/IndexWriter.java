--- conflicted
+++ resolved
@@ -6618,14 +6618,9 @@
           public FieldInfosBuilder newFieldInfosBuilder(
               String softDeletesFieldName, String parentFieldName) {
             return new FieldInfosBuilder() {
-<<<<<<< HEAD
-              private FieldInfos.Builder builder =
+              private final FieldInfos.Builder builder =
                   new FieldInfos.Builder(
                       new FieldInfos.FieldNumbers(softDeletesFieldName, parentFieldName));
-=======
-              private final FieldInfos.Builder builder =
-                  new FieldInfos.Builder(new FieldInfos.FieldNumbers(softDeletesFieldName));
->>>>>>> 78b4f75a
 
               @Override
               public FieldInfosBuilder add(FieldInfo fi) {
