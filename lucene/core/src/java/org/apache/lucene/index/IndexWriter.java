--- conflicted
+++ resolved
@@ -470,11 +470,7 @@
    * session can be quickly made available for searching without closing the writer nor calling
    * {@link #commit}.
    *
-<<<<<<< HEAD
-   * <p>Note that this is functionally equivalent to calling {@link #flush} and then opening a new
-=======
    * <p>Note that this is functionally equivalent to calling {@link #commit} and then opening a new
->>>>>>> 2f66c8f6
    * reader. But the turnaround time of this method should be faster since it avoids the potentially
    * costly {@link #commit}.
    *
