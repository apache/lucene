/*
 * Licensed to the Apache Software Foundation (ASF) under one or more
 * contributor license agreements.  See the NOTICE file distributed with
 * this work for additional information regarding copyright ownership.
 * The ASF licenses this file to You under the Apache License, Version 2.0
 * (the "License"); you may not use this file except in compliance with
 * the License.  You may obtain a copy of the License at
 *
 *     http://www.apache.org/licenses/LICENSE-2.0
 *
 * Unless required by applicable law or agreed to in writing, software
 * distributed under the License is distributed on an "AS IS" BASIS,
 * WITHOUT WARRANTIES OR CONDITIONS OF ANY KIND, either express or implied.
 * See the License for the specific language governing permissions and
 * limitations under the License.
 */
package org.apache.lucene.index;

import static org.apache.lucene.search.DocIdSetIterator.NO_MORE_DOCS;
import static org.apache.lucene.util.ByteBlockPool.BYTE_BLOCK_SIZE;

import java.io.Closeable;
import java.io.IOException;
import java.time.Instant;
import java.util.ArrayDeque;
import java.util.ArrayList;
import java.util.Arrays;
import java.util.Collection;
import java.util.Collections;
import java.util.Deque;
import java.util.HashMap;
import java.util.HashSet;
import java.util.List;
import java.util.Locale;
import java.util.Map;
import java.util.Objects;
import java.util.Queue;
import java.util.Set;
import java.util.concurrent.ConcurrentLinkedQueue;
import java.util.concurrent.Executor;
import java.util.concurrent.Semaphore;
import java.util.concurrent.TimeUnit;
import java.util.concurrent.atomic.AtomicBoolean;
import java.util.concurrent.atomic.AtomicInteger;
import java.util.concurrent.atomic.AtomicLong;
import java.util.concurrent.atomic.AtomicReference;
import java.util.concurrent.locks.ReentrantLock;
import java.util.function.BooleanSupplier;
import java.util.function.IntPredicate;
import java.util.stream.Collectors;
import java.util.stream.StreamSupport;
import org.apache.lucene.analysis.Analyzer;
import org.apache.lucene.codecs.Codec;
import org.apache.lucene.codecs.FieldInfosFormat;
import org.apache.lucene.document.Field;
import org.apache.lucene.index.DocValuesUpdate.BinaryDocValuesUpdate;
import org.apache.lucene.index.DocValuesUpdate.NumericDocValuesUpdate;
import org.apache.lucene.index.FieldInfos.FieldNumbers;
import org.apache.lucene.index.IndexWriterConfig.OpenMode;
import org.apache.lucene.index.MergePolicy.MergeReader;
import org.apache.lucene.index.Sorter.DocMap;
import org.apache.lucene.internal.hppc.LongObjectHashMap;
import org.apache.lucene.internal.hppc.ObjectCursor;
import org.apache.lucene.internal.tests.IndexPackageAccess;
import org.apache.lucene.internal.tests.IndexWriterAccess;
import org.apache.lucene.internal.tests.TestSecrets;
import org.apache.lucene.search.DocIdSetIterator;
import org.apache.lucene.search.FieldExistsQuery;
import org.apache.lucene.search.MatchAllDocsQuery;
import org.apache.lucene.search.Query;
import org.apache.lucene.search.Sort;
import org.apache.lucene.search.SortField;
import org.apache.lucene.store.AlreadyClosedException;
import org.apache.lucene.store.Directory;
import org.apache.lucene.store.FlushInfo;
import org.apache.lucene.store.IOContext;
import org.apache.lucene.store.Lock;
import org.apache.lucene.store.LockObtainFailedException;
import org.apache.lucene.store.LockValidatingDirectoryWrapper;
import org.apache.lucene.store.MergeInfo;
import org.apache.lucene.store.TrackingDirectoryWrapper;
import org.apache.lucene.util.Accountable;
import org.apache.lucene.util.ArrayUtil;
import org.apache.lucene.util.Bits;
import org.apache.lucene.util.BytesRef;
import org.apache.lucene.util.Constants;
import org.apache.lucene.util.Counter;
import org.apache.lucene.util.IOConsumer;
import org.apache.lucene.util.IOFunction;
import org.apache.lucene.util.IOUtils;
import org.apache.lucene.util.InfoStream;
import org.apache.lucene.util.StringHelper;
import org.apache.lucene.util.ThreadInterruptedException;
import org.apache.lucene.util.UnicodeUtil;
import org.apache.lucene.util.Version;

/**
 * An <code>IndexWriter</code> creates and maintains an index.
 *
 * <p>The {@link OpenMode} option on {@link IndexWriterConfig#setOpenMode(OpenMode)} determines
 * whether a new index is created, or whether an existing index is opened. Note that you can open an
 * index with {@link OpenMode#CREATE} even while readers are using the index. The old readers will
 * continue to search the "point in time" snapshot they had opened, and won't see the newly created
 * index until they re-open. If {@link OpenMode#CREATE_OR_APPEND} is used IndexWriter will create a
 * new index if there is not already an index at the provided path and otherwise open the existing
 * index.
 *
 * <p>In either case, documents are added with {@link #addDocument(Iterable) addDocument} and
 * removed with {@link #deleteDocuments(Term...)} or {@link #deleteDocuments(Query...)}. A document
 * can be updated with {@link #updateDocument(Term, Iterable) updateDocument} (which just deletes
 * and then adds the entire document). When finished adding, deleting and updating documents, {@link
 * #close() close} should be called. <a id="sequence_numbers"></a>
 *
 * <p>Each method that changes the index returns a {@code long} sequence number, which expresses the
 * effective order in which each change was applied. {@link #commit} also returns a sequence number,
 * describing which changes are in the commit point and which are not. Sequence numbers are
 * transient (not saved into the index in any way) and only valid within a single {@code
 * IndexWriter} instance. <a id="flush"></a>
 *
 * <p>These changes are buffered in memory and periodically flushed to the {@link Directory} (during
 * the above method calls). A flush is triggered when there are enough added documents since the
 * last flush. Flushing is triggered either by RAM usage of the documents (see {@link
 * IndexWriterConfig#setRAMBufferSizeMB}) or the number of added documents (see {@link
 * IndexWriterConfig#setMaxBufferedDocs(int)}). The default is to flush when RAM usage hits {@link
 * IndexWriterConfig#DEFAULT_RAM_BUFFER_SIZE_MB} MB. For best indexing speed you should flush by RAM
 * usage with a large RAM buffer. In contrast to the other flush options {@link
 * IndexWriterConfig#setRAMBufferSizeMB} and {@link IndexWriterConfig#setMaxBufferedDocs(int)},
 * deleted terms won't trigger a segment flush. Note that flushing just moves the internal buffered
 * state in IndexWriter into the index, but these changes are not visible to IndexReader until
 * either {@link #commit()} or {@link #close} is called. A flush may also trigger one or more
 * segment merges which by default run with a background thread so as not to block the addDocument
 * calls (see <a href="#mergePolicy">below</a> for changing the {@link MergeScheduler}).
 *
 * <p>Opening an <code>IndexWriter</code> creates a lock file for the directory in use. Trying to
 * open another <code>IndexWriter</code> on the same directory will lead to a {@link
 * LockObtainFailedException}. <a id="deletionPolicy"></a>
 *
 * <p>Expert: <code>IndexWriter</code> allows an optional {@link IndexDeletionPolicy} implementation
 * to be specified. You can use this to control when prior commits are deleted from the index. The
 * default policy is {@link KeepOnlyLastCommitDeletionPolicy} which removes all prior commits as
 * soon as a new commit is done. Creating your own policy can allow you to explicitly keep previous
 * "point in time" commits alive in the index for some time, either because this is useful for your
 * application, or to give readers enough time to refresh to the new commit without having the old
 * commit deleted out from under them. The latter is necessary when multiple computers take turns
 * opening their own {@code IndexWriter} and {@code IndexReader}s against a single shared index
 * mounted via remote filesystems like NFS which do not support "delete on last close" semantics. A
 * single computer accessing an index via NFS is fine with the default deletion policy since NFS
 * clients emulate "delete on last close" locally. That said, accessing an index via NFS will likely
 * result in poor performance compared to a local IO device. <a id="mergePolicy"></a>
 *
 * <p>Expert: <code>IndexWriter</code> allows you to separately change the {@link MergePolicy} and
 * the {@link MergeScheduler}. The {@link MergePolicy} is invoked whenever there are changes to the
 * segments in the index. Its role is to select which merges to do, if any, and return a {@link
 * MergePolicy.MergeSpecification} describing the merges. The default is {@link
 * LogByteSizeMergePolicy}. Then, the {@link MergeScheduler} is invoked with the requested merges
 * and it decides when and how to run the merges. The default is {@link ConcurrentMergeScheduler}.
 * <a id="OOME"></a>
 *
 * <p><b>NOTE</b>: if you hit an Error, or disaster strikes during a checkpoint then IndexWriter
 * will close itself. This is a defensive measure in case any internal state (buffered documents,
 * deletions, reference counts) were corrupted. Any subsequent calls will throw an
 * AlreadyClosedException. <a id="thread-safety"></a>
 *
 * <p><b>NOTE</b>: {@link IndexWriter} instances are completely thread safe, meaning multiple
 * threads can call any of its methods, concurrently. If your application requires external
 * synchronization, you should <b>not</b> synchronize on the <code>IndexWriter</code> instance as
 * this may cause deadlock; use your own (non-Lucene) objects instead.
 *
 * <p><b>NOTE</b>: If you call <code>Thread.interrupt()</code> on a thread that's within
 * IndexWriter, IndexWriter will try to catch this (eg, if it's in a wait() or Thread.sleep()), and
 * will then throw the unchecked exception {@link ThreadInterruptedException} and <b>clear</b> the
 * interrupt status on the thread.
 */

/*
 * Clarification: Check Points (and commits)
 * IndexWriter writes new index files to the directory without writing a new segments_N
 * file which references these new files. It also means that the state of
 * the in memory SegmentInfos object is different than the most recent
 * segments_N file written to the directory.
 *
 * Each time the SegmentInfos is changed, and matches the (possibly
 * modified) directory files, we have a new "check point".
 * If the modified/new SegmentInfos is written to disk - as a new
 * (generation of) segments_N file - this check point is also an
 * IndexCommit.
 *
 * A new checkpoint always replaces the previous checkpoint and
 * becomes the new "front" of the index. This allows the IndexFileDeleter
 * to delete files that are referenced only by stale checkpoints.
 * (files that were created since the last commit, but are no longer
 * referenced by the "front" of the index). For this, IndexFileDeleter
 * keeps track of the last non commit checkpoint.
 */
public class IndexWriter
    implements Closeable, TwoPhaseCommit, Accountable, MergePolicy.MergeContext {

  /**
   * Hard limit on maximum number of documents that may be added to the index. If you try to add
   * more than this you'll hit {@code IllegalArgumentException}.
   */
  // We defensively subtract 128 to be well below the lowest
  // ArrayUtil.MAX_ARRAY_LENGTH on "typical" JVMs.  We don't just use
  // ArrayUtil.MAX_ARRAY_LENGTH here because this can vary across JVMs:
  public static final int MAX_DOCS = Integer.MAX_VALUE - 128;

  /** Maximum value of the token position in an indexed field. */
  public static final int MAX_POSITION = Integer.MAX_VALUE - 128;

  // Use package-private instance var to enforce the limit so testing
  // can use less electricity:
  private static int actualMaxDocs = MAX_DOCS;

  /** Used only for testing. */
  static void setMaxDocs(int maxDocs) {
    if (maxDocs > MAX_DOCS) {
      // Cannot go higher than the hard max:
      throw new IllegalArgumentException(
          "maxDocs must be <= IndexWriter.MAX_DOCS=" + MAX_DOCS + "; got: " + maxDocs);
    }
    IndexWriter.actualMaxDocs = maxDocs;
  }

  static int getActualMaxDocs() {
    return IndexWriter.actualMaxDocs;
  }

  /** Used only for testing. */
  private final boolean enableTestPoints;

  private static final int UNBOUNDED_MAX_MERGE_SEGMENTS = -1;

  /** Name of the write lock in the index. */
  public static final String WRITE_LOCK_NAME = "write.lock";

  /** Key for the source of a segment in the {@link SegmentInfo#getDiagnostics() diagnostics}. */
  public static final String SOURCE = "source";

  /** Source of a segment which results from a merge of other segments. */
  public static final String SOURCE_MERGE = "merge";

  /** Source of a segment which results from a flush. */
  public static final String SOURCE_FLUSH = "flush";

  /** Source of a segment which results from a call to {@link #addIndexes(CodecReader...)}. */
  public static final String SOURCE_ADDINDEXES_READERS = "addIndexes(CodecReader...)";

  /**
   * Absolute hard maximum length for a term, in bytes once encoded as UTF8. If a term arrives from
   * the analyzer longer than this length, an <code>IllegalArgumentException</code> is thrown and a
   * message is printed to infoStream, if set (see {@link
   * IndexWriterConfig#setInfoStream(InfoStream)}).
   */
  public static final int MAX_TERM_LENGTH = BYTE_BLOCK_SIZE - 2;

  /** Maximum length string for a stored field. */
  public static final int MAX_STORED_STRING_LENGTH =
      ArrayUtil.MAX_ARRAY_LENGTH / UnicodeUtil.MAX_UTF8_BYTES_PER_CHAR;

  // when unrecoverable disaster strikes, we populate this with the reason that we had to close
  // IndexWriter
  private final AtomicReference<Throwable> tragedy = new AtomicReference<>(null);

  private final Directory directoryOrig; // original user directory
  private final Directory directory; // wrapped with additional checks

  // increments every time a change is completed
  private final AtomicLong changeCount = new AtomicLong();
  private volatile long lastCommitChangeCount; // last changeCount that was committed

  // list of segmentInfo we will fallback to if the commit fails
  private List<SegmentCommitInfo> rollbackSegments;

  // set when a commit is pending (after prepareCommit() & before commit())
  private volatile SegmentInfos pendingCommit;
  private volatile long pendingSeqNo;
  private volatile long pendingCommitChangeCount;

  private Collection<String> filesToCommit;

  private final SegmentInfos segmentInfos;
  final FieldNumbers globalFieldNumberMap;

  final DocumentsWriter docWriter;
  private final EventQueue eventQueue = new EventQueue(this);
  private final MergeScheduler.MergeSource mergeSource = new IndexWriterMergeSource(this);
  private final AddIndexesMergeSource addIndexesMergeSource = new AddIndexesMergeSource(this);

  private final ReentrantLock writeDocValuesLock = new ReentrantLock();

  static final class EventQueue implements Closeable {
    private volatile boolean closed;
    // we use a semaphore here instead of simply synced methods to allow
    // events to be processed concurrently by multiple threads such that all events
    // for a certain thread are processed once the thread returns from IW
    private final Semaphore permits = new Semaphore(Integer.MAX_VALUE);
    private final Queue<Event> queue = new ConcurrentLinkedQueue<>();
    private final IndexWriter writer;

    EventQueue(IndexWriter writer) {
      this.writer = writer;
    }

    private void acquire() {
      if (permits.tryAcquire() == false) {
        throw new AlreadyClosedException("queue is closed");
      }
      if (closed) {
        permits.release();
        throw new AlreadyClosedException("queue is closed");
      }
    }

    boolean add(Event event) {
      acquire();
      try {
        return queue.add(event);
      } finally {
        permits.release();
      }
    }

    void processEvents() throws IOException {
      acquire();
      try {
        processEventsInternal();
      } finally {
        permits.release();
      }
    }

    private void processEventsInternal() throws IOException {
      assert Integer.MAX_VALUE - permits.availablePermits() > 0
          : "must acquire a permit before processing events";
      Event event;
      while ((event = queue.poll()) != null) {
        event.process(writer);
      }
    }

    @Override
    public synchronized void close() throws IOException { // synced to prevent double closing
      assert closed == false : "we should never close this twice";
      closed = true;
      // it's possible that we close this queue while we are in a processEvents call
      if (writer.getTragicException() != null) {
        // we are already handling a tragic exception let's drop it all on the floor and return
        queue.clear();
      } else {
        // now we acquire all the permits to ensure we are the only one processing the queue
        try {
          permits.acquire(Integer.MAX_VALUE);
        } catch (InterruptedException e) {
          throw new ThreadInterruptedException(e);
        }
        try {
          processEventsInternal();
        } finally {
          permits.release(Integer.MAX_VALUE);
        }
      }
    }
  }

  private final IndexFileDeleter deleter;

  // used by forceMerge to note those needing merging
  private final Map<SegmentCommitInfo, Boolean> segmentsToMerge = new HashMap<>();
  private int mergeMaxNumSegments;

  private Lock writeLock;

  private volatile boolean closed;
  private volatile boolean closing;

  private final AtomicBoolean maybeMerge = new AtomicBoolean();

  private Iterable<Map.Entry<String, String>> commitUserData;

  // Holds all SegmentInfo instances currently involved in
  // merges
  private final HashSet<SegmentCommitInfo> mergingSegments = new HashSet<>();
  private final MergeScheduler mergeScheduler;
  private final Set<SegmentMerger> runningAddIndexesMerges = new HashSet<>();
  private final Deque<MergePolicy.OneMerge> pendingMerges = new ArrayDeque<>();
  private final Set<MergePolicy.OneMerge> runningMerges = new HashSet<>();
  private final List<MergePolicy.OneMerge> mergeExceptions = new ArrayList<>();
  private final Merges merges = new Merges();
  private long mergeGen;
  private boolean didMessageState;
  private final AtomicInteger flushCount = new AtomicInteger();
  private final AtomicInteger flushDeletesCount = new AtomicInteger();
  private final ReaderPool readerPool;
  private final BufferedUpdatesStream bufferedUpdatesStream;

  private final IndexWriterEventListener eventListener;

  /**
   * Counts how many merges have completed; this is used by {@link
   * #forceApply(FrozenBufferedUpdates)} to handle concurrently apply deletes/updates with merges
   * completing.
   */
  private final AtomicLong mergeFinishedGen = new AtomicLong();

  // The instance that was passed to the constructor. It is saved only in order
  // to allow users to query an IndexWriter settings.
  private final LiveIndexWriterConfig config;

  /**
   * System.nanoTime() when commit started; used to write an infoStream message about how long
   * commit took.
   */
  private long startCommitTime;

  /**
   * How many documents are in the index, or are in the process of being added (reserved). E.g.,
   * operations like addIndexes will first reserve the right to add N docs, before they actually
   * change the index, much like how hotels place an "authorization hold" on your credit card to
   * make sure they can later charge you when you check out.
   */
  private final AtomicLong pendingNumDocs = new AtomicLong();

  private final boolean softDeletesEnabled;

  private final DocumentsWriter.FlushNotifications flushNotifications =
      new DocumentsWriter.FlushNotifications() {
        @Override
        public void deleteUnusedFiles(Collection<String> files) {
          eventQueue.add(w -> w.deleteNewFiles(files));
        }

        @Override
        public void flushFailed(SegmentInfo info) {
          eventQueue.add(w -> w.flushFailed(info));
        }

        @Override
        public void afterSegmentsFlushed() throws IOException {
          publishFlushedSegments(false);
        }

        @Override
        public void onTragicEvent(Throwable event, String message) {
          IndexWriter.this.onTragicEvent(event, message);
        }

        @Override
        public void onDeletesApplied() {
          eventQueue.add(
              w -> {
                try {
                  w.publishFlushedSegments(true);
                } finally {
                  flushCount.incrementAndGet();
                }
              });
        }

        @Override
        public void onTicketBacklog() {
          eventQueue.add(w -> w.publishFlushedSegments(true));
        }
      };

  /**
   * Expert: returns a readonly reader, covering all committed as well as un-committed changes to
   * the index. This provides "near real-time" searching, in that changes made during an IndexWriter
   * session can be quickly made available for searching without closing the writer nor calling
   * {@link #commit}.
   *
   * <p>Note that this is functionally equivalent to calling {#flush} and then opening a new reader.
   * But the turnaround time of this method should be faster since it avoids the potentially costly
   * {@link #commit}.
   *
   * <p>You must close the {@link IndexReader} returned by this method once you are done using it.
   *
   * <p>It's <i>near</i> real-time because there is no hard guarantee on how quickly you can get a
   * new reader after making changes with IndexWriter. You'll have to experiment in your situation
   * to determine if it's fast enough. As this is a new and experimental feature, please report back
   * on your findings so we can learn, improve and iterate.
   *
   * <p>The resulting reader supports {@link DirectoryReader#openIfChanged}, but that call will
   * simply forward back to this method (though this may change in the future).
   *
   * <p>The very first time this method is called, this writer instance will make every effort to
   * pool the readers that it opens for doing merges, applying deletes, etc. This means additional
   * resources (RAM, file descriptors, CPU time) will be consumed.
   *
   * <p>For lower latency on reopening a reader, you should call {@link
   * IndexWriterConfig#setMergedSegmentWarmer} to pre-warm a newly merged segment before it's
   * committed to the index. This is important for minimizing index-to-search delay after a large
   * merge.
   *
   * <p>If an addIndexes* call is running in another thread, then this reader will only search those
   * segments from the foreign index that have been successfully copied over, so far.
   *
   * <p><b>NOTE</b>: Once the writer is closed, any outstanding readers may continue to be used.
   * However, if you attempt to reopen any of those readers, you'll hit an {@link
   * AlreadyClosedException}.
   *
   * @lucene.experimental
   * @return IndexReader that covers entire index plus all changes made so far by this IndexWriter
   *     instance
   * @throws IOException If there is a low-level I/O error
   */
  DirectoryReader getReader(boolean applyAllDeletes, boolean writeAllDeletes) throws IOException {
    ensureOpen();

    if (writeAllDeletes && applyAllDeletes == false) {
      throw new IllegalArgumentException("applyAllDeletes must be true when writeAllDeletes=true");
    }

    final long tStart = System.currentTimeMillis();

    if (infoStream.isEnabled("IW")) {
      infoStream.message("IW", "flush at getReader");
    }
    // Do this up front before flushing so that the readers
    // obtained during this flush are pooled, the first time
    // this method is called:
    readerPool.enableReaderPooling();
    StandardDirectoryReader r = null;
    doBeforeFlush();
    boolean anyChanges;
    final long maxFullFlushMergeWaitMillis = config.getMaxFullFlushMergeWaitMillis();
    /*
     * for releasing a NRT reader we must ensure that
     * DW doesn't add any segments or deletes until we are
     * done with creating the NRT DirectoryReader.
     * We release the two stage full flush after we are done opening the
     * directory reader!
     */
    MergePolicy.MergeSpecification onGetReaderMerges = null;
    final AtomicBoolean stopCollectingMergedReaders = new AtomicBoolean(false);
    final Map<String, SegmentReader> mergedReaders = new HashMap<>();
    final Map<String, SegmentReader> openedReadOnlyClones = new HashMap<>();
    // this function is used to control which SR are opened in order to keep track of them
    // and to reuse them in the case we wait for merges in this getReader call.
    IOFunction<SegmentCommitInfo, SegmentReader> readerFactory =
        sci -> {
          final ReadersAndUpdates rld = getPooledInstance(sci, true);
          try {
            assert Thread.holdsLock(IndexWriter.this);
            SegmentReader segmentReader = rld.getReadOnlyClone(IOContext.DEFAULT);
            // only track this if we actually do fullFlush merges
            if (maxFullFlushMergeWaitMillis > 0) {
              openedReadOnlyClones.put(sci.info.name, segmentReader);
            }
            return segmentReader;
          } finally {
            release(rld);
          }
        };
    Closeable onGetReaderMergeResources = null;
    SegmentInfos openingSegmentInfos = null;
    boolean success2 = false;
    try {
      /* This is the essential part of the getReader method. We need to take care of the following things:
       *  - flush all currently in-memory DWPTs to disk
       *  - apply all deletes & updates to new and to the existing DWPTs
       *  - prevent flushes and applying deletes of concurrently indexing DWPTs to be applied
       *  - open a SDR on the updated SIS
       *
       * in order to prevent concurrent flushes we call DocumentsWriter#flushAllThreads that swaps out the deleteQueue
       *  (this enforces a happens before relationship between this and the subsequent full flush) and informs the
       * FlushControl (#markForFullFlush()) that it should prevent any new DWPTs from flushing until we are \
       * done (DocumentsWriter#finishFullFlush(boolean)). All this is guarded by the fullFlushLock to prevent multiple
       * full flushes from happening concurrently. Once the DocWriter has initiated a full flush we can sequentially flush
       * and apply deletes & updates to the written segments without worrying about concurrently indexing DWPTs. The important
       * aspect is that it all happens between DocumentsWriter#flushAllThread() and DocumentsWriter#finishFullFlush(boolean)
       * since once the flush is marked as done deletes start to be applied to the segments on disk without guarantees that
       * the corresponding added documents (in the update case) are flushed and visible when opening a SDR.
       */
      boolean success = false;
      synchronized (fullFlushLock) {
        try {
          // TODO: should we somehow make the seqNo available in the returned NRT reader?
          anyChanges = docWriter.flushAllThreads() < 0;
          if (anyChanges == false) {
            // prevent double increment since docWriter#doFlush increments the flushcount
            // if we flushed anything.
            flushCount.incrementAndGet();
          }
          publishFlushedSegments(true);
          processEvents(false);

          if (applyAllDeletes) {
            applyAllDeletesAndUpdates();
          }
          synchronized (this) {

            // NOTE: we cannot carry doc values updates in memory yet, so we always must write them
            // through to disk and re-open each
            // SegmentReader:

            // TODO: we could instead just clone SIS and pull/incref readers in sync'd block, and
            // then do this w/o IW's lock?
            // Must do this sync'd on IW to prevent a merge from completing at the last second and
            // failing to write its DV updates:
            writeReaderPool(writeAllDeletes);

            // Prevent segmentInfos from changing while opening the
            // reader; in theory we could instead do similar retry logic,
            // just like we do when loading segments_N
            r =
                StandardDirectoryReader.open(
                    this, readerFactory, segmentInfos, applyAllDeletes, writeAllDeletes);
            if (infoStream.isEnabled("IW")) {
              infoStream.message("IW", "return reader version=" + r.getVersion() + " reader=" + r);
            }
            if (maxFullFlushMergeWaitMillis > 0) {
              // we take the SIS from the reader which has already pruned away fully deleted readers
              // this makes pulling the readers below after the merge simpler since we can be safe
              // that
              // they are not closed. Every segment has a corresponding SR in the SDR we opened if
              // we use
              // this SIS
              // we need to do this rather complicated management of SRs and infos since we can't
              // wait for merges
              // while we hold the fullFlushLock since the merge might hit a tragic event and that
              // must not be reported
              // while holding that lock. Merging outside of the lock ie. after calling
              // docWriter.finishFullFlush(boolean) would
              // yield wrong results because deletes might sneak in during the merge
              openingSegmentInfos = r.getSegmentInfos().clone();
              onGetReaderMerges =
                  preparePointInTimeMerge(
                      openingSegmentInfos,
                      stopCollectingMergedReaders::get,
                      MergeTrigger.GET_READER,
                      sci -> {
                        assert stopCollectingMergedReaders.get() == false
                            : "illegal state  merge reader must be not pulled since we already stopped waiting for merges";
                        SegmentReader apply = readerFactory.apply(sci);
                        mergedReaders.put(sci.info.name, apply);
                        // we need to incRef the files of the opened SR otherwise it's possible that
                        // another merge
                        // removes the segment before we pass it on to the SDR
                        deleter.incRef(sci.files());
                      });
              onGetReaderMergeResources =
                  () -> {
                    // this needs to be closed once after we are done. In the case of an exception
                    // it releases
                    // all resources, closes the merged readers and decrements the files references.
                    // this only happens for readers that haven't been removed from the
                    // mergedReaders and release elsewhere
                    synchronized (this) {
                      stopCollectingMergedReaders.set(true);
                      IOUtils.close(
                          mergedReaders.values().stream()
                              .map(
                                  sr ->
                                      (Closeable)
                                          () -> {
                                            try {
                                              deleter.decRef(sr.getSegmentInfo().files());
                                            } finally {
                                              sr.close();
                                            }
                                          })
                              .toList());
                    }
                  };
            }
          }
          success = true;
        } finally {
          // Done: finish the full flush!
          assert Thread.holdsLock(fullFlushLock);
          docWriter.finishFullFlush(success);
          if (success) {
            processEvents(false);
            doAfterFlush();
          } else {
            if (infoStream.isEnabled("IW")) {
              infoStream.message("IW", "hit exception during NRT reader");
            }
          }
        }
      }
      if (onGetReaderMerges != null) { // only relevant if we do merge on getReader
        StandardDirectoryReader mergedReader =
            finishGetReaderMerge(
                stopCollectingMergedReaders,
                mergedReaders,
                openedReadOnlyClones,
                openingSegmentInfos,
                applyAllDeletes,
                writeAllDeletes,
                onGetReaderMerges,
                maxFullFlushMergeWaitMillis);
        if (mergedReader != null) {
          try {
            r.close();
          } finally {
            r = mergedReader;
          }
        }
      }

      anyChanges |= maybeMerge.getAndSet(false);
      if (anyChanges) {
        maybeMerge(config.getMergePolicy(), MergeTrigger.FULL_FLUSH, UNBOUNDED_MAX_MERGE_SEGMENTS);
      }
      if (infoStream.isEnabled("IW")) {
        infoStream.message("IW", "getReader took " + (System.currentTimeMillis() - tStart) + " ms");
      }
      success2 = true;
    } catch (Error tragedy) {
      tragicEvent(tragedy, "getReader");
      throw tragedy;
    } finally {
      if (!success2) {
        try {
          IOUtils.closeWhileHandlingException(r, onGetReaderMergeResources);
        } finally {
          maybeCloseOnTragicEvent();
        }
      } else {
        IOUtils.close(onGetReaderMergeResources);
      }
    }
    return r;
  }

  private StandardDirectoryReader finishGetReaderMerge(
      AtomicBoolean stopCollectingMergedReaders,
      Map<String, SegmentReader> mergedReaders,
      Map<String, SegmentReader> openedReadOnlyClones,
      SegmentInfos openingSegmentInfos,
      boolean applyAllDeletes,
      boolean writeAllDeletes,
      MergePolicy.MergeSpecification pointInTimeMerges,
      long maxCommitMergeWaitMillis)
      throws IOException {
    assert openingSegmentInfos != null;
    mergeScheduler.merge(mergeSource, MergeTrigger.GET_READER);
    pointInTimeMerges.await(maxCommitMergeWaitMillis, TimeUnit.MILLISECONDS);
    synchronized (this) {
      stopCollectingMergedReaders.set(true);
      StandardDirectoryReader reader =
          maybeReopenMergedNRTReader(
              mergedReaders,
              openedReadOnlyClones,
              openingSegmentInfos,
              applyAllDeletes,
              writeAllDeletes);
      IOUtils.close(mergedReaders.values());
      mergedReaders.clear();
      return reader;
    }
  }

  private StandardDirectoryReader maybeReopenMergedNRTReader(
      Map<String, SegmentReader> mergedReaders,
      Map<String, SegmentReader> openedReadOnlyClones,
      SegmentInfos openingSegmentInfos,
      boolean applyAllDeletes,
      boolean writeAllDeletes)
      throws IOException {
    assert Thread.holdsLock(this);
    if (mergedReaders.isEmpty() == false) {
      Collection<String> files = new ArrayList<>();
      try {
        return StandardDirectoryReader.open(
            this,
            sci -> {
              // as soon as we remove the reader and return it the StandardDirectoryReader#open
              // will take care of closing it. We only need to handle the readers that remain in the
              // mergedReaders map and close them.
              SegmentReader remove = mergedReaders.remove(sci.info.name);
              if (remove == null) {
                remove = openedReadOnlyClones.remove(sci.info.name);
                assert remove != null;
                // each of the readers we reuse from the previous reader needs to be incRef'd
                // since we reuse them but don't have an implicit incRef in the SDR:open call
                remove.incRef();
              } else {
                files.addAll(remove.getSegmentInfo().files());
              }
              return remove;
            },
            openingSegmentInfos,
            applyAllDeletes,
            writeAllDeletes);
      } finally {
        // now the SDR#open call has incRef'd the files so we can let them go
        deleter.decRef(files);
      }
    }
    return null;
  }

  @Override
  public final long ramBytesUsed() {
    ensureOpen();
    return docWriter.ramBytesUsed();
  }

  /** Returns the number of bytes currently being flushed */
  public final long getFlushingBytes() {
    ensureOpen();
    return docWriter.getFlushingBytes();
  }

  final void writeSomeDocValuesUpdates() throws IOException {
    if (writeDocValuesLock.tryLock()) {
      try {
        final double ramBufferSizeMB = config.getRAMBufferSizeMB();
        // If the reader pool is > 50% of our IW buffer, then write the updates:
        if (ramBufferSizeMB != IndexWriterConfig.DISABLE_AUTO_FLUSH) {
          long startNS = System.nanoTime();

          long ramBytesUsed = readerPool.ramBytesUsed();
          if (ramBytesUsed > 0.5 * ramBufferSizeMB * 1024 * 1024) {
            if (infoStream.isEnabled("BD")) {
              infoStream.message(
                  "BD",
                  String.format(
                      Locale.ROOT,
                      "now write some pending DV updates: %.2f MB used vs IWC Buffer %.2f MB",
                      ramBytesUsed / 1024. / 1024.,
                      ramBufferSizeMB));
            }

            // Sort by largest ramBytesUsed:
            final List<ReadersAndUpdates> list = readerPool.getReadersByRam();
            int count = 0;
            for (ReadersAndUpdates rld : list) {

              if (ramBytesUsed <= 0.5 * ramBufferSizeMB * 1024 * 1024) {
                break;
              }
              // We need to do before/after because not all RAM in this RAU is used by DV updates,
              // and
              // not all of those bytes can be written here:
              long bytesUsedBefore = rld.ramBytesUsed.get();
              if (bytesUsedBefore == 0) {
                continue; // nothing to do here - lets not acquire the lock
              }
              // Only acquire IW lock on each write, since this is a time consuming operation.  This
              // way
              // other threads get a chance to run in between our writes.
              synchronized (this) {
                // It's possible that the segment of a reader returned by readerPool#getReadersByRam
                // is dropped before being processed here. If it happens, we need to skip that
                // reader.
                // this is also best effort to free ram, there might be some other thread writing
                // this rld concurrently
                // which wins and then if readerPooling is off this rld will be dropped.
                if (readerPool.get(rld.info, false) == null) {
                  continue;
                }
                if (rld.writeFieldUpdates(
                    directory,
                    globalFieldNumberMap,
                    bufferedUpdatesStream.getCompletedDelGen(),
                    infoStream)) {
                  checkpointNoSIS();
                }
              }
              long bytesUsedAfter = rld.ramBytesUsed.get();
              ramBytesUsed -= bytesUsedBefore - bytesUsedAfter;
              count++;
            }

            if (infoStream.isEnabled("BD")) {
              infoStream.message(
                  "BD",
                  String.format(
                      Locale.ROOT,
                      "done write some DV updates for %d segments: now %.2f MB used vs IWC Buffer %.2f MB; took %.2f sec",
                      count,
                      readerPool.ramBytesUsed() / 1024. / 1024.,
                      ramBufferSizeMB,
                      ((System.nanoTime() - startNS) / (double) TimeUnit.SECONDS.toNanos(1))));
            }
          }
        }
      } finally {
        writeDocValuesLock.unlock();
      }
    }
  }

  /**
   * Obtain the number of deleted docs for a pooled reader. If the reader isn't being pooled, the
   * segmentInfo's delCount is returned.
   */
  @Override
  public int numDeletedDocs(SegmentCommitInfo info) {
    ensureOpen(false);
    validate(info);
    final ReadersAndUpdates rld = getPooledInstance(info, false);
    if (rld != null) {
      return rld.getDelCount(); // get the full count from here since SCI might change concurrently
    } else {
      final int delCount = info.getDelCount(softDeletesEnabled);
      assert delCount <= info.info.maxDoc()
          : "delCount: " + delCount + " maxDoc: " + info.info.maxDoc();
      return delCount;
    }
  }

  /**
   * Used internally to throw an {@link AlreadyClosedException} if this IndexWriter has been closed
   * or is in the process of closing.
   *
   * @param failIfClosing if true, also fail when {@code IndexWriter} is in the process of closing
   *     ({@code closing=true}) but not yet done closing ( {@code closed=false})
   * @throws AlreadyClosedException if this IndexWriter is closed or in the process of closing
   */
  protected final void ensureOpen(boolean failIfClosing) throws AlreadyClosedException {
    if (closed || (failIfClosing && closing)) {
      throw new AlreadyClosedException("this IndexWriter is closed", tragedy.get());
    }
  }

  /**
   * Used internally to throw an {@link AlreadyClosedException} if this IndexWriter has been closed
   * ({@code closed=true}) or is in the process of closing ({@code closing=true}).
   *
   * <p>Calls {@link #ensureOpen(boolean) ensureOpen(true)}.
   *
   * @throws AlreadyClosedException if this IndexWriter is closed
   */
  protected final void ensureOpen() throws AlreadyClosedException {
    ensureOpen(true);
  }

  /**
   * Constructs a new IndexWriter per the settings given in <code>conf</code>. If you want to make
   * "live" changes to this writer instance, use {@link #getConfig()}.
   *
   * <p><b>NOTE:</b> after ths writer is created, the given configuration instance cannot be passed
   * to another writer.
   *
   * @param d the index directory. The index is either created or appended according <code>
   *     conf.getOpenMode()</code>.
   * @param conf the configuration settings according to which IndexWriter should be initialized.
   * @throws IOException if the directory cannot be read/written to, or if it does not exist and
   *     <code>conf.getOpenMode()</code> is <code>OpenMode.APPEND</code> or if there is any other
   *     low-level IO error
   */
  public IndexWriter(Directory d, IndexWriterConfig conf) throws IOException {
    enableTestPoints = isEnableTestPoints();
    conf.setIndexWriter(this); // prevent reuse by other instances
    config = conf;
    infoStream = config.getInfoStream();
    softDeletesEnabled = config.getSoftDeletesField() != null;
    eventListener = config.getIndexWriterEventListener();
    // obtain the write.lock. If the user configured a timeout,
    // we wrap with a sleeper and this might take some time.
    writeLock = d.obtainLock(WRITE_LOCK_NAME);

    boolean success = false;
    try {
      directoryOrig = d;
      directory = new LockValidatingDirectoryWrapper(d, writeLock);
      mergeScheduler = config.getMergeScheduler();
      mergeScheduler.initialize(infoStream, directoryOrig);
      OpenMode mode = config.getOpenMode();
      final boolean indexExists;
      final boolean create;
      if (mode == OpenMode.CREATE) {
        indexExists = DirectoryReader.indexExists(directory);
        create = true;
      } else if (mode == OpenMode.APPEND) {
        indexExists = true;
        create = false;
      } else {
        // CREATE_OR_APPEND - create only if an index does not exist
        indexExists = DirectoryReader.indexExists(directory);
        create = !indexExists;
      }

      // If index is too old, reading the segments will throw
      // IndexFormatTooOldException.

      String[] files = directory.listAll();

      // Set up our initial SegmentInfos:
      IndexCommit commit = config.getIndexCommit();

      // Set up our initial SegmentInfos:
      StandardDirectoryReader reader;
      if (commit == null) {
        reader = null;
      } else {
        reader = commit.getReader();
      }

      if (create) {

        if (config.getIndexCommit() != null) {
          // We cannot both open from a commit point and create:
          if (mode == OpenMode.CREATE) {
            throw new IllegalArgumentException(
                "cannot use IndexWriterConfig.setIndexCommit() with OpenMode.CREATE");
          } else {
            throw new IllegalArgumentException(
                "cannot use IndexWriterConfig.setIndexCommit() when index has no commit");
          }
        }

        // Try to read first.  This is to allow create
        // against an index that's currently open for
        // searching.  In this case we write the next
        // segments_N file with no segments:
        final SegmentInfos sis = new SegmentInfos(config.getIndexCreatedVersionMajor());
        if (indexExists) {
          final SegmentInfos previous = SegmentInfos.readLatestCommit(directory);
          sis.updateGenerationVersionAndCounter(previous);
        }
        segmentInfos = sis;
        rollbackSegments = segmentInfos.createBackupSegmentInfos();

        // Record that we have a change (zero out all
        // segments) pending:
        changed();

      } else if (reader != null) {
        if (reader.segmentInfos.getIndexCreatedVersionMajor() < Version.MIN_SUPPORTED_MAJOR) {
          // second line of defence in the case somebody tries to trick us.
          throw new IllegalArgumentException(
              "createdVersionMajor must be >= "
                  + Version.MIN_SUPPORTED_MAJOR
                  + ", got: "
                  + reader.segmentInfos.getIndexCreatedVersionMajor());
        }
        // Init from an existing already opened NRT or non-NRT reader:

        if (reader.directory() != commit.getDirectory()) {
          throw new IllegalArgumentException(
              "IndexCommit's reader must have the same directory as the IndexCommit");
        }

        if (reader.directory() != directoryOrig) {
          throw new IllegalArgumentException(
              "IndexCommit's reader must have the same directory passed to IndexWriter");
        }

        if (reader.segmentInfos.getLastGeneration() == 0) {
          // TODO: maybe we could allow this?  It's tricky...
          throw new IllegalArgumentException(
              "index must already have an initial commit to open from reader");
        }

        // Must clone because we don't want the incoming NRT reader to "see" any changes this writer
        // now makes:
        segmentInfos = reader.segmentInfos.clone();

        SegmentInfos lastCommit;
        try {
          lastCommit = SegmentInfos.readCommit(directoryOrig, segmentInfos.getSegmentsFileName());
        } catch (IOException ioe) {
          throw new IllegalArgumentException(
              "the provided reader is stale: its prior commit file \""
                  + segmentInfos.getSegmentsFileName()
                  + "\" is missing from index",
              ioe);
        }

        if (reader.writer != null) {

          // The old writer better be closed (we have the write lock now!):
          assert reader.writer.closed;

          // In case the old writer wrote further segments (which we are now dropping),
          // update SIS metadata so we remain write-once:
          segmentInfos.updateGenerationVersionAndCounter(reader.writer.segmentInfos);
          lastCommit.updateGenerationVersionAndCounter(reader.writer.segmentInfos);
        }

        rollbackSegments = lastCommit.createBackupSegmentInfos();
      } else {
        // Init from either the latest commit point, or an explicit prior commit point:

        String lastSegmentsFile = SegmentInfos.getLastCommitSegmentsFileName(files);
        if (lastSegmentsFile == null) {
          throw new IndexNotFoundException(
              "no segments* file found in " + directory + ": files: " + Arrays.toString(files));
        }

        // Do not use SegmentInfos.read(Directory) since the spooky
        // retrying it does is not necessary here (we hold the write lock):
        segmentInfos = SegmentInfos.readCommit(directoryOrig, lastSegmentsFile);

        if (commit != null) {
          // Swap out all segments, but, keep metadata in
          // SegmentInfos, like version & generation, to
          // preserve write-once.  This is important if
          // readers are open against the future commit
          // points.
          if (commit.getDirectory() != directoryOrig) {
            throw new IllegalArgumentException(
                "IndexCommit's directory doesn't match my directory, expected="
                    + directoryOrig
                    + ", got="
                    + commit.getDirectory());
          }

          SegmentInfos oldInfos =
              SegmentInfos.readCommit(directoryOrig, commit.getSegmentsFileName());
          segmentInfos.replace(oldInfos);
          changed();

          if (infoStream.isEnabled("IW")) {
            infoStream.message(
                "IW", "init: loaded commit \"" + commit.getSegmentsFileName() + "\"");
          }
        }

        rollbackSegments = segmentInfos.createBackupSegmentInfos();
      }

      commitUserData = new HashMap<>(segmentInfos.getUserData()).entrySet();

      pendingNumDocs.set(segmentInfos.totalMaxDoc());

      // start with previous field numbers, but new FieldInfos
      // NOTE: this is correct even for an NRT reader because we'll pull FieldInfos even for the
      // un-committed segments:
      globalFieldNumberMap = getFieldNumberMap();
      if (create == false
          && conf.getParentField() != null
          && globalFieldNumberMap.getFieldNames().isEmpty() == false
          && globalFieldNumberMap.getFieldNames().contains(conf.getParentField()) == false) {
        throw new IllegalArgumentException(
            "can't add a parent field to an already existing index without a parent field");
      }

      validateIndexSort();

      config.getFlushPolicy().init(config);
      bufferedUpdatesStream = new BufferedUpdatesStream(infoStream);
      docWriter =
          new DocumentsWriter(
              flushNotifications,
              segmentInfos.getIndexCreatedVersionMajor(),
              pendingNumDocs,
              enableTestPoints,
              this::newSegmentName,
              config,
              directoryOrig,
              directory,
              globalFieldNumberMap);
      readerPool =
          new ReaderPool(
              directory,
              directoryOrig,
              segmentInfos,
              globalFieldNumberMap,
              bufferedUpdatesStream::getCompletedDelGen,
              infoStream,
              conf.getSoftDeletesField(),
              reader);
      if (config.getReaderPooling()) {
        readerPool.enableReaderPooling();
      }
      // Default deleter (for backwards compatibility) is
      // KeepOnlyLastCommitDeleter:

      // Sync'd is silly here, but IFD asserts we sync'd on the IW instance:
      synchronized (this) {
        deleter =
            new IndexFileDeleter(
                files,
                directoryOrig,
                directory,
                config.getIndexDeletionPolicy(),
                segmentInfos,
                infoStream,
                this,
                indexExists,
                reader != null);

        // We incRef all files when we return an NRT reader from IW, so all files must exist even in
        // the NRT case:
        assert create || filesExist(segmentInfos);
      }

      if (deleter.startingCommitDeleted) {
        // Deletion policy deleted the "head" commit point.
        // We have to mark ourself as changed so that if we
        // are closed w/o any further changes we write a new
        // segments_N file.
        changed();
      }

      if (reader != null) {
        // We always assume we are carrying over incoming changes when opening from reader:
        segmentInfos.changed();
        changed();
      }

      if (infoStream.isEnabled("IW")) {
        infoStream.message("IW", "init: create=" + create + " reader=" + reader);
        messageState();
      }

      success = true;

    } finally {
      if (!success) {
        if (infoStream.isEnabled("IW")) {
          infoStream.message("IW", "init: hit exception on init; releasing write lock");
        }
        IOUtils.closeWhileHandlingException(writeLock);
        writeLock = null;
      }
    }
  }

  /** Confirms that the incoming index sort (if any) matches the existing index sort (if any). */
  private void validateIndexSort() {
    Sort indexSort = config.getIndexSort();
    if (indexSort != null) {
      for (SegmentCommitInfo info : segmentInfos) {
        Sort segmentIndexSort = info.info.getIndexSort();
        if (segmentIndexSort == null || isCongruentSort(indexSort, segmentIndexSort) == false) {
          throw new IllegalArgumentException(
              "cannot change previous indexSort="
                  + segmentIndexSort
                  + " (from segment="
                  + info
                  + ") to new indexSort="
                  + indexSort);
        }
      }
    }
  }

  /** Returns true if <code>indexSort</code> is a prefix of <code>otherSort</code>. */
  static boolean isCongruentSort(Sort indexSort, Sort otherSort) {
    final SortField[] fields1 = indexSort.getSort();
    final SortField[] fields2 = otherSort.getSort();
    if (fields1.length > fields2.length) {
      return false;
    }
    return Arrays.asList(fields1).equals(Arrays.asList(fields2).subList(0, fields1.length));
  }

  // reads latest field infos for the commit
  // this is used on IW init and addIndexes(Dir) to create/update the global field map.
  // TODO: fix tests abusing this method!
  static FieldInfos readFieldInfos(SegmentCommitInfo si) throws IOException {
    Codec codec = si.info.getCodec();
    FieldInfosFormat reader = codec.fieldInfosFormat();

    if (si.hasFieldUpdates()) {
      // there are updates, we read latest (always outside of CFS)
      final String segmentSuffix = Long.toString(si.getFieldInfosGen(), Character.MAX_RADIX);
      return reader.read(si.info.dir, si.info, segmentSuffix, IOContext.READONCE);
    } else if (si.info.getUseCompoundFile()) {
      // cfs
      try (Directory cfs = codec.compoundFormat().getCompoundReader(si.info.dir, si.info)) {
        return reader.read(cfs, si.info, "", IOContext.READONCE);
      }
    } else {
      // no cfs
      return reader.read(si.info.dir, si.info, "", IOContext.READONCE);
    }
  }

  /**
   * Loads or returns the already loaded the global field number map for this {@link SegmentInfos}.
   * If this {@link SegmentInfos} has no global field number map the returned instance is empty
   */
  private FieldNumbers getFieldNumberMap() throws IOException {
    final FieldNumbers map =
<<<<<<< HEAD
        new FieldNumbers(
            config.softDeletesField,
            config.getParentField(),
            segmentInfos.getIndexCreatedVersionMajor());
=======
        new FieldNumbers(config.getSoftDeletesField(), config.getParentField());

>>>>>>> 75ae372b
    for (SegmentCommitInfo info : segmentInfos) {
      FieldInfos fis = readFieldInfos(info);
      for (FieldInfo fi : fis) {
        map.addOrGet(fi);
      }
    }
    return map;
  }

  /**
   * Returns a {@link LiveIndexWriterConfig}, which can be used to query the IndexWriter current
   * settings, as well as modify "live" ones.
   */
  public LiveIndexWriterConfig getConfig() {
    ensureOpen(false);
    return config;
  }

  private void messageState() {
    if (infoStream.isEnabled("IW") && didMessageState == false) {
      didMessageState = true;
      infoStream.message(
          "IW",
          "\ndir="
              + directoryOrig
              + "\n"
              + "index="
              + segString()
              + "\n"
              + "version="
              + Version.LATEST.toString()
              + "\n"
              + config.toString());
    }
  }

  /**
   * Gracefully closes (commits, waits for merges), but calls rollback if there's an exc so the
   * IndexWriter is always closed. This is called from {@link #close} when {@link
   * IndexWriterConfig#commitOnClose} is {@code true}.
   */
  private void shutdown() throws IOException {
    if (pendingCommit != null) {
      throw new IllegalStateException(
          "cannot close: prepareCommit was already called with no corresponding call to commit");
    }
    // Ensure that only one thread actually gets to do the
    // closing
    if (shouldClose(true)) {
      try {
        if (infoStream.isEnabled("IW")) {
          infoStream.message("IW", "now flush at close");
        }

        flush(true, true);
        waitForMerges();
        commitInternal(config.getMergePolicy());
      } catch (Throwable t) {
        // Be certain to close the index on any exception
        try {
          rollbackInternal();
        } catch (Throwable t1) {
          t.addSuppressed(t1);
        }
        throw t;
      }
      rollbackInternal(); // if we got that far lets rollback and close
    }
  }

  /**
   * Closes all open resources and releases the write lock.
   *
   * <p>If {@link IndexWriterConfig#commitOnClose} is <code>true</code>, this will attempt to
   * gracefully shut down by writing any changes, waiting for any running merges, committing, and
   * closing. In this case, note that:
   *
   * <ul>
   *   <li>If you called prepareCommit but failed to call commit, this method will throw {@code
   *       IllegalStateException} and the {@code IndexWriter} will not be closed.
   *   <li>If this method throws any other exception, the {@code IndexWriter} will be closed, but
   *       changes may have been lost.
   * </ul>
   *
   * <p>Note that this may be a costly operation, so, try to re-use a single writer instead of
   * closing and opening a new one. See {@link #commit()} for caveats about write caching done by
   * some IO devices.
   *
   * <p><b>NOTE</b>: You must ensure no other threads are still making changes at the same time that
   * this method is invoked.
   */
  @Override
  public void close() throws IOException {
    if (config.getCommitOnClose()) {
      shutdown();
    } else {
      rollback();
    }
  }

  // Returns true if this thread should attempt to close, or
  // false if IndexWriter is now closed; else,
  // waits until another thread finishes closing
  private synchronized boolean shouldClose(boolean waitForClose) {
    while (true) {
      if (closed == false) {
        if (closing == false) {
          // We get to close
          closing = true;
          return true;
        } else if (waitForClose == false) {
          return false;
        } else {
          // Another thread is presently trying to close;
          // wait until it finishes one way (closes
          // successfully) or another (fails to close)
          doWait();
        }
      } else {
        return false;
      }
    }
  }

  /** Returns the Directory used by this index. */
  public Directory getDirectory() {
    // return the original directory the user supplied, unwrapped.
    return directoryOrig;
  }

  @Override
  public InfoStream getInfoStream() {
    return infoStream;
  }

  /** Returns the analyzer used by this index. */
  public Analyzer getAnalyzer() {
    ensureOpen();
    return config.getAnalyzer();
  }

  /**
   * If {@link SegmentInfos#getVersion} is below {@code newVersion} then update it to this value.
   *
   * @lucene.internal
   */
  public synchronized void advanceSegmentInfosVersion(long newVersion) {
    ensureOpen();
    if (segmentInfos.getVersion() < newVersion) {
      segmentInfos.setVersion(newVersion);
    }
    changed();
  }

  /**
   * Returns true if this index has deletions (including buffered deletions). Note that this will
   * return true if there are buffered Term/Query deletions, even if it turns out those buffered
   * deletions don't match any documents.
   */
  public synchronized boolean hasDeletions() {
    ensureOpen();
    if (bufferedUpdatesStream.any() || docWriter.anyDeletions() || readerPool.anyDeletions()) {
      return true;
    }
    for (final SegmentCommitInfo info : segmentInfos) {
      if (info.hasDeletions()) {
        return true;
      }
    }
    return false;
  }

  /**
   * Adds a document to this index.
   *
   * <p>Note that if an Exception is hit (for example disk full) then the index will be consistent,
   * but this document may not have been added. Furthermore, it's possible the index will have one
   * segment in non-compound format even when using compound files (when a merge has partially
   * succeeded).
   *
   * <p>This method periodically flushes pending documents to the Directory (see <a
   * href="#flush">above</a>), and also periodically triggers segment merges in the index according
   * to the {@link MergePolicy} in use.
   *
   * <p>Merges temporarily consume space in the directory. The amount of space required is up to 1X
   * the size of all segments being merged, when no readers/searchers are open against the index,
   * and up to 2X the size of all segments being merged when readers/searchers are open against the
   * index (see {@link #forceMerge(int)} for details). The sequence of primitive merge operations
   * performed is governed by the merge policy.
   *
   * <p>Note that each term in the document can be no longer than {@link #MAX_TERM_LENGTH} in bytes,
   * otherwise an IllegalArgumentException will be thrown.
   *
   * <p>Note that it's possible to create an invalid Unicode string in java if a UTF16 surrogate
   * pair is malformed. In this case, the invalid characters are silently replaced with the Unicode
   * replacement character U+FFFD.
   *
   * @return The <a href="#sequence_number">sequence number</a> for this operation
   * @throws CorruptIndexException if the index is corrupt
   * @throws IOException if there is a low-level IO error
   */
  public long addDocument(Iterable<? extends IndexableField> doc) throws IOException {
    return updateDocument(null, doc);
  }

  /**
   * Atomically adds a block of documents with sequentially assigned document IDs, such that an
   * external reader will see all or none of the documents.
   *
   * <p><b>WARNING</b>: the index does not currently record which documents were added as a block.
   * Today this is fine, because merging will preserve a block. The order of documents within a
   * segment will be preserved, even when child documents within a block are deleted. Most search
   * features (like result grouping and block joining) require you to mark documents; when these
   * documents are deleted these search features will not work as expected. Obviously adding
   * documents to an existing block will require you the reindex the entire block.
   *
   * <p>However it's possible that in the future Lucene may merge more aggressively re-order
   * documents (for example, perhaps to obtain better index compression), in which case you may need
   * to fully re-index your documents at that time.
   *
   * <p>See {@link #addDocument(Iterable)} for details on index and IndexWriter state after an
   * Exception, and flushing/merging temporary free space requirements.
   *
   * <p><b>NOTE</b>: tools that do offline splitting of an index (for example, IndexSplitter in
   * contrib) or re-sorting of documents (for example, IndexSorter in contrib) are not aware of
   * these atomically added documents and will likely break them up. Use such tools at your own
   * risk!
   *
   * @return The <a href="#sequence_number">sequence number</a> for this operation
   * @throws CorruptIndexException if the index is corrupt
   * @throws IOException if there is a low-level IO error
   * @lucene.experimental
   */
  public long addDocuments(Iterable<? extends Iterable<? extends IndexableField>> docs)
      throws IOException {
    return updateDocuments((DocumentsWriterDeleteQueue.Node<?>) null, docs);
  }

  /**
   * Atomically deletes documents matching the provided delTerm and adds a block of documents with
   * sequentially assigned document IDs, such that an external reader will see all or none of the
   * documents.
   *
   * <p>See {@link #addDocuments(Iterable)}.
   *
   * @return The <a href="#sequence_number">sequence number</a> for this operation
   * @throws CorruptIndexException if the index is corrupt
   * @throws IOException if there is a low-level IO error
   * @lucene.experimental
   */
  public long updateDocuments(
      Term delTerm, Iterable<? extends Iterable<? extends IndexableField>> docs)
      throws IOException {
    return updateDocuments(
        delTerm == null ? null : DocumentsWriterDeleteQueue.newNode(delTerm), docs);
  }

  /**
   * Similar to {@link #updateDocuments(Term, Iterable)}, but take a query instead of a term to
   * identify the documents to be updated
   *
   * @lucene.experimental
   */
  public long updateDocuments(
      Query delQuery, Iterable<? extends Iterable<? extends IndexableField>> docs)
      throws IOException {
    return updateDocuments(
        delQuery == null ? null : DocumentsWriterDeleteQueue.newNode(delQuery), docs);
  }

  private long updateDocuments(
      final DocumentsWriterDeleteQueue.Node<?> delNode,
      Iterable<? extends Iterable<? extends IndexableField>> docs)
      throws IOException {
    ensureOpen();
    boolean success = false;
    try {
      final long seqNo = maybeProcessEvents(docWriter.updateDocuments(docs, delNode));
      success = true;
      return seqNo;
    } catch (Error tragedy) {
      tragicEvent(tragedy, "updateDocuments");
      throw tragedy;
    } finally {
      if (success == false) {
        if (infoStream.isEnabled("IW")) {
          infoStream.message("IW", "hit exception updating document");
        }
        maybeCloseOnTragicEvent();
      }
    }
  }

  /**
   * Expert: Atomically updates documents matching the provided term with the given doc-values
   * fields and adds a block of documents with sequentially assigned document IDs, such that an
   * external reader will see all or none of the documents.
   *
   * <p>One use of this API is to retain older versions of documents instead of replacing them. The
   * existing documents can be updated to reflect they are no longer current while atomically adding
   * new documents at the same time.
   *
   * <p>In contrast to {@link #updateDocuments(Term, Iterable)} this method will not delete
   * documents in the index matching the given term but instead update them with the given
   * doc-values fields which can be used as a soft-delete mechanism.
   *
   * <p>See {@link #addDocuments(Iterable)} and {@link #updateDocuments(Term, Iterable)}.
   *
   * @return The <a href="#sequence_number">sequence number</a> for this operation
   * @throws CorruptIndexException if the index is corrupt
   * @throws IOException if there is a low-level IO error
   * @lucene.experimental
   */
  public long softUpdateDocuments(
      Term term, Iterable<? extends Iterable<? extends IndexableField>> docs, Field... softDeletes)
      throws IOException {
    if (term == null) {
      throw new IllegalArgumentException("term must not be null");
    }
    if (softDeletes == null || softDeletes.length == 0) {
      throw new IllegalArgumentException("at least one soft delete must be present");
    }
    return updateDocuments(
        DocumentsWriterDeleteQueue.newNode(buildDocValuesUpdate(term, softDeletes)), docs);
  }

  /**
   * Expert: attempts to delete by document ID, as long as the provided reader is a near-real-time
   * reader (from {@link DirectoryReader#open(IndexWriter)}). If the provided reader is an NRT
   * reader obtained from this writer, and its segment has not been merged away, then the delete
   * succeeds and this method returns a valid (&gt; 0) sequence number; else, it returns -1 and the
   * caller must then separately delete by Term or Query.
   *
   * <p><b>NOTE</b>: this method can only delete documents visible to the currently open NRT reader.
   * If you need to delete documents indexed after opening the NRT reader you must use {@link
   * #deleteDocuments(Term...)}).
   */
  public synchronized long tryDeleteDocument(IndexReader readerIn, int docID) throws IOException {
    // NOTE: DON'T use docID inside the closure
    return tryModifyDocument(
        readerIn,
        docID,
        (leafDocId, rld) -> {
          if (rld.delete(leafDocId)) {
            if (isFullyDeleted(rld)) {
              dropDeletedSegment(rld.info);
              checkpoint();
            }

            // Must bump changeCount so if no other changes
            // happened, we still commit this change:
            changed();
          }
        });
  }

  /**
   * Expert: attempts to update doc values by document ID, as long as the provided reader is a
   * near-real-time reader (from {@link DirectoryReader#open(IndexWriter)}). If the provided reader
   * is an NRT reader obtained from this writer, and its segment has not been merged away, then the
   * update succeeds and this method returns a valid (&gt; 0) sequence number; else, it returns -1
   * and the caller must then either retry the update and resolve the document again. If a doc
   * values fields data is <code>null</code> the existing value is removed from all documents
   * matching the term. This can be used to un-delete a soft-deleted document since this method will
   * apply the field update even if the document is marked as deleted.
   *
   * <p><b>NOTE</b>: this method can only updates documents visible to the currently open NRT
   * reader. If you need to update documents indexed after opening the NRT reader you must use
   * {@link #updateDocValues(Term, Field...)}.
   */
  public synchronized long tryUpdateDocValue(IndexReader readerIn, int docID, Field... fields)
      throws IOException {
    // NOTE: DON'T use docID inside the closure
    final DocValuesUpdate[] dvUpdates = buildDocValuesUpdate(null, fields);
    return tryModifyDocument(
        readerIn,
        docID,
        (leafDocId, rld) -> {
          long nextGen = bufferedUpdatesStream.getNextGen();
          try {
            Map<String, DocValuesFieldUpdates> fieldUpdatesMap = new HashMap<>();
            for (DocValuesUpdate update : dvUpdates) {
              DocValuesFieldUpdates docValuesFieldUpdates =
                  fieldUpdatesMap.computeIfAbsent(
                      update.field,
                      k -> {
                        switch (update.type) {
                          case NUMERIC:
                            return new NumericDocValuesFieldUpdates(
                                nextGen, k, rld.info.info.maxDoc());
                          case BINARY:
                            return new BinaryDocValuesFieldUpdates(
                                nextGen, k, rld.info.info.maxDoc());
                          case NONE:
                          case SORTED:
                          case SORTED_NUMERIC:
                          case SORTED_SET:
                          default:
                            throw new AssertionError("type: " + update.type + " is not supported");
                        }
                      });
              if (update.hasValue()) {
                switch (update.type) {
                  case NUMERIC:
                    docValuesFieldUpdates.add(
                        leafDocId, ((NumericDocValuesUpdate) update).getValue());
                    break;
                  case BINARY:
                    docValuesFieldUpdates.add(
                        leafDocId, ((BinaryDocValuesUpdate) update).getValue());
                    break;
                  case NONE:
                  case SORTED:
                  case SORTED_SET:
                  case SORTED_NUMERIC:
                  default:
                    throw new AssertionError("type: " + update.type + " is not supported");
                }
              } else {
                docValuesFieldUpdates.reset(leafDocId);
              }
            }
            for (DocValuesFieldUpdates updates : fieldUpdatesMap.values()) {
              updates.finish();
              rld.addDVUpdate(updates);
            }
          } finally {
            bufferedUpdatesStream.finishedSegment(nextGen);
          }
          // Must bump changeCount so if no other changes
          // happened, we still commit this change:
          changed();
        });
  }

  @FunctionalInterface
  private interface DocModifier {
    void run(int docId, ReadersAndUpdates readersAndUpdates) throws IOException;
  }

  private synchronized long tryModifyDocument(IndexReader readerIn, int docID, DocModifier toApply)
      throws IOException {
    final LeafReader reader;
    if (readerIn instanceof LeafReader) {
      // Reader is already atomic: use the incoming docID:
      reader = (LeafReader) readerIn;
    } else {
      // Composite reader: lookup sub-reader and re-base docID:
      List<LeafReaderContext> leaves = readerIn.leaves();
      int subIndex = ReaderUtil.subIndex(docID, leaves);
      reader = leaves.get(subIndex).reader();
      docID -= leaves.get(subIndex).docBase;
      assert docID >= 0;
      assert docID < reader.maxDoc();
    }

    if (!(reader instanceof SegmentReader)) {
      throw new IllegalArgumentException(
          "the reader must be a SegmentReader or composite reader containing only SegmentReaders");
    }

    final SegmentCommitInfo info = ((SegmentReader) reader).getOriginalSegmentInfo();

    // TODO: this is a slow linear search, but, number of
    // segments should be contained unless something is
    // seriously wrong w/ the index, so it should be a minor
    // cost:

    if (segmentInfos.indexOf(info) != -1) {
      ReadersAndUpdates rld = getPooledInstance(info, false);
      if (rld != null) {
        synchronized (bufferedUpdatesStream) {
          toApply.run(docID, rld);
          return docWriter.getNextSequenceNumber();
        }
      }
    }
    return -1;
  }

  /** Drops a segment that has 100% deleted documents. */
  private synchronized void dropDeletedSegment(SegmentCommitInfo info) throws IOException {
    // If a merge has already registered for this
    // segment, we leave it in the readerPool; the
    // merge will skip merging it and will then drop
    // it once it's done:
    if (mergingSegments.contains(info) == false) {
      // it's possible that we invoke this method more than once for the same SCI
      // we must only remove the docs once!
      boolean dropPendingDocs = segmentInfos.remove(info);
      try {
        // this is sneaky - we might hit an exception while dropping a reader but then we have
        // already
        // removed the segment for the segmentInfo and we lost the pendingDocs update due to that.
        // therefore we execute the adjustPendingNumDocs in a finally block to account for that.
        dropPendingDocs |= readerPool.drop(info);
      } finally {
        if (dropPendingDocs) {
          adjustPendingNumDocs(-info.info.maxDoc());
        }
      }
    }
  }

  /**
   * Deletes the document(s) containing any of the terms. All given deletes are applied and flushed
   * atomically at the same time.
   *
   * @return The <a href="#sequence_number">sequence number</a> for this operation
   * @param terms array of terms to identify the documents to be deleted
   * @throws CorruptIndexException if the index is corrupt
   * @throws IOException if there is a low-level IO error
   */
  public long deleteDocuments(Term... terms) throws IOException {
    ensureOpen();
    try {
      return maybeProcessEvents(docWriter.deleteTerms(terms));
    } catch (Error tragedy) {
      tragicEvent(tragedy, "deleteDocuments(Term..)");
      throw tragedy;
    }
  }

  /**
   * Deletes the document(s) matching any of the provided queries. All given deletes are applied and
   * flushed atomically at the same time.
   *
   * @return The <a href="#sequence_number">sequence number</a> for this operation
   * @param queries array of queries to identify the documents to be deleted
   * @throws CorruptIndexException if the index is corrupt
   * @throws IOException if there is a low-level IO error
   */
  public long deleteDocuments(Query... queries) throws IOException {
    ensureOpen();

    // LUCENE-6379: Specialize MatchAllDocsQuery
    for (Query query : queries) {
      if (query.getClass() == MatchAllDocsQuery.class) {
        return deleteAll();
      }
    }

    try {
      return maybeProcessEvents(docWriter.deleteQueries(queries));
    } catch (Error tragedy) {
      tragicEvent(tragedy, "deleteDocuments(Query..)");
      throw tragedy;
    }
  }

  /**
   * Updates a document by first deleting the document(s) containing <code>term</code> and then
   * adding the new document. The delete and then add are atomic as seen by a reader on the same
   * index (flush may happen only after the add).
   *
   * @return The <a href="#sequence_number">sequence number</a> for this operation
   * @param term the term to identify the document(s) to be deleted
   * @param doc the document to be added
   * @throws CorruptIndexException if the index is corrupt
   * @throws IOException if there is a low-level IO error
   */
  public long updateDocument(Term term, Iterable<? extends IndexableField> doc) throws IOException {
    return updateDocuments(
        term == null ? null : DocumentsWriterDeleteQueue.newNode(term), List.of(doc));
  }

  /**
   * Expert: Updates a document by first updating the document(s) containing <code>term</code> with
   * the given doc-values fields and then adding the new document. The doc-values update and then
   * add are atomic as seen by a reader on the same index (flush may happen only after the add).
   *
   * <p>One use of this API is to retain older versions of documents instead of replacing them. The
   * existing documents can be updated to reflect they are no longer current while atomically adding
   * new documents at the same time.
   *
   * <p>In contrast to {@link #updateDocument(Term, Iterable)} this method will not delete documents
   * in the index matching the given term but instead update them with the given doc-values fields
   * which can be used as a soft-delete mechanism.
   *
   * <p>See {@link #addDocuments(Iterable)} and {@link #updateDocuments(Term, Iterable)}.
   *
   * @return The <a href="#sequence_number">sequence number</a> for this operation
   * @throws CorruptIndexException if the index is corrupt
   * @throws IOException if there is a low-level IO error
   * @lucene.experimental
   */
  public long softUpdateDocument(
      Term term, Iterable<? extends IndexableField> doc, Field... softDeletes) throws IOException {
    if (term == null) {
      throw new IllegalArgumentException("term must not be null");
    }
    if (softDeletes == null || softDeletes.length == 0) {
      throw new IllegalArgumentException("at least one soft delete must be present");
    }
    return updateDocuments(
        DocumentsWriterDeleteQueue.newNode(buildDocValuesUpdate(term, softDeletes)), List.of(doc));
  }

  /**
   * Updates a document's {@link NumericDocValues} for <code>field</code> to the given <code>value
   * </code>. You can only update fields that already exist in the index, not add new fields through
   * this method. You can only update fields that were indexed with doc values only.
   *
   * @param term the term to identify the document(s) to be updated
   * @param field field name of the {@link NumericDocValues} field
   * @param value new value for the field
   * @return The <a href="#sequence_number">sequence number</a> for this operation
   * @throws CorruptIndexException if the index is corrupt
   * @throws IOException if there is a low-level IO error
   */
  public long updateNumericDocValue(Term term, String field, long value) throws IOException {
    ensureOpen();
    globalFieldNumberMap.verifyOrCreateDvOnlyField(field, DocValuesType.NUMERIC, true);
    if (config.getIndexSortFields().contains(field)) {
      throw new IllegalArgumentException(
          "cannot update docvalues field involved in the index sort, field="
              + field
              + ", sort="
              + config.getIndexSort());
    }
    try {
      return maybeProcessEvents(
          docWriter.updateDocValues(new NumericDocValuesUpdate(term, field, value)));
    } catch (Error tragedy) {
      tragicEvent(tragedy, "updateNumericDocValue");
      throw tragedy;
    }
  }

  /**
   * Updates a document's {@link BinaryDocValues} for <code>field</code> to the given <code>value
   * </code>. You can only update fields that already exist in the index, not add new fields through
   * this method. You can only update fields that were indexed only with doc values.
   *
   * <p><b>NOTE:</b> this method currently replaces the existing value of all affected documents
   * with the new value.
   *
   * @param term the term to identify the document(s) to be updated
   * @param field field name of the {@link BinaryDocValues} field
   * @param value new value for the field
   * @return The <a href="#sequence_number">sequence number</a> for this operation
   * @throws CorruptIndexException if the index is corrupt
   * @throws IOException if there is a low-level IO error
   */
  public long updateBinaryDocValue(Term term, String field, BytesRef value) throws IOException {
    ensureOpen();
    if (value == null) {
      throw new IllegalArgumentException("cannot update a field to a null value: " + field);
    }
    globalFieldNumberMap.verifyOrCreateDvOnlyField(field, DocValuesType.BINARY, true);
    try {
      return maybeProcessEvents(
          docWriter.updateDocValues(new BinaryDocValuesUpdate(term, field, value)));
    } catch (Error tragedy) {
      tragicEvent(tragedy, "updateBinaryDocValue");
      throw tragedy;
    }
  }

  /**
   * Updates documents' DocValues fields to the given values. Each field update is applied to the
   * set of documents that are associated with the {@link Term} to the same value. All updates are
   * atomically applied and flushed together. If a doc values fields data is <code>null</code> the
   * existing value is removed from all documents matching the term.
   *
   * @param updates the updates to apply
   * @return The <a href="#sequence_number">sequence number</a> for this operation
   * @throws CorruptIndexException if the index is corrupt
   * @throws IOException if there is a low-level IO error
   */
  public long updateDocValues(Term term, Field... updates) throws IOException {
    ensureOpen();
    DocValuesUpdate[] dvUpdates = buildDocValuesUpdate(term, updates);
    try {
      return maybeProcessEvents(docWriter.updateDocValues(dvUpdates));
    } catch (Error tragedy) {
      tragicEvent(tragedy, "updateDocValues");
      throw tragedy;
    }
  }

  private DocValuesUpdate[] buildDocValuesUpdate(Term term, Field[] updates) {
    DocValuesUpdate[] dvUpdates = new DocValuesUpdate[updates.length];
    for (int i = 0; i < updates.length; i++) {
      final Field f = updates[i];
      final DocValuesType dvType = f.fieldType().docValuesType();
      if (dvType == null) {
        throw new NullPointerException(
            "DocValuesType must not be null (field: \"" + f.name() + "\")");
      }
      if (dvType == DocValuesType.NONE) {
        throw new IllegalArgumentException(
            "can only update NUMERIC or BINARY fields! field=" + f.name());
      }
      // if this field doesn't exists we try to add it.
      // if it exists and the DV type doesn't match or it is not DV only field,
      // we will get an error.
      globalFieldNumberMap.verifyOrCreateDvOnlyField(f.name(), dvType, false);
      if (config.getIndexSortFields().contains(f.name())) {
        throw new IllegalArgumentException(
            "cannot update docvalues field involved in the index sort, field="
                + f.name()
                + ", sort="
                + config.getIndexSort());
      }

      switch (dvType) {
        case NUMERIC:
          Long value = (Long) f.numericValue();
          dvUpdates[i] = new NumericDocValuesUpdate(term, f.name(), value);
          break;
        case BINARY:
          dvUpdates[i] = new BinaryDocValuesUpdate(term, f.name(), f.binaryValue());
          break;
        case NONE:
        case SORTED:
        case SORTED_NUMERIC:
        case SORTED_SET:
        default:
          throw new IllegalArgumentException(
              "can only update NUMERIC or BINARY fields: field=" + f.name() + ", type=" + dvType);
      }
    }
    return dvUpdates;
  }

  /**
   * Return an unmodifiable set of all field names as visible from this IndexWriter, across all
   * segments of the index.
   *
   * @lucene.experimental
   */
  public Set<String> getFieldNames() {
    // FieldNumbers#getFieldNames() returns an unmodifiableSet
    return globalFieldNumberMap.getFieldNames();
  }

  // for test purpose
  final synchronized int getSegmentCount() {
    return segmentInfos.size();
  }

  // for test purpose
  final synchronized int getNumBufferedDocuments() {
    return docWriter.getNumDocs();
  }

  // for test purpose
  final synchronized int maxDoc(int i) {
    if (i >= 0 && i < segmentInfos.size()) {
      return segmentInfos.info(i).info.maxDoc();
    } else {
      return -1;
    }
  }

  // for test purpose
  final int getFlushCount() {
    return flushCount.get();
  }

  // for test purpose
  final int getFlushDeletesCount() {
    return flushDeletesCount.get();
  }

  private final String newSegmentName() {
    // Cannot synchronize on IndexWriter because that causes
    // deadlock
    synchronized (segmentInfos) {
      // Important to increment changeCount so that the
      // segmentInfos is written on close.  Otherwise we
      // could close, re-open and re-return the same segment
      // name that was previously returned which can cause
      // problems at least with ConcurrentMergeScheduler.
      changeCount.incrementAndGet();
      segmentInfos.changed();
      return "_" + Long.toString(segmentInfos.counter++, Character.MAX_RADIX);
    }
  }

  /** If enabled, information about merges will be printed to this. */
  private final InfoStream infoStream;

  /**
   * Forces merge policy to merge segments until there are {@code <= maxNumSegments}. The actual
   * merges to be executed are determined by the {@link MergePolicy}.
   *
   * <p>This is a horribly costly operation, especially when you pass a small {@code
   * maxNumSegments}; usually you should only call this if the index is static (will no longer be
   * changed).
   *
   * <p>Note that this requires free space that is proportional to the size of the index in your
   * Directory: 2X if you are not using compound file format, and 3X if you are. For example, if
   * your index size is 10 MB then you need an additional 20 MB free for this to complete (30 MB if
   * you're using compound file format). This is also affected by the {@link Codec} that is used to
   * execute the merge, and may result in even a bigger index. Also, it's best to call {@link
   * #commit()} afterwards, to allow IndexWriter to free up disk space.
   *
   * <p>If some but not all readers re-open while merging is underway, this will cause {@code > 2X}
   * temporary space to be consumed as those new readers will then hold open the temporary segments
   * at that time. It is best not to re-open readers while merging is running.
   *
   * <p>The actual temporary usage could be much less than these figures (it depends on many
   * factors).
   *
   * <p>In general, once this completes, the total size of the index will be less than the size of
   * the starting index. It could be quite a bit smaller (if there were many pending deletes) or
   * just slightly smaller.
   *
   * <p>If an Exception is hit, for example due to disk full, the index will not be corrupted and no
   * documents will be lost. However, it may have been partially merged (some segments were merged
   * but not all), and it's possible that one of the segments in the index will be in non-compound
   * format even when using compound file format. This will occur when the Exception is hit during
   * conversion of the segment into compound format.
   *
   * <p>This call will merge those segments present in the index when the call started. If other
   * threads are still adding documents and flushing segments, those newly created segments will not
   * be merged unless you call forceMerge again.
   *
   * @param maxNumSegments maximum number of segments left in the index after merging finishes
   * @throws CorruptIndexException if the index is corrupt
   * @throws IOException if there is a low-level IO error
   * @see MergePolicy#findMerges
   */
  public void forceMerge(int maxNumSegments) throws IOException {
    forceMerge(maxNumSegments, true);
  }

  /**
   * Just like {@link #forceMerge(int)}, except you can specify whether the call should block until
   * all merging completes. This is only meaningful with a {@link MergeScheduler} that is able to
   * run merges in background threads.
   */
  public void forceMerge(int maxNumSegments, boolean doWait) throws IOException {
    ensureOpen();

    if (maxNumSegments < 1) {
      throw new IllegalArgumentException("maxNumSegments must be >= 1; got " + maxNumSegments);
    }

    if (infoStream.isEnabled("IW")) {
      infoStream.message("IW", "forceMerge: index now " + segString());
      infoStream.message("IW", "now flush at forceMerge");
    }
    flush(true, true);
    synchronized (this) {
      resetMergeExceptions();
      segmentsToMerge.clear();
      for (SegmentCommitInfo info : segmentInfos) {
        assert info != null;
        segmentsToMerge.put(info, Boolean.TRUE);
      }
      mergeMaxNumSegments = maxNumSegments;

      // Now mark all pending & running merges for forced
      // merge:
      for (final MergePolicy.OneMerge merge : pendingMerges) {
        merge.maxNumSegments = maxNumSegments;
        if (merge.info != null) {
          // this can be null since we register the merge under lock before we then do the actual
          // merge and
          // set the merge.info in _mergeInit
          segmentsToMerge.put(merge.info, Boolean.TRUE);
        }
      }

      for (final MergePolicy.OneMerge merge : runningMerges) {
        merge.maxNumSegments = maxNumSegments;
        if (merge.info != null) {
          // this can be null since we put the merge on runningMerges before we do the actual merge
          // and
          // set the merge.info in _mergeInit
          segmentsToMerge.put(merge.info, Boolean.TRUE);
        }
      }
    }

    maybeMerge(config.getMergePolicy(), MergeTrigger.EXPLICIT, maxNumSegments);

    if (doWait) {
      synchronized (this) {
        while (true) {
          if (tragedy.get() != null) {
            throw new IllegalStateException(
                "this writer hit an unrecoverable error; cannot complete forceMerge",
                tragedy.get());
          }

          if (mergeExceptions.size() > 0) {
            // Forward any exceptions in background merge
            // threads to the current thread:
            final int size = mergeExceptions.size();
            for (int i = 0; i < size; i++) {
              final MergePolicy.OneMerge merge = mergeExceptions.get(i);
              if (merge.maxNumSegments != UNBOUNDED_MAX_MERGE_SEGMENTS) {
                throw new IOException(
                    "background merge hit exception: " + merge.segString(), merge.getException());
              }
            }
          }

          if (maxNumSegmentsMergesPending()) {
            testPoint("forceMergeBeforeWait");
            doWait();
          } else {
            break;
          }
        }
      }

      // If close is called while we are still
      // running, throw an exception so the calling
      // thread will know merging did not
      // complete
      ensureOpen();
    }
    // NOTE: in the ConcurrentMergeScheduler case, when
    // doWait is false, we can return immediately while
    // background threads accomplish the merging
  }

  /** Returns true if any merges in pendingMerges or runningMerges are maxNumSegments merges. */
  private synchronized boolean maxNumSegmentsMergesPending() {
    for (final MergePolicy.OneMerge merge : pendingMerges) {
      if (merge.maxNumSegments != UNBOUNDED_MAX_MERGE_SEGMENTS) return true;
    }

    for (final MergePolicy.OneMerge merge : runningMerges) {
      if (merge.maxNumSegments != UNBOUNDED_MAX_MERGE_SEGMENTS) return true;
    }

    return false;
  }

  /**
   * Just like {@link #forceMergeDeletes()}, except you can specify whether the call should block
   * until the operation completes. This is only meaningful with a {@link MergeScheduler} that is
   * able to run merges in background threads.
   */
  public void forceMergeDeletes(boolean doWait) throws IOException {
    ensureOpen();

    flush(true, true);

    if (infoStream.isEnabled("IW")) {
      infoStream.message("IW", "forceMergeDeletes: index now " + segString());
    }

    final MergePolicy mergePolicy = config.getMergePolicy();
    final CachingMergeContext cachingMergeContext = new CachingMergeContext(this);
    MergePolicy.MergeSpecification spec;
    boolean newMergesFound = false;
    synchronized (this) {
      spec = mergePolicy.findForcedDeletesMerges(segmentInfos, cachingMergeContext);
      newMergesFound = spec != null;
      if (newMergesFound) {
        final int numMerges = spec.merges.size();
        for (int i = 0; i < numMerges; i++) registerMerge(spec.merges.get(i));
      }
    }

    mergeScheduler.merge(mergeSource, MergeTrigger.EXPLICIT);

    if (spec != null && doWait) {
      final int numMerges = spec.merges.size();
      synchronized (this) {
        boolean running = true;
        while (running) {

          if (tragedy.get() != null) {
            throw new IllegalStateException(
                "this writer hit an unrecoverable error; cannot complete forceMergeDeletes",
                tragedy.get());
          }

          // Check each merge that MergePolicy asked us to
          // do, to see if any of them are still running and
          // if any of them have hit an exception.
          running = false;
          for (int i = 0; i < numMerges; i++) {
            final MergePolicy.OneMerge merge = spec.merges.get(i);
            if (pendingMerges.contains(merge) || runningMerges.contains(merge)) {
              running = true;
            }
            Throwable t = merge.getException();
            if (t != null) {
              throw new IOException("background merge hit exception: " + merge.segString(), t);
            }
          }

          // If any of our merges are still running, wait:
          if (running) doWait();
        }
      }
    }

    // NOTE: in the ConcurrentMergeScheduler case, when
    // doWait is false, we can return immediately while
    // background threads accomplish the merging
  }

  /**
   * Forces merging of all segments that have deleted documents. The actual merges to be executed
   * are determined by the {@link MergePolicy}. For example, the default {@link TieredMergePolicy}
   * will only pick a segment if the percentage of deleted docs is over 10%.
   *
   * <p>This is often a horribly costly operation; rarely is it warranted.
   *
   * <p>To see how many deletions you have pending in your index, call {@link
   * IndexReader#numDeletedDocs}.
   *
   * <p><b>NOTE</b>: this method first flushes a new segment (if there are indexed documents), and
   * applies all buffered deletes.
   */
  public void forceMergeDeletes() throws IOException {
    forceMergeDeletes(true);
  }

  /**
   * Expert: asks the mergePolicy whether any merges are necessary now and if so, runs the requested
   * merges and then iterate (test again if merges are needed) until no more merges are returned by
   * the mergePolicy.
   *
   * <p>Explicit calls to maybeMerge() are usually not necessary. The most common case is when merge
   * policy parameters have changed.
   *
   * <p>This method will call the {@link MergePolicy} with {@link MergeTrigger#EXPLICIT}.
   */
  public final void maybeMerge() throws IOException {
    maybeMerge(config.getMergePolicy(), MergeTrigger.EXPLICIT, UNBOUNDED_MAX_MERGE_SEGMENTS);
  }

  private final void maybeMerge(MergePolicy mergePolicy, MergeTrigger trigger, int maxNumSegments)
      throws IOException {
    ensureOpen(false);
    if (updatePendingMerges(mergePolicy, trigger, maxNumSegments) != null) {
      executeMerge(trigger);
    }
  }

  final void executeMerge(MergeTrigger trigger) throws IOException {
    mergeScheduler.merge(mergeSource, trigger);
  }

  private synchronized MergePolicy.MergeSpecification updatePendingMerges(
      MergePolicy mergePolicy, MergeTrigger trigger, int maxNumSegments) throws IOException {

    // In case infoStream was disabled on init, but then enabled at some
    // point, try again to log the config here:
    messageState();

    assert maxNumSegments == UNBOUNDED_MAX_MERGE_SEGMENTS || maxNumSegments > 0;
    assert trigger != null;
    if (merges.areEnabled() == false) {
      return null;
    }

    // Do not start new merges if disaster struck
    if (tragedy.get() != null) {
      return null;
    }

    final MergePolicy.MergeSpecification spec;
    final CachingMergeContext cachingMergeContext = new CachingMergeContext(this);
    if (maxNumSegments != UNBOUNDED_MAX_MERGE_SEGMENTS) {
      assert trigger == MergeTrigger.EXPLICIT || trigger == MergeTrigger.MERGE_FINISHED
          : "Expected EXPLICT or MERGE_FINISHED as trigger even with maxNumSegments set but was: "
              + trigger.name();

      spec =
          mergePolicy.findForcedMerges(
              segmentInfos,
              maxNumSegments,
              Collections.unmodifiableMap(segmentsToMerge),
              cachingMergeContext);
      if (spec != null) {
        final int numMerges = spec.merges.size();
        for (int i = 0; i < numMerges; i++) {
          final MergePolicy.OneMerge merge = spec.merges.get(i);
          merge.maxNumSegments = maxNumSegments;
        }
      }
    } else {
      switch (trigger) {
        case GET_READER:
        case COMMIT:
          spec = mergePolicy.findFullFlushMerges(trigger, segmentInfos, cachingMergeContext);
          break;
        case ADD_INDEXES:
          throw new IllegalStateException(
              "Merges with ADD_INDEXES trigger should be "
                  + "called from within the addIndexes() API flow");
        case EXPLICIT:
        case FULL_FLUSH:
        case MERGE_FINISHED:
        case SEGMENT_FLUSH:
        case CLOSING:
        default:
          spec = mergePolicy.findMerges(trigger, segmentInfos, cachingMergeContext);
      }
    }
    if (spec != null) {
      final int numMerges = spec.merges.size();
      for (int i = 0; i < numMerges; i++) {
        registerMerge(spec.merges.get(i));
      }
    }
    return spec;
  }

  /**
   * Expert: to be used by a {@link MergePolicy} to avoid selecting merges for segments already
   * being merged. The returned collection is not cloned, and thus is only safe to access if you
   * hold IndexWriter's lock (which you do when IndexWriter invokes the MergePolicy).
   *
   * <p>The Set is unmodifiable.
   */
  @Override
  public synchronized Set<SegmentCommitInfo> getMergingSegments() {
    return Collections.unmodifiableSet(mergingSegments);
  }

  /**
   * Expert: the {@link MergeScheduler} calls this method to retrieve the next merge requested by
   * the MergePolicy
   *
   * @lucene.experimental
   */
  private synchronized MergePolicy.OneMerge getNextMerge() {
    if (tragedy.get() != null) {
      throw new IllegalStateException(
          "this writer hit an unrecoverable error; cannot merge", tragedy.get());
    }
    if (pendingMerges.size() == 0) {
      return null;
    } else {
      // Advance the merge from pending to running
      MergePolicy.OneMerge merge = pendingMerges.removeFirst();
      runningMerges.add(merge);
      return merge;
    }
  }

  /**
   * Expert: returns true if there are merges waiting to be scheduled.
   *
   * @lucene.experimental
   */
  public synchronized boolean hasPendingMerges() {
    if (tragedy.get() != null) {
      throw new IllegalStateException(
          "this writer hit an unrecoverable error; cannot merge", tragedy.get());
    }
    return pendingMerges.size() != 0;
  }

  /**
   * Close the <code>IndexWriter</code> without committing any changes that have occurred since the
   * last commit (or since it was opened, if commit hasn't been called). This removes any temporary
   * files that had been created, after which the state of the index will be the same as it was when
   * commit() was last called or when this writer was first opened. This also clears a previous call
   * to {@link #prepareCommit}.
   *
   * @throws IOException if there is a low-level IO error
   */
  @Override
  public void rollback() throws IOException {
    // don't call ensureOpen here: this acts like "close()" in closeable.

    // Ensure that only one thread actually gets to do the
    // closing, and make sure no commit is also in progress:
    if (shouldClose(true)) {
      rollbackInternal();
    }
  }

  private void rollbackInternal() throws IOException {
    // Make sure no commit is running, else e.g. we can close while another thread is still
    // fsync'ing:
    synchronized (commitLock) {
      rollbackInternalNoCommit();

      assert pendingNumDocs.get() == segmentInfos.totalMaxDoc()
          : "pendingNumDocs "
              + pendingNumDocs.get()
              + " != "
              + segmentInfos.totalMaxDoc()
              + " totalMaxDoc";
    }
  }

  private void rollbackInternalNoCommit() throws IOException {
    if (infoStream.isEnabled("IW")) {
      infoStream.message("IW", "rollback");
    }

    Closeable cleanupAndNotify =
        () -> {
          assert Thread.holdsLock(this);
          writeLock = null;
          closed = true;
          closing = false;
          // So any "concurrently closing" threads wake up and see that the close has now
          // completed:
          notifyAll();
        };

    try {
      synchronized (this) {
        // must be synced otherwise register merge might throw and exception if merges
        // changes concurrently, abortMerges is synced as well
        abortMerges(); // this disables merges forever since we are closing and can't reenable them
        assert mergingSegments.isEmpty()
            : "we aborted all merges but still have merging segments: " + mergingSegments;
      }
      if (infoStream.isEnabled("IW")) {
        infoStream.message("IW", "rollback: done finish merges");
      }

      // Must pre-close in case it increments changeCount so that we can then
      // set it to false before calling rollbackInternal
      mergeScheduler.close();

      docWriter.close(); // mark it as closed first to prevent subsequent indexing actions/flushes
      assert !Thread.holdsLock(this) : "IndexWriter lock should never be hold when aborting";
      docWriter.abort(); // don't sync on IW here
      docWriter.flushControl.waitForFlush(); // wait for all concurrently running flushes
      publishFlushedSegments(
          true); // empty the flush ticket queue otherwise we might not have cleaned up all
      // resources
      eventQueue.close();
      synchronized (this) {
        if (pendingCommit != null) {
          pendingCommit.rollbackCommit(directory);
          try {
            deleter.decRef(pendingCommit);
          } finally {
            pendingCommit = null;
            notifyAll();
          }
        }
        final int totalMaxDoc = segmentInfos.totalMaxDoc();
        // Keep the same segmentInfos instance but replace all
        // of its SegmentInfo instances so IFD below will remove
        // any segments we flushed since the last commit:
        segmentInfos.rollbackSegmentInfos(rollbackSegments);
        int rollbackMaxDoc = segmentInfos.totalMaxDoc();
        // now we need to adjust this back to the rolled back SI but don't set it to the absolute
        // value
        // otherwise we might hide internal bugsf
        adjustPendingNumDocs(-(totalMaxDoc - rollbackMaxDoc));
        if (infoStream.isEnabled("IW")) {
          infoStream.message("IW", "rollback: infos=" + segString(segmentInfos));
        }

        testPoint("rollback before checkpoint");

        // Ask deleter to locate unreferenced files & remove
        // them ... only when we are not experiencing a tragedy, else
        // these methods throw ACE:
        if (tragedy.get() == null) {
          deleter.checkpoint(segmentInfos, false);
          deleter.refresh();
          deleter.close();
        }

        lastCommitChangeCount = changeCount.get();
        // Don't bother saving any changes in our segmentInfos
        readerPool.close();
        // Must set closed while inside same sync block where we call deleter.refresh, else
        // concurrent threads may try to sneak a flush in,
        // after we leave this sync block and before we enter the sync block in the finally clause
        // below that sets closed:
        closed = true;

        IOUtils.close(writeLock, cleanupAndNotify);
      }
    } catch (Throwable throwable) {
      try {
        // Must not hold IW's lock while closing
        // mergeScheduler: this can lead to deadlock,
        // e.g. TestIW.testThreadInterruptDeadlock
        IOUtils.closeWhileHandlingException(
            mergeScheduler,
            () -> {
              synchronized (this) {
                // we tried to be nice about it: do the minimum
                // don't leak a segments_N file if there is a pending commit
                if (pendingCommit != null) {
                  try {
                    pendingCommit.rollbackCommit(directory);
                    deleter.decRef(pendingCommit);
                  } catch (Throwable t) {
                    throwable.addSuppressed(t);
                  }
                  pendingCommit = null;
                }

                // close all the closeables we can (but important is readerPool and writeLock to
                // prevent leaks)
                IOUtils.closeWhileHandlingException(
                    readerPool, deleter, writeLock, cleanupAndNotify);
              }
            });
      } catch (Throwable t) {
        throwable.addSuppressed(t);
      } finally {
        if (throwable instanceof Error) {
          try {
            tragicEvent(throwable, "rollbackInternal");
          } catch (Throwable t1) {
            throwable.addSuppressed(t1);
          }
        }
      }
      throw throwable;
    }
  }

  /**
   * Delete all documents in the index.
   *
   * <p>This method will drop all buffered documents and will remove all segments from the index.
   * This change will not be visible until a {@link #commit()} has been called. This method can be
   * rolled back using {@link #rollback()}.
   *
   * <p>NOTE: this method is much faster than using deleteDocuments( new MatchAllDocsQuery() ). Yet,
   * this method also has different semantics compared to {@link #deleteDocuments(Query...)} since
   * internal data-structures are cleared as well as all segment information is forcefully dropped
   * anti-viral semantics like omitting norms are reset or doc value types are cleared. Essentially
   * a call to {@link #deleteAll()} is equivalent to creating a new {@link IndexWriter} with {@link
   * OpenMode#CREATE} which a delete query only marks documents as deleted.
   *
   * <p>NOTE: this method will forcefully abort all merges in progress. If other threads are running
   * {@link #forceMerge}, {@link #addIndexes(CodecReader[])} or {@link #forceMergeDeletes} methods,
   * they may receive {@link MergePolicy.MergeAbortedException}s.
   *
   * @return The <a href="#sequence_number">sequence number</a> for this operation
   */
  @SuppressWarnings("try")
  public long deleteAll() throws IOException {
    ensureOpen();
    // Remove any buffered docs
    boolean success = false;
    /* hold the full flush lock to prevent concurrency commits / NRT reopens to
     * get in our way and do unnecessary work. -- if we don't lock this here we might
     * get in trouble if */
    /*
     * We first abort and trash everything we have in-memory
     * and keep the thread-states locked, the lockAndAbortAll operation
     * also guarantees "point in time semantics" ie. the checkpoint that we need in terms
     * of logical happens-before relationship in the DW. So we do
     * abort all in memory structures
     * We also drop global field numbering before during abort to make
     * sure it's just like a fresh index.
     */
    try {
      synchronized (fullFlushLock) {
        try (Closeable finalizer = docWriter.lockAndAbortAll()) {
          processEvents(false);
          synchronized (this) {
            try {
              // Abort any running merges
              try {
                abortMerges();
                assert merges.areEnabled() == false
                    : "merges should be disabled - who enabled them?";
                assert mergingSegments.isEmpty()
                    : "found merging segments but merges are disabled: " + mergingSegments;
              } finally {
                // abortMerges disables all merges and we need to re-enable them here to make sure
                // IW can function properly. An exception in abortMerges() might be fatal for IW but
                // just to be sure
                // lets re-enable merges anyway.
                merges.enable();
              }
              adjustPendingNumDocs(-segmentInfos.totalMaxDoc());
              // Remove all segments
              segmentInfos.clear();
              // Ask deleter to locate unreferenced files & remove them:
              deleter.checkpoint(segmentInfos, false);

              /* don't refresh the deleter here since there might
               * be concurrent indexing requests coming in opening
               * files on the directory after we called DW#abort()
               * if we do so these indexing requests might hit FNF exceptions.
               * We will remove the files incrementally as we go...
               */
              // Don't bother saving any changes in our segmentInfos
              readerPool.dropAll();
              // Mark that the index has changed
              changeCount.incrementAndGet();
              segmentInfos.changed();
              globalFieldNumberMap.clear();
              success = true;
              long seqNo = docWriter.getNextSequenceNumber();
              return seqNo;
            } finally {
              if (success == false) {

                if (infoStream.isEnabled("IW")) {
                  infoStream.message("IW", "hit exception during deleteAll");
                }
              }
            }
          }
        }
      }
    } catch (Error tragedy) {
      tragicEvent(tragedy, "deleteAll");
      throw tragedy;
    }
  }

  /**
   * Aborts running merges. Be careful when using this method: when you abort a long-running merge,
   * you lose a lot of work that must later be redone.
   */
  private synchronized void abortMerges() throws IOException {
    merges.disable();
    // Abort all pending & running merges:
    IOUtils.applyToAll(
        pendingMerges,
        merge -> {
          if (infoStream.isEnabled("IW")) {
            infoStream.message("IW", "now abort pending merge " + segString(merge.segments));
          }
          abortOneMerge(merge);
          mergeFinish(merge);
        });
    pendingMerges.clear();

    // abort any merges pending from addIndexes(CodecReader...)
    addIndexesMergeSource.abortPendingMerges();

    for (final MergePolicy.OneMerge merge : runningMerges) {
      if (infoStream.isEnabled("IW")) {
        infoStream.message("IW", "now abort running merge " + segString(merge.segments));
      }
      merge.setAborted();
    }

    // We wait here to make all merges stop.  It should not
    // take very long because they periodically check if
    // they are aborted.
    while (runningMerges.size() + runningAddIndexesMerges.size() != 0) {

      if (infoStream.isEnabled("IW")) {
        infoStream.message(
            "IW",
            "now wait for "
                + runningMerges.size()
                + " running merge/s to abort; currently running addIndexes: "
                + runningAddIndexesMerges.size());
      }

      doWait();
    }

    notifyAll();
    if (infoStream.isEnabled("IW")) {
      infoStream.message("IW", "all running merges have aborted");
    }
  }

  /**
   * Wait for any currently outstanding merges to finish.
   *
   * <p>It is guaranteed that any merges started prior to calling this method will have completed
   * once this method completes.
   */
  void waitForMerges() throws IOException {

    // Give merge scheduler last chance to run, in case
    // any pending merges are waiting. We can't hold IW's lock
    // when going into merge because it can lead to deadlock.
    mergeScheduler.merge(mergeSource, MergeTrigger.CLOSING);

    synchronized (this) {
      ensureOpen(false);
      if (infoStream.isEnabled("IW")) {
        infoStream.message("IW", "waitForMerges");
      }

      while (pendingMerges.size() > 0 || runningMerges.size() > 0) {
        doWait();
      }

      // sanity check
      assert 0 == mergingSegments.size();

      if (infoStream.isEnabled("IW")) {
        infoStream.message("IW", "waitForMerges done");
      }
    }
  }

  /**
   * Called whenever the SegmentInfos has been updated and the index files referenced exist
   * (correctly) in the index directory.
   */
  private synchronized void checkpoint() throws IOException {
    changed();
    deleter.checkpoint(segmentInfos, false);
  }

  /**
   * Checkpoints with IndexFileDeleter, so it's aware of new files, and increments changeCount, so
   * on close/commit we will write a new segments file, but does NOT bump segmentInfos.version.
   */
  private synchronized void checkpointNoSIS() throws IOException {
    changeCount.incrementAndGet();
    deleter.checkpoint(segmentInfos, false);
  }

  /** Called internally if any index state has changed. */
  private synchronized void changed() {
    changeCount.incrementAndGet();
    segmentInfos.changed();
  }

  private synchronized long publishFrozenUpdates(FrozenBufferedUpdates packet) {
    assert packet != null && packet.any();
    long nextGen = bufferedUpdatesStream.push(packet);
    // Do this as an event so it applies higher in the stack when we are not holding
    // DocumentsWriterFlushQueue.purgeLock:
    eventQueue.add(
        w -> {
          try {
            // we call tryApply here since we don't want to block if a refresh or a flush is already
            // applying the
            // packet. The flush will retry this packet anyway to ensure all of them are applied
            tryApply(packet);
          } catch (Throwable t) {
            try {
              w.onTragicEvent(t, "applyUpdatesPacket");
            } catch (Throwable t1) {
              t.addSuppressed(t1);
            }
            throw t;
          }
          w.flushDeletesCount.incrementAndGet();
        });
    return nextGen;
  }

  /**
   * Atomically adds the segment private delete packet and publishes the flushed segments
   * SegmentInfo to the index writer.
   */
  private synchronized void publishFlushedSegment(
      SegmentCommitInfo newSegment,
      FieldInfos fieldInfos,
      FrozenBufferedUpdates packet,
      FrozenBufferedUpdates globalPacket,
      Sorter.DocMap sortMap)
      throws IOException {
    boolean published = false;
    try {
      // Lock order IW -> BDS
      ensureOpen(false);

      if (infoStream.isEnabled("IW")) {
        infoStream.message("IW", "publishFlushedSegment " + newSegment);
      }

      if (globalPacket != null && globalPacket.any()) {
        publishFrozenUpdates(globalPacket);
      }

      // Publishing the segment must be sync'd on IW -> BDS to make the sure
      // that no merge prunes away the seg. private delete packet
      final long nextGen;
      if (packet != null && packet.any()) {
        nextGen = publishFrozenUpdates(packet);
      } else {
        // Since we don't have a delete packet to apply we can get a new
        // generation right away
        nextGen = bufferedUpdatesStream.getNextGen();
        // No deletes/updates here, so marked finished immediately:
        bufferedUpdatesStream.finishedSegment(nextGen);
      }
      if (infoStream.isEnabled("IW")) {
        infoStream.message(
            "IW", "publish sets newSegment delGen=" + nextGen + " seg=" + segString(newSegment));
      }
      newSegment.setBufferedDeletesGen(nextGen);
      segmentInfos.add(newSegment);
      published = true;
      checkpoint();
      if (packet != null && packet.any() && sortMap != null) {
        // TODO: not great we do this heavyish op while holding IW's monitor lock,
        // but it only applies if you are using sorted indices and updating doc values:
        ReadersAndUpdates rld = getPooledInstance(newSegment, true);
        rld.sortMap = sortMap;
        // DON't release this ReadersAndUpdates we need to stick with that sortMap
      }
      FieldInfo fieldInfo =
          fieldInfos.fieldInfo(
              config.softDeletesField); // will return null if no soft deletes are present
      // this is a corner case where documents delete them-self with soft deletes. This is used to
      // build delete tombstones etc. in this case we haven't seen any updates to the DV in this
      // fresh flushed segment.
      // if we have seen updates the update code checks if the segment is fully deleted.
      boolean hasInitialSoftDeleted =
          (fieldInfo != null
              && fieldInfo.getDocValuesGen() == -1
              && fieldInfo.getDocValuesType() != DocValuesType.NONE);
      final boolean isFullyHardDeleted = newSegment.getDelCount() == newSegment.info.maxDoc();
      // we either have a fully hard-deleted segment or one or more docs are soft-deleted. In both
      // cases we need
      // to go and check if they are fully deleted. This has the nice side-effect that we now have
      // accurate numbers
      // for the soft delete right after we flushed to disk.
      if (hasInitialSoftDeleted || isFullyHardDeleted) {
        // this operation is only really executed if needed an if soft-deletes are not configured it
        // only be executed
        // if we deleted all docs in this newly flushed segment.
        ReadersAndUpdates rld = getPooledInstance(newSegment, true);
        try {
          if (isFullyDeleted(rld)) {
            dropDeletedSegment(newSegment);
            checkpoint();
          }
        } finally {
          release(rld);
        }
      }

    } finally {
      if (published == false) {
        adjustPendingNumDocs(-newSegment.info.maxDoc());
      }
      flushCount.incrementAndGet();
      doAfterFlush();
    }
  }

  private synchronized void resetMergeExceptions() {
    mergeExceptions.clear();
    mergeGen++;
  }

  private void noDupDirs(Directory... dirs) {
    HashSet<Directory> dups = new HashSet<>();
    for (int i = 0; i < dirs.length; i++) {
      if (dups.contains(dirs[i]))
        throw new IllegalArgumentException("Directory " + dirs[i] + " appears more than once");
      if (dirs[i] == directoryOrig)
        throw new IllegalArgumentException("Cannot add directory to itself");
      dups.add(dirs[i]);
    }
  }

  /**
   * Acquires write locks on all the directories; be sure to match with a call to {@link
   * IOUtils#close} in a finally clause.
   */
  private List<Lock> acquireWriteLocks(Directory... dirs) throws IOException {
    List<Lock> locks = new ArrayList<>(dirs.length);
    for (int i = 0; i < dirs.length; i++) {
      boolean success = false;
      try {
        Lock lock = dirs[i].obtainLock(WRITE_LOCK_NAME);
        locks.add(lock);
        success = true;
      } finally {
        if (success == false) {
          // Release all previously acquired locks:
          // TODO: addSuppressed? it could be many...
          IOUtils.closeWhileHandlingException(locks);
        }
      }
    }
    return locks;
  }

  /**
   * Adds all segments from an array of indexes into this index.
   *
   * <p>This may be used to parallelize batch indexing. A large document collection can be broken
   * into sub-collections. Each sub-collection can be indexed in parallel, on a different thread,
   * process or machine. The complete index can then be created by merging sub-collection indexes
   * with this method.
   *
   * <p><b>NOTE:</b> this method acquires the write lock in each directory, to ensure that no {@code
   * IndexWriter} is currently open or tries to open while this is running.
   *
   * <p>This method is transactional in how Exceptions are handled: it does not commit a new
   * segments_N file until all indexes are added. This means if an Exception occurs (for example
   * disk full), then either no indexes will have been added or they all will have been.
   *
   * <p>Note that this requires temporary free space in the {@link Directory} up to 2X the sum of
   * all input indexes (including the starting index). If readers/searchers are open against the
   * starting index, then temporary free space required will be higher by the size of the starting
   * index (see {@link #forceMerge(int)} for details).
   *
   * <p>This requires this index not be among those to be added.
   *
   * <p>All added indexes must have been created by the same Lucene version as this index.
   *
   * @return The <a href="#sequence_number">sequence number</a> for this operation
   * @throws CorruptIndexException if the index is corrupt
   * @throws IOException if there is a low-level IO error
   * @throws IllegalArgumentException if addIndexes would cause the index to exceed {@link
   *     #MAX_DOCS}, or if the indoming index sort does not match this index's index sort
   */
  public long addIndexes(Directory... dirs) throws IOException {
    ensureOpen();

    noDupDirs(dirs);

    List<Lock> locks = acquireWriteLocks(dirs);

    Sort indexSort = config.getIndexSort();

    boolean successTop = false;

    long seqNo;

    try {
      if (infoStream.isEnabled("IW")) {
        infoStream.message("IW", "flush at addIndexes(Directory...)");
      }

      flush(false, true);

      List<SegmentCommitInfo> infos = new ArrayList<>();

      // long so we can detect int overflow:
      long totalMaxDoc = 0;
      List<SegmentInfos> commits = new ArrayList<>(dirs.length);
      for (Directory dir : dirs) {
        if (infoStream.isEnabled("IW")) {
          infoStream.message("IW", "addIndexes: process directory " + dir);
        }
        SegmentInfos sis = SegmentInfos.readLatestCommit(dir); // read infos from dir
        if (segmentInfos.getIndexCreatedVersionMajor() != sis.getIndexCreatedVersionMajor()) {
          throw new IllegalArgumentException(
              "Cannot use addIndexes(Directory) with indexes that have been created "
                  + "by a different Lucene version. The current index was generated by Lucene "
                  + segmentInfos.getIndexCreatedVersionMajor()
                  + " while one of the directories contains an index that was generated with Lucene "
                  + sis.getIndexCreatedVersionMajor());
        }
        totalMaxDoc += sis.totalMaxDoc();
        commits.add(sis);
      }

      // Best-effort up front check:
      testReserveDocs(totalMaxDoc);

      boolean success = false;
      try {
        for (SegmentInfos sis : commits) {
          for (SegmentCommitInfo info : sis) {
            assert !infos.contains(info)
                : "dup info dir=" + info.info.dir + " name=" + info.info.name;

            Sort segmentIndexSort = info.info.getIndexSort();

            if (indexSort != null
                && (segmentIndexSort == null
                    || isCongruentSort(indexSort, segmentIndexSort) == false)) {
              throw new IllegalArgumentException(
                  "cannot change index sort from " + segmentIndexSort + " to " + indexSort);
            }

            String newSegName = newSegmentName();

            if (infoStream.isEnabled("IW")) {
              infoStream.message(
                  "IW",
                  "addIndexes: process segment origName="
                      + info.info.name
                      + " newName="
                      + newSegName
                      + " info="
                      + info);
            }

            IOContext context =
                new IOContext(new FlushInfo(info.info.maxDoc(), info.sizeInBytes()));

            FieldInfos fis = readFieldInfos(info);
            for (FieldInfo fi : fis) {
              // This will throw exceptions if any of the incoming fields
              // has an illegal schema change
              globalFieldNumberMap.addOrGet(fi);
            }
            infos.add(copySegmentAsIs(info, newSegName, context));
          }
        }
        success = true;
      } finally {
        if (!success) {
          for (SegmentCommitInfo sipc : infos) {
            // Safe: these files must exist
            deleteNewFiles(sipc.files());
          }
        }
      }

      synchronized (this) {
        success = false;
        try {
          ensureOpen();

          // Now reserve the docs, just before we update SIS:
          reserveDocs(totalMaxDoc);

          seqNo = docWriter.getNextSequenceNumber();

          success = true;
        } finally {
          if (!success) {
            for (SegmentCommitInfo sipc : infos) {
              // Safe: these files must exist
              deleteNewFiles(sipc.files());
            }
          }
        }
        segmentInfos.addAll(infos);
        checkpoint();
      }

      successTop = true;

    } catch (Error tragedy) {
      tragicEvent(tragedy, "addIndexes(Directory...)");
      throw tragedy;
    } finally {
      if (successTop) {
        IOUtils.close(locks);
      } else {
        IOUtils.closeWhileHandlingException(locks);
      }
    }
    maybeMerge();

    return seqNo;
  }

  private void validateMergeReader(CodecReader leaf) {
    LeafMetaData segmentMeta = leaf.getMetaData();
    if (segmentInfos.getIndexCreatedVersionMajor() != segmentMeta.createdVersionMajor()) {
      throw new IllegalArgumentException(
          "Cannot merge a segment that has been created with major version "
              + segmentMeta.createdVersionMajor()
              + " into this index which has been created by major version "
              + segmentInfos.getIndexCreatedVersionMajor());
    }

    if (segmentInfos.getIndexCreatedVersionMajor() >= 7 && segmentMeta.minVersion() == null) {
      throw new IllegalStateException(
          "Indexes created on or after Lucene 7 must record the created version major, but "
              + leaf
              + " hides it");
    }

    Sort leafIndexSort = segmentMeta.sort();
    if (config.getIndexSort() != null
        && (leafIndexSort == null
            || isCongruentSort(config.getIndexSort(), leafIndexSort) == false)) {
      throw new IllegalArgumentException(
          "cannot change index sort from " + leafIndexSort + " to " + config.getIndexSort());
    }
  }

  /**
   * Merges the provided indexes into this index.
   *
   * <p>The provided IndexReaders are not closed.
   *
   * <p>See {@link #addIndexes} for details on transactional semantics, temporary free space
   * required in the Directory, and non-CFS segments on an Exception.
   *
   * <p><b>NOTE:</b> empty segments are dropped by this method and not added to this index.
   *
   * <p><b>NOTE:</b> provided {@link LeafReader}s are merged as specified by the {@link
   * MergePolicy#findMerges(CodecReader...)} API. Default behavior is to merge all provided readers
   * into a single segment. You can modify this by overriding the <code>findMerge</code> API in your
   * custom merge policy.
   *
   * @return The <a href="#sequence_number">sequence number</a> for this operation
   * @throws CorruptIndexException if the index is corrupt
   * @throws IOException if there is a low-level IO error
   * @throws IllegalArgumentException if addIndexes would cause the index to exceed {@link
   *     #MAX_DOCS}
   */
  public long addIndexes(CodecReader... readers) throws IOException {
    ensureOpen();

    // long so we can detect int overflow:
    long numDocs = 0;
    long seqNo;

    try {
      // Best effort up front validations
      for (CodecReader leaf : readers) {
        validateMergeReader(leaf);
        for (FieldInfo fi : leaf.getFieldInfos()) {
          globalFieldNumberMap.verifyFieldInfo(fi);
        }
        numDocs += leaf.numDocs();
      }
      testReserveDocs(numDocs);

      synchronized (this) {
        ensureOpen();
        if (merges.areEnabled() == false) {
          throw new AlreadyClosedException(
              "this IndexWriter is closed. Cannot execute addIndexes(CodecReaders...) API");
        }
      }

      MergePolicy mergePolicy = config.getMergePolicy();
      MergePolicy.MergeSpecification spec = mergePolicy.findMerges(readers);
      boolean mergeSuccess = false;
      if (spec != null && spec.merges.size() > 0) {
        try {
          spec.merges.forEach(addIndexesMergeSource::registerMerge);
          mergeScheduler.merge(addIndexesMergeSource, MergeTrigger.ADD_INDEXES);
          spec.await();
          mergeSuccess =
              spec.merges.stream().allMatch(m -> m.hasCompletedSuccessfully().orElse(false));
        } finally {
          if (mergeSuccess == false) {
            for (MergePolicy.OneMerge merge : spec.merges) {
              if (merge.getMergeInfo() != null) {
                deleteNewFiles(merge.getMergeInfo().files());
              }
            }
          }
        }
      } else {
        if (infoStream.isEnabled("IW")) {
          if (spec == null) {
            infoStream.message(
                "addIndexes(CodecReaders...)",
                "received null mergeSpecification from MergePolicy. No indexes to add, returning..");
          } else {
            infoStream.message(
                "addIndexes(CodecReaders...)",
                "received empty mergeSpecification from MergePolicy. No indexes to add, returning..");
          }
        }
        return docWriter.getNextSequenceNumber();
      }

      if (mergeSuccess) {
        List<SegmentCommitInfo> infos = new ArrayList<>();
        long totalDocs = 0;
        for (MergePolicy.OneMerge merge : spec.merges) {
          totalDocs += merge.totalMaxDoc;
          if (merge.getMergeInfo() != null) {
            infos.add(merge.getMergeInfo());
          }
        }

        synchronized (this) {
          if (infos.isEmpty() == false) {
            boolean registerSegmentSuccess = false;
            try {
              ensureOpen();
              // Reserve the docs, just before we update SIS:
              reserveDocs(totalDocs);
              registerSegmentSuccess = true;
            } finally {
              if (registerSegmentSuccess == false) {
                for (SegmentCommitInfo sipc : infos) {
                  // Safe: these files must exist
                  deleteNewFiles(sipc.files());
                }
              }
            }
            segmentInfos.addAll(infos);
            checkpoint();
          }
          seqNo = docWriter.getNextSequenceNumber();
<<<<<<< HEAD
        }
      } else {
        if (infoStream.isEnabled("IW")) {
          infoStream.message(
              "addIndexes(CodecReaders...)", "failed to successfully merge all provided readers.");
        }
=======
        }
      } else {
        if (infoStream.isEnabled("IW")) {
          infoStream.message(
              "addIndexes(CodecReaders...)", "failed to successfully merge all provided readers.");
        }
>>>>>>> 75ae372b
        for (MergePolicy.OneMerge merge : spec.merges) {
          if (merge.isAborted()) {
            throw new MergePolicy.MergeAbortedException("merge was aborted.");
          }
          Throwable t = merge.getException();
          if (t != null) {
            IOUtils.rethrowAlways(t);
          }
        }
        // If no merge hit an exception, and merge was not aborted, but we still failed to add
        // indexes, fail the API
        throw new RuntimeException(
            "failed to successfully merge all provided readers in addIndexes(CodecReader...)");
      }
<<<<<<< HEAD
    } catch (VirtualMachineError tragedy) {
=======
    } catch (Error tragedy) {
>>>>>>> 75ae372b
      tragicEvent(tragedy, "addIndexes(CodecReader...)");
      throw tragedy;
    }

    maybeMerge();
    return seqNo;
  }

  private class AddIndexesMergeSource implements MergeScheduler.MergeSource {

    private final Queue<MergePolicy.OneMerge> pendingAddIndexesMerges = new ArrayDeque<>();
    private final IndexWriter writer;

    public AddIndexesMergeSource(IndexWriter writer) {
      this.writer = writer;
    }

    public void registerMerge(MergePolicy.OneMerge merge) {
      synchronized (IndexWriter.this) {
        pendingAddIndexesMerges.add(merge);
      }
    }

    @Override
    public MergePolicy.OneMerge getNextMerge() {
      synchronized (IndexWriter.this) {
        if (hasPendingMerges() == false) {
          return null;
        }
        MergePolicy.OneMerge merge = pendingAddIndexesMerges.remove();
        runningMerges.add(merge);
        return merge;
      }
    }

    @Override
    public void onMergeFinished(MergePolicy.OneMerge merge) {
      synchronized (IndexWriter.this) {
        runningMerges.remove(merge);
      }
    }

    @Override
    public boolean hasPendingMerges() {
      return pendingAddIndexesMerges.size() > 0;
    }

    public void abortPendingMerges() throws IOException {
      synchronized (IndexWriter.this) {
        IOUtils.applyToAll(
            pendingAddIndexesMerges,
            merge -> {
              if (infoStream.isEnabled("IW")) {
                infoStream.message("IW", "now abort pending addIndexes merge");
              }
              merge.setAborted();
              merge.close(false, false, mr -> {});
              onMergeFinished(merge);
            });
        pendingAddIndexesMerges.clear();
      }
    }

    @Override
    public void merge(MergePolicy.OneMerge merge) throws IOException {
      boolean success = false;
      try {
        writer.addIndexesReaderMerge(merge);
        success = true;
      } catch (Throwable t) {
        handleMergeException(t, merge);
      } finally {
        synchronized (IndexWriter.this) {
          merge.close(success, false, mr -> {});
          onMergeFinished(merge);
        }
      }
    }
  }

  /**
   * Runs a single merge operation for {@link IndexWriter#addIndexes(CodecReader...)}.
   *
   * <p>Merges and creates a SegmentInfo, for the readers grouped together in provided OneMerge.
   *
   * @param merge OneMerge object initialized from readers.
   * @throws IOException if there is a low-level IO error
   */
  public void addIndexesReaderMerge(MergePolicy.OneMerge merge) throws IOException {

    merge.mergeInit();
    merge.checkAborted();

    // long so we can detect int overflow:
    long numDocs = 0;
    if (infoStream.isEnabled("IW")) {
      infoStream.message("IW", "flush at addIndexes(CodecReader...)");
    }
    flush(false, true);

    String mergedName = newSegmentName();
    Directory mergeDirectory = mergeScheduler.wrapForMerge(merge, directory);
    int numSoftDeleted = 0;
    boolean hasBlocks = false;
    for (MergePolicy.MergeReader reader : merge.getMergeReader()) {
      CodecReader leaf = reader.codecReader;
      numDocs += leaf.numDocs();
      for (LeafReaderContext context : reader.codecReader.leaves()) {
        hasBlocks |= context.reader().getMetaData().hasBlocks();
      }
      if (softDeletesEnabled) {
        Bits liveDocs = reader.hardLiveDocs;
        numSoftDeleted +=
            PendingSoftDeletes.countSoftDeletes(
                FieldExistsQuery.getDocValuesDocIdSetIterator(config.getSoftDeletesField(), leaf),
                liveDocs);
      }
    }

    // Best-effort up front check:
    testReserveDocs(numDocs);

    final IOContext context =
        new IOContext(
            new MergeInfo(Math.toIntExact(numDocs), -1, false, UNBOUNDED_MAX_MERGE_SEGMENTS));

    TrackingDirectoryWrapper trackingDir = new TrackingDirectoryWrapper(mergeDirectory);
    Codec codec = config.getCodec();
    // We set the min version to null for now, it will be set later by SegmentMerger
    SegmentInfo segInfo =
        new SegmentInfo(
            directoryOrig,
            Version.LATEST,
            null,
            mergedName,
            -1,
            false,
            hasBlocks,
            codec,
            Collections.emptyMap(),
            StringHelper.randomId(),
            Collections.emptyMap(),
            config.getIndexSort());

    List<CodecReader> readers = new ArrayList<>();
    for (MergeReader mr : merge.getMergeReader()) {
      CodecReader reader = merge.wrapForMerge(mr.codecReader);
      readers.add(reader);
    }

    // Don't reorder if an explicit sort is configured.
    final boolean hasIndexSort = config.getIndexSort() != null;
    // Don't reorder if blocks can't be identified using the parent field.
    final boolean hasBlocksButNoParentField =
        readers.stream().map(LeafReader::getMetaData).anyMatch(LeafMetaData::hasBlocks)
            && readers.stream()
                .map(CodecReader::getFieldInfos)
                .map(FieldInfos::getParentField)
                .anyMatch(Objects::isNull);

<<<<<<< HEAD
    if (hasIndexSort == false && hasBlocksButNoParentField == false && readers.isEmpty() == false) {
      CodecReader mergedReader = SlowCompositeCodecReaderWrapper.wrap(readers);
      DocMap docMap = merge.reorder(mergedReader, directory);
=======
    final Executor intraMergeExecutor = mergeScheduler.getIntraMergeExecutor(merge);

    if (hasIndexSort == false && hasBlocksButNoParentField == false && readers.isEmpty() == false) {
      CodecReader mergedReader = SlowCompositeCodecReaderWrapper.wrap(readers);
      DocMap docMap = merge.reorder(mergedReader, directory, intraMergeExecutor);
>>>>>>> 75ae372b
      if (docMap != null) {
        readers = Collections.singletonList(SortingCodecReader.wrap(mergedReader, docMap, null));
      }
    }

    SegmentMerger merger =
        new SegmentMerger(
            readers,
            segInfo,
            infoStream,
            trackingDir,
            globalFieldNumberMap,
            context,
<<<<<<< HEAD
            mergeScheduler.getIntraMergeExecutor(merge));
=======
            intraMergeExecutor);
>>>>>>> 75ae372b

    if (!merger.shouldMerge()) {
      return;
    }

    merge.checkAborted();
    synchronized (this) {
      runningAddIndexesMerges.add(merger);
    }
    merge.mergeStartNS = System.nanoTime();
    try {
      merger.merge(); // merge 'em
    } finally {
      synchronized (this) {
        runningAddIndexesMerges.remove(merger);
        notifyAll();
      }
    }

    merge.setMergeInfo(
        new SegmentCommitInfo(segInfo, 0, numSoftDeleted, -1L, -1L, -1L, StringHelper.randomId()));
    merge.getMergeInfo().info.setFiles(new HashSet<>(trackingDir.getCreatedFiles()));
    trackingDir.clearCreatedFiles();

    setDiagnostics(merge.getMergeInfo().info, SOURCE_ADDINDEXES_READERS);

    final MergePolicy mergePolicy = config.getMergePolicy();
    boolean useCompoundFile;
    synchronized (this) {
      merge.checkAborted();
      useCompoundFile = mergePolicy.useCompoundFile(segmentInfos, merge.getMergeInfo(), this);
    }

    // Now create the compound file if needed
    if (useCompoundFile) {
      Collection<String> filesToDelete = merge.getMergeInfo().files();
      TrackingDirectoryWrapper trackingCFSDir = new TrackingDirectoryWrapper(mergeDirectory);
      // createCompoundFile tries to cleanup, but it might not always be able to...
      createCompoundFile(
          infoStream, trackingCFSDir, merge.getMergeInfo().info, context, this::deleteNewFiles);

      // creating cfs resets the files tracked in SegmentInfo. if it succeeds, we
      // delete the non cfs files directly as they are not tracked anymore.
      deleteNewFiles(filesToDelete);
      merge.getMergeInfo().info.setUseCompoundFile(true);
    }

    merge.setMergeInfo(merge.info);

    // Have codec write SegmentInfo.  Must do this after
    // creating CFS so that 1) .si isn't slurped into CFS,
    // and 2) .si reflects useCompoundFile=true change
    // above:
    codec.segmentInfoFormat().write(trackingDir, merge.getMergeInfo().info, context);
    merge.getMergeInfo().info.addFiles(trackingDir.getCreatedFiles());
    // Return without registering the segment files with IndexWriter.
    // We do this together for all merges triggered by an addIndexes API,
    // to keep the API transactional.
  }

  /** Copies the segment files as-is into the IndexWriter's directory. */
  private SegmentCommitInfo copySegmentAsIs(
      SegmentCommitInfo info, String segName, IOContext context) throws IOException {

    // Same SI as before but we change directory and name
    SegmentInfo newInfo =
        new SegmentInfo(
            directoryOrig,
            info.info.getVersion(),
            info.info.getMinVersion(),
            segName,
            info.info.maxDoc(),
            info.info.getUseCompoundFile(),
            info.info.getHasBlocks(),
            info.info.getCodec(),
            info.info.getDiagnostics(),
            info.info.getId(),
            info.info.getAttributes(),
            info.info.getIndexSort());
    SegmentCommitInfo newInfoPerCommit =
        new SegmentCommitInfo(
            newInfo,
            info.getDelCount(),
            info.getSoftDelCount(),
            info.getDelGen(),
            info.getFieldInfosGen(),
            info.getDocValuesGen(),
            info.getId());

    newInfo.setFiles(info.info.files());
    newInfoPerCommit.setFieldInfosFiles(info.getFieldInfosFiles());
    newInfoPerCommit.setDocValuesUpdatesFiles(info.getDocValuesUpdatesFiles());

    boolean success = false;

    Set<String> copiedFiles = new HashSet<>();
    try {
      // Copy the segment's files
      for (String file : info.files()) {
        final String newFileName = newInfo.namedForThisSegment(file);
        directory.copyFrom(info.info.dir, file, newFileName, context);
        copiedFiles.add(newFileName);
      }
      success = true;
    } finally {
      if (!success) {
        // Safe: these files must exist
        deleteNewFiles(copiedFiles);
      }
    }

    assert copiedFiles.equals(newInfoPerCommit.files())
        : "copiedFiles=" + copiedFiles + " vs " + newInfoPerCommit.files();

    return newInfoPerCommit;
  }

  /**
   * A hook for extending classes to execute operations after pending added and deleted documents
   * have been flushed to the Directory but before the change is committed (new segments_N file
   * written).
   */
  protected void doAfterFlush() throws IOException {}

  /**
   * A hook for extending classes to execute operations before pending added and deleted documents
   * are flushed to the Directory.
   */
  protected void doBeforeFlush() throws IOException {}

  /**
   * Expert: prepare for commit. This does the first phase of 2-phase commit. This method does all
   * steps necessary to commit changes since this writer was opened: flushes pending added and
   * deleted docs, syncs the index files, writes most of next segments_N file. After calling this
   * you must call either {@link #commit()} to finish the commit, or {@link #rollback()} to revert
   * the commit and undo all changes done since the writer was opened.
   *
   * <p>You can also just call {@link #commit()} directly without prepareCommit first in which case
   * that method will internally call prepareCommit.
   *
   * @return The <a href="#sequence_number">sequence number</a> of the last operation in the commit.
   *     All sequence numbers &lt;= this value will be reflected in the commit, and all others will
   *     not.
   */
  @Override
  public final long prepareCommit() throws IOException {
    ensureOpen();
    pendingSeqNo = prepareCommitInternal();
    // we must do this outside of the commitLock else we can deadlock:
    if (maybeMerge.getAndSet(false)) {
      maybeMerge(config.getMergePolicy(), MergeTrigger.FULL_FLUSH, UNBOUNDED_MAX_MERGE_SEGMENTS);
    }
    return pendingSeqNo;
  }

  /**
   * Expert: Flushes the next pending writer per thread buffer if available or the largest active
   * non-pending writer per thread buffer in the calling thread. This can be used to flush documents
   * to disk outside of an indexing thread. In contrast to {@link #flush()} this won't mark all
   * currently active indexing buffers as flush-pending.
   *
   * <p>Note: this method is best-effort and might not flush any segments to disk. If there is a
   * full flush happening concurrently multiple segments might have been flushed. Users of this API
   * can access the IndexWriters current memory consumption via {@link #ramBytesUsed()}
   *
   * @return <code>true</code> iff this method flushed at least on segment to disk.
   * @lucene.experimental
   */
  public final boolean flushNextBuffer() throws IOException {
    try {
      if (docWriter.flushOneDWPT()) {
        processEvents(true);
        return true; // we wrote a segment
      }
      return false;
    } catch (Error tragedy) {
      tragicEvent(tragedy, "flushNextBuffer");
      throw tragedy;
    } finally {
      maybeCloseOnTragicEvent();
    }
  }

  private long prepareCommitInternal() throws IOException {
    startCommitTime = System.nanoTime();
    synchronized (commitLock) {
      ensureOpen(false);
      if (infoStream.isEnabled("IW")) {
        infoStream.message("IW", "prepareCommit: flush");
        infoStream.message("IW", "  index before flush " + segString());
      }

      if (tragedy.get() != null) {
        throw new IllegalStateException(
            "this writer hit an unrecoverable error; cannot commit", tragedy.get());
      }

      if (pendingCommit != null) {
        throw new IllegalStateException(
            "prepareCommit was already called with no corresponding call to commit");
      }

      doBeforeFlush();
      testPoint("startDoFlush");
      SegmentInfos toCommit = null;
      boolean anyChanges = false;
      long seqNo;
      MergePolicy.MergeSpecification pointInTimeMerges = null;
      AtomicBoolean stopAddingMergedSegments = new AtomicBoolean(false);
      final long maxCommitMergeWaitMillis = config.getMaxFullFlushMergeWaitMillis();
      // This is copied from doFlush, except it's modified to
      // clone & incRef the flushed SegmentInfos inside the
      // sync block:

      try {

        synchronized (fullFlushLock) {
          boolean flushSuccess = false;
          boolean success = false;
          try {
            seqNo = docWriter.flushAllThreads();
            if (seqNo < 0) {
              anyChanges = true;
              seqNo = -seqNo;
            }
            if (anyChanges == false) {
              // prevent double increment since docWriter#doFlush increments the flushcount
              // if we flushed anything.
              flushCount.incrementAndGet();
            }
            publishFlushedSegments(true);
            // cannot pass triggerMerges=true here else it can lead to deadlock:
            processEvents(false);

            flushSuccess = true;

            applyAllDeletesAndUpdates();
            synchronized (this) {
              writeReaderPool(true);
              if (changeCount.get() != lastCommitChangeCount) {
                // There are changes to commit, so we will write a new segments_N in startCommit.
                // The act of committing is itself an NRT-visible change (an NRT reader that was
                // just opened before this should see it on reopen) so we increment changeCount
                // and segments version so a future NRT reopen will see the change:
                changeCount.incrementAndGet();
                segmentInfos.changed();
              }

              if (commitUserData != null) {
                Map<String, String> userData = new HashMap<>();
                for (Map.Entry<String, String> ent : commitUserData) {
                  userData.put(ent.getKey(), ent.getValue());
                }
                segmentInfos.setUserData(userData, false);
              }

              // Must clone the segmentInfos while we still
              // hold fullFlushLock and while sync'd so that
              // no partial changes (eg a delete w/o
              // corresponding add from an updateDocument) can
              // sneak into the commit point:
              toCommit = segmentInfos.clone();
              pendingCommitChangeCount = changeCount.get();
              // This protects the segmentInfos we are now going
              // to commit.  This is important in case, eg, while
              // we are trying to sync all referenced files, a
              // merge completes which would otherwise have
              // removed the files we are now syncing.
              deleter.incRef(toCommit.files(false));
              if (maxCommitMergeWaitMillis > 0) {
                // we can safely call preparePointInTimeMerge since writeReaderPool(true) above
                // wrote all
                // necessary files to disk and checkpointed them.
                pointInTimeMerges =
                    preparePointInTimeMerge(
                        toCommit, stopAddingMergedSegments::get, MergeTrigger.COMMIT, sci -> {});
              }
            }
            success = true;
          } finally {
            if (!success) {
              if (infoStream.isEnabled("IW")) {
                infoStream.message("IW", "hit exception during prepareCommit");
              }
            }
            assert Thread.holdsLock(fullFlushLock);
            // Done: finish the full flush!
            docWriter.finishFullFlush(flushSuccess);
            doAfterFlush();
          }
        }
      } catch (Error tragedy) {
        tragicEvent(tragedy, "prepareCommit");
        throw tragedy;
      } finally {
        maybeCloseOnTragicEvent();
      }

      if (pointInTimeMerges != null) {
        if (infoStream.isEnabled("IW")) {
          infoStream.message(
              "IW", "now run merges during commit: " + pointInTimeMerges.segString(directory));
        }
        eventListener.beginMergeOnFullFlush(pointInTimeMerges);

        mergeScheduler.merge(mergeSource, MergeTrigger.COMMIT);
        pointInTimeMerges.await(maxCommitMergeWaitMillis, TimeUnit.MILLISECONDS);

        if (infoStream.isEnabled("IW")) {
          infoStream.message("IW", "done waiting for merges during commit");
        }
        eventListener.endMergeOnFullFlush(pointInTimeMerges);

        synchronized (this) {
          // we need to call this under lock since mergeFinished above is also called under the IW
          // lock
          stopAddingMergedSegments.set(true);
        }
      }
      // do this after handling any pointInTimeMerges since the files will have changed if any
      // merges
      // did complete
      filesToCommit = toCommit.files(false);
      try {
        if (anyChanges) {
          maybeMerge.set(true);
        }
        startCommit(toCommit);
        if (pendingCommit == null) {
          return -1;
        } else {
          return seqNo;
        }
      } catch (Throwable t) {
        synchronized (this) {
          if (filesToCommit != null) {
            try {
              deleter.decRef(filesToCommit);
            } catch (Throwable t1) {
              t.addSuppressed(t1);
            } finally {
              filesToCommit = null;
            }
          }
        }
        throw t;
      }
    }
  }

  /**
   * This optimization allows a commit/getReader to wait for merges on smallish segments to reduce
   * the eventual number of tiny segments in the commit point / NRT Reader. We wrap a {@code
   * OneMerge} to update the {@code mergingSegmentInfos} once the merge has finished. We replace the
   * source segments in the SIS that we are going to commit / open the reader on with the freshly
   * merged segment, but ignore all deletions and updates that are made to documents in the merged
   * segment while it was merging. The updates that are made do not belong to the point-in-time
   * commit point / NRT READER and should therefore not be included. See the clone call in {@code
   * onMergeComplete} below. We also ensure that we pull the merge readers while holding {@code
   * IndexWriter}'s lock. Otherwise we could see concurrent deletions/updates applied that do not
   * belong to the segment.
   */
  private MergePolicy.MergeSpecification preparePointInTimeMerge(
      SegmentInfos mergingSegmentInfos,
      BooleanSupplier stopCollectingMergeResults,
      MergeTrigger trigger,
      IOConsumer<SegmentCommitInfo> mergeFinished)
      throws IOException {
    assert Thread.holdsLock(this);
    assert trigger == MergeTrigger.GET_READER || trigger == MergeTrigger.COMMIT
        : "illegal trigger: " + trigger;
    MergePolicy.MergeSpecification pointInTimeMerges =
        updatePendingMerges(
            new OneMergeWrappingMergePolicy(
                config.getMergePolicy(),
                toWrap ->
                    new MergePolicy.OneMerge(toWrap) {
                      SegmentCommitInfo origInfo;
                      final AtomicBoolean onlyOnce = new AtomicBoolean(false);

                      @Override
                      public void mergeFinished(boolean committed, boolean segmentDropped)
                          throws IOException {
                        assert Thread.holdsLock(IndexWriter.this);

                        // includedInCommit will be set (above, by our caller) to false if the
                        // allowed max wall clock
                        // time (IWC.getMaxCommitMergeWaitMillis()) has elapsed, which means we did
                        // not make the timeout
                        // and will not commit our merge to the to-be-committed SegmentInfos
                        if (segmentDropped == false
                            && committed
                            && stopCollectingMergeResults.getAsBoolean() == false) {

                          // make sure onMergeComplete really was called:
                          assert origInfo != null;

                          if (infoStream.isEnabled("IW")) {
                            infoStream.message(
                                "IW", "now apply merge during commit: " + toWrap.segString());
                          }

                          if (trigger == MergeTrigger.COMMIT) {
                            // if we do this in a getReader call here this is obsolete since we
                            // already hold a reader that has
                            // incRef'd these files
                            deleter.incRef(origInfo.files());
                          }
                          Set<String> mergedSegmentNames = new HashSet<>();
                          for (SegmentCommitInfo sci : segments) {
                            mergedSegmentNames.add(sci.info.name);
                          }
                          List<SegmentCommitInfo> toCommitMergedAwaySegments = new ArrayList<>();
                          for (SegmentCommitInfo sci : mergingSegmentInfos) {
                            if (mergedSegmentNames.contains(sci.info.name)) {
                              toCommitMergedAwaySegments.add(sci);
                              if (trigger == MergeTrigger.COMMIT) {
                                // if we do this in a getReader call here this is obsolete since we
                                // already hold a reader that has
                                // incRef'd these files and will decRef them when it's closed
                                deleter.decRef(sci.files());
                              }
                            }
                          }
                          // Construct a OneMerge that applies to toCommit
                          MergePolicy.OneMerge applicableMerge =
                              new MergePolicy.OneMerge(toCommitMergedAwaySegments);
                          applicableMerge.info = origInfo;
                          long segmentCounter =
                              Long.parseLong(origInfo.info.name.substring(1), Character.MAX_RADIX);
                          mergingSegmentInfos.counter =
                              Math.max(mergingSegmentInfos.counter, segmentCounter + 1);
                          mergingSegmentInfos.applyMergeChanges(applicableMerge, false);
                        } else {
                          if (infoStream.isEnabled("IW")) {
                            infoStream.message(
                                "IW", "skip apply merge during commit: " + toWrap.segString());
                          }
                        }
                        toWrap.mergeFinished(committed, segmentDropped);
                        super.mergeFinished(committed, segmentDropped);
                      }

                      @Override
                      void onMergeComplete() throws IOException {
                        assert Thread.holdsLock(IndexWriter.this);
                        if (stopCollectingMergeResults.getAsBoolean() == false
                            && isAborted() == false
                            && info.info.maxDoc()
                                > 0 /* never do this if the segment if dropped / empty */) {
                          mergeFinished.accept(info);
                          // clone the target info to make sure we have the original info without
                          // the updated del and update gens
                          origInfo = info.clone();
                        }
                        toWrap.onMergeComplete();
                        super.onMergeComplete();
                      }

                      @Override
                      void initMergeReaders(
                          IOFunction<SegmentCommitInfo, MergePolicy.MergeReader> readerFactory)
                          throws IOException {
                        if (onlyOnce.compareAndSet(false, true)) {
                          // we do this only once below to pull readers as point in time readers
                          // with respect to the commit point
                          // we try to update
                          super.initMergeReaders(readerFactory);
                        }
                      }

                      @Override
                      public CodecReader wrapForMerge(CodecReader reader) throws IOException {
                        return toWrap.wrapForMerge(reader); // must delegate
                      }

                      @Override
<<<<<<< HEAD
                      public Sorter.DocMap reorder(CodecReader reader, Directory dir)
                          throws IOException {
                        return toWrap.reorder(reader, dir); // must delegate
=======
                      public Sorter.DocMap reorder(
                          CodecReader reader, Directory dir, Executor executor) throws IOException {
                        return toWrap.reorder(reader, dir, executor); // must delegate
>>>>>>> 75ae372b
                      }

                      @Override
                      public void setMergeInfo(SegmentCommitInfo info) {
                        super.setMergeInfo(info);
                        toWrap.setMergeInfo(info);
                      }
                    }),
            trigger,
            UNBOUNDED_MAX_MERGE_SEGMENTS);
    if (pointInTimeMerges != null) {
      boolean closeReaders = true;
      try {
        for (MergePolicy.OneMerge merge : pointInTimeMerges.merges) {
          IOContext context = new IOContext(merge.getStoreMergeInfo());
          merge.initMergeReaders(
              sci -> {
                final ReadersAndUpdates rld = getPooledInstance(sci, true);
                // calling setIsMerging is important since it causes the RaU to record all DV
                // updates
                // in a separate map in order to be applied to the merged segment after it's done
                rld.setIsMerging();
                return rld.getReaderForMerge(
                    context, mr -> deleter.incRef(mr.reader.getSegmentInfo().files()));
              });
        }
        closeReaders = false;
      } finally {
        if (closeReaders) {
          IOUtils.applyToAll(
              pointInTimeMerges.merges,
              merge -> {
                // that merge is broken we need to clean up after it - it's fine we still have the
                // IW lock to do this
                boolean removed = pendingMerges.remove(merge);
                assert removed : "merge should be pending but isn't: " + merge.segString();
                try {
                  abortOneMerge(merge);
                } finally {
                  mergeFinish(merge);
                }
              });
        }
      }
    }
    return pointInTimeMerges;
  }

  /**
   * Ensures that all changes in the reader-pool are written to disk.
   *
   * @param writeDeletes if <code>true</code> if deletes should be written to disk too.
   */
  private void writeReaderPool(boolean writeDeletes) throws IOException {
    assert Thread.holdsLock(this);
    if (writeDeletes) {
      if (readerPool.commit(segmentInfos)) {
        checkpointNoSIS();
      }
    } else { // only write the docValues
      if (readerPool.writeAllDocValuesUpdates()) {
        checkpoint();
      }
    }
    // now do some best effort to check if a segment is fully deleted
    List<SegmentCommitInfo> toDrop = new ArrayList<>(); // don't modify segmentInfos in-place
    for (SegmentCommitInfo info : segmentInfos) {
      ReadersAndUpdates readersAndUpdates = readerPool.get(info, false);
      if (readersAndUpdates != null) {
        if (isFullyDeleted(readersAndUpdates)) {
          toDrop.add(info);
        }
      }
    }
    for (SegmentCommitInfo info : toDrop) {
      dropDeletedSegment(info);
    }
    if (toDrop.isEmpty() == false) {
      checkpoint();
    }
  }

  /**
   * Sets the iterator to provide the commit user data map at commit time. Calling this method is
   * considered a committable change and will be {@link #commit() committed} even if there are no
   * other changes this writer. Note that you must call this method before {@link #prepareCommit()}.
   * Otherwise it won't be included in the follow-on {@link #commit()}.
   *
   * <p><b>NOTE:</b> the iterator is late-binding: it is only visited once all documents for the
   * commit have been written to their segments, before the next segments_N file is written
   */
  public final synchronized void setLiveCommitData(
      Iterable<Map.Entry<String, String>> commitUserData) {
    setLiveCommitData(commitUserData, true);
  }

  /**
   * Sets the commit user data iterator, controlling whether to advance the {@link
   * SegmentInfos#getVersion}.
   *
   * @see #setLiveCommitData(Iterable)
   * @lucene.internal
   */
  public final synchronized void setLiveCommitData(
      Iterable<Map.Entry<String, String>> commitUserData, boolean doIncrementVersion) {
    this.commitUserData = commitUserData;
    if (doIncrementVersion) {
      segmentInfos.changed();
    }
    changeCount.incrementAndGet();
  }

  /**
   * Returns the commit user data iterable previously set with {@link #setLiveCommitData(Iterable)},
   * or null if nothing has been set yet.
   */
  public final synchronized Iterable<Map.Entry<String, String>> getLiveCommitData() {
    return commitUserData;
  }

  // Used only by commit and prepareCommit, below; lock
  // order is commitLock -> IW
  private final Object commitLock = new Object();

  /**
   * Commits all pending changes (added and deleted documents, segment merges, added indexes, etc.)
   * to the index, and syncs all referenced index files, such that a reader will see the changes and
   * the index updates will survive an OS or machine crash or power loss. Note that this does not
   * wait for any running background merges to finish. This may be a costly operation, so you should
   * test the cost in your application and do it only when really necessary.
   *
   * <p>Note that this operation calls Directory.sync on the index files. That call should not
   * return until the file contents and metadata are on stable storage. For FSDirectory, this calls
   * the OS's fsync. But, beware: some hardware devices may in fact cache writes even during fsync,
   * and return before the bits are actually on stable storage, to give the appearance of faster
   * performance. If you have such a device, and it does not have a battery backup (for example)
   * then on power loss it may still lose data. Lucene cannot guarantee consistency on such devices.
   *
   * <p>If nothing was committed, because there were no pending changes, this returns -1. Otherwise,
   * it returns the sequence number such that all indexing operations prior to this sequence will be
   * included in the commit point, and all other operations will not.
   *
   * @see #prepareCommit
   * @return The <a href="#sequence_number">sequence number</a> of the last operation in the commit.
   *     All sequence numbers &lt;= this value will be reflected in the commit, and all others will
   *     not.
   */
  @Override
  public final long commit() throws IOException {
    ensureOpen();
    return commitInternal(config.getMergePolicy());
  }

  /**
   * Returns true if there may be changes that have not been committed. There are cases where this
   * may return true when there are no actual "real" changes to the index, for example if you've
   * deleted by Term or Query but that Term or Query does not match any documents. Also, if a merge
   * kicked off as a result of flushing a new segment during {@link #commit}, or a concurrent merged
   * finished, this method may return true right after you had just called {@link #commit}.
   */
  public final boolean hasUncommittedChanges() {
    return changeCount.get() != lastCommitChangeCount || hasChangesInRam();
  }

  /** Returns true if there are any changes or deletes that are not flushed or applied. */
  boolean hasChangesInRam() {
    return docWriter.anyChanges() || bufferedUpdatesStream.any();
  }

  private long commitInternal(MergePolicy mergePolicy) throws IOException {

    if (infoStream.isEnabled("IW")) {
      infoStream.message("IW", "commit: start");
    }

    long seqNo;

    synchronized (commitLock) {
      ensureOpen(false);

      if (infoStream.isEnabled("IW")) {
        infoStream.message("IW", "commit: enter lock");
      }

      if (pendingCommit == null) {
        if (infoStream.isEnabled("IW")) {
          infoStream.message("IW", "commit: now prepare");
        }
        seqNo = prepareCommitInternal();
      } else {
        if (infoStream.isEnabled("IW")) {
          infoStream.message("IW", "commit: already prepared");
        }
        seqNo = pendingSeqNo;
      }

      finishCommit();
    }

    // we must do this outside of the commitLock else we can deadlock:
    if (maybeMerge.getAndSet(false)) {
      maybeMerge(mergePolicy, MergeTrigger.FULL_FLUSH, UNBOUNDED_MAX_MERGE_SEGMENTS);
    }

    return seqNo;
  }

  @SuppressWarnings("try")
  private void finishCommit() throws IOException {

    boolean commitCompleted = false;
    String committedSegmentsFileName = null;

    try {
      synchronized (this) {
        ensureOpen(false);

        if (tragedy.get() != null) {
          throw new IllegalStateException(
              "this writer hit an unrecoverable error; cannot complete commit", tragedy.get());
        }

        if (pendingCommit != null) {
          final Collection<String> commitFiles = this.filesToCommit;
          try (Closeable finalizer = () -> deleter.decRef(commitFiles)) {

            if (infoStream.isEnabled("IW")) {
              infoStream.message("IW", "commit: pendingCommit != null");
            }

            committedSegmentsFileName = pendingCommit.finishCommit(directory);

            // we committed, if anything goes wrong after this, we are screwed and it's a tragedy:
            commitCompleted = true;

            if (infoStream.isEnabled("IW")) {
              infoStream.message(
                  "IW", "commit: done writing segments file \"" + committedSegmentsFileName + "\"");
            }

            // NOTE: don't use this.checkpoint() here, because
            // we do not want to increment changeCount:
            deleter.checkpoint(pendingCommit, true);

            // Carry over generation to our master SegmentInfos:
            segmentInfos.updateGeneration(pendingCommit);

            lastCommitChangeCount = pendingCommitChangeCount;
            rollbackSegments = pendingCommit.createBackupSegmentInfos();

          } finally {
            notifyAll();
            pendingCommit = null;
            this.filesToCommit = null;
          }
        } else {
          assert filesToCommit == null;
          if (infoStream.isEnabled("IW")) {
            infoStream.message("IW", "commit: pendingCommit == null; skip");
          }
        }
      }
    } catch (Throwable t) {
      if (infoStream.isEnabled("IW")) {
        infoStream.message("IW", "hit exception during finishCommit: " + t.getMessage());
      }
      if (commitCompleted) {
        tragicEvent(t, "finishCommit");
      }
      throw t;
    }

    if (infoStream.isEnabled("IW")) {
      infoStream.message(
          "IW",
          String.format(
              Locale.ROOT,
              "commit: took %.1f msec",
              (System.nanoTime() - startCommitTime) / (double) TimeUnit.MILLISECONDS.toNanos(1)));
      infoStream.message("IW", "commit: done");
    }
  }

  // Ensures only one flush() is actually flushing segments
  // at a time:
  private final Object fullFlushLock = new Object();

  /**
   * Moves all in-memory segments to the {@link Directory}, but does not commit (fsync) them (call
   * {@link #commit} for that).
   */
  public final void flush() throws IOException {
    flush(true, true);
  }

  /**
   * Flush all in-memory buffered updates (adds and deletes) to the Directory.
   *
   * @param triggerMerge if true, we may merge segments (if deletes or docs were flushed) if
   *     necessary
   * @param applyAllDeletes whether pending deletes should also
   */
  final void flush(boolean triggerMerge, boolean applyAllDeletes) throws IOException {

    // NOTE: this method cannot be sync'd because
    // maybeMerge() in turn calls mergeScheduler.merge which
    // in turn can take a long time to run and we don't want
    // to hold the lock for that.  In the case of
    // ConcurrentMergeScheduler this can lead to deadlock
    // when it stalls due to too many running merges.

    // We can be called during close, when closing==true, so we must pass false to ensureOpen:
    ensureOpen(false);
    if (doFlush(applyAllDeletes) && triggerMerge) {
      maybeMerge(config.getMergePolicy(), MergeTrigger.FULL_FLUSH, UNBOUNDED_MAX_MERGE_SEGMENTS);
    }
  }

  /** Returns true a segment was flushed or deletes were applied. */
  private boolean doFlush(boolean applyAllDeletes) throws IOException {
    if (tragedy.get() != null) {
      throw new IllegalStateException(
          "this writer hit an unrecoverable error; cannot flush", tragedy.get());
    }

    doBeforeFlush();
    testPoint("startDoFlush");
    boolean success = false;
    try {

      if (infoStream.isEnabled("IW")) {
        infoStream.message("IW", "  start flush: applyAllDeletes=" + applyAllDeletes);
        infoStream.message("IW", "  index before flush " + segString());
      }
      boolean anyChanges;

      synchronized (fullFlushLock) {
        boolean flushSuccess = false;
        try {
          anyChanges = (docWriter.flushAllThreads() < 0);
          if (!anyChanges) {
            // flushCount is incremented in flushAllThreads
            flushCount.incrementAndGet();
          }
          publishFlushedSegments(true);
          flushSuccess = true;
        } finally {
          assert Thread.holdsLock(fullFlushLock);
          docWriter.finishFullFlush(flushSuccess);
          processEvents(false);
        }
      }

      if (applyAllDeletes) {
        applyAllDeletesAndUpdates();
      }

      anyChanges |= maybeMerge.getAndSet(false);

      synchronized (this) {
        writeReaderPool(applyAllDeletes);
        doAfterFlush();
        success = true;
        return anyChanges;
      }
    } catch (Error tragedy) {
      tragicEvent(tragedy, "doFlush");
      throw tragedy;
    } finally {
      if (!success) {
        if (infoStream.isEnabled("IW")) {
          infoStream.message("IW", "hit exception during flush");
        }
        maybeCloseOnTragicEvent();
      }
    }
  }

  private void applyAllDeletesAndUpdates() throws IOException {
    assert Thread.holdsLock(this) == false;
    flushDeletesCount.incrementAndGet();
    if (infoStream.isEnabled("IW")) {
      infoStream.message(
          "IW",
          "now apply all deletes for all segments buffered updates bytesUsed="
              + bufferedUpdatesStream.ramBytesUsed()
              + " reader pool bytesUsed="
              + readerPool.ramBytesUsed());
    }
    bufferedUpdatesStream.waitApplyAll(this);
  }

  // for testing only
  DocumentsWriter getDocsWriter() {
    return docWriter;
  }

  /** Expert: Return the number of documents currently buffered in RAM. */
  public final synchronized int numRamDocs() {
    ensureOpen();
    return docWriter.getNumDocs();
  }

  private synchronized void ensureValidMerge(MergePolicy.OneMerge merge) {
    for (SegmentCommitInfo info : merge.segments) {
      if (!segmentInfos.contains(info)) {
        throw new MergePolicy.MergeException(
            "MergePolicy selected a segment ("
                + info.info.name
                + ") that is not in the current index "
                + segString());
      }
    }
  }

  /**
   * Carefully merges deletes and updates for the segments we just merged. This is tricky because,
   * although merging will clear all deletes (compacts the documents) and compact all the updates,
   * new deletes and updates may have been flushed to the segments since the merge was started. This
   * method "carries over" such new deletes and updates onto the newly merged segment, and saves the
   * resulting deletes and updates files (incrementing the delete and DV generations for
   * merge.info). If no deletes were flushed, no new deletes file is saved.
   */
  private synchronized ReadersAndUpdates commitMergedDeletesAndUpdates(
      MergePolicy.OneMerge merge, MergeState.DocMap[] docMaps) throws IOException {

    mergeFinishedGen.incrementAndGet();

    testPoint("startCommitMergeDeletes");

    final List<SegmentCommitInfo> sourceSegments = merge.segments;

    if (infoStream.isEnabled("IW")) {
      infoStream.message("IW", "commitMergeDeletes " + segString(merge.segments));
    }

    // Carefully merge deletes that occurred after we
    // started merging:
    long minGen = Long.MAX_VALUE;

    // Lazy init (only when we find a delete or update to carry over):
    final ReadersAndUpdates mergedDeletesAndUpdates = getPooledInstance(merge.info, true);
    int numDeletesBefore = mergedDeletesAndUpdates.getDelCount();
    // field -> delGen -> dv field updates
    Map<String, LongObjectHashMap<DocValuesFieldUpdates>> mappedDVUpdates = new HashMap<>();

    boolean anyDVUpdates = false;

    assert sourceSegments.size() == docMaps.length;
    for (int i = 0; i < sourceSegments.size(); i++) {
      SegmentCommitInfo info = sourceSegments.get(i);
      minGen = Math.min(info.getBufferedDeletesGen(), minGen);
      final int maxDoc = info.info.maxDoc();
      final ReadersAndUpdates rld = getPooledInstance(info, false);
      // We hold a ref, from when we opened the readers during mergeInit, so it better still be in
      // the pool:
      assert rld != null : "seg=" + info.info.name;

      MergeState.DocMap segDocMap = docMaps[i];

      carryOverHardDeletes(
          mergedDeletesAndUpdates,
          maxDoc,
          merge.getMergeReader().get(i).hardLiveDocs,
          rld.getHardLiveDocs(),
          segDocMap);

      // Now carry over all doc values updates that were resolved while we were merging, remapping
      // the docIDs to the newly merged docIDs.
      // We only carry over packets that finished resolving; if any are still running (concurrently)
      // they will detect that our merge completed
      // and re-resolve against the newly merged segment:
      Map<String, List<DocValuesFieldUpdates>> mergingDVUpdates = rld.getMergingDVUpdates();
      for (Map.Entry<String, List<DocValuesFieldUpdates>> ent : mergingDVUpdates.entrySet()) {

        String field = ent.getKey();

        LongObjectHashMap<DocValuesFieldUpdates> mappedField = mappedDVUpdates.get(field);
        if (mappedField == null) {
          mappedField = new LongObjectHashMap<>();
          mappedDVUpdates.put(field, mappedField);
        }

        for (DocValuesFieldUpdates updates : ent.getValue()) {

          if (bufferedUpdatesStream.stillRunning(updates.delGen)) {
            continue;
          }

          // sanity check:
          assert field.equals(updates.field);

          DocValuesFieldUpdates mappedUpdates = mappedField.get(updates.delGen);
          if (mappedUpdates == null) {
            switch (updates.type) {
              case NUMERIC:
                mappedUpdates =
                    new NumericDocValuesFieldUpdates(
                        updates.delGen, updates.field, merge.info.info.maxDoc());
                break;
              case BINARY:
                mappedUpdates =
                    new BinaryDocValuesFieldUpdates(
                        updates.delGen, updates.field, merge.info.info.maxDoc());
                break;
              case NONE:
              case SORTED:
              case SORTED_SET:
              case SORTED_NUMERIC:
              default:
                throw new AssertionError();
            }
            mappedField.put(updates.delGen, mappedUpdates);
          }

          DocValuesFieldUpdates.Iterator it = updates.iterator();
          int doc;
          while ((doc = it.nextDoc()) != NO_MORE_DOCS) {
            int mappedDoc = segDocMap.get(doc);
            if (mappedDoc != -1) {
              if (it.hasValue()) {
                // not deleted
                mappedUpdates.add(mappedDoc, it);
              } else {
                mappedUpdates.reset(mappedDoc);
              }
              anyDVUpdates = true;
            }
          }
        }
      }
    }

    if (anyDVUpdates) {
      // Persist the merged DV updates onto the RAU for the merged segment:
      for (LongObjectHashMap<DocValuesFieldUpdates> d : mappedDVUpdates.values()) {
        for (ObjectCursor<DocValuesFieldUpdates> updates : d.values()) {
          updates.value.finish();
          mergedDeletesAndUpdates.addDVUpdate(updates.value);
        }
      }
    }

    if (infoStream.isEnabled("IW")) {
      String msg = mergedDeletesAndUpdates.getDelCount() - numDeletesBefore + " new deletes";
      if (anyDVUpdates) {
        msg += " and " + mergedDeletesAndUpdates.getNumDVUpdates() + " new field updates";
        msg += " (" + mergedDeletesAndUpdates.ramBytesUsed.get() + ") bytes";
      }
      msg += " since merge started";
      infoStream.message("IW", msg);
    }

    merge.info.setBufferedDeletesGen(minGen);

    return mergedDeletesAndUpdates;
  }

  /**
   * This method carries over hard-deleted documents that are applied to the source segment during a
   * merge.
   */
  private static void carryOverHardDeletes(
      ReadersAndUpdates mergedReadersAndUpdates,
      int maxDoc,
      Bits prevHardLiveDocs, // the hard deletes when the merge reader was pulled
      Bits currentHardLiveDocs, // the current hard deletes
      MergeState.DocMap segDocMap)
      throws IOException {

    // if we mix soft and hard deletes we need to make sure that we only carry over deletes
    // that were not deleted before. Otherwise the segDocMap doesn't contain a mapping.
    // yet this is also required if any MergePolicy modifies the liveDocs since this is
    // what the segDocMap is build on.
    final IntPredicate carryOverDelete =
        docId -> segDocMap.get(docId) != -1 && currentHardLiveDocs.get(docId) == false;
    if (prevHardLiveDocs != null) {
      // If we had deletions on starting the merge we must
      // still have deletions now:
      assert currentHardLiveDocs != null;
      assert prevHardLiveDocs.length() == maxDoc;
      assert currentHardLiveDocs.length() == maxDoc;

      // There were deletes on this segment when the merge
      // started.  The merge has collapsed away those
      // deletes, but, if new deletes were flushed since
      // the merge started, we must now carefully keep any
      // newly flushed deletes but mapping them to the new
      // docIDs.

      // Since we copy-on-write, if any new deletes were
      // applied after merging has started, we can just
      // check if the before/after liveDocs have changed.
      // If so, we must carefully merge the liveDocs one
      // doc at a time:
      if (currentHardLiveDocs != prevHardLiveDocs) {
        // This means this segment received new deletes
        // since we started the merge, so we
        // must merge them:
        for (int j = 0; j < maxDoc; j++) {
          if (prevHardLiveDocs.get(j) == false) {
            // if the document was deleted before, it better still be deleted!
            assert currentHardLiveDocs.get(j) == false;
          } else if (carryOverDelete.test(j)) {
            // the document was deleted while we were merging:
            mergedReadersAndUpdates.delete(segDocMap.get(j));
          }
        }
      }
    } else if (currentHardLiveDocs != null) {
      assert currentHardLiveDocs.length() == maxDoc;
      // This segment had no deletes before but now it
      // does:
      for (int j = 0; j < maxDoc; j++) {
        if (carryOverDelete.test(j)) {
          mergedReadersAndUpdates.delete(segDocMap.get(j));
        }
      }
    }
  }

  @SuppressWarnings("try")
  private synchronized boolean commitMerge(MergePolicy.OneMerge merge, MergeState.DocMap[] docMaps)
      throws IOException {
    merge.onMergeComplete();
    testPoint("startCommitMerge");

    if (tragedy.get() != null) {
      throw new IllegalStateException(
          "this writer hit an unrecoverable error; cannot complete merge", tragedy.get());
    }

    if (infoStream.isEnabled("IW")) {
      infoStream.message(
          "IW", "commitMerge: " + segString(merge.segments) + " index=" + segString());
    }

    assert merge.registerDone;

    // If merge was explicitly aborted, or, if rollback() or
    // rollbackTransaction() had been called since our merge
    // started (which results in an unqualified
    // deleter.refresh() call that will remove any index
    // file that current segments does not reference), we
    // abort this merge
    if (merge.isAborted()) {
      if (infoStream.isEnabled("IW")) {
        infoStream.message("IW", "commitMerge: skip: it was aborted");
      }
      // In case we opened and pooled a reader for this
      // segment, drop it now.  This ensures that we close
      // the reader before trying to delete any of its
      // files.  This is not a very big deal, since this
      // reader will never be used by any NRT reader, and
      // another thread is currently running close(false)
      // so it will be dropped shortly anyway, but not
      // doing this  makes  MockDirWrapper angry in
      // TestNRTThreads (LUCENE-5434):
      readerPool.drop(merge.info);
      // Safe: these files must exist:
      deleteNewFiles(merge.info.files());
      return false;
    }

    final ReadersAndUpdates mergedUpdates =
        merge.info.info.maxDoc() == 0 ? null : commitMergedDeletesAndUpdates(merge, docMaps);

    // If the doc store we are using has been closed and
    // is in now compound format (but wasn't when we
    // started), then we will switch to the compound
    // format as well:

    assert !segmentInfos.contains(merge.info);

    final boolean allDeleted =
        merge.segments.size() == 0
            || merge.info.info.maxDoc() == 0
            || (mergedUpdates != null && isFullyDeleted(mergedUpdates));

    if (infoStream.isEnabled("IW")) {
      if (allDeleted) {
        infoStream.message(
            "IW", "merged segment " + merge.info + " is 100% deleted; skipping insert");
      }
    }

    final boolean dropSegment = allDeleted;

    // If we merged no segments then we better be dropping
    // the new segment:
    assert merge.segments.size() > 0 || dropSegment;

    assert merge.info.info.maxDoc() != 0 || dropSegment;

    if (mergedUpdates != null) {
      boolean success = false;
      try {
        if (dropSegment) {
          mergedUpdates.dropChanges();
        }
        // Pass false for assertInfoLive because the merged
        // segment is not yet live (only below do we commit it
        // to the segmentInfos):
        release(mergedUpdates, false);
        success = true;
      } finally {
        if (!success) {
          mergedUpdates.dropChanges();
          readerPool.drop(merge.info);
        }
      }
    }

    // Must do this after readerPool.release, in case an
    // exception is hit e.g. writing the live docs for the
    // merge segment, in which case we need to abort the
    // merge:
    segmentInfos.applyMergeChanges(merge, dropSegment);

    // Now deduct the deleted docs that we just reclaimed from this
    // merge:
    int delDocCount;
    if (dropSegment) {
      // if we drop the segment we have to reduce the pendingNumDocs by merge.totalMaxDocs since we
      // never drop
      // the docs when we apply deletes if the segment is currently merged.
      delDocCount = merge.totalMaxDoc;
    } else {
      delDocCount = merge.totalMaxDoc - merge.info.info.maxDoc();
    }
    assert delDocCount >= 0;
    adjustPendingNumDocs(-delDocCount);

    if (dropSegment) {
      assert !segmentInfos.contains(merge.info);
      readerPool.drop(merge.info);
      // Safe: these files must exist
      deleteNewFiles(merge.info.files());
    }

    try (Closeable finalizer = this::checkpoint) {
      // Must close before checkpoint, otherwise IFD won't be
      // able to delete the held-open files from the merge
      // readers:
      closeMergeReaders(merge, false, dropSegment);
    }

    if (infoStream.isEnabled("IW")) {
      infoStream.message("IW", "after commitMerge: " + segString());
    }

    if (merge.maxNumSegments != UNBOUNDED_MAX_MERGE_SEGMENTS && !dropSegment) {
      // cascade the forceMerge:
      if (!segmentsToMerge.containsKey(merge.info)) {
        segmentsToMerge.put(merge.info, Boolean.FALSE);
      }
    }

    return true;
  }

  private void handleMergeException(Throwable t, MergePolicy.OneMerge merge) throws IOException {

    if (infoStream.isEnabled("IW")) {
      infoStream.message(
          "IW", "handleMergeException: merge=" + segString(merge.segments) + " exc=" + t);
    }

    // Set the exception on the merge, so if
    // forceMerge is waiting on us it sees the root
    // cause exception:
    merge.setException(t);
    addMergeException(merge);

    if (t instanceof MergePolicy.MergeAbortedException) {
      // We can ignore this exception (it happens when
      // deleteAll or rollback is called), unless the
      // merge involves segments from external directories,
      // in which case we must throw it so, for example, the
      // rollbackTransaction code in addIndexes* is
      // executed.
      if (merge.isExternal) { // TODO can we simplify this and just throw all the time? this would
        // simplify this a lot
        throw (MergePolicy.MergeAbortedException) t;
      }
    } else {
      assert t != null;
      throw IOUtils.rethrowAlways(t);
    }
  }

  /**
   * Merges the indicated segments, replacing them in the stack with a single segment.
   *
   * @lucene.experimental
   */
  protected void merge(MergePolicy.OneMerge merge) throws IOException {

    boolean success = false;

    final long t0 = System.currentTimeMillis();

    final MergePolicy mergePolicy = config.getMergePolicy();
    try {
      try {
        try {
          mergeInit(merge);
          if (infoStream.isEnabled("IW")) {
            infoStream.message(
                "IW",
                "now merge\n  merge=" + segString(merge.segments) + "\n  index=" + segString());
          }
          mergeMiddle(merge, mergePolicy);
          mergeSuccess(merge);
          success = true;
        } catch (Throwable t) {
          handleMergeException(t, merge);
        }
      } finally {
        synchronized (this) {
          // Readers are already closed in commitMerge if we didn't hit
          // an exc:
          if (success == false) {
            closeMergeReaders(merge, true, false);
          }
          mergeFinish(merge);

          if (success == false) {
            if (infoStream.isEnabled("IW")) {
              infoStream.message("IW", "hit exception during merge");
            }
          } else if (!merge.isAborted()
              && (merge.maxNumSegments != UNBOUNDED_MAX_MERGE_SEGMENTS || (!closed && !closing))) {
            // This merge (and, generally, any change to the
            // segments) may now enable new merges, so we call
            // merge policy & update pending merges.
            updatePendingMerges(mergePolicy, MergeTrigger.MERGE_FINISHED, merge.maxNumSegments);
          }
        }
      }
    } catch (Throwable t) {
      // Important that tragicEvent is called after mergeFinish, else we hang
      // waiting for our merge thread to be removed from runningMerges:
      tragicEvent(t, "merge");
      throw t;
    }

    if (merge.info != null && merge.isAborted() == false) {
      if (infoStream.isEnabled("IW")) {
        infoStream.message(
            "IW",
            "merge time "
                + (System.currentTimeMillis() - t0)
                + " ms for "
                + merge.info.info.maxDoc()
                + " docs");
      }
    }
  }

  /** Hook that's called when the specified merge is complete. */
  protected void mergeSuccess(MergePolicy.OneMerge merge) {}

  private void abortOneMerge(MergePolicy.OneMerge merge) throws IOException {
    merge.setAborted();
    closeMergeReaders(merge, true, false);
  }

  /**
   * Checks whether this merge involves any segments already participating in a merge. If not, this
   * merge is "registered", meaning we record that its segments are now participating in a merge,
   * and true is returned. Else (the merge conflicts) false is returned.
   */
  private synchronized boolean registerMerge(MergePolicy.OneMerge merge) throws IOException {

    if (merge.registerDone) {
      return true;
    }
    assert merge.segments.size() > 0;

    if (merges.areEnabled() == false) {
      abortOneMerge(merge);
      throw new MergePolicy.MergeAbortedException("merge is aborted: " + segString(merge.segments));
    }

    boolean isExternal = false;
    for (SegmentCommitInfo info : merge.segments) {
      if (mergingSegments.contains(info)) {
        if (infoStream.isEnabled("IW")) {
          infoStream.message(
              "IW",
              "reject merge "
                  + segString(merge.segments)
                  + ": segment "
                  + segString(info)
                  + " is already marked for merge");
        }
        return false;
      }
      if (!segmentInfos.contains(info)) {
        if (infoStream.isEnabled("IW")) {
          infoStream.message(
              "IW",
              "reject merge "
                  + segString(merge.segments)
                  + ": segment "
                  + segString(info)
                  + " does not exist in live infos");
        }
        return false;
      }
      if (info.info.dir != directoryOrig) {
        isExternal = true;
      }
      if (segmentsToMerge.containsKey(info)) {
        merge.maxNumSegments = mergeMaxNumSegments;
      }
    }

    ensureValidMerge(merge);

    pendingMerges.add(merge);

    if (infoStream.isEnabled("IW")) {
      infoStream.message(
          "IW",
          "add merge to pendingMerges: "
              + segString(merge.segments)
              + " [total "
              + pendingMerges.size()
              + " pending]");
    }

    merge.mergeGen = mergeGen;
    merge.isExternal = isExternal;

    // OK it does not conflict; now record that this merge
    // is running (while synchronized) to avoid race
    // condition where two conflicting merges from different
    // threads, start
    if (infoStream.isEnabled("IW")) {
      StringBuilder builder = new StringBuilder("registerMerge merging= [");
      for (SegmentCommitInfo info : mergingSegments) {
        builder.append(info.info.name).append(", ");
      }
      builder.append("]");
      // don't call mergingSegments.toString() could lead to ConcurrentModException
      // since merge updates the segments FieldInfos
      if (infoStream.isEnabled("IW")) {
        infoStream.message("IW", builder.toString());
      }
    }
    for (SegmentCommitInfo info : merge.segments) {
      if (infoStream.isEnabled("IW")) {
        infoStream.message("IW", "registerMerge info=" + segString(info));
      }
      mergingSegments.add(info);
    }

    assert merge.estimatedMergeBytes == 0;
    assert merge.totalMergeBytes == 0;
    for (SegmentCommitInfo info : merge.segments) {
      if (info.info.maxDoc() > 0) {
        final int delCount = numDeletedDocs(info);
        assert delCount <= info.info.maxDoc();
        final double delRatio = ((double) delCount) / info.info.maxDoc();
        merge.estimatedMergeBytes += (long) (info.sizeInBytes() * (1.0 - delRatio));
        merge.totalMergeBytes += info.sizeInBytes();
      }
    }

    // Merge is now registered
    merge.registerDone = true;

    return true;
  }

  /**
   * Does initial setup for a merge, which is fast but holds the synchronized lock on IndexWriter
   * instance.
   */
  final void mergeInit(MergePolicy.OneMerge merge) throws IOException {
    assert Thread.holdsLock(this) == false;
    // Make sure any deletes that must be resolved before we commit the merge are complete:
    bufferedUpdatesStream.waitApplyForMerge(merge.segments, this);

    boolean success = false;
    try {
      _mergeInit(merge);
      success = true;
    } finally {
      if (!success) {
        if (infoStream.isEnabled("IW")) {
          infoStream.message("IW", "hit exception in mergeInit");
        }
        mergeFinish(merge);
      }
    }
  }

  private synchronized void _mergeInit(MergePolicy.OneMerge merge) throws IOException {

    testPoint("startMergeInit");

    assert merge.registerDone;
    assert merge.maxNumSegments == UNBOUNDED_MAX_MERGE_SEGMENTS || merge.maxNumSegments > 0;

    if (tragedy.get() != null) {
      throw new IllegalStateException(
          "this writer hit an unrecoverable error; cannot merge", tragedy.get());
    }

    if (merge.info != null) {
      // mergeInit already done
      return;
    }

    merge.mergeInit();

    if (merge.isAborted()) {
      return;
    }

    // TODO: in the non-pool'd case this is somewhat
    // wasteful, because we open these readers, close them,
    // and then open them again for merging.  Maybe  we
    // could pre-pool them somehow in that case...

    if (infoStream.isEnabled("IW")) {
      infoStream.message(
          "IW", "now apply deletes for " + merge.segments.size() + " merging segments");
    }

    // Must move the pending doc values updates to disk now, else the newly merged segment will not
    // see them:
    // TODO: we could fix merging to pull the merged DV iterator so we don't have to move these
    // updates to disk first, i.e. just carry them
    // in memory:
    if (readerPool.writeDocValuesUpdatesForMerge(merge.segments)) {
      checkpoint();
    }
    boolean hasBlocks = false;
    for (SegmentCommitInfo info : merge.segments) {
      if (info.info.getHasBlocks()) {
        hasBlocks = true;
        break;
      }
    }
    // Bind a new segment name here so even with
    // ConcurrentMergePolicy we keep deterministic segment
    // names.
    final String mergeSegmentName = newSegmentName();
    // We set the min version to null for now, it will be set later by SegmentMerger
    SegmentInfo si =
        new SegmentInfo(
            directoryOrig,
            Version.LATEST,
            null,
            mergeSegmentName,
            -1,
            false,
            hasBlocks,
            config.getCodec(),
            Collections.emptyMap(),
            StringHelper.randomId(),
            Collections.emptyMap(),
            config.getIndexSort());
    Map<String, String> details = new HashMap<>();
    details.put("mergeMaxNumSegments", "" + merge.maxNumSegments);
    details.put("mergeFactor", Integer.toString(merge.segments.size()));
    setDiagnostics(si, SOURCE_MERGE, details);
    merge.setMergeInfo(new SegmentCommitInfo(si, 0, 0, -1L, -1L, -1L, StringHelper.randomId()));

    if (infoStream.isEnabled("IW")) {
      infoStream.message(
          "IW", "merge seg=" + merge.info.info.name + " " + segString(merge.segments));
    }
  }

  static void setDiagnostics(SegmentInfo info, String source) {
    setDiagnostics(info, source, null);
  }

  private static void setDiagnostics(SegmentInfo info, String source, Map<String, String> details) {
    Map<String, String> diagnostics = new HashMap<>();
    diagnostics.put("source", source);
    diagnostics.put("lucene.version", Version.LATEST.toString());
    diagnostics.put("os", Constants.OS_NAME);
    diagnostics.put("os.arch", Constants.OS_ARCH);
    diagnostics.put("os.version", Constants.OS_VERSION);
    diagnostics.put("java.runtime.version", Runtime.version().toString());
    diagnostics.put("java.vendor", Constants.JAVA_VENDOR);
    diagnostics.put("timestamp", Long.toString(Instant.now().toEpochMilli()));
    if (details != null) {
      diagnostics.putAll(details);
    }
    info.setDiagnostics(diagnostics);
  }

  /**
   * Does finishing for a merge, which is fast but holds the synchronized lock on IndexWriter
   * instance.
   */
  private synchronized void mergeFinish(MergePolicy.OneMerge merge) {

    // forceMerge, addIndexes or waitForMerges may be waiting
    // on merges to finish.
    notifyAll();

    // It's possible we are called twice, eg if there was an
    // exception inside mergeInit
    if (merge.registerDone) {
      final List<SegmentCommitInfo> sourceSegments = merge.segments;
      for (SegmentCommitInfo info : sourceSegments) {
        mergingSegments.remove(info);
      }
      merge.registerDone = false;
    }

    runningMerges.remove(merge);
  }

  @SuppressWarnings("try")
  private synchronized void closeMergeReaders(
      MergePolicy.OneMerge merge, boolean suppressExceptions, boolean droppedSegment)
      throws IOException {
    if (merge.hasFinished() == false) {
      final boolean drop = suppressExceptions == false;
      // first call mergeFinished before we potentially drop the reader and the last reference.
      merge.close(
          suppressExceptions == false,
          droppedSegment,
          mr -> {
            if (merge.usesPooledReaders) {
              final SegmentReader sr = mr.reader;
              final ReadersAndUpdates rld = getPooledInstance(sr.getOriginalSegmentInfo(), false);
              // We still hold a ref so it should not have been removed:
              assert rld != null;
              if (drop) {
                rld.dropChanges();
              } else {
                rld.dropMergingUpdates();
              }
              rld.release(sr);
              release(rld);
              if (drop) {
                readerPool.drop(rld.info);
              }
            }
            deleter.decRef(mr.reader.getSegmentInfo().files());
          });
    } else {
      assert merge.getMergeReader().isEmpty()
          : "we are done but still have readers: " + merge.getMergeReader();
      assert suppressExceptions : "can't be done and not suppressing exceptions";
    }
  }

  private void countSoftDeletes(
      CodecReader reader,
      Bits wrappedLiveDocs,
      Bits hardLiveDocs,
      Counter softDeleteCounter,
      Counter hardDeleteCounter)
      throws IOException {
    int hardDeleteCount = 0;
    int softDeletesCount = 0;
    DocIdSetIterator softDeletedDocs =
        FieldExistsQuery.getDocValuesDocIdSetIterator(config.getSoftDeletesField(), reader);
    if (softDeletedDocs != null) {
      int docId;
      while ((docId = softDeletedDocs.nextDoc()) != DocIdSetIterator.NO_MORE_DOCS) {
        if (wrappedLiveDocs == null || wrappedLiveDocs.get(docId)) {
          if (hardLiveDocs == null || hardLiveDocs.get(docId)) {
            softDeletesCount++;
          } else {
            hardDeleteCount++;
          }
        }
      }
    }
    softDeleteCounter.addAndGet(softDeletesCount);
    hardDeleteCounter.addAndGet(hardDeleteCount);
  }

  private boolean assertSoftDeletesCount(CodecReader reader, int expectedCount) throws IOException {
    Counter count = Counter.newCounter(false);
    Counter hardDeletes = Counter.newCounter(false);
    countSoftDeletes(reader, reader.getLiveDocs(), null, count, hardDeletes);
    assert count.get() == expectedCount
        : "soft-deletes count mismatch expected: " + expectedCount + " but actual: " + count.get();
    return true;
  }

  /**
   * Does the actual (time-consuming) work of the merge, but without holding synchronized lock on
   * IndexWriter instance
   */
  private int mergeMiddle(MergePolicy.OneMerge merge, MergePolicy mergePolicy) throws IOException {
    testPoint("mergeMiddleStart");
    merge.checkAborted();

    Directory mergeDirectory = mergeScheduler.wrapForMerge(merge, directory);
    IOContext context = new IOContext(merge.getStoreMergeInfo());

    final TrackingDirectoryWrapper dirWrapper = new TrackingDirectoryWrapper(mergeDirectory);

    if (infoStream.isEnabled("IW")) {
      infoStream.message("IW", "merging " + segString(merge.segments));
    }

    // This is try/finally to make sure merger's readers are
    // closed:
    boolean success = false;
    try {
      merge.initMergeReaders(
          sci -> {
            final ReadersAndUpdates rld = getPooledInstance(sci, true);
            rld.setIsMerging();
            synchronized (this) {
              return rld.getReaderForMerge(
                  context, mr -> deleter.incRef(mr.reader.getSegmentInfo().files()));
            }
          });
      // Let the merge wrap readers
      List<CodecReader> mergeReaders = new ArrayList<>();
      Counter softDeleteCount = Counter.newCounter(false);
      for (MergePolicy.MergeReader mergeReader : merge.getMergeReader()) {
        SegmentReader reader = mergeReader.reader;
        CodecReader wrappedReader = merge.wrapForMerge(reader);
        validateMergeReader(wrappedReader);
        if (softDeletesEnabled) {
          if (reader != wrappedReader) { // if we don't have a wrapped reader we won't preserve any
            // soft-deletes
            Bits hardLiveDocs = mergeReader.hardLiveDocs;
            // we only need to do this accounting if we have mixed deletes
            if (hardLiveDocs != null) {
              Bits wrappedLiveDocs = wrappedReader.getLiveDocs();
              Counter hardDeleteCounter = Counter.newCounter(false);
              countSoftDeletes(
                  wrappedReader, wrappedLiveDocs, hardLiveDocs, softDeleteCount, hardDeleteCounter);
              int hardDeleteCount = Math.toIntExact(hardDeleteCounter.get());
              // Wrap the wrapped reader again if we have excluded some hard-deleted docs
              if (hardDeleteCount > 0) {
                Bits liveDocs =
                    wrappedLiveDocs == null
                        ? hardLiveDocs
                        : new Bits() {
                          @Override
                          public boolean get(int index) {
                            return hardLiveDocs.get(index) && wrappedLiveDocs.get(index);
                          }

                          @Override
                          public int length() {
                            return hardLiveDocs.length();
                          }
                        };
                wrappedReader =
                    FilterCodecReader.wrapLiveDocs(
                        wrappedReader, liveDocs, wrappedReader.numDocs() - hardDeleteCount);
              }
            } else {
              final int carryOverSoftDeletes =
                  reader.getSegmentInfo().getSoftDelCount() - wrappedReader.numDeletedDocs();
              assert carryOverSoftDeletes >= 0 : "carry-over soft-deletes must be positive";
              assert assertSoftDeletesCount(wrappedReader, carryOverSoftDeletes);
              softDeleteCount.addAndGet(carryOverSoftDeletes);
            }
          }
        }
        mergeReaders.add(wrappedReader);
      }

<<<<<<< HEAD
=======
      final Executor intraMergeExecutor = mergeScheduler.getIntraMergeExecutor(merge);

>>>>>>> 75ae372b
      MergeState.DocMap[] reorderDocMaps = null;
      // Don't reorder if an explicit sort is configured.
      final boolean hasIndexSort = config.getIndexSort() != null;
      // Don't reorder if blocks can't be identified using the parent field.
      final boolean hasBlocksButNoParentField =
          mergeReaders.stream().map(LeafReader::getMetaData).anyMatch(LeafMetaData::hasBlocks)
              && mergeReaders.stream()
                  .map(CodecReader::getFieldInfos)
                  .map(FieldInfos::getParentField)
                  .anyMatch(Objects::isNull);

      if (hasIndexSort == false && hasBlocksButNoParentField == false) {
        // Create a merged view of the input segments. This effectively does the merge.
        CodecReader mergedView = SlowCompositeCodecReaderWrapper.wrap(mergeReaders);
<<<<<<< HEAD
        Sorter.DocMap docMap = merge.reorder(mergedView, directory);
=======
        Sorter.DocMap docMap = merge.reorder(mergedView, directory, intraMergeExecutor);
>>>>>>> 75ae372b
        if (docMap != null) {
          reorderDocMaps = new MergeState.DocMap[mergeReaders.size()];
          int docBase = 0;
          int i = 0;
          for (CodecReader reader : mergeReaders) {
            final int currentDocBase = docBase;
            reorderDocMaps[i] =
                docID -> {
                  Objects.checkIndex(docID, reader.maxDoc());
                  return docMap.oldToNew(currentDocBase + docID);
                };
            i++;
            docBase += reader.maxDoc();
          }
          // This makes merging more expensive as it disables some bulk merging optimizations, so
          // only do this if a non-null DocMap is returned.
          mergeReaders =
              Collections.singletonList(SortingCodecReader.wrap(mergedView, docMap, null));
        }
      }

      final SegmentMerger merger =
          new SegmentMerger(
              mergeReaders,
              merge.info.info,
              infoStream,
              dirWrapper,
              globalFieldNumberMap,
              context,
<<<<<<< HEAD
              mergeScheduler.getIntraMergeExecutor(merge));
=======
              intraMergeExecutor);
>>>>>>> 75ae372b
      merge.info.setSoftDelCount(Math.toIntExact(softDeleteCount.get()));
      merge.checkAborted();

      MergeState mergeState = merger.mergeState;
      MergeState.DocMap[] docMaps;
      if (reorderDocMaps == null) {
        docMaps = mergeState.docMaps;
      } else {
        // Since the reader was reordered, we passed a merged view to MergeState and from its
        // perspective there is a single input segment to the merge and the
        // SlowCompositeCodecReaderWrapper is effectively doing the merge.
        assert mergeState.docMaps.length == 1
            : "Got " + mergeState.docMaps.length + " docMaps, but expected 1";
        MergeState.DocMap compactionDocMap = mergeState.docMaps[0];
        docMaps = new MergeState.DocMap[reorderDocMaps.length];
        for (int i = 0; i < docMaps.length; ++i) {
          MergeState.DocMap reorderDocMap = reorderDocMaps[i];
          docMaps[i] = docID -> compactionDocMap.get(reorderDocMap.get(docID));
        }
      }

      merge.mergeStartNS = System.nanoTime();

      // This is where all the work happens:
      if (merger.shouldMerge()) {
        merger.merge();
      }

      assert mergeState.segmentInfo == merge.info.info;
      merge.info.info.setFiles(new HashSet<>(dirWrapper.getCreatedFiles()));
      Codec codec = config.getCodec();
      if (infoStream.isEnabled("IW")) {
        if (merger.shouldMerge()) {
          String pauseInfo =
              merge.getMergeProgress().getPauseTimes().entrySet().stream()
                  .filter((e) -> e.getValue() > 0)
                  .map(
                      (e) ->
                          String.format(
                              Locale.ROOT,
                              "%.1f sec %s",
                              e.getValue() / (double) TimeUnit.SECONDS.toNanos(1),
                              e.getKey().name().toLowerCase(Locale.ROOT)))
                  .collect(Collectors.joining(", "));
          if (!pauseInfo.isEmpty()) {
            pauseInfo = " (" + pauseInfo + ")";
          }

          long t1 = System.nanoTime();
          double sec = (t1 - merge.mergeStartNS) / (double) TimeUnit.SECONDS.toNanos(1);
          double segmentMB = (merge.info.sizeInBytes() / 1024. / 1024.);
          infoStream.message(
              "IW",
              ("merge codec=" + codec)
                  + (" maxDoc=" + merge.info.info.maxDoc())
                  + ("; merged segment has "
                      + (mergeState.mergeFieldInfos.hasTermVectors() ? "vectors" : "no vectors"))
                  + ("; " + (mergeState.mergeFieldInfos.hasNorms() ? "norms" : "no norms"))
                  + ("; "
                      + (mergeState.mergeFieldInfos.hasDocValues() ? "docValues" : "no docValues"))
                  + ("; " + (mergeState.mergeFieldInfos.hasProx() ? "prox" : "no prox"))
                  + ("; " + (mergeState.mergeFieldInfos.hasFreq() ? "freqs" : "no freqs"))
                  + ("; " + (mergeState.mergeFieldInfos.hasPointValues() ? "points" : "no points"))
                  + ("; "
                      + String.format(
                          Locale.ROOT,
                          "%.1f sec%s to merge segment [%.2f MB, %.2f MB/sec]",
                          sec,
                          pauseInfo,
                          segmentMB,
                          segmentMB / sec)));
        } else {
          infoStream.message("IW", "skip merging fully deleted segments");
        }
      }

      if (merger.shouldMerge() == false) {
        // Merge would produce a 0-doc segment, so we do nothing except commit the merge to remove
        // all the 0-doc segments that we "merged":
        assert merge.info.info.maxDoc() == 0;
        success = commitMerge(merge, docMaps);
        return 0;
      }

      assert merge.info.info.maxDoc() > 0;

      // Very important to do this before opening the reader
      // because codec must know if prox was written for
      // this segment:
      boolean useCompoundFile;
      synchronized (this) { // Guard segmentInfos
        useCompoundFile = mergePolicy.useCompoundFile(segmentInfos, merge.info, this);
      }

      if (useCompoundFile) {
        success = false;

        Collection<String> filesToRemove = merge.info.files();
        // NOTE: Creation of the CFS file must be performed with the original
        // directory rather than with the merging directory, so that it is not
        // subject to merge throttling.
        TrackingDirectoryWrapper trackingCFSDir = new TrackingDirectoryWrapper(directory);
        try {
          createCompoundFile(
              infoStream, trackingCFSDir, merge.info.info, context, this::deleteNewFiles);
          success = true;
        } catch (Throwable t) {
          synchronized (this) {
            if (merge.isAborted()) {
              // This can happen if rollback is called while we were building
              // our CFS -- fall through to logic below to remove the non-CFS
              // merged files:
              if (infoStream.isEnabled("IW")) {
                infoStream.message(
                    "IW", "hit merge abort exception creating compound file during merge");
              }
              return 0;
            } else {
              handleMergeException(t, merge);
            }
          }
        } finally {
          if (success == false) {
            if (infoStream.isEnabled("IW")) {
              infoStream.message("IW", "hit exception creating compound file during merge");
            }
            // Safe: these files must exist
            deleteNewFiles(merge.info.files());
          }
        }

        // So that, if we hit exc in deleteNewFiles (next)
        // or in commitMerge (later), we close the
        // per-segment readers in the finally clause below:
        success = false;

        synchronized (this) {

          // delete new non cfs files directly: they were never
          // registered with IFD
          deleteNewFiles(filesToRemove);

          if (merge.isAborted()) {
            if (infoStream.isEnabled("IW")) {
              infoStream.message("IW", "abort merge after building CFS");
            }
            // Safe: these files must exist
            deleteNewFiles(merge.info.files());
            return 0;
          }
        }

        merge.info.info.setUseCompoundFile(true);
      } else {
        // So that, if we hit exc in commitMerge (later),
        // we close the per-segment readers in the finally
        // clause below:
        success = false;
      }

      merge.setMergeInfo(merge.info);

      // Have codec write SegmentInfo.  Must do this after
      // creating CFS so that 1) .si isn't slurped into CFS,
      // and 2) .si reflects useCompoundFile=true change
      // above:
      boolean success2 = false;
      try {
        codec.segmentInfoFormat().write(directory, merge.info.info, context);
        success2 = true;
      } finally {
        if (!success2) {
          // Safe: these files must exist
          deleteNewFiles(merge.info.files());
        }
      }

      // TODO: ideally we would freeze merge.info here!!
      // because any changes after writing the .si will be
      // lost...

      if (infoStream.isEnabled("IW")) {
        infoStream.message(
            "IW",
            String.format(
                Locale.ROOT,
                "merged segment size=%.3f MB vs estimate=%.3f MB",
                merge.info.sizeInBytes() / 1024. / 1024.,
                merge.estimatedMergeBytes / 1024. / 1024.));
      }

      final IndexReaderWarmer mergedSegmentWarmer = config.getMergedSegmentWarmer();
      if (readerPool.isReaderPoolingEnabled() && mergedSegmentWarmer != null) {
        final ReadersAndUpdates rld = getPooledInstance(merge.info, true);
        final SegmentReader sr = rld.getReader(IOContext.DEFAULT);
        try {
          mergedSegmentWarmer.warm(sr);
        } finally {
          synchronized (this) {
            rld.release(sr);
            release(rld);
          }
        }
      }

      if (!commitMerge(merge, docMaps)) {
        // commitMerge will return false if this merge was
        // aborted
        return 0;
      }

      success = true;

    } finally {
      // Readers are already closed in commitMerge if we didn't hit
      // an exc:
      if (success == false) {
        closeMergeReaders(merge, true, false);
      }
    }

    return merge.info.info.maxDoc();
  }

  private synchronized void addMergeException(MergePolicy.OneMerge merge) {
    assert merge.getException() != null;
    if (!mergeExceptions.contains(merge) && mergeGen == merge.mergeGen) {
      mergeExceptions.add(merge);
    }
  }

  // For test purposes.
  final int getBufferedDeleteTermsSize() {
    return docWriter.getBufferedDeleteTermsSize();
  }

  // utility routines for tests
  synchronized SegmentCommitInfo newestSegment() {
    return segmentInfos.size() > 0 ? segmentInfos.info(segmentInfos.size() - 1) : null;
  }

  /**
   * Returns a string description of all segments, for debugging.
   *
   * @lucene.internal
   */
  synchronized String segString() {
    return segString(segmentInfos);
  }

  synchronized String segString(Iterable<SegmentCommitInfo> infos) {
    return StreamSupport.stream(infos.spliterator(), false)
        .map(this::segString)
        .collect(Collectors.joining(" "));
  }

  /**
   * Returns a string description of the specified segment, for debugging.
   *
   * @lucene.internal
   */
  private synchronized String segString(SegmentCommitInfo info) {
    return info.toString(numDeletedDocs(info) - info.getDelCount(softDeletesEnabled));
  }

  private synchronized void doWait() {
    // NOTE: the callers of this method should in theory
    // be able to do simply wait(), but, as a defense
    // against thread timing hazards where notifyAll()
    // fails to be called, we wait for at most 1 second
    // and then return so caller can check if wait
    // conditions are satisfied:
    try {
      wait(1000);
    } catch (InterruptedException ie) {
      throw new ThreadInterruptedException(ie);
    }
  }

  // called only from assert
  private boolean filesExist(SegmentInfos toSync) throws IOException {

    Collection<String> files = toSync.files(false);
    for (final String fileName : files) {
      // If this trips it means we are missing a call to
      // .checkpoint somewhere, because by the time we
      // are called, deleter should know about every
      // file referenced by the current head
      // segmentInfos:
      assert deleter.exists(fileName) : "IndexFileDeleter doesn't know about file " + fileName;
    }
    return true;
  }

  // For infoStream output
  synchronized SegmentInfos toLiveInfos(SegmentInfos sis) {
    final SegmentInfos newSIS = new SegmentInfos(sis.getIndexCreatedVersionMajor());
    final Map<SegmentCommitInfo, SegmentCommitInfo> liveSIS = new HashMap<>();
    for (SegmentCommitInfo info : segmentInfos) {
      liveSIS.put(info, info);
    }
    for (SegmentCommitInfo info : sis) {
      SegmentCommitInfo liveInfo = liveSIS.get(info);
      if (liveInfo != null) {
        info = liveInfo;
      }
      newSIS.add(info);
    }

    return newSIS;
  }

  /**
   * Walk through all files referenced by the current segmentInfos and ask the Directory to sync
   * each file, if it wasn't already. If that succeeds, then we prepare a new segments_N file but do
   * not fully commit it.
   */
  private void startCommit(final SegmentInfos toSync) throws IOException {

    testPoint("startStartCommit");
    assert pendingCommit == null;

    if (tragedy.get() != null) {
      throw new IllegalStateException(
          "this writer hit an unrecoverable error; cannot commit", tragedy.get());
    }

    try {

      if (infoStream.isEnabled("IW")) {
        infoStream.message("IW", "startCommit(): start");
      }

      synchronized (this) {
        if (lastCommitChangeCount > changeCount.get()) {
          throw new IllegalStateException(
              "lastCommitChangeCount=" + lastCommitChangeCount + ",changeCount=" + changeCount);
        }

        if (pendingCommitChangeCount == lastCommitChangeCount) {
          if (infoStream.isEnabled("IW")) {
            infoStream.message("IW", "  skip startCommit(): no changes pending");
          }
          try {
            deleter.decRef(filesToCommit);
          } finally {
            filesToCommit = null;
          }
          return;
        }

        if (infoStream.isEnabled("IW")) {
          infoStream.message(
              "IW",
              "startCommit index="
                  + segString(toLiveInfos(toSync))
                  + " changeCount="
                  + changeCount);
        }

        assert filesExist(toSync);
      }

      testPoint("midStartCommit");

      boolean pendingCommitSet = false;

      try {

        testPoint("midStartCommit2");

        synchronized (this) {
          assert pendingCommit == null;

          assert segmentInfos.getGeneration() == toSync.getGeneration();

          // Exception here means nothing is prepared
          // (this method unwinds everything it did on
          // an exception)
          toSync.prepareCommit(directory);
          if (infoStream.isEnabled("IW")) {
            infoStream.message(
                "IW",
                "startCommit: wrote pending segments file \""
                    + IndexFileNames.fileNameFromGeneration(
                        IndexFileNames.PENDING_SEGMENTS, "", toSync.getGeneration())
                    + "\"");
          }

          pendingCommitSet = true;
          pendingCommit = toSync;
        }

        // This call can take a long time -- 10s of seconds
        // or more.  We do it without syncing on this:
        boolean success = false;
        final Collection<String> filesToSync;
        try {
          filesToSync = toSync.files(false);
          directory.sync(filesToSync);
          success = true;
        } finally {
          if (!success) {
            pendingCommitSet = false;
            pendingCommit = null;
            toSync.rollbackCommit(directory);
          }
        }

        if (infoStream.isEnabled("IW")) {
          infoStream.message("IW", "done all syncs: " + filesToSync);
        }

        testPoint("midStartCommitSuccess");
      } catch (Throwable t) {
        synchronized (this) {
          if (!pendingCommitSet) {
            if (infoStream.isEnabled("IW")) {
              infoStream.message("IW", "hit exception committing segments file");
            }
            try {
              // Hit exception
              deleter.decRef(filesToCommit);
            } catch (Throwable t1) {
              t.addSuppressed(t1);
            } finally {
              filesToCommit = null;
            }
          }
        }
        throw t;
      } finally {
        synchronized (this) {
          // Have our master segmentInfos record the
          // generations we just prepared.  We do this
          // on error or success so we don't
          // double-write a segments_N file.
          segmentInfos.updateGeneration(toSync);
        }
      }
    } catch (Error tragedy) {
      tragicEvent(tragedy, "startCommit");
      throw tragedy;
    }
    testPoint("finishStartCommit");
  }

  /**
   * If {@link DirectoryReader#open(IndexWriter)} has been called (ie, this writer is in near
   * real-time mode), then after a merge completes, this class can be invoked to warm the reader on
   * the newly merged segment, before the merge commits. This is not required for near real-time
   * search, but will reduce search latency on opening a new near real-time reader after a merge
   * completes.
   *
   * @lucene.experimental
   *     <p><b>NOTE</b>: {@link #warm(LeafReader)} is called before any deletes have been carried
   *     over to the merged segment.
   */
  @FunctionalInterface
  public interface IndexReaderWarmer {
    /**
     * Invoked on the {@link LeafReader} for the newly merged segment, before that segment is made
     * visible to near-real-time readers.
     */
    void warm(LeafReader reader) throws IOException;
  }

  /**
   * This method should be called on a tragic event ie. if a downstream class of the writer hits an
   * unrecoverable exception. This method does not rethrow the tragic event exception.
   *
   * <p>Note: This method will not close the writer but can be called from any location without
   * respecting any lock order
   *
   * @lucene.internal
   */
  public void onTragicEvent(Throwable tragedy, String location) {
    // This is not supposed to be tragic: IW is supposed to catch this and
    // ignore, because it means we asked the merge to abort:
    assert tragedy instanceof MergePolicy.MergeAbortedException == false;
    // How can it be a tragedy when nothing happened?
    assert tragedy != null;
    if (infoStream.isEnabled("IW")) {
      infoStream.message(
          "IW", "hit tragic " + tragedy.getClass().getSimpleName() + " inside " + location);
    }
    this.tragedy.compareAndSet(null, tragedy); // only set it once
  }

  /**
   * This method set the tragic exception unless it's already set and closes the writer if
   * necessary. Note this method will not rethrow the throwable passed to it.
   */
  private void tragicEvent(Throwable tragedy, String location) throws IOException {
    try {
      onTragicEvent(tragedy, location);
    } finally {
      maybeCloseOnTragicEvent();
    }
  }

  private void maybeCloseOnTragicEvent() throws IOException {
    // We cannot hold IW's lock here else it can lead to deadlock:
    assert Thread.holdsLock(this) == false;
    assert Thread.holdsLock(fullFlushLock) == false;
    // if we are already closed (e.g. called by rollback), this will be a no-op.
    if (this.tragedy.get() != null && shouldClose(false)) {
      rollbackInternal();
    }
  }

  /**
   * If this {@code IndexWriter} was closed as a side-effect of a tragic exception, e.g. disk full
   * while flushing a new segment, this returns the root cause exception. Otherwise (no tragic
   * exception has occurred) it returns null.
   */
  public Throwable getTragicException() {
    return tragedy.get();
  }

  /** Returns {@code true} if this {@code IndexWriter} is still open. */
  public boolean isOpen() {
    return closing == false && closed == false;
  }

  // Used for testing.  Current points:
  //   startDoFlush
  //   startCommitMerge
  //   startStartCommit
  //   midStartCommit
  //   midStartCommit2
  //   midStartCommitSuccess
  //   finishStartCommit
  //   startCommitMergeDeletes
  //   startMergeInit
  //   DocumentsWriterPerThread addDocuments start
  private void testPoint(String message) {
    if (enableTestPoints) {
      assert infoStream.isEnabled("TP"); // don't enable unless you need them.
      infoStream.message("TP", message);
    }
  }

  synchronized boolean nrtIsCurrent(SegmentInfos infos) {
    ensureOpen();
    boolean isCurrent =
        infos.getVersion() == segmentInfos.getVersion()
            && docWriter.anyChanges() == false
            && bufferedUpdatesStream.any() == false
            && readerPool.anyDocValuesChanges() == false;
    if (infoStream.isEnabled("IW")) {
      if (isCurrent == false) {
        infoStream.message(
            "IW",
            "nrtIsCurrent: infoVersion matches: "
                + (infos.getVersion() == segmentInfos.getVersion())
                + "; DW changes: "
                + docWriter.anyChanges()
                + "; BD changes: "
                + bufferedUpdatesStream.any());
      }
    }
    return isCurrent;
  }

  synchronized boolean isClosed() {
    return closed;
  }

  boolean isDeleterClosed() {
    return deleter.isClosed();
  }

  /**
   * Expert: remove any index files that are no longer used.
   *
   * <p>IndexWriter normally deletes unused files itself, during indexing. However, on Windows,
   * which disallows deletion of open files, if there is a reader open on the index then those files
   * cannot be deleted. This is fine, because IndexWriter will periodically retry the deletion.
   *
   * <p>However, IndexWriter doesn't try that often: only on open, close, flushing a new segment,
   * and finishing a merge. If you don't do any of these actions with your IndexWriter, you'll see
   * the unused files linger. If that's a problem, call this method to delete them (once you've
   * closed the open readers that were preventing their deletion).
   *
   * <p>In addition, you can call this method to delete unreferenced index commits. This might be
   * useful if you are using an {@link IndexDeletionPolicy} which holds onto index commits until
   * some criteria are met, but those commits are no longer needed. Otherwise, those commits will be
   * deleted the next time commit() is called.
   */
  public synchronized void deleteUnusedFiles() throws IOException {
    // TODO: should we remove this method now that it's the Directory's job to retry deletions?
    // Except, for the super expert IDP use case
    // it's still needed?
    ensureOpen(false);
    deleter.revisitPolicy();
  }

  /**
   * NOTE: this method creates a compound file for all files returned by info.files(). While,
   * generally, this may include separate norms and deletion files, this SegmentInfo must not
   * reference such files when this method is called, because they are not allowed within a compound
   * file.
   */
  static void createCompoundFile(
      InfoStream infoStream,
      TrackingDirectoryWrapper directory,
      final SegmentInfo info,
      IOContext context,
      IOConsumer<Collection<String>> deleteFiles)
      throws IOException {

    // maybe this check is not needed, but why take the risk?
    if (!directory.getCreatedFiles().isEmpty()) {
      throw new IllegalStateException("pass a clean trackingdir for CFS creation");
    }

    if (infoStream.isEnabled("IW")) {
      infoStream.message("IW", "create compound file");
    }
    // Now merge all added files
    boolean success = false;
    try {
      info.getCodec().compoundFormat().write(directory, info, context);
      success = true;
    } finally {
      if (!success) {
        // Safe: these files must exist
        deleteFiles.accept(directory.getCreatedFiles());
      }
    }

    // Replace all previous files with the CFS/CFE files:
    info.setFiles(new HashSet<>(directory.getCreatedFiles()));
  }

  /**
   * Tries to delete the given files if unreferenced
   *
   * @param files the files to delete
   * @throws IOException if an {@link IOException} occurs
   * @see IndexFileDeleter#deleteNewFiles(Collection)
   */
  private synchronized void deleteNewFiles(Collection<String> files) throws IOException {
    deleter.deleteNewFiles(files);
  }

  /** Cleans up residuals from a segment that could not be entirely flushed due to an error */
  private synchronized void flushFailed(SegmentInfo info) throws IOException {
    // TODO: this really should be a tragic
    Collection<String> files;
    try {
      files = info.files();
    } catch (
        @SuppressWarnings("unused")
        IllegalStateException ise) {
      // OK
      files = null;
    }
    if (files != null) {
      deleter.deleteNewFiles(files);
    }
  }

  /**
   * Publishes the flushed segment, segment-private deletes (if any) and its associated global
   * delete (if present) to IndexWriter. The actual publishing operation is synced on {@code IW ->
   * BDS} so that the {@link SegmentInfo}'s delete generation is always
   * GlobalPacket_deleteGeneration + 1
   *
   * @param forced if <code>true</code> this call will block on the ticket queue if the lock is held
   *     by another thread. if <code>false</code> the call will try to acquire the queue lock and
   *     exits if it's held by another thread.
   */
  private void publishFlushedSegments(boolean forced) throws IOException {
    docWriter.purgeFlushTickets(
        forced,
        ticket -> {
          DocumentsWriterPerThread.FlushedSegment newSegment = ticket.getFlushedSegment();
          FrozenBufferedUpdates bufferedUpdates = ticket.getFrozenUpdates();
          ticket.markPublished();
          if (newSegment == null) { // this is a flushed global deletes package - not a segments
            if (bufferedUpdates != null && bufferedUpdates.any()) { // TODO why can this be null?
              publishFrozenUpdates(bufferedUpdates);
              if (infoStream.isEnabled("IW")) {
                infoStream.message("IW", "flush: push buffered updates: " + bufferedUpdates);
              }
            }
          } else {
            assert newSegment.segmentInfo != null;
            if (infoStream.isEnabled("IW")) {
              infoStream.message(
                  "IW", "publishFlushedSegment seg-private updates=" + newSegment.segmentUpdates);
            }
            if (newSegment.segmentUpdates != null && infoStream.isEnabled("DW")) {
              infoStream.message(
                  "IW", "flush: push buffered seg private updates: " + newSegment.segmentUpdates);
            }
            // now publish!
            publishFlushedSegment(
                newSegment.segmentInfo,
                newSegment.fieldInfos,
                newSegment.segmentUpdates,
                bufferedUpdates,
                newSegment.sortMap);
          }
        });
  }

  /**
   * Record that the files referenced by this {@link SegmentInfos} are still in use.
   *
   * @lucene.internal
   */
  public synchronized void incRefDeleter(SegmentInfos segmentInfos) throws IOException {
    ensureOpen();
    deleter.incRef(segmentInfos, false);
    if (infoStream.isEnabled("IW")) {
      infoStream.message(
          "IW",
          "incRefDeleter for NRT reader version="
              + segmentInfos.getVersion()
              + " segments="
              + segString(segmentInfos));
    }
  }

  /**
   * Record that the files referenced by this {@link SegmentInfos} are no longer in use. Only call
   * this if you are sure you previously called {@link #incRefDeleter}.
   *
   * @lucene.internal
   */
  public synchronized void decRefDeleter(SegmentInfos segmentInfos) throws IOException {
    ensureOpen();
    deleter.decRef(segmentInfos);
    if (infoStream.isEnabled("IW")) {
      infoStream.message(
          "IW",
          "decRefDeleter for NRT reader version="
              + segmentInfos.getVersion()
              + " segments="
              + segString(segmentInfos));
    }
  }

  /**
   * Processes all events and might trigger a merge if the given seqNo is negative
   *
   * @param seqNo if the seqNo is less than 0 this method will process events otherwise it's a
   *     no-op.
   * @return the given seqId inverted if negative.
   */
  private long maybeProcessEvents(long seqNo) throws IOException {
    if (seqNo < 0) {
      seqNo = -seqNo;
      processEvents(true);
    }
    return seqNo;
  }

  private void processEvents(boolean triggerMerge) throws IOException {
    if (tragedy.get() == null) {
      eventQueue.processEvents();
    }
    if (triggerMerge) {
      maybeMerge(
          getConfig().getMergePolicy(), MergeTrigger.SEGMENT_FLUSH, UNBOUNDED_MAX_MERGE_SEGMENTS);
    }
  }

  /**
   * Interface for internal atomic events. See {@link DocumentsWriter} for details. Events are
   * executed concurrently and no order is guaranteed. Each event should only rely on the
   * serializeability within its process method. All actions that must happen before or after a
   * certain action must be encoded inside the {@link #process(IndexWriter)} method.
   */
  @FunctionalInterface
  interface Event {
    /**
     * Processes the event. This method is called by the {@link IndexWriter} passed as the first
     * argument.
     *
     * @param writer the {@link IndexWriter} that executes the event.
     * @throws IOException if an {@link IOException} occurs
     */
    void process(IndexWriter writer) throws IOException;
  }

  /**
   * Anything that will add N docs to the index should reserve first to make sure it's allowed. This
   * will throw {@code IllegalArgumentException} if it's not allowed.
   */
  private void reserveDocs(long addedNumDocs) {
    assert addedNumDocs >= 0;
    if (adjustPendingNumDocs(addedNumDocs) > actualMaxDocs) {
      // Reserve failed: put the docs back and throw exc:
      adjustPendingNumDocs(-addedNumDocs);
      tooManyDocs(addedNumDocs);
    }
  }

  /**
   * Does a best-effort check, that the current index would accept this many additional docs, but
   * does not actually reserve them.
   *
   * @throws IllegalArgumentException if there would be too many docs
   */
  private void testReserveDocs(long addedNumDocs) {
    assert addedNumDocs >= 0;
    if (pendingNumDocs.get() + addedNumDocs > actualMaxDocs) {
      tooManyDocs(addedNumDocs);
    }
  }

  private void tooManyDocs(long addedNumDocs) {
    assert addedNumDocs >= 0;
    throw new IllegalArgumentException(
        "number of documents in the index cannot exceed "
            + actualMaxDocs
            + " (current document count is "
            + pendingNumDocs.get()
            + "; added numDocs is "
            + addedNumDocs
            + ")");
  }

  /**
   * Returns the number of documents in the index including documents are being added (i.e.,
   * reserved).
   *
   * @lucene.experimental
   */
  public long getPendingNumDocs() {
    return pendingNumDocs.get();
  }

  /**
   * Returns the highest <a href="#sequence_number">sequence number</a> across all completed
   * operations, or 0 if no operations have finished yet. Still in-flight operations (in other
   * threads) are not counted until they finish.
   *
   * @lucene.experimental
   */
  public long getMaxCompletedSequenceNumber() {
    ensureOpen();
    return docWriter.getMaxCompletedSequenceNumber();
  }

  private long adjustPendingNumDocs(long numDocs) {
    long count = pendingNumDocs.addAndGet(numDocs);
    assert count >= 0 : "pendingNumDocs is negative: " + count;
    return count;
  }

  final boolean isFullyDeleted(ReadersAndUpdates readersAndUpdates) throws IOException {
    if (readersAndUpdates.isFullyDeleted()) {
      assert Thread.holdsLock(this);
      return readersAndUpdates.keepFullyDeletedSegment(config.getMergePolicy()) == false;
    }
    return false;
  }

  /**
   * Returns the number of deletes a merge would claim back if the given segment is merged.
   *
   * @see MergePolicy#numDeletesToMerge(SegmentCommitInfo, int, org.apache.lucene.util.IOSupplier)
   * @param info the segment to get the number of deletes for
   * @lucene.experimental
   */
  @Override
  public final int numDeletesToMerge(SegmentCommitInfo info) throws IOException {
    ensureOpen(false);
    validate(info);
    MergePolicy mergePolicy = config.getMergePolicy();
    final ReadersAndUpdates rld = getPooledInstance(info, false);
    int numDeletesToMerge;
    if (rld != null) {
      numDeletesToMerge = rld.numDeletesToMerge(mergePolicy);
    } else {
      // if we don't have a  pooled instance lets just return the hard deletes, this is safe!
      numDeletesToMerge = info.getDelCount();
    }
    assert numDeletesToMerge <= info.info.maxDoc()
        : "numDeletesToMerge: " + numDeletesToMerge + " > maxDoc: " + info.info.maxDoc();
    return numDeletesToMerge;
  }

  void release(ReadersAndUpdates readersAndUpdates) throws IOException {
    release(readersAndUpdates, true);
  }

  private void release(ReadersAndUpdates readersAndUpdates, boolean assertLiveInfo)
      throws IOException {
    assert Thread.holdsLock(this);
    if (readerPool.release(readersAndUpdates, assertLiveInfo)) {
      // if we write anything here we have to hold the lock otherwise IDF will delete files
      // underneath us
      assert Thread.holdsLock(this);
      checkpointNoSIS();
    }
  }

  ReadersAndUpdates getPooledInstance(SegmentCommitInfo info, boolean create) {
    ensureOpen(false);
    return readerPool.get(info, create);
  }

  // FrozenBufferedUpdates
  /**
   * Translates a frozen packet of delete term/query, or doc values updates, into their actual
   * docIDs in the index, and applies the change. This is a heavy operation and is done concurrently
   * by incoming indexing threads. This method will return immediately without blocking if another
   * thread is currently applying the package. In order to ensure the packet has been applied,
   * {@link IndexWriter#forceApply(FrozenBufferedUpdates)} must be called.
   */
  @SuppressWarnings("try")
  final boolean tryApply(FrozenBufferedUpdates updates) throws IOException {
    if (updates.tryLock()) {
      try {
        forceApply(updates);
        return true;
      } finally {
        updates.unlock();
      }
    }
    return false;
  }

  /**
   * Translates a frozen packet of delete term/query, or doc values updates, into their actual
   * docIDs in the index, and applies the change. This is a heavy operation and is done concurrently
   * by incoming indexing threads.
   */
  final void forceApply(FrozenBufferedUpdates updates) throws IOException {
    updates.lock();
    try {
      if (updates.isApplied()) {
        // already done
        return;
      }
      long startNS = System.nanoTime();

      assert updates.any();

      Set<SegmentCommitInfo> seenSegments = new HashSet<>();

      int iter = 0;
      int totalSegmentCount = 0;
      long totalDelCount = 0;

      boolean finished = false;

      // Optimistic concurrency: assume we are free to resolve the deletes against all current
      // segments in the index, despite that
      // concurrent merges are running.  Once we are done, we check to see if a merge completed
      // while we were running.  If so, we must retry
      // resolving against the newly merged segment(s).  Eventually no merge finishes while we were
      // running and we are done.
      while (true) {
        String messagePrefix;
        if (iter == 0) {
          messagePrefix = "";
        } else {
          messagePrefix = "iter " + iter;
        }

        long iterStartNS = System.nanoTime();

        long mergeGenStart = mergeFinishedGen.get();

        Set<String> delFiles = new HashSet<>();
        BufferedUpdatesStream.SegmentState[] segStates;

        synchronized (this) {
          List<SegmentCommitInfo> infos = getInfosToApply(updates);
          if (infos == null) {
            break;
          }

          for (SegmentCommitInfo info : infos) {
            delFiles.addAll(info.files());
          }

          // Must open while holding IW lock so that e.g. segments are not merged
          // away, dropped from 100% deletions, etc., before we can open the readers
          segStates = openSegmentStates(infos, seenSegments, updates.delGen());

          if (segStates.length == 0) {

            if (infoStream.isEnabled("BD")) {
              infoStream.message("BD", "packet matches no segments");
            }
            break;
          }

          if (infoStream.isEnabled("BD")) {
            infoStream.message(
                "BD",
                String.format(
                    Locale.ROOT,
                    messagePrefix + "now apply del packet (%s) to %d segments, mergeGen %d",
                    this,
                    segStates.length,
                    mergeGenStart));
          }

          totalSegmentCount += segStates.length;

          // Important, else IFD may try to delete our files while we are still using them,
          // if e.g. a merge finishes on some of the segments we are resolving on:
          deleter.incRef(delFiles);
        }

        AtomicBoolean success = new AtomicBoolean();
        long delCount;
        try (Closeable finalizer = () -> finishApply(segStates, success.get(), delFiles)) {
          assert finalizer != null; // access the finalizer to prevent a warning
          // don't hold IW monitor lock here so threads are free concurrently resolve
          // deletes/updates:
          delCount = updates.apply(segStates);
          success.set(true);
        }

        // Since we just resolved some more deletes/updates, now is a good time to write them:
        writeSomeDocValuesUpdates();

        // It's OK to add this here, even if the while loop retries, because delCount only includes
        // newly
        // deleted documents, on the segments we didn't already do in previous iterations:
        totalDelCount += delCount;

        if (infoStream.isEnabled("BD")) {
          infoStream.message(
              "BD",
              String.format(
                  Locale.ROOT,
                  messagePrefix
                      + "done inner apply del packet (%s) to %d segments; %d new deletes/updates; took %.3f sec",
                  this,
                  segStates.length,
                  delCount,
                  (System.nanoTime() - iterStartNS) / (double) TimeUnit.SECONDS.toNanos(1)));
        }
        if (updates.privateSegment != null) {
          // No need to retry for a segment-private packet: the merge that folds in our private
          // segment already waits for all deletes to
          // be applied before it kicks off, so this private segment must already not be in the set
          // of merging segments

          break;
        }

        // Must sync on writer here so that IW.mergeCommit is not running concurrently, so that if
        // we exit, we know mergeCommit will succeed
        // in pulling all our delGens into a merge:
        synchronized (this) {
          long mergeGenCur = mergeFinishedGen.get();

          if (mergeGenCur == mergeGenStart) {

            // Must do this while still holding IW lock else a merge could finish and skip carrying
            // over our updates:

            // Record that this packet is finished:
            bufferedUpdatesStream.finished(updates);

            finished = true;

            // No merge finished while we were applying, so we are done!
            break;
          }
        }

        if (infoStream.isEnabled("BD")) {
          infoStream.message("BD", messagePrefix + "concurrent merges finished; move to next iter");
        }

        // A merge completed while we were running.  In this case, that merge may have picked up
        // some of the updates we did, but not
        // necessarily all of them, so we cycle again, re-applying all our updates to the newly
        // merged segment.

        iter++;
      }

      if (finished == false) {
        // Record that this packet is finished:
        bufferedUpdatesStream.finished(updates);
      }

      if (infoStream.isEnabled("BD")) {
        String message =
            String.format(
                Locale.ROOT,
                "done apply del packet (%s) to %d segments; %d new deletes/updates; took %.3f sec",
                this,
                totalSegmentCount,
                totalDelCount,
                (System.nanoTime() - startNS) / (double) TimeUnit.SECONDS.toNanos(1));
        if (iter > 0) {
          message += "; " + (iter + 1) + " iters due to concurrent merges";
        }
        message += "; " + bufferedUpdatesStream.getPendingUpdatesCount() + " packets remain";
        infoStream.message("BD", message);
      }
    } finally {
      updates.unlock();
    }
  }

  /**
   * Returns the {@link SegmentCommitInfo} that this packet is supposed to apply its deletes to, or
   * null if the private segment was already merged away.
   */
  private synchronized List<SegmentCommitInfo> getInfosToApply(FrozenBufferedUpdates updates) {
    final List<SegmentCommitInfo> infos;
    if (updates.privateSegment != null) {
      if (segmentInfos.contains(updates.privateSegment)) {
        infos = Collections.singletonList(updates.privateSegment);
      } else {
        if (infoStream.isEnabled("BD")) {
          infoStream.message("BD", "private segment already gone; skip processing updates");
        }
        infos = null;
      }
    } else {
      infos = segmentInfos.asList();
    }
    return infos;
  }

  private void finishApply(
      BufferedUpdatesStream.SegmentState[] segStates, boolean success, Set<String> delFiles)
      throws IOException {
    synchronized (this) {
      BufferedUpdatesStream.ApplyDeletesResult result;
      try {
        result = closeSegmentStates(segStates, success);
      } finally {
        // Matches the incRef we did above, but we must do the decRef after closing segment states
        // else
        // IFD can't delete still-open files
        deleter.decRef(delFiles);
      }

      if (result.anyDeletes()) {
        maybeMerge.set(true);
        checkpoint();
      }

      if (result.allDeleted() != null) {
        if (infoStream.isEnabled("IW")) {
          infoStream.message("IW", "drop 100% deleted segments: " + segString(result.allDeleted()));
        }
        for (SegmentCommitInfo info : result.allDeleted()) {
          dropDeletedSegment(info);
        }
        checkpoint();
      }
    }
  }

  /** Close segment states previously opened with openSegmentStates. */
  private BufferedUpdatesStream.ApplyDeletesResult closeSegmentStates(
      BufferedUpdatesStream.SegmentState[] segStates, boolean success) throws IOException {
    List<SegmentCommitInfo> allDeleted = null;
    long totDelCount = 0;
    try {
      for (BufferedUpdatesStream.SegmentState segState : segStates) {
        if (success) {
          totDelCount += segState.rld.getDelCount() - segState.startDelCount;
          int fullDelCount = segState.rld.getDelCount();
          assert fullDelCount <= segState.rld.info.info.maxDoc()
              : fullDelCount + " > " + segState.rld.info.info.maxDoc();
          if (segState.rld.isFullyDeleted()
              && getConfig().getMergePolicy().keepFullyDeletedSegment(() -> segState.reader)
                  == false) {
            if (allDeleted == null) {
              allDeleted = new ArrayList<>();
            }
            allDeleted.add(segState.reader.getOriginalSegmentInfo());
          }
        }
      }
    } finally {
      IOUtils.close(segStates);
    }
    if (infoStream.isEnabled("BD")) {
      infoStream.message(
          "BD",
          "closeSegmentStates: "
              + totDelCount
              + " new deleted documents; pool "
              + bufferedUpdatesStream.getPendingUpdatesCount()
              + " packets; bytesUsed="
              + readerPool.ramBytesUsed());
    }

    return new BufferedUpdatesStream.ApplyDeletesResult(totDelCount > 0, allDeleted);
  }

  /** Opens SegmentReader and inits SegmentState for each segment. */
  private BufferedUpdatesStream.SegmentState[] openSegmentStates(
      List<SegmentCommitInfo> infos, Set<SegmentCommitInfo> alreadySeenSegments, long delGen)
      throws IOException {
    List<BufferedUpdatesStream.SegmentState> segStates = new ArrayList<>();
    try {
      for (SegmentCommitInfo info : infos) {
        if (info.getBufferedDeletesGen() <= delGen && alreadySeenSegments.contains(info) == false) {
          segStates.add(
              new BufferedUpdatesStream.SegmentState(
                  getPooledInstance(info, true), this::release, info));
          alreadySeenSegments.add(info);
        }
      }
    } catch (Throwable t) {
      try {
        IOUtils.close(segStates);
      } catch (Throwable t1) {
        t.addSuppressed(t1);
      }
      throw t;
    }

    return segStates.toArray(new BufferedUpdatesStream.SegmentState[0]);
  }

  /** Tests should override this to enable test points. Default is <code>false</code>. */
  protected boolean isEnableTestPoints() {
    return false;
  }

  private void validate(SegmentCommitInfo info) {
    if (info.info.dir != directoryOrig) {
      throw new IllegalArgumentException("SegmentCommitInfo must be from the same directory");
    }
  }

  /** Tests should use this method to snapshot the current segmentInfos to have a consistent view */
  final synchronized SegmentInfos cloneSegmentInfos() {
    return segmentInfos.clone();
  }

  /**
   * Returns accurate {@link DocStats} for this writer. The numDoc for instance can change after
   * maxDoc is fetched that causes numDocs to be greater than maxDoc which makes it hard to get
   * accurate document stats from IndexWriter.
   */
  public synchronized DocStats getDocStats() {
    ensureOpen();
    int numDocs = docWriter.getNumDocs();
    int maxDoc = numDocs;
    for (final SegmentCommitInfo info : segmentInfos) {
      maxDoc += info.info.maxDoc();
      numDocs += info.info.maxDoc() - numDeletedDocs(info);
    }
    assert maxDoc >= numDocs : "maxDoc is less than numDocs: " + maxDoc + " < " + numDocs;
    return new DocStats(maxDoc, numDocs);
  }

  /** DocStats for this index */
  public static final class DocStats {
    /**
     * The total number of docs in this index, counting docs not yet flushed (still in the RAM
     * buffer), and also counting deleted docs. <b>NOTE:</b> buffered deletions are not counted. If
     * you really need these to be counted you should call {@link IndexWriter#commit()} first.
     */
    public final int maxDoc;

    /**
     * The total number of docs in this index, counting docs not yet flushed (still in the RAM
     * buffer), but not counting deleted docs.
     */
    public final int numDocs;

    private DocStats(int maxDoc, int numDocs) {
      this.maxDoc = maxDoc;
      this.numDocs = numDocs;
    }
  }

  private record IndexWriterMergeSource(IndexWriter writer) implements MergeScheduler.MergeSource {

    @Override
    public MergePolicy.OneMerge getNextMerge() {
      MergePolicy.OneMerge nextMerge = writer.getNextMerge();
      if (nextMerge != null) {
        if (writer.mergeScheduler.verbose()) {
          writer.mergeScheduler.message(
              "  checked out merge " + writer.segString(nextMerge.segments));
        }
      }
      return nextMerge;
    }

    @Override
    public void onMergeFinished(MergePolicy.OneMerge merge) {
      writer.mergeFinish(merge);
    }

    @Override
    public boolean hasPendingMerges() {
      return writer.hasPendingMerges();
    }

    @Override
    public void merge(MergePolicy.OneMerge merge) throws IOException {
      assert Thread.holdsLock(writer) == false;
      writer.merge(merge);
    }

    @Override
    public String toString() {
      return writer.segString();
    }
  }

  private class Merges {
    private boolean mergesEnabled = true;

    boolean areEnabled() {
      assert Thread.holdsLock(IndexWriter.this);
      return mergesEnabled;
    }

    void disable() {
      assert Thread.holdsLock(IndexWriter.this);
      mergesEnabled = false;
    }

    void enable() {
      ensureOpen();
      assert Thread.holdsLock(IndexWriter.this);
      mergesEnabled = true;
    }
  }

  static {
    TestSecrets.setIndexWriterAccess(
        new IndexWriterAccess() {
          @Override
          public String segString(IndexWriter iw) {
            return iw.segString();
          }

          @Override
          public int getSegmentCount(IndexWriter iw) {
            return iw.getSegmentCount();
          }

          @Override
          public boolean isClosed(IndexWriter iw) {
            return iw.isClosed();
          }

          @Override
          public DirectoryReader getReader(
              IndexWriter iw, boolean applyDeletions, boolean writeAllDeletes) throws IOException {
            return iw.getReader(applyDeletions, writeAllDeletes);
          }

          @Override
          public int getDocWriterThreadPoolSize(IndexWriter iw) {
            return iw.docWriter.perThreadPool.size();
          }

          @Override
          public boolean isDeleterClosed(IndexWriter iw) {
            return iw.isDeleterClosed();
          }

          @Override
          public SegmentCommitInfo newestSegment(IndexWriter iw) {
            return iw.newestSegment();
          }
        });

    // Piggyback general package-scope accessors.
    TestSecrets.setIndexPackageAccess(
        new IndexPackageAccess() {

          @Override
          public IndexReader.CacheKey newCacheKey() {
            return new IndexReader.CacheKey();
          }

          @Override
          public void setIndexWriterMaxDocs(int limit) {
            IndexWriter.setMaxDocs(limit);
          }

          @Override
          public FieldInfosBuilder newFieldInfosBuilder(
              String softDeletesFieldName, String parentFieldName) {
            return new FieldInfosBuilder() {
<<<<<<< HEAD
              private FieldInfos.Builder builder =
                  new FieldInfos.Builder(
                      new FieldInfos.FieldNumbers(
                          softDeletesFieldName, parentFieldName, Version.LATEST.major));
=======
              private final FieldInfos.Builder builder =
                  new FieldInfos.Builder(
                      new FieldInfos.FieldNumbers(softDeletesFieldName, parentFieldName));
>>>>>>> 75ae372b

              @Override
              public FieldInfosBuilder add(FieldInfo fi) {
                builder.add(fi);
                return this;
              }

              @Override
              public FieldInfos finish() {
                return builder.finish();
              }
            };
          }

          @Override
          public void checkImpacts(Impacts impacts, int max) {
            CheckIndex.checkImpacts(impacts, max);
          }
        });
  }
}<|MERGE_RESOLUTION|>--- conflicted
+++ resolved
@@ -1270,15 +1270,8 @@
    */
   private FieldNumbers getFieldNumberMap() throws IOException {
     final FieldNumbers map =
-<<<<<<< HEAD
-        new FieldNumbers(
-            config.softDeletesField,
-            config.getParentField(),
-            segmentInfos.getIndexCreatedVersionMajor());
-=======
         new FieldNumbers(config.getSoftDeletesField(), config.getParentField());
 
->>>>>>> 75ae372b
     for (SegmentCommitInfo info : segmentInfos) {
       FieldInfos fis = readFieldInfos(info);
       for (FieldInfo fi : fis) {
@@ -3260,21 +3253,12 @@
             checkpoint();
           }
           seqNo = docWriter.getNextSequenceNumber();
-<<<<<<< HEAD
         }
       } else {
         if (infoStream.isEnabled("IW")) {
           infoStream.message(
               "addIndexes(CodecReaders...)", "failed to successfully merge all provided readers.");
         }
-=======
-        }
-      } else {
-        if (infoStream.isEnabled("IW")) {
-          infoStream.message(
-              "addIndexes(CodecReaders...)", "failed to successfully merge all provided readers.");
-        }
->>>>>>> 75ae372b
         for (MergePolicy.OneMerge merge : spec.merges) {
           if (merge.isAborted()) {
             throw new MergePolicy.MergeAbortedException("merge was aborted.");
@@ -3289,11 +3273,7 @@
         throw new RuntimeException(
             "failed to successfully merge all provided readers in addIndexes(CodecReader...)");
       }
-<<<<<<< HEAD
-    } catch (VirtualMachineError tragedy) {
-=======
     } catch (Error tragedy) {
->>>>>>> 75ae372b
       tragicEvent(tragedy, "addIndexes(CodecReader...)");
       throw tragedy;
     }
@@ -3454,17 +3434,11 @@
                 .map(FieldInfos::getParentField)
                 .anyMatch(Objects::isNull);
 
-<<<<<<< HEAD
-    if (hasIndexSort == false && hasBlocksButNoParentField == false && readers.isEmpty() == false) {
-      CodecReader mergedReader = SlowCompositeCodecReaderWrapper.wrap(readers);
-      DocMap docMap = merge.reorder(mergedReader, directory);
-=======
     final Executor intraMergeExecutor = mergeScheduler.getIntraMergeExecutor(merge);
 
     if (hasIndexSort == false && hasBlocksButNoParentField == false && readers.isEmpty() == false) {
       CodecReader mergedReader = SlowCompositeCodecReaderWrapper.wrap(readers);
       DocMap docMap = merge.reorder(mergedReader, directory, intraMergeExecutor);
->>>>>>> 75ae372b
       if (docMap != null) {
         readers = Collections.singletonList(SortingCodecReader.wrap(mergedReader, docMap, null));
       }
@@ -3478,11 +3452,7 @@
             trackingDir,
             globalFieldNumberMap,
             context,
-<<<<<<< HEAD
-            mergeScheduler.getIntraMergeExecutor(merge));
-=======
             intraMergeExecutor);
->>>>>>> 75ae372b
 
     if (!merger.shouldMerge()) {
       return;
@@ -3960,15 +3930,9 @@
                       }
 
                       @Override
-<<<<<<< HEAD
-                      public Sorter.DocMap reorder(CodecReader reader, Directory dir)
-                          throws IOException {
-                        return toWrap.reorder(reader, dir); // must delegate
-=======
                       public Sorter.DocMap reorder(
                           CodecReader reader, Directory dir, Executor executor) throws IOException {
                         return toWrap.reorder(reader, dir, executor); // must delegate
->>>>>>> 75ae372b
                       }
 
                       @Override
@@ -5243,11 +5207,8 @@
         mergeReaders.add(wrappedReader);
       }
 
-<<<<<<< HEAD
-=======
       final Executor intraMergeExecutor = mergeScheduler.getIntraMergeExecutor(merge);
 
->>>>>>> 75ae372b
       MergeState.DocMap[] reorderDocMaps = null;
       // Don't reorder if an explicit sort is configured.
       final boolean hasIndexSort = config.getIndexSort() != null;
@@ -5262,11 +5223,7 @@
       if (hasIndexSort == false && hasBlocksButNoParentField == false) {
         // Create a merged view of the input segments. This effectively does the merge.
         CodecReader mergedView = SlowCompositeCodecReaderWrapper.wrap(mergeReaders);
-<<<<<<< HEAD
-        Sorter.DocMap docMap = merge.reorder(mergedView, directory);
-=======
         Sorter.DocMap docMap = merge.reorder(mergedView, directory, intraMergeExecutor);
->>>>>>> 75ae372b
         if (docMap != null) {
           reorderDocMaps = new MergeState.DocMap[mergeReaders.size()];
           int docBase = 0;
@@ -5296,11 +5253,7 @@
               dirWrapper,
               globalFieldNumberMap,
               context,
-<<<<<<< HEAD
-              mergeScheduler.getIntraMergeExecutor(merge));
-=======
               intraMergeExecutor);
->>>>>>> 75ae372b
       merge.info.setSoftDelCount(Math.toIntExact(softDeleteCount.get()));
       merge.checkAborted();
 
@@ -6697,16 +6650,9 @@
           public FieldInfosBuilder newFieldInfosBuilder(
               String softDeletesFieldName, String parentFieldName) {
             return new FieldInfosBuilder() {
-<<<<<<< HEAD
-              private FieldInfos.Builder builder =
-                  new FieldInfos.Builder(
-                      new FieldInfos.FieldNumbers(
-                          softDeletesFieldName, parentFieldName, Version.LATEST.major));
-=======
               private final FieldInfos.Builder builder =
                   new FieldInfos.Builder(
                       new FieldInfos.FieldNumbers(softDeletesFieldName, parentFieldName));
->>>>>>> 75ae372b
 
               @Override
               public FieldInfosBuilder add(FieldInfo fi) {
