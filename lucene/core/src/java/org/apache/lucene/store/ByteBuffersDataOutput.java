/*
 * Licensed to the Apache Software Foundation (ASF) under one or more
 * contributor license agreements.  See the NOTICE file distributed with
 * this work for additional information regarding copyright ownership.
 * The ASF licenses this file to You under the Apache License, Version 2.0
 * (the "License"); you may not use this file except in compliance with
 * the License.  You may obtain a copy of the License at
 *
 *     http://www.apache.org/licenses/LICENSE-2.0
 *
 * Unless required by applicable law or agreed to in writing, software
 * distributed under the License is distributed on an "AS IS" BASIS,
 * WITHOUT WARRANTIES OR CONDITIONS OF ANY KIND, either express or implied.
 * See the License for the specific language governing permissions and
 * limitations under the License.
 */
package org.apache.lucene.store;

import java.io.IOException;
import java.io.UncheckedIOException;
import java.nio.ByteBuffer;
import java.nio.ByteOrder;
import java.util.ArrayDeque;
import java.util.ArrayList;
import java.util.Collections;
import java.util.Locale;
import java.util.Map;
import java.util.Objects;
import java.util.Set;
import java.util.function.Consumer;
import java.util.function.IntFunction;
import org.apache.lucene.util.Accountable;
import org.apache.lucene.util.BitUtil;
import org.apache.lucene.util.RamUsageEstimator;
import org.apache.lucene.util.UnicodeUtil;

/** A {@link DataOutput} storing data in a list of {@link ByteBuffer}s. */
public final class ByteBuffersDataOutput extends DataOutput implements Accountable {
  private static final ByteBuffer EMPTY = ByteBuffer.allocate(0).order(ByteOrder.LITTLE_ENDIAN);

  private static final byte[] EMPTY_BYTE_ARRAY = {};

  public static final IntFunction<ByteBuffer> ALLOCATE_BB_ON_HEAP = ByteBuffer::allocate;

  /** A singleton instance of "no-reuse" buffer strategy. */
  public static final Consumer<ByteBuffer> NO_REUSE =
      (bb) -> {
        throw new RuntimeException("reset() is not allowed on this buffer.");
      };

  /**
   * An implementation of a {@link ByteBuffer} allocation and recycling policy. The blocks are
   * recycled if exactly the same size is requested, otherwise they're released to be GCed.
   */
  public static final class ByteBufferRecycler {
    private final ArrayDeque<ByteBuffer> reuse = new ArrayDeque<>();
    private final IntFunction<ByteBuffer> delegate;

    public ByteBufferRecycler(IntFunction<ByteBuffer> delegate) {
      this.delegate = Objects.requireNonNull(delegate);
    }

    public ByteBuffer allocate(int size) {
      while (!reuse.isEmpty()) {
        ByteBuffer bb = reuse.removeFirst();
        // If we don't have a buffer of exactly the requested size, discard it.
        if (bb.remaining() == size) {
          return bb;
        }
      }

      return delegate.apply(size);
    }

    public void reuse(ByteBuffer buffer) {
      buffer.rewind();
      reuse.addLast(buffer);
    }
  }

  /** Default {@code minBitsPerBlock} */
  public static final int DEFAULT_MIN_BITS_PER_BLOCK = 10; // 1024 B

  /** Default {@code maxBitsPerBlock} */
  public static final int DEFAULT_MAX_BITS_PER_BLOCK = 26; //   64 MB

  /** Smallest {@code minBitsPerBlock} allowed */
  public static final int LIMIT_MIN_BITS_PER_BLOCK = 1;

  /** Largest {@code maxBitsPerBlock} allowed */
  public static final int LIMIT_MAX_BITS_PER_BLOCK = 31;

  /**
   * Maximum number of blocks at the current {@link #blockBits} block size before we increase the
   * block size (and thus decrease the number of blocks).
   */
  static final int MAX_BLOCKS_BEFORE_BLOCK_EXPANSION = 100;

  /** Maximum block size: {@code 2^bits}. */
  private final int maxBitsPerBlock;

  /** {@link ByteBuffer} supplier. */
  private final IntFunction<ByteBuffer> blockAllocate;

  /** {@link ByteBuffer} recycler on {@link #reset}. */
  private final Consumer<ByteBuffer> blockReuse;

  /** Current block size: {@code 2^bits}. */
  private int blockBits;

  /** Blocks storing data. */
  private final ArrayDeque<ByteBuffer> blocks = new ArrayDeque<>();

  /** Cumulative RAM usage across all blocks. */
  private long ramBytesUsed;

  /** The current-or-next write block. */
  private ByteBuffer currentBlock = EMPTY;

  /**
   * Create a new output, suitable for writing a file of around {@code expectedSize} bytes.
   *
   * <p>Memory allocation will be optimized based on the {@code expectedSize} hint, so that there is
   * less overhead for larger files.
   *
   * @param expectedSize estimated size of the output file
   */
  public ByteBuffersDataOutput(long expectedSize) {
    this(
        computeBlockSizeBitsFor(expectedSize),
        DEFAULT_MAX_BITS_PER_BLOCK,
        ALLOCATE_BB_ON_HEAP,
        NO_REUSE);
  }

  /** Creates a new output with all defaults. */
  public ByteBuffersDataOutput() {
    this(DEFAULT_MIN_BITS_PER_BLOCK, DEFAULT_MAX_BITS_PER_BLOCK, ALLOCATE_BB_ON_HEAP, NO_REUSE);
  }

  /**
   * Expert: Creates a new output with custom parameters.
   *
   * @param minBitsPerBlock minimum bits per block
   * @param maxBitsPerBlock maximum bits per block
   * @param blockAllocate block allocator
   * @param blockReuse block recycler
   */
  public ByteBuffersDataOutput(
      int minBitsPerBlock,
      int maxBitsPerBlock,
      IntFunction<ByteBuffer> blockAllocate,
      Consumer<ByteBuffer> blockReuse) {
    if (minBitsPerBlock < LIMIT_MIN_BITS_PER_BLOCK) {
      throw new IllegalArgumentException(
          String.format(
              Locale.ROOT,
              "minBitsPerBlock (%s) too small, must be at least %s",
              minBitsPerBlock,
              LIMIT_MIN_BITS_PER_BLOCK));
    }
    if (maxBitsPerBlock > LIMIT_MAX_BITS_PER_BLOCK) {
      throw new IllegalArgumentException(
          String.format(
              Locale.ROOT,
              "maxBitsPerBlock (%s) too large, must not exceed %s",
              maxBitsPerBlock,
              LIMIT_MAX_BITS_PER_BLOCK));
    }
    if (minBitsPerBlock > maxBitsPerBlock) {
      throw new IllegalArgumentException(
          String.format(
              Locale.ROOT,
              "minBitsPerBlock (%s) cannot exceed maxBitsPerBlock (%s)",
              minBitsPerBlock,
              maxBitsPerBlock));
    }
    this.maxBitsPerBlock = maxBitsPerBlock;
    this.blockBits = minBitsPerBlock;
    this.blockAllocate = Objects.requireNonNull(blockAllocate, "Block allocator must not be null.");
    this.blockReuse = Objects.requireNonNull(blockReuse, "Block reuse must not be null.");
  }

  @Override
  public void writeByte(byte b) {
    if (!currentBlock.hasRemaining()) {
      appendBlock();
    }
    currentBlock.put(b);
  }

  @Override
  public void writeBytes(byte[] src, int offset, int length) {
    assert length >= 0;
    while (length > 0) {
      if (!currentBlock.hasRemaining()) {
        appendBlock();
      }

      int chunk = Math.min(currentBlock.remaining(), length);
      currentBlock.put(src, offset, chunk);
      length -= chunk;
      offset += chunk;
    }
  }

  @Override
  public void writeBytes(byte[] b, int length) {
    writeBytes(b, 0, length);
  }

  public void writeBytes(byte[] b) {
    writeBytes(b, 0, b.length);
  }

  public void writeBytes(ByteBuffer buffer) {
    buffer = buffer.duplicate();
    int length = buffer.remaining();
    while (length > 0) {
      if (!currentBlock.hasRemaining()) {
        appendBlock();
      }

      int chunk = Math.min(currentBlock.remaining(), length);
      buffer.limit(buffer.position() + chunk);
      currentBlock.put(buffer);

      length -= chunk;
    }
  }

  /**
   * Return a list of read-only view of {@link ByteBuffer} blocks over the current content written
   * to the output.
   */
  public ArrayList<ByteBuffer> toBufferList() {
    ArrayList<ByteBuffer> result = new ArrayList<>(Math.max(blocks.size(), 1));
    if (blocks.isEmpty()) {
      result.add(EMPTY);
    } else {
      for (ByteBuffer bb : blocks) {
        bb = bb.asReadOnlyBuffer().flip().order(ByteOrder.LITTLE_ENDIAN);
        result.add(bb);
      }
    }
    return result;
  }

  /**
   * Returns a list of writeable blocks over the (source) content buffers.
   *
   * <p>This method returns the raw content of source buffers that may change over the lifetime of
   * this object (blocks can be recycled or discarded, for example). Most applications should favor
   * calling {@link #toBufferList()} which returns a read-only <i>view</i> over the content of the
   * source buffers.
   *
   * <p>The difference between {@link #toBufferList()} and {@link #toWriteableBufferList()} is that
   * read-only view of source buffers will always return {@code false} from {@link
   * ByteBuffer#hasArray()} (which sometimes may be required to avoid double copying).
   */
  public ArrayList<ByteBuffer> toWriteableBufferList() {
    ArrayList<ByteBuffer> result = new ArrayList<>(Math.max(blocks.size(), 1));
    if (blocks.isEmpty()) {
      result.add(EMPTY);
    } else {
      for (ByteBuffer bb : blocks) {
        bb = bb.duplicate().flip();
        result.add(bb);
      }
    }
    return result;
  }

  /**
   * Return a {@link ByteBuffersDataInput} for the set of current buffers ({@link #toBufferList()}).
   */
  public ByteBuffersDataInput toDataInput() {
    return new ByteBuffersDataInput(toBufferList());
  }

  /**
   * Return a contiguous array with the current content written to the output. The returned array is
   * always a copy (can be mutated).
   *
   * <p>If the {@link #size()} of the underlying buffers exceeds maximum size of Java array, an
   * {@link RuntimeException} will be thrown.
   */
  public byte[] toArrayCopy() {
    if (blocks.size() == 0) {
      return EMPTY_BYTE_ARRAY;
    }

    // We could try to detect single-block, array-based ByteBuffer here
    // and use Arrays.copyOfRange, but I don't think it's worth the extra
    // instance checks.
    long size = size();
    if (size > Integer.MAX_VALUE) {
      throw new RuntimeException("Data exceeds maximum size of a single byte array: " + size);
    }

    byte[] arr = new byte[Math.toIntExact(size())];
    int offset = 0;
    for (ByteBuffer bb : toBufferList()) {
      int len = bb.remaining();
      bb.get(arr, offset, len);
      offset += len;
    }
    return arr;
  }

  @Override
  public void copyBytes(DataInput input, long numBytes) throws IOException {
    assert numBytes >= 0 : "numBytes=" + numBytes;
    int length = (int) numBytes;
    while (length > 0) {
      if (!currentBlock.hasRemaining()) {
        appendBlock();
      }
      if (!currentBlock.hasArray()) {
        break;
      }
      int chunk = Math.min(currentBlock.remaining(), length);
      final int pos = currentBlock.position();
      input.readBytes(currentBlock.array(), Math.addExact(currentBlock.arrayOffset(), pos), chunk);
      length -= chunk;
      currentBlock.position(pos + chunk);
    }
    // if current block is Direct, we fall back to super.copyBytes for remaining bytes
    if (length > 0) {
      super.copyBytes(input, length);
    }
  }

  /** Copy the current content of this object into another {@link DataOutput}. */
  public void copyTo(DataOutput output) throws IOException {
    for (ByteBuffer bb : blocks) {
      if (bb.hasArray()) {
        output.writeBytes(bb.array(), bb.arrayOffset(), bb.position());
      } else {
        bb = bb.asReadOnlyBuffer().flip();
        output.copyBytes(new ByteBuffersDataInput(Collections.singletonList(bb)), bb.remaining());
      }
    }
  }

  /**
   * @return The number of bytes written to this output so far.
   */
  public long size() {
    long size = 0;
    int blockCount = blocks.size();
    if (blockCount >= 1) {
      long fullBlockSize = (blockCount - 1L) * blockSize();
      long lastBlockSize = blocks.getLast().position();
      size = fullBlockSize + lastBlockSize;
    }
    return size;
  }

  @Override
  public String toString() {
    return String.format(
        Locale.ROOT, "%,d bytes, block size: %,d, blocks: %,d", size(), blockSize(), blocks.size());
  }

  // Specialized versions of writeXXX methods that break execution into
  // fast/ slow path if the result would fall on the current block's
  // boundary.
  //
  // We also remove the IOException from methods because it (theoretically)
  // cannot be thrown from byte buffers.

  @Override
  public void writeShort(short v) {
    try {
      if (currentBlock.remaining() >= Short.BYTES) {
        currentBlock.putShort(v);
      } else {
        super.writeShort(v);
      }
    } catch (IOException e) {
      throw new UncheckedIOException(e);
    }
  }

  @Override
  public void writeInt(int v) {
    try {
      if (currentBlock.remaining() >= Integer.BYTES) {
        currentBlock.putInt(v);
      } else {
        super.writeInt(v);
      }
    } catch (IOException e) {
      throw new UncheckedIOException(e);
    }
  }

  @Override
  public void writeLong(long v) {
    try {
      if (currentBlock.remaining() >= Long.BYTES) {
        currentBlock.putLong(v);
      } else {
        super.writeLong(v);
      }
    } catch (IOException e) {
      throw new UncheckedIOException(e);
    }
  }

  private static final int MAX_CHARS_PER_WINDOW = 1024;

  @Override
  public void writeString(String v) {
    try {
<<<<<<< HEAD
      if (v.length() <= MAX_CHARS_PER_WINDOW) {
        final BytesRef utf8 = new BytesRef(v);
        writeVInt(utf8.length);
        writeBytes(utf8.bytes, utf8.offset, utf8.length);
      } else {
        writeLongString(v);
=======
      final int charCount = v.length();
      final int byteLen = UnicodeUtil.calcUTF16toUTF8Length(v, 0, charCount);
      writeVInt(byteLen);
      ByteBuffer currentBlock = this.currentBlock;
      if (currentBlock.hasArray() && currentBlock.remaining() >= byteLen) {
        int startingPos = currentBlock.position();
        UnicodeUtil.UTF16toUTF8(
            v, 0, charCount, currentBlock.array(), currentBlock.arrayOffset() + startingPos);
        currentBlock.position(startingPos + byteLen);
      } else {
        writeLongString(byteLen, v);
>>>>>>> 75ae372b
      }
    } catch (IOException e) {
      throw new UncheckedIOException(e);
    }
  }

  @Override
  public void writeMapOfStrings(Map<String, String> map) {
    try {
      super.writeMapOfStrings(map);
    } catch (IOException e) {
      throw new UncheckedIOException(e);
    }
  }

  @Override
  public void writeSetOfStrings(Set<String> set) {
    try {
      super.writeSetOfStrings(set);
    } catch (IOException e) {
      throw new UncheckedIOException(e);
    }
  }

  @Override
  public long ramBytesUsed() {
    // Return a rough estimation for allocated blocks. Note that we do not make
    // any special distinction for direct memory buffers.
    assert ramBytesUsed
        == blocks.stream().mapToLong(ByteBuffer::capacity).sum()
            + (long) blocks.size() * RamUsageEstimator.NUM_BYTES_OBJECT_REF;
    return ramBytesUsed;
  }

  /**
   * This method resets this object to a clean (zero-size) state and publishes any currently
   * allocated buffers for reuse to the reuse strategy provided in the constructor.
   *
   * <p>Sharing byte buffers for reads and writes is dangerous and will very likely lead to
   * hard-to-debug issues, use with great care.
   */
  public void reset() {
    if (blockReuse != NO_REUSE) {
      blocks.forEach(blockReuse);
    }
    blocks.clear();
    ramBytesUsed = 0;
    currentBlock = EMPTY;
  }

  /**
   * @return Returns a new {@link ByteBuffersDataOutput} with the {@link #reset()} capability.
   */
  // TODO: perhaps we can move it out to an utility class (as a supplier of preconfigured
  // instances?)
  public static ByteBuffersDataOutput newResettableInstance() {
    ByteBuffersDataOutput.ByteBufferRecycler reuser =
        new ByteBuffersDataOutput.ByteBufferRecycler(ByteBuffersDataOutput.ALLOCATE_BB_ON_HEAP);
    return new ByteBuffersDataOutput(
        ByteBuffersDataOutput.DEFAULT_MIN_BITS_PER_BLOCK,
        ByteBuffersDataOutput.DEFAULT_MAX_BITS_PER_BLOCK,
        reuser::allocate,
        reuser::reuse);
  }

  private int blockSize() {
    return 1 << blockBits;
  }

  private void appendBlock() {
    if (blocks.size() >= MAX_BLOCKS_BEFORE_BLOCK_EXPANSION && blockBits < maxBitsPerBlock) {
      rewriteToBlockSize(blockBits + 1);
      if (blocks.getLast().hasRemaining()) {
        return;
      }
    }

    final int requiredBlockSize = 1 << blockBits;
    currentBlock = blockAllocate.apply(requiredBlockSize).order(ByteOrder.LITTLE_ENDIAN);
    assert currentBlock.capacity() == requiredBlockSize;
    blocks.add(currentBlock);
    ramBytesUsed += RamUsageEstimator.NUM_BYTES_OBJECT_REF + currentBlock.capacity();
  }

  private void rewriteToBlockSize(int targetBlockBits) {
    assert targetBlockBits <= maxBitsPerBlock;

    // We copy over data blocks to an output with one-larger block bit size.
    // We also discard references to blocks as we're copying to allow GC to
    // clean up partial results in case of memory pressure.
    ByteBuffersDataOutput cloned =
        new ByteBuffersDataOutput(targetBlockBits, targetBlockBits, blockAllocate, NO_REUSE);
    ByteBuffer block;
    while ((block = blocks.pollFirst()) != null) {
      block.flip();
      cloned.writeBytes(block);
      if (blockReuse != NO_REUSE) {
        blockReuse.accept(block);
      }
    }

    assert blocks.isEmpty();
    this.blockBits = targetBlockBits;
    blocks.addAll(cloned.blocks);
    ramBytesUsed = cloned.ramBytesUsed;
  }

  private static int computeBlockSizeBitsFor(long bytes) {
    long powerOfTwo = BitUtil.nextHighestPowerOfTwo(bytes / MAX_BLOCKS_BEFORE_BLOCK_EXPANSION);
    if (powerOfTwo == 0) {
      return DEFAULT_MIN_BITS_PER_BLOCK;
    }

    int blockBits = Long.numberOfTrailingZeros(powerOfTwo);
    blockBits = Math.min(blockBits, DEFAULT_MAX_BITS_PER_BLOCK);
    blockBits = Math.max(blockBits, DEFAULT_MIN_BITS_PER_BLOCK);
    return blockBits;
  }

  /** Writes a long string in chunks */
<<<<<<< HEAD
  private void writeLongString(final String s) throws IOException {
    final int byteLen = UnicodeUtil.calcUTF16toUTF8Length(s, 0, s.length());
    writeVInt(byteLen);
=======
  private void writeLongString(int byteLen, final String s) throws IOException {
>>>>>>> 75ae372b
    final byte[] buf =
        new byte[Math.min(byteLen, UnicodeUtil.MAX_UTF8_BYTES_PER_CHAR * MAX_CHARS_PER_WINDOW)];
    for (int i = 0, end = s.length(); i < end; ) {
      // do one fewer chars than MAX_CHARS_PER_WINDOW in case we run into an unpaired surrogate
      // below and need to increase the step to cover the lower surrogate as well
      int step = Math.min(end - i, MAX_CHARS_PER_WINDOW - 1);
      if (i + step < end && Character.isHighSurrogate(s.charAt(i + step - 1))) {
        step++;
      }
      int upTo = UnicodeUtil.UTF16toUTF8(s, i, step, buf);
      writeBytes(buf, 0, upTo);
      i += step;
    }
  }
}<|MERGE_RESOLUTION|>--- conflicted
+++ resolved
@@ -414,14 +414,6 @@
   @Override
   public void writeString(String v) {
     try {
-<<<<<<< HEAD
-      if (v.length() <= MAX_CHARS_PER_WINDOW) {
-        final BytesRef utf8 = new BytesRef(v);
-        writeVInt(utf8.length);
-        writeBytes(utf8.bytes, utf8.offset, utf8.length);
-      } else {
-        writeLongString(v);
-=======
       final int charCount = v.length();
       final int byteLen = UnicodeUtil.calcUTF16toUTF8Length(v, 0, charCount);
       writeVInt(byteLen);
@@ -433,7 +425,6 @@
         currentBlock.position(startingPos + byteLen);
       } else {
         writeLongString(byteLen, v);
->>>>>>> 75ae372b
       }
     } catch (IOException e) {
       throw new UncheckedIOException(e);
@@ -554,13 +545,7 @@
   }
 
   /** Writes a long string in chunks */
-<<<<<<< HEAD
-  private void writeLongString(final String s) throws IOException {
-    final int byteLen = UnicodeUtil.calcUTF16toUTF8Length(s, 0, s.length());
-    writeVInt(byteLen);
-=======
   private void writeLongString(int byteLen, final String s) throws IOException {
->>>>>>> 75ae372b
     final byte[] buf =
         new byte[Math.min(byteLen, UnicodeUtil.MAX_UTF8_BYTES_PER_CHAR * MAX_CHARS_PER_WINDOW)];
     for (int i = 0, end = s.length(); i < end; ) {
