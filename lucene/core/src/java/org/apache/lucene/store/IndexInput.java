/*
 * Licensed to the Apache Software Foundation (ASF) under one or more
 * contributor license agreements.  See the NOTICE file distributed with
 * this work for additional information regarding copyright ownership.
 * The ASF licenses this file to You under the Apache License, Version 2.0
 * (the "License"); you may not use this file except in compliance with
 * the License.  You may obtain a copy of the License at
 *
 *     http://www.apache.org/licenses/LICENSE-2.0
 *
 * Unless required by applicable law or agreed to in writing, software
 * distributed under the License is distributed on an "AS IS" BASIS,
 * WITHOUT WARRANTIES OR CONDITIONS OF ANY KIND, either express or implied.
 * See the License for the specific language governing permissions and
 * limitations under the License.
 */
package org.apache.lucene.store;

import java.io.Closeable;
import java.io.IOException;
import java.util.Optional;
import org.apache.lucene.codecs.CompoundFormat;

/**
 * Abstract base class for input from a file in a {@link Directory}. A random-access input stream.
 * Used for all Lucene index input operations.
 *
 * <p>{@code IndexInput} may only be used from one thread, because it is not thread safe (it keeps
 * internal state like file position). To allow multithreaded use, every {@code IndexInput} instance
 * must be cloned before it is used in another thread. Subclasses must therefore implement {@link
 * #clone()}, returning a new {@code IndexInput} which operates on the same underlying resource, but
 * positioned independently.
 *
 * <p><b>Warning:</b> Lucene never closes cloned {@code IndexInput}s, it will only call {@link
 * #close()} on the original object.
 *
 * <p>If you access the cloned IndexInput after closing the original object, any <code>readXXX
 * </code> methods will throw {@link AlreadyClosedException}.
 *
 * @see Directory
 */
public abstract class IndexInput extends DataInput implements Closeable {

  private final String resourceDescription;

  /**
   * resourceDescription should be a non-null, opaque string describing this resource; it's returned
   * from {@link #toString}.
   */
  protected IndexInput(String resourceDescription) {
    if (resourceDescription == null) {
      throw new IllegalArgumentException("resourceDescription must not be null");
    }
    this.resourceDescription = resourceDescription;
  }

  /** Closes the stream to further operations. */
  @Override
  public abstract void close() throws IOException;

  /**
   * Returns the current position in this file, where the next read will occur.
   *
   * @see #seek(long)
   */
  public abstract long getFilePointer();

  /**
   * Sets current position in this file, where the next read will occur. If this is beyond the end
   * of the file then this will throw {@code EOFException} and then the stream is in an undetermined
   * state.
   *
   * @see #getFilePointer()
   */
  public abstract void seek(long pos) throws IOException;

  /**
   * {@inheritDoc}
   *
   * <p>Behavior is functionally equivalent to seeking to <code>getFilePointer() + numBytes</code>.
   *
   * @see #getFilePointer()
   * @see #seek(long)
   */
  @Override
  public void skipBytes(long numBytes) throws IOException {
    if (numBytes < 0) {
      throw new IllegalArgumentException("numBytes must be >= 0, got " + numBytes);
    }
    final long skipTo = getFilePointer() + numBytes;
    seek(skipTo);
  }

  /** The number of bytes in the file. */
  public abstract long length();

  @Override
  public String toString() {
    return resourceDescription;
  }

  /**
   * {@inheritDoc}
   *
   * <p><b>Warning:</b> Lucene never closes cloned {@code IndexInput}s, it will only call {@link
   * #close()} on the original object.
   *
   * <p>If you access the cloned IndexInput after closing the original object, any <code>readXXX
   * </code> methods will throw {@link AlreadyClosedException}.
   *
   * <p>This method is NOT thread safe, so if the current {@code IndexInput} is being used by one
   * thread while {@code clone} is called by another, disaster could strike.
   */
  @Override
  public IndexInput clone() {
    return (IndexInput) super.clone();
  }

  /**
   * Creates a slice of this index input, with the given description, offset, and length. The slice
   * is sought to the beginning.
   */
  public abstract IndexInput slice(String sliceDescription, long offset, long length)
      throws IOException;

  /**
   * Create a slice with a specific {@link ReadAdvice}. This is typically used by {@link
   * CompoundFormat} implementations to honor the {@link ReadAdvice} of each file within the
   * compound file.
   *
   * <p><b>NOTE</b>: it is only legal to call this method if this {@link IndexInput} has been open
   * with {@link ReadAdvice#NORMAL}. However, this method accepts any {@link ReadAdvice} value but
   * {@code null} as a read advice for the slice.
   *
   * <p>The default implementation delegates to {@link #slice(String, long, long)} and ignores the
   * {@link ReadAdvice}.
   */
  public IndexInput slice(String sliceDescription, long offset, long length, ReadAdvice readAdvice)
      throws IOException {
    return slice(sliceDescription, offset, length);
  }

  /**
   * Subclasses call this to get the String for resourceDescription of a slice of this {@code
   * IndexInput}.
   */
  protected String getFullSliceDescription(String sliceDescription) {
    if (sliceDescription == null) {
      // Clones pass null sliceDescription:
      return toString();
    } else {
      return toString() + " [slice=" + sliceDescription + "]";
    }
  }

  /**
   * Creates a random-access slice of this index input, with the given offset and length.
   *
   * <p>The default implementation calls {@link #slice}, and it doesn't support random access, it
   * implements absolute reads as seek+read.
   */
  public RandomAccessInput randomAccessSlice(long offset, long length) throws IOException {
    final IndexInput slice = slice("randomaccess", offset, length);
    if (slice instanceof RandomAccessInput) {
      // slice() already supports random access
      return (RandomAccessInput) slice;
    } else {
      // return default impl
      return new RandomAccessInput() {
        @Override
        public long length() {
          assert length == slice.length();
          return slice.length();
        }

        @Override
        public byte readByte(long pos) throws IOException {
          slice.seek(pos);
          return slice.readByte();
        }

        @Override
        public void readBytes(long pos, byte[] bytes, int offset, int length) throws IOException {
          slice.seek(pos);
          slice.readBytes(bytes, offset, length);
        }

        @Override
        public short readShort(long pos) throws IOException {
          slice.seek(pos);
          return slice.readShort();
        }

        @Override
        public int readInt(long pos) throws IOException {
          slice.seek(pos);
          return slice.readInt();
        }

        @Override
        public long readLong(long pos) throws IOException {
          slice.seek(pos);
          return slice.readLong();
        }

        @Override
        public void prefetch(long offset, long length) throws IOException {
          slice.prefetch(offset, length);
        }

        @Override
        public String toString() {
          return "RandomAccessInput(" + IndexInput.this.toString() + ")";
        }
      };
    }
  }

  /**
   * Optional method: Give a hint to this input that some bytes will be read in the near future.
   * IndexInput implementations may take advantage of this hint to start fetching pages of data
   * immediately from storage.
   *
   * <p>The default implementation is a no-op.
   *
   * @param offset start offset
   * @param length the number of bytes to prefetch
   */
  public void prefetch(long offset, long length) throws IOException {}

  /**
<<<<<<< HEAD
   * Returns a hint whether all the contents of this input are resident in physical memory. It's a
   * hint because the operating system may have paged out some of the data by the time this method
   * returns. If the optional is true, then it's likely that the contents of this input are resident
   * in physical memory. A value of false does not imply that the contents are not resident in
   * physical memory. An empty optional is returned if it is not possible to determine.
   *
   * <p>This runs in linear time with the {@link #length()} of this input / page size.
   *
   * <p>The default implementation returns an empty optional.
   */
  public Optional<Boolean> isLoaded() {
    return Optional.empty();
  }
=======
   * Optional method: Give a hint to this input about the change in read access pattern. IndexInput
   * implementations may take advantage of this hint to optimize reads from storage.
   *
   * <p>The default implementation is a no-op.
   */
  public void updateReadAdvice(ReadAdvice readAdvice) throws IOException {}
>>>>>>> 46204f6b
}<|MERGE_RESOLUTION|>--- conflicted
+++ resolved
@@ -229,7 +229,14 @@
   public void prefetch(long offset, long length) throws IOException {}
 
   /**
-<<<<<<< HEAD
+   * Optional method: Give a hint to this input about the change in read access pattern. IndexInput
+   * implementations may take advantage of this hint to optimize reads from storage.
+   *
+   * <p>The default implementation is a no-op.
+   */
+  public void updateReadAdvice(ReadAdvice readAdvice) throws IOException {}
+
+  /**
    * Returns a hint whether all the contents of this input are resident in physical memory. It's a
    * hint because the operating system may have paged out some of the data by the time this method
    * returns. If the optional is true, then it's likely that the contents of this input are resident
@@ -243,12 +250,4 @@
   public Optional<Boolean> isLoaded() {
     return Optional.empty();
   }
-=======
-   * Optional method: Give a hint to this input about the change in read access pattern. IndexInput
-   * implementations may take advantage of this hint to optimize reads from storage.
-   *
-   * <p>The default implementation is a no-op.
-   */
-  public void updateReadAdvice(ReadAdvice readAdvice) throws IOException {}
->>>>>>> 46204f6b
 }