--- conflicted
+++ resolved
@@ -36,8 +36,6 @@
    */
   byte readByte(long pos) throws IOException;
 
-<<<<<<< HEAD
-=======
   /**
    * Reads a specified number of bytes starting at a given position into an array at the specified
    * offset.
@@ -50,7 +48,6 @@
     }
   }
 
->>>>>>> 75ae372b
   /**
    * Reads a short (LE byte order) at the given position in the file
    *
@@ -74,8 +71,6 @@
    * @see BitUtil#VH_LE_LONG
    */
   long readLong(long pos) throws IOException;
-<<<<<<< HEAD
-=======
 
   /**
    * Prefetch data in the background.
@@ -92,5 +87,4 @@
   default Optional<Boolean> isLoaded() {
     return Optional.empty();
   }
->>>>>>> 75ae372b
 }