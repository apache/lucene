/*
 * Licensed to the Apache Software Foundation (ASF) under one or more
 * contributor license agreements.  See the NOTICE file distributed with
 * this work for additional information regarding copyright ownership.
 * The ASF licenses this file to You under the Apache License, Version 2.0
 * (the "License"); you may not use this file except in compliance with
 * the License.  You may obtain a copy of the License at
 *
 *     http://www.apache.org/licenses/LICENSE-2.0
 *
 * Unless required by applicable law or agreed to in writing, software
 * distributed under the License is distributed on an "AS IS" BASIS,
 * WITHOUT WARRANTIES OR CONDITIONS OF ANY KIND, either express or implied.
 * See the License for the specific language governing permissions and
 * limitations under the License.
 */
package org.apache.lucene.store;

import java.io.IOException;
import java.nio.ByteBuffer;
import java.nio.ByteOrder;
import java.nio.file.AccessDeniedException;
import java.nio.file.FileAlreadyExistsException;
import java.nio.file.NoSuchFileException;
import java.util.Arrays;
import java.util.Collection;
import java.util.Collections;
import java.util.Locale;
import java.util.Objects;
import java.util.Set;
import java.util.concurrent.ConcurrentHashMap;
import java.util.concurrent.atomic.AtomicLong;
import java.util.function.BiFunction;
import java.util.function.Function;
import java.util.function.Supplier;
import java.util.zip.CRC32;
import org.apache.lucene.index.IndexFileNames;

/**
 * A {@link ByteBuffer}-based {@link Directory} implementation that can be used to store index files
 * on the heap.
 *
 * <p>Important: Note that {@link MMapDirectory} is nearly always a better choice as it uses OS
 * caches more effectively (through memory-mapped buffers). A heap-based directory like this one can
 * have the advantage in case of ephemeral, small, short-lived indexes when disk syncs provide an
 * additional overhead.
 *
 * @lucene.experimental
 */
public final class ByteBuffersDirectory extends BaseDirectory {
  public static final BiFunction<String, ByteBuffersDataOutput, IndexInput> OUTPUT_AS_MANY_BUFFERS =
      (fileName, output) -> {
        ByteBuffersDataInput dataInput = output.toDataInput();
        String inputName =
            String.format(
                Locale.ROOT,
                "%s (file=%s, buffers=%s)",
                ByteBuffersIndexInput.class.getSimpleName(),
                fileName,
                dataInput.toString());
        return new ByteBuffersIndexInput(dataInput, inputName);
      };

  public static final BiFunction<String, ByteBuffersDataOutput, IndexInput> OUTPUT_AS_ONE_BUFFER =
      (fileName, output) -> {
        ByteBuffersDataInput dataInput =
            new ByteBuffersDataInput(
                Arrays.asList(
                    ByteBuffer.wrap(output.toArrayCopy()).order(ByteOrder.LITTLE_ENDIAN)));
        String inputName =
            String.format(
                Locale.ROOT,
                "%s (file=%s, buffers=%s)",
                ByteBuffersIndexInput.class.getSimpleName(),
                fileName,
                dataInput.toString());
        return new ByteBuffersIndexInput(dataInput, inputName);
      };

  public static final BiFunction<String, ByteBuffersDataOutput, IndexInput> OUTPUT_AS_BYTE_ARRAY =
      OUTPUT_AS_ONE_BUFFER;

<<<<<<< HEAD
  /**
   * Use {@link ByteBufferIndexInput} for reading, otherwise identical to {@link
   * #OUTPUT_AS_MANY_BUFFERS}.
   *
   * @deprecated Use {@link #OUTPUT_AS_MANY_BUFFERS} instead.
   */
  @Deprecated
  public static final BiFunction<String, ByteBuffersDataOutput, IndexInput>
      OUTPUT_AS_MANY_BUFFERS_LUCENE =
          (fileName, output) -> {
            List<ByteBuffer> bufferList = output.toBufferList();
            bufferList.add(ByteBuffer.allocate(0).order(ByteOrder.LITTLE_ENDIAN));

            int chunkSizePower;
            int blockSize = ByteBuffersDataInput.determineBlockPage(bufferList);
            if (blockSize == 0) {
              chunkSizePower = 30;
            } else {
              chunkSizePower =
                  Integer.numberOfTrailingZeros(BitUtil.nextHighestPowerOfTwo(blockSize));
            }

            String inputName =
                String.format(
                    Locale.ROOT,
                    "%s (file=%s)",
                    ByteBuffersDirectory.class.getSimpleName(),
                    fileName);

            ByteBufferGuard guard =
                new ByteBufferGuard("none", (String resourceDescription, ByteBuffer b) -> {});
            return ByteBufferIndexInput.newInstance(
                inputName,
                bufferList.toArray(new ByteBuffer[bufferList.size()]),
                output.size(),
                chunkSizePower,
                guard);
          };

=======
>>>>>>> 75ae372b
  private final Function<String, String> tempFileName =
      new Function<String, String>() {
        private final AtomicLong counter = new AtomicLong();

        @Override
        public String apply(String suffix) {
          return suffix + "_" + Long.toString(counter.getAndIncrement(), Character.MAX_RADIX);
        }
      };

  private final ConcurrentHashMap<String, FileEntry> files = new ConcurrentHashMap<>();

  /**
   * Conversion between a buffered index output and the corresponding index input for a given file.
   */
  private final BiFunction<String, ByteBuffersDataOutput, IndexInput> outputToInput;

  /**
   * A supplier of {@link ByteBuffersDataOutput} instances used to buffer up the content of written
   * files.
   */
  private final Supplier<ByteBuffersDataOutput> bbOutputSupplier;

  public ByteBuffersDirectory() {
    this(new SingleInstanceLockFactory());
  }

  public ByteBuffersDirectory(LockFactory lockFactory) {
    this(lockFactory, ByteBuffersDataOutput::new, OUTPUT_AS_MANY_BUFFERS);
  }

  public ByteBuffersDirectory(
      LockFactory factory,
      Supplier<ByteBuffersDataOutput> bbOutputSupplier,
      BiFunction<String, ByteBuffersDataOutput, IndexInput> outputToInput) {
    super(factory);
    this.outputToInput = Objects.requireNonNull(outputToInput);
    this.bbOutputSupplier = Objects.requireNonNull(bbOutputSupplier);
  }

  @Override
  public String[] listAll() throws IOException {
    ensureOpen();
    return files.keySet().stream().sorted().toArray(String[]::new);
  }

  @Override
  public void deleteFile(String name) throws IOException {
    ensureOpen();
    FileEntry removed = files.remove(name);
    if (removed == null) {
      throw new NoSuchFileException(name);
    }
  }

  @Override
  public long fileLength(String name) throws IOException {
    ensureOpen();
    FileEntry file = files.get(name);
    if (file == null) {
      throw new NoSuchFileException(name);
    }
    return file.length();
  }

  public boolean fileExists(String name) {
    ensureOpen();
    FileEntry file = files.get(name);
    return file != null;
  }

  @Override
  public IndexOutput createOutput(String name, IOContext context) throws IOException {
    ensureOpen();
    FileEntry e = new FileEntry(name);
    if (files.putIfAbsent(name, e) != null) {
      throw new FileAlreadyExistsException("File already exists: " + name);
    }
    return e.createOutput(outputToInput);
  }

  @Override
  public IndexOutput createTempOutput(String prefix, String suffix, IOContext context)
      throws IOException {
    ensureOpen();
    while (true) {
      String name = IndexFileNames.segmentFileName(prefix, tempFileName.apply(suffix), "tmp");
      FileEntry e = new FileEntry(name);
      if (files.putIfAbsent(name, e) == null) {
        return e.createOutput(outputToInput);
      }
    }
  }

  @Override
  public void rename(String source, String dest) throws IOException {
    ensureOpen();

    FileEntry file = files.get(source);
    if (file == null) {
      throw new NoSuchFileException(source);
    }
    if (files.putIfAbsent(dest, file) != null) {
      throw new FileAlreadyExistsException(dest);
    }
    if (!files.remove(source, file)) {
      throw new IllegalStateException("File was unexpectedly replaced: " + source);
    }
    files.remove(source);
  }

  @Override
  public void sync(Collection<String> names) throws IOException {
    ensureOpen();
  }

  @Override
  public void syncMetaData() throws IOException {
    ensureOpen();
  }

  @Override
  public IndexInput openInput(String name, IOContext context) throws IOException {
    ensureOpen();
    FileEntry e = files.get(name);
    if (e == null) {
      throw new NoSuchFileException(name);
    } else {
      return e.openInput();
    }
  }

  @Override
  public void close() throws IOException {
    isOpen = false;
    files.clear();
  }

  @Override
  public Set<String> getPendingDeletions() {
    return Collections.emptySet();
  }

  private final class FileEntry {
    private final String fileName;

    private volatile IndexInput content;
    private volatile long cachedLength;

    public FileEntry(String name) {
      this.fileName = name;
    }

    public long length() {
      // We return 0 length until the IndexOutput is closed and flushed.
      return cachedLength;
    }

    public IndexInput openInput() throws IOException {
      IndexInput local = this.content;
      if (local == null) {
        throw new AccessDeniedException("Can't open a file still open for writing: " + fileName);
      }

      return local.clone();
    }

    final IndexOutput createOutput(
        BiFunction<String, ByteBuffersDataOutput, IndexInput> outputToInput) throws IOException {
      if (content != null) {
        throw new IOException("Can only write to a file once: " + fileName);
      }

      String clazzName = ByteBuffersDirectory.class.getSimpleName();
      String outputName = String.format(Locale.ROOT, "%s output (file=%s)", clazzName, fileName);

      return new ByteBuffersIndexOutput(
          bbOutputSupplier.get(),
          outputName,
          fileName,
          new CRC32(),
          (output) -> {
            content = outputToInput.apply(fileName, output);
            cachedLength = output.size();
          });
    }
  }
}<|MERGE_RESOLUTION|>--- conflicted
+++ resolved
@@ -80,48 +80,6 @@
   public static final BiFunction<String, ByteBuffersDataOutput, IndexInput> OUTPUT_AS_BYTE_ARRAY =
       OUTPUT_AS_ONE_BUFFER;
 
-<<<<<<< HEAD
-  /**
-   * Use {@link ByteBufferIndexInput} for reading, otherwise identical to {@link
-   * #OUTPUT_AS_MANY_BUFFERS}.
-   *
-   * @deprecated Use {@link #OUTPUT_AS_MANY_BUFFERS} instead.
-   */
-  @Deprecated
-  public static final BiFunction<String, ByteBuffersDataOutput, IndexInput>
-      OUTPUT_AS_MANY_BUFFERS_LUCENE =
-          (fileName, output) -> {
-            List<ByteBuffer> bufferList = output.toBufferList();
-            bufferList.add(ByteBuffer.allocate(0).order(ByteOrder.LITTLE_ENDIAN));
-
-            int chunkSizePower;
-            int blockSize = ByteBuffersDataInput.determineBlockPage(bufferList);
-            if (blockSize == 0) {
-              chunkSizePower = 30;
-            } else {
-              chunkSizePower =
-                  Integer.numberOfTrailingZeros(BitUtil.nextHighestPowerOfTwo(blockSize));
-            }
-
-            String inputName =
-                String.format(
-                    Locale.ROOT,
-                    "%s (file=%s)",
-                    ByteBuffersDirectory.class.getSimpleName(),
-                    fileName);
-
-            ByteBufferGuard guard =
-                new ByteBufferGuard("none", (String resourceDescription, ByteBuffer b) -> {});
-            return ByteBufferIndexInput.newInstance(
-                inputName,
-                bufferList.toArray(new ByteBuffer[bufferList.size()]),
-                output.size(),
-                chunkSizePower,
-                guard);
-          };
-
-=======
->>>>>>> 75ae372b
   private final Function<String, String> tempFileName =
       new Function<String, String>() {
         private final AtomicLong counter = new AtomicLong();
