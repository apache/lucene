--- conflicted
+++ resolved
@@ -100,37 +100,12 @@
   }
 
   /**
-<<<<<<< HEAD
-   * Read all the group varints, including the tail vints. we need a long[] because this is what
-   * postings are using, all longs are actually required to be integers.
-   *
-   * @param dst the array to read ints into.
-   * @param limit the number of int values to read.
-   * @lucene.experimental
-   */
-  public final void readGroupVInts(long[] dst, int limit) throws IOException {
-    int i;
-    for (i = 0; i <= limit - 4; i += 4) {
-      readGroupVInt(dst, i);
-    }
-    for (; i < limit; ++i) {
-      dst[i] = readVInt() & 0xFFFFFFFFL;
-    }
-  }
-
-  /**
-   * Override if you have a efficient implementation. In general this is when the input supports
-   * random access.
-   */
-  protected void readGroupVInt(long[] dst, int offset) throws IOException {
-=======
    * Override if you have an efficient implementation. In general this is when the input supports
    * random access.
    *
    * @lucene.experimental
    */
   public void readGroupVInt(int[] dst, int offset) throws IOException {
->>>>>>> 75ae372b
     GroupVIntUtil.readGroupVInt(this, dst, offset);
   }
 
