--- conflicted
+++ resolved
@@ -206,11 +206,7 @@
   }
 
   @Override
-<<<<<<< HEAD
-  protected void readGroupVInt(long[] dst, int offset) throws IOException {
-=======
   public void readGroupVInt(int[] dst, int offset) throws IOException {
->>>>>>> 75ae372b
     ensureOpen();
     in.readGroupVInt(dst, offset);
   }
