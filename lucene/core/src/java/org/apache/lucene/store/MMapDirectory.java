/*
 * Licensed to the Apache Software Foundation (ASF) under one or more
 * contributor license agreements.  See the NOTICE file distributed with
 * this work for additional information regarding copyright ownership.
 * The ASF licenses this file to You under the Apache License, Version 2.0
 * (the "License"); you may not use this file except in compliance with
 * the License.  You may obtain a copy of the License at
 *
 *     http://www.apache.org/licenses/LICENSE-2.0
 *
 * Unless required by applicable law or agreed to in writing, software
 * distributed under the License is distributed on an "AS IS" BASIS,
 * WITHOUT WARRANTIES OR CONDITIONS OF ANY KIND, either express or implied.
 * See the License for the specific language governing permissions and
 * limitations under the License.
 */
package org.apache.lucene.store;

import static org.apache.lucene.index.IndexFileNames.CODEC_FILE_PATTERN;

import java.io.IOException;
import java.lang.foreign.Arena;
import java.lang.foreign.MemorySegment;
import java.nio.channels.ClosedChannelException; // javadoc @link
import java.nio.channels.FileChannel;
import java.nio.channels.FileChannel.MapMode;
import java.nio.file.Path;
import java.nio.file.StandardOpenOption;
import java.util.Locale;
import java.util.Optional;
import java.util.concurrent.ConcurrentHashMap;
import java.util.concurrent.Future;
import java.util.function.BiFunction;
import java.util.function.BiPredicate;
import java.util.function.Function;
import java.util.logging.Logger;
import org.apache.lucene.index.IndexFileNames;
import org.apache.lucene.util.Constants;
import org.apache.lucene.util.Unwrappable;

/**
 * File-based {@link Directory} implementation that uses mmap for reading, and {@link
 * FSDirectory.FSIndexOutput} for writing.
 *
 * <p><b>NOTE</b>: memory mapping uses up a portion of the virtual memory address space in your
 * process equal to the size of the file being mapped. Before using this class, be sure your have
 * plenty of virtual address space, e.g. by using a 64 bit JRE, or a 32 bit JRE with indexes that
 * are guaranteed to fit within the address space. On 32 bit platforms also consult {@link
 * #MMapDirectory(Path, LockFactory, long)} if you have problems with mmap failing because of
 * fragmented address space. If you get an {@link IOException} about mapping failed, it is
 * recommended to reduce the chunk size, until it works.
 *
 * <p>This class supports preloading files into physical memory upon opening. This can help improve
 * performance of searches on a cold page cache at the expense of slowing down opening an index. See
 * {@link #setPreload(BiPredicate)} for more details.
 *
 * <p>This class supports grouping of files that are part of the same logical group. This is a hint
 * that allows for better handling of resources. For example, individual files that are part of the
 * same segment can be considered part of the same logical group. See {@link
 * #setGroupingFunction(Function)} for more details.
 *
 * <p>This class will use the modern {@link java.lang.foreign.MemorySegment} API available since
 * Java 21 which allows to safely unmap previously mmapped files after closing the {@link
 * IndexInput}s. For more information about the foreign memory API read documentation of the {@link
 * java.lang.foreign} package.
 *
 * <p>On some platforms like Linux and macOS, this class will invoke the syscall {@code madvise()}
 * to advise how OS kernel should handle paging after opening a file. For this to work, Java code
 * must be able to call native code. If this is not allowed, a warning is logged. To enable native
 * access for Lucene in a modularized application, pass {@code
 * --enable-native-access=org.apache.lucene.core} to the Java command line. If Lucene is running in
 * a classpath-based application, use {@code --enable-native-access=ALL-UNNAMED}.
 *
 * <p><b>NOTE:</b> Accessing this class either directly or indirectly from a thread while it's
 * interrupted can close the underlying channel immediately if at the same time the thread is
 * blocked on IO. The channel will remain closed and subsequent access to {@link MMapDirectory} will
 * throw a {@link ClosedChannelException}. If your application uses either {@link
 * Thread#interrupt()} or {@link Future#cancel(boolean)} you should use the legacy {@code
 * RAFDirectory} from the Lucene {@code misc} module in favor of {@link MMapDirectory}.
 *
 * <p><b>NOTE:</b> If your application requires external synchronization, you should <b>not</b>
 * synchronize on the <code>MMapDirectory</code> instance as this may cause deadlock; use your own
 * (non-Lucene) objects instead.
 *
 * @see <a href="https://blog.thetaphi.de/2012/07/use-lucenes-mmapdirectory-on-64bit.html">Blog post
 *     about MMapDirectory</a>
 */
public class MMapDirectory extends FSDirectory {

  /**
   * Argument for {@link #setPreload(BiPredicate)} that configures all files to be preloaded upon
   * opening them.
   */
  public static final BiPredicate<String, IOContext> ALL_FILES = (_, _) -> true;

  /**
   * Argument for {@link #setPreload(BiPredicate)} that configures no files to be preloaded upon
   * opening them.
   */
  public static final BiPredicate<String, IOContext> NO_FILES = (_, _) -> false;

  /**
   * This sysprop allows to control the total maximum number of mmapped files that can be associated
   * with a single shared {@link java.lang.foreign.Arena foreign Arena}. For example, to set the max
   * number of permits to 256, pass the following on the command line pass {@code
   * -Dorg.apache.lucene.store.MMapDirectory.sharedArenaMaxPermits=256}. Setting a value of 1
   * associates one file to one shared arena.
   *
   * @lucene.internal
   */
  public static final String SHARED_ARENA_MAX_PERMITS_SYSPROP =
      "org.apache.lucene.store.MMapDirectory.sharedArenaMaxPermits";

  /** Argument for {@link #setGroupingFunction(Function)} that configures no grouping. */
  public static final Function<String, Optional<String>> NO_GROUPING = _ -> Optional.empty();

  /** Argument for {@link #setGroupingFunction(Function)} that configures grouping by segment. */
  public static final Function<String, Optional<String>> GROUP_BY_SEGMENT =
      filename -> {
        if (!CODEC_FILE_PATTERN.matcher(filename).matches()) {
          return Optional.empty();
        }
        String groupKey = IndexFileNames.parseSegmentName(filename).substring(1);
        try {
          // keep the original generation (=0) in base group, later generations in extra group
          if (IndexFileNames.parseGeneration(filename) > 0) {
            groupKey += "-g";
          }
        } catch (
            @SuppressWarnings("unused")
            NumberFormatException unused) {
          // does not confirm to the generation syntax, or trash
        }
        return Optional.of(groupKey);
      };

  private BiFunction<String, IOContext, Optional<ReadAdvice>> readAdvice =
      (_, _) -> Optional.empty();
  private BiPredicate<String, IOContext> preload = NO_FILES;

  /**
   * Default max chunk size:
   *
   * <ul>
   *   <li>16 GiBytes for 64 bit JVMs
   *   <li>256 MiBytes for 32 bit JVMs
   * </ul>
   */
  public static final long DEFAULT_MAX_CHUNK_SIZE =
      Constants.JRE_IS_64BIT ? (1L << 34) : (1L << 28);

  private static final Optional<NativeAccess> NATIVE_ACCESS = NativeAccess.getImplementation();
  private static final int SHARED_ARENA_PERMITS =
      checkMaxPermits(getSharedArenaMaxPermitsSysprop());

  private Function<String, Optional<String>> groupingFunction = GROUP_BY_SEGMENT;

  final int chunkSizePower;

  final ConcurrentHashMap<String, RefCountedSharedArena> arenas = new ConcurrentHashMap<>();

  /**
   * Create a new MMapDirectory for the named location. The directory is created at the named
   * location if it does not yet exist.
   *
   * @param path the path of the directory
   * @param lockFactory the lock factory to use
   * @throws IOException if there is a low-level I/O error
   */
  public MMapDirectory(Path path, LockFactory lockFactory) throws IOException {
    this(path, lockFactory, DEFAULT_MAX_CHUNK_SIZE);
  }

  /**
   * Create a new MMapDirectory for the named location and {@link FSLockFactory#getDefault()}. The
   * directory is created at the named location if it does not yet exist.
   *
   * @param path the path of the directory
   * @throws IOException if there is a low-level I/O error
   */
  public MMapDirectory(Path path) throws IOException {
    this(path, FSLockFactory.getDefault());
  }

  /**
   * Create a new MMapDirectory for the named location and {@link FSLockFactory#getDefault()}. The
   * directory is created at the named location if it does not yet exist.
   *
   * @param path the path of the directory
   * @param maxChunkSize maximum chunk size (for default see {@link #DEFAULT_MAX_CHUNK_SIZE}) used
   *     for memory mapping.
   * @throws IOException if there is a low-level I/O error
   */
  public MMapDirectory(Path path, long maxChunkSize) throws IOException {
    this(path, FSLockFactory.getDefault(), maxChunkSize);
  }

  /**
   * Create a new MMapDirectory for the named location, specifying the maximum chunk size used for
   * memory mapping. The directory is created at the named location if it does not yet exist.
   *
   * <p>Especially on 32 bit platform, the address space can be very fragmented, so large index
   * files cannot be mapped. Using a lower chunk size makes the directory implementation a little
   * bit slower (as the correct chunk may be resolved on lots of seeks) but the chance is higher
   * that mmap does not fail. On 64 bit Java platforms, this parameter should always be large (like
   * 16 GiBytes), as the address space is big enough. If it is larger, fragmentation of address
   * space increases, but number of file handles and mappings is lower for huge installations with
   * many open indexes.
   *
   * <p><b>Please note:</b> The chunk size is always rounded down to a power of 2.
   *
   * @param path the path of the directory
   * @param lockFactory the lock factory to use, or null for the default ({@link
   *     NativeFSLockFactory});
   * @param maxChunkSize maximum chunk size (for default see {@link #DEFAULT_MAX_CHUNK_SIZE}) used
   *     for memory mapping.
   * @throws IOException if there is a low-level I/O error
   */
  public MMapDirectory(Path path, LockFactory lockFactory, long maxChunkSize) throws IOException {
    super(path, lockFactory);
    if (maxChunkSize <= 0L) {
      throw new IllegalArgumentException("Maximum chunk size for mmap must be >0");
    }
    this.chunkSizePower = Long.SIZE - 1 - Long.numberOfLeadingZeros(maxChunkSize);
    assert (1L << chunkSizePower) <= maxChunkSize;
    assert (1L << chunkSizePower) > (maxChunkSize / 2);
  }

  /**
   * Configure which files to preload in physical memory upon opening. The default implementation
   * does not preload anything. The behavior is best effort and operating system-dependent.
   *
   * @param preload a {@link BiPredicate} whose first argument is the file name, and second argument
   *     is the {@link IOContext} used to open the file
   * @see #ALL_FILES
   * @see #NO_FILES
   */
  public void setPreload(BiPredicate<String, IOContext> preload) {
    this.preload = preload;
  }

  /**
   * Configure {@link ReadAdvice} overrides for certain files. If the function returns {@code
   * Optional.empty()}, a default {@link ReadAdvice} will be used
   *
   * @param toReadAdvice a {@link Function} whose first argument is the file name, and second
   *     argument is the {@link IOContext} used to open the file. Returns {@code
   *     Optional.of(ReadAdvice)} to use a specific read advice, or {@code Optional.empty()} if a
   *     default should be used
   */
  public void setReadAdviceOverride(
      BiFunction<String, IOContext, Optional<ReadAdvice>> toReadAdvice) {
    this.readAdvice = toReadAdvice;
  }

  /**
   * Configures a grouping function for files that are part of the same logical group. The gathering
   * of files into a logical group is a hint that allows for better handling of resources.
   *
   * <p>By default, grouping is {@link #GROUP_BY_SEGMENT}. To disable, invoke this method with
   * {@link #NO_GROUPING}.
   *
   * @param groupingFunction a function that accepts a file name and returns an optional group key.
   *     If the optional is present, then its value is the logical group to which the file belongs.
   *     Otherwise, the file name if not associated with any logical group.
   */
  public void setGroupingFunction(Function<String, Optional<String>> groupingFunction) {
    this.groupingFunction = groupingFunction;
  }

  /**
   * Returns the current mmap chunk size.
   *
   * @see #MMapDirectory(Path, LockFactory, long)
   */
  public final long getMaxChunkSize() {
    return 1L << chunkSizePower;
  }

  /** Creates an IndexInput for the file with the given name. */
  @Override
  public IndexInput openInput(String name, IOContext context) throws IOException {
    ensureOpen();
    ensureCanRead(name);
    Path path = directory.resolve(name);
<<<<<<< HEAD
    final String resourceDescription = "MemorySegmentIndexInput(path=\"" + path.toString() + "\")";

    // Work around for JDK-8259028: we need to unwrap our test-only file system layers
    path = Unwrappable.unwrapAll(path);

    boolean success = false;
    final boolean confined = context == IOContext.READONCE;
    final Arena arena = confined ? Arena.ofConfined() : getSharedArena(name, arenas);
    try (var fc = FileChannel.open(path, StandardOpenOption.READ)) {
      final long fileSize = fc.size();
      final IndexInput in =
          MemorySegmentIndexInput.newInstance(
              resourceDescription,
              arena,
              map(
                  arena,
                  resourceDescription,
                  fc,
                  context.readAdvice(),
                  chunkSizePower,
                  preload.test(name, context),
                  fileSize),
              fileSize,
              chunkSizePower,
              confined);
      success = true;
      return in;
    } finally {
      if (success == false) {
        arena.close();
      }
    }
=======
    return PROVIDER.openInput(
        path,
        chunkSizePower,
        readAdvice
            .apply(name, context)
            .orElseGet(() -> context.readAdvice().orElse(Constants.DEFAULT_READADVICE)),
        context == IOContext.READONCE,
        preload.test(name, context),
        groupingFunction.apply(name),
        attachment);
>>>>>>> 25a5e7b7
  }

  private final MemorySegment[] map(
      Arena arena,
      String resourceDescription,
      FileChannel fc,
      ReadAdvice readAdvice,
      int chunkSizePower,
      boolean preload,
      long length)
      throws IOException {
    if ((length >>> chunkSizePower) >= Integer.MAX_VALUE)
      throw new IllegalArgumentException("File too big for chunk size: " + resourceDescription);

    final long chunkSize = 1L << chunkSizePower;

    // we always allocate one more segments, the last one may be a 0 byte one
    final int nrSegments = (int) (length >>> chunkSizePower) + 1;

    final MemorySegment[] segments = new MemorySegment[nrSegments];

    long startOffset = 0L;
    for (int segNr = 0; segNr < nrSegments; segNr++) {
      final long segSize =
          (length > (startOffset + chunkSize)) ? chunkSize : (length - startOffset);
      final MemorySegment segment;
      try {
        segment = fc.map(MapMode.READ_ONLY, startOffset, segSize, arena);
      } catch (IOException ioe) {
        throw convertMapFailedIOException(ioe, resourceDescription, segSize);
      }
      // if preload apply it without madvise.
      // skip madvise if the address of our segment is not page-aligned (small segments due to
      // internal FileChannel logic)
      if (preload) {
        segment.load();
      } else if (readAdvice != ReadAdvice.NORMAL
          && NATIVE_ACCESS.filter(na -> segment.address() % na.getPageSize() == 0).isPresent()) {
        // No need to madvise with ReadAdvice.NORMAL since it is the OS' default read advice.
        NATIVE_ACCESS.get().madvise(segment, readAdvice);
      }
      segments[segNr] = segment;
      startOffset += segSize;
    }
    return segments;
  }

<<<<<<< HEAD
  /**
   * Gets an arena for the given filename, potentially aggregating files from the same segment into
   * a single ref counted shared arena. A ref counted shared arena, if created will be added to the
   * given arenas map.
   */
  private Arena getSharedArena(
      String name, ConcurrentHashMap<String, RefCountedSharedArena> arenas) {
    final var group = groupingFunction.apply(name);
=======
  interface MMapIndexInputProvider<A> {
    IndexInput openInput(
        Path path,
        int chunkSizePower,
        ReadAdvice readAdvice,
        boolean readOnce,
        boolean preload,
        Optional<String> group,
        A attachment)
        throws IOException;
>>>>>>> 25a5e7b7

    if (group.isEmpty()) {
      return Arena.ofShared();
    }

    String key = group.get();
    var refCountedArena =
        arenas.computeIfAbsent(
            key, s -> new RefCountedSharedArena(s, () -> arenas.remove(s), SHARED_ARENA_PERMITS));
    if (refCountedArena.acquire()) {
      return refCountedArena;
    } else {
      return arenas.compute(
          key,
          (s, v) -> {
            if (v != null && v.acquire()) {
              return v;
            } else {
              v = new RefCountedSharedArena(s, () -> arenas.remove(s), SHARED_ARENA_PERMITS);
              v.acquire(); // guaranteed to succeed
              return v;
            }
          });
    }
  }

  private static IOException convertMapFailedIOException(
      IOException ioe, String resourceDescription, long bufSize) {
    final String originalMessage;
    final Throwable originalCause;
    if (ioe.getCause() instanceof OutOfMemoryError) {
      // nested OOM confuses users, because it's "incorrect", just print a plain message:
      originalMessage = "Map failed";
      originalCause = null;
    } else {
      originalMessage = ioe.getMessage();
      originalCause = ioe.getCause();
    }
    final String moreInfo;
    if (!Constants.JRE_IS_64BIT) {
      moreInfo =
          "MMapDirectory should only be used on 64bit platforms, because the address space on 32bit operating systems is too small. ";
    } else if (Constants.WINDOWS) {
      moreInfo =
          "Windows is unfortunately very limited on virtual address space. If your index size is several hundred Gigabytes, consider changing to Linux. ";
    } else if (Constants.LINUX) {
      moreInfo =
          "Please review 'ulimit -v', 'ulimit -m' (both should return 'unlimited'), and 'sysctl vm.max_map_count'. ";
    } else {
      moreInfo = "Please review 'ulimit -v', 'ulimit -m' (both should return 'unlimited'). ";
    }
    final IOException newIoe =
        new IOException(
            String.format(
                Locale.ENGLISH,
                "%s: %s [this may be caused by lack of enough unfragmented virtual address space "
                    + "or too restrictive virtual memory limits enforced by the operating system, "
                    + "preventing us to map a chunk of %d bytes. %sMore information: "
                    + "https://blog.thetaphi.de/2012/07/use-lucenes-mmapdirectory-on-64bit.html]",
                originalMessage,
                resourceDescription,
                bufSize,
                moreInfo),
            originalCause);
    newIoe.setStackTrace(ioe.getStackTrace());
    return newIoe;
  }

  private static int checkMaxPermits(int maxPermits) {
    if (RefCountedSharedArena.validMaxPermits(maxPermits)) {
      return maxPermits;
    }
    Logger.getLogger(MMapDirectory.class.getName())
        .warning(
            "Invalid value for sysprop "
                + MMapDirectory.SHARED_ARENA_MAX_PERMITS_SYSPROP
                + ", must be positive and <= 0x07FF. The default value will be used.");
    return RefCountedSharedArena.DEFAULT_MAX_PERMITS;
  }

  private static int getSharedArenaMaxPermitsSysprop() {
    int ret = 1024; // default value
    try {
      String str = System.getProperty(SHARED_ARENA_MAX_PERMITS_SYSPROP);
      if (str != null) {
        ret = Integer.parseInt(str);
      }
    } catch (@SuppressWarnings("unused") NumberFormatException | SecurityException ignored) {
      Logger.getLogger(MMapDirectory.class.getName())
          .warning(
              "Cannot read sysprop "
                  + SHARED_ARENA_MAX_PERMITS_SYSPROP
                  + ", so the default value will be used.");
    }
    return ret;
  }

  /**
   * Returns true, if MMapDirectory uses the platform's {@code madvise()} syscall to advise how OS
   * kernel should handle paging after opening a file.
   */
  public static boolean supportsMadvise() {
    return NATIVE_ACCESS.isPresent();
  }
}<|MERGE_RESOLUTION|>--- conflicted
+++ resolved
@@ -283,7 +283,6 @@
     ensureOpen();
     ensureCanRead(name);
     Path path = directory.resolve(name);
-<<<<<<< HEAD
     final String resourceDescription = "MemorySegmentIndexInput(path=\"" + path.toString() + "\")";
 
     // Work around for JDK-8259028: we need to unwrap our test-only file system layers
@@ -316,18 +315,6 @@
         arena.close();
       }
     }
-=======
-    return PROVIDER.openInput(
-        path,
-        chunkSizePower,
-        readAdvice
-            .apply(name, context)
-            .orElseGet(() -> context.readAdvice().orElse(Constants.DEFAULT_READADVICE)),
-        context == IOContext.READONCE,
-        preload.test(name, context),
-        groupingFunction.apply(name),
-        attachment);
->>>>>>> 25a5e7b7
   }
 
   private final MemorySegment[] map(
@@ -375,7 +362,6 @@
     return segments;
   }
 
-<<<<<<< HEAD
   /**
    * Gets an arena for the given filename, potentially aggregating files from the same segment into
    * a single ref counted shared arena. A ref counted shared arena, if created will be added to the
@@ -384,18 +370,6 @@
   private Arena getSharedArena(
       String name, ConcurrentHashMap<String, RefCountedSharedArena> arenas) {
     final var group = groupingFunction.apply(name);
-=======
-  interface MMapIndexInputProvider<A> {
-    IndexInput openInput(
-        Path path,
-        int chunkSizePower,
-        ReadAdvice readAdvice,
-        boolean readOnce,
-        boolean preload,
-        Optional<String> group,
-        A attachment)
-        throws IOException;
->>>>>>> 25a5e7b7
 
     if (group.isEmpty()) {
       return Arena.ofShared();
