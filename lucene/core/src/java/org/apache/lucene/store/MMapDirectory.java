--- conflicted
+++ resolved
@@ -415,16 +415,9 @@
         throw new LinkageError(
             "MemorySegmentIndexInputProvider is missing in Lucene JAR file", cnfe);
       }
-<<<<<<< HEAD
     } else if (runtimeVersion >= 21) {
-      var log = Logger.getLogger(lookup.lookupClass().getName());
-      log.warning(
+      LOG.warning(
           "You are running with Java 21 or later. To make full use of MMapDirectory, please update Apache Lucene.");
-=======
-    } else if (runtimeVersion >= 20) {
-      LOG.warning(
-          "You are running with Java 20 or later. To make full use of MMapDirectory, please update Apache Lucene.");
->>>>>>> 7f483bd6
     }
     return new MappedByteBufferIndexInputProvider();
   }
