/*
 * Licensed to the Apache Software Foundation (ASF) under one or more
 * contributor license agreements.  See the NOTICE file distributed with
 * this work for additional information regarding copyright ownership.
 * The ASF licenses this file to You under the Apache License, Version 2.0
 * (the "License"); you may not use this file except in compliance with
 * the License.  You may obtain a copy of the License at
 *
 *     http://www.apache.org/licenses/LICENSE-2.0
 *
 * Unless required by applicable law or agreed to in writing, software
 * distributed under the License is distributed on an "AS IS" BASIS,
 * WITHOUT WARRANTIES OR CONDITIONS OF ANY KIND, either express or implied.
 * See the License for the specific language governing permissions and
 * limitations under the License.
 */
package org.apache.lucene.store;

import java.io.IOException;
<<<<<<< HEAD
import java.lang.invoke.MethodHandle;
import java.lang.reflect.Field;
import java.nio.ByteBuffer;
import java.nio.ByteOrder;
import java.nio.MappedByteBuffer;
=======
>>>>>>> d2c0be5a
import java.nio.channels.ClosedChannelException; // javadoc @link
import java.nio.channels.FileChannel.MapMode;
import java.nio.file.Files;
import java.nio.file.Path;
import java.util.Arrays;
import java.util.Locale;
import java.util.concurrent.Future;

import org.apache.lucene.util.Constants;
import org.apache.lucene.util.IOUtils;
import org.apache.lucene.util.Unwrapable;

import jdk.incubator.foreign.MappedMemorySegments;
import jdk.incubator.foreign.MemorySegment;

/**
 * File-based {@link Directory} implementation that uses mmap for reading, and {@link
 * FSDirectory.FSIndexOutput} for writing.
 *
 * <p><b>NOTE</b>: memory mapping uses up a portion of the virtual memory address space in your
 * process equal to the size of the file being mapped. Before using this class, be sure your have
 * plenty of virtual address space, e.g. by using a 64 bit JRE, or a 32 bit JRE with indexes that
 * are guaranteed to fit within the address space. On 32 bit platforms also consult {@link
 * #MMapDirectory(Path, LockFactory, int)} if you have problems with mmap failing because of
 * fragmented address space. If you get an OutOfMemoryException, it is recommended to reduce the
 * chunk size, until it works.
 *
 * <p>Due to <a href="http://bugs.sun.com/bugdatabase/view_bug.do?bug_id=4724038">this bug</a> in
 * Sun's JRE, MMapDirectory's {@link IndexInput#close} is unable to close the underlying OS file
 * handle. Only when GC finally collects the underlying objects, which could be quite some time
 * later, will the file handle be closed.
 *
 * <p>This will consume additional transient disk usage: on Windows, attempts to delete or overwrite
 * the files will result in an exception; on other platforms, which typically have a &quot;delete on
 * last close&quot; semantics, while such operations will succeed, the bytes are still consuming
 * space on disk. For many applications this limitation is not a problem (e.g. if you have plenty of
 * disk space, and you don't rely on overwriting files on Windows) but it's still an important
 * limitation to be aware of.
 *
 * <p>This class supplies the workaround mentioned in the bug report (see {@link #setUseUnmap}),
 * which may fail on non-Oracle/OpenJDK JVMs. It forcefully unmaps the buffer on close by using an
 * undocumented internal cleanup functionality. If {@link #UNMAP_SUPPORTED} is <code>true</code>,
 * the workaround will be automatically enabled (with no guarantees; if you discover any problems,
 * you can disable it).
 *
 * <p><b>NOTE:</b> Accessing this class either directly or indirectly from a thread while it's
 * interrupted can close the underlying channel immediately if at the same time the thread is
 * blocked on IO. The channel will remain closed and subsequent access to {@link MMapDirectory} will
 * throw a {@link ClosedChannelException}. If your application uses either {@link
 * Thread#interrupt()} or {@link Future#cancel(boolean)} you should use the legacy {@code
 * RAFDirectory} from the Lucene {@code misc} module in favor of {@link MMapDirectory}.
 *
 * @see <a href="http://blog.thetaphi.de/2012/07/use-lucenes-mmapdirectory-on-64bit.html">Blog post
 *     about MMapDirectory</a>
 */
public class MMapDirectory extends FSDirectory {
  private boolean useUnmapHack = UNMAP_SUPPORTED;
  private boolean preload;

  /**
   * Default max chunk size.
   *
   * @see #MMapDirectory(Path, LockFactory, long)
   */
  public static final long DEFAULT_MAX_CHUNK_SIZE = Constants.JRE_IS_64BIT ? (1L << 34) : (1L << 28);

  final int chunkSizePower;

  /**
   * Create a new MMapDirectory for the named location. The directory is created at the named
   * location if it does not yet exist.
   *
   * @param path the path of the directory
   * @param lockFactory the lock factory to use
   * @throws IOException if there is a low-level I/O error
   */
  public MMapDirectory(Path path, LockFactory lockFactory) throws IOException {
    this(path, lockFactory, DEFAULT_MAX_CHUNK_SIZE);
  }

  /**
   * Create a new MMapDirectory for the named location and {@link FSLockFactory#getDefault()}. The
   * directory is created at the named location if it does not yet exist.
   *
   * @param path the path of the directory
   * @throws IOException if there is a low-level I/O error
   */
  public MMapDirectory(Path path) throws IOException {
    this(path, FSLockFactory.getDefault());
  }

  /**
   * Create a new MMapDirectory for the named location and {@link FSLockFactory#getDefault()}. The
   * directory is created at the named location if it does not yet exist.
   *
   * @param path the path of the directory
   * @param maxChunkSize maximum chunk size (default is 16 GiBytes for 64 bit JVMs and 256 MiBytes
   *     for 32 bit JVMs) used for memory mapping.
   * @throws IOException if there is a low-level I/O error
   */
  public MMapDirectory(Path path, long maxChunkSize) throws IOException {
    this(path, FSLockFactory.getDefault(), maxChunkSize);
  }

  /**
   * Create a new MMapDirectory for the named location, specifying the maximum chunk size used for
   * memory mapping. The directory is created at the named location if it does not yet exist.
   *
   * <p>Especially on 32 bit platform, the address space can be very fragmented, so large index
   * files cannot be mapped. Using a lower chunk size makes the directory implementation a little
   * bit slower (as the correct chunk may be resolved on lots of seeks) but the chance is higher
   * that mmap does not fail. On 64 bit Java platforms, this parameter should always be large
   * (like 16 GiBytes), as the address space is big enough. If it is larger, fragmentation of
   * address space increases, but number of file handles and mappings is lower for huge
   * installations with many open indexes.
   *
   * <p><b>Please note:</b> The chunk size is always rounded down to a power of 2.
   *
   * @param path the path of the directory
   * @param lockFactory the lock factory to use, or null for the default ({@link
   *     NativeFSLockFactory});
   * @param maxChunkSize maximum chunk size (default is 16 GiBytes for 64 bit JVMs and 256 MiBytes
   *     for 32 bit JVMs) used for memory mapping.
   * @throws IOException if there is a low-level I/O error
   */
  public MMapDirectory(Path path, LockFactory lockFactory, long maxChunkSize) throws IOException {
    super(path, lockFactory);
    if (maxChunkSize <= 0L) {
      throw new IllegalArgumentException("Maximum chunk size for mmap must be >0");
    }
    this.chunkSizePower = Long.SIZE - 1 - Long.numberOfLeadingZeros(maxChunkSize);
    assert (1L << chunkSizePower) <= maxChunkSize;
    assert (1L << chunkSizePower) > (maxChunkSize / 2);
  }

  /**
   * This method enables the workaround for unmapping the buffers from address space after closing
   * {@link IndexInput}, that is mentioned in the bug report. This hack may fail on
   * non-Oracle/OpenJDK JVMs. It forcefully unmaps the buffer on close by using an undocumented
   * internal cleanup functionality.
   *
   * <p><b>NOTE:</b> Enabling this is completely unsupported by Java and may lead to JVM crashes if
   * <code>IndexInput</code> is closed while another thread is still accessing it (SIGSEGV).
   *
   * <p>To enable the hack, the following requirements need to be fulfilled: The used JVM must be
   * Oracle Java / OpenJDK 8 <em>(preliminary support for Java 9 EA build 150+ was added with Lucene
   * 6.4)</em>. In addition, the following permissions need to be granted to {@code lucene-core.jar}
   * in your <a
   * href="http://docs.oracle.com/javase/8/docs/technotes/guides/security/PolicyFiles.html">policy
   * file</a>:
   *
   * <ul>
   *   <li>{@code permission java.lang.reflect.ReflectPermission "suppressAccessChecks";}
   *   <li>{@code permission java.lang.RuntimePermission "accessClassInPackage.sun.misc";}
   * </ul>
   *
   * @throws IllegalArgumentException if {@link #UNMAP_SUPPORTED} is <code>false</code> and the
   *     workaround cannot be enabled. The exception message also contains an explanation why the
   *     hack cannot be enabled (e.g., missing permissions).
   */
  public void setUseUnmap(final boolean useUnmapHack) {
    if (useUnmapHack && !UNMAP_SUPPORTED) {
      throw new IllegalArgumentException(UNMAP_NOT_SUPPORTED_REASON);
    }
    this.useUnmapHack = useUnmapHack;
  }

  /**
   * Returns <code>true</code>, if the unmap workaround is enabled.
   *
   * @see #setUseUnmap
   */
  public boolean getUseUnmap() {
    return useUnmapHack;
  }

  /**
   * Set to {@code true} to ask mapped pages to be loaded into physical memory on init. The behavior
   * is best-effort and operating system dependent.
   *
   * @see MappedMemorySegments#load
   */
  public void setPreload(boolean preload) {
    this.preload = preload;
  }

  /**
   * Returns {@code true} if mapped pages should be loaded.
   *
   * @see #setPreload
   */
  public boolean getPreload() {
    return preload;
  }

  /**
   * Returns the current mmap chunk size.
   *
   * @see #MMapDirectory(Path, LockFactory, long)
   */
  public final long getMaxChunkSize() {
    return 1L << chunkSizePower;
  }

  /** Creates an IndexInput for the file with the given name. */
  @Override
  public IndexInput openInput(String name, IOContext context) throws IOException {
    ensureOpen();
    ensureCanRead(name);
    Path path = directory.resolve(name);
    final String resourceDescription = "MemorySegmentIndexInput(path=\"" + path.toString() + "\")";
    final long fileSize = Files.size(path);
    MemorySegment[] segments = map(resourceDescription, path, fileSize);
    return MemorySegmentIndexInput.newInstance(
        resourceDescription,
        segments,
        fileSize,
        chunkSizePower);
  }

  /** Maps a file into a set of segments */
  final MemorySegment[] map(String resourceDescription, Path path, long length)
      throws IOException {
    if ((length >>> chunkSizePower) >= Integer.MAX_VALUE)
      throw new IllegalArgumentException(
          "File too big for chunk size: " + resourceDescription);

    final long chunkSize = 1L << chunkSizePower;

    // we always allocate one more segments, the last one may be a 0 byte one
    final int nrSegments = (int) (length >>> chunkSizePower) + 1;
    
    final MemorySegment segments[] = new MemorySegment[nrSegments];

<<<<<<< HEAD
    long bufferStart = 0L;
    for (int bufNr = 0; bufNr < nrBuffers; bufNr++) {
      int bufSize =
          (int) ((length > (bufferStart + chunkSize)) ? chunkSize : (length - bufferStart));
      MappedByteBuffer buffer;
      try {
        buffer = fc.map(MapMode.READ_ONLY, offset + bufferStart, bufSize);
        buffer.order(ByteOrder.LITTLE_ENDIAN);
      } catch (IOException ioe) {
        throw convertMapFailedIOException(ioe, resourceDescription, bufSize);
=======
    boolean success = false;
    try {
      // Work around for JDK-8259028: we need to unwrap our test-only file system layers
      path = Unwrapable.unwrapAll(path);
      long startOffset = 0L;
      for (int segNr = 0; segNr < nrSegments; segNr++) {
        long segSize =
            (length > (startOffset + chunkSize)) ? chunkSize : (length - startOffset);
        final MemorySegment segment;
        try {
          segment = MemorySegment.mapFile(path, startOffset, segSize, MapMode.READ_ONLY);
        } catch (IOException ioe) {
          throw convertMapFailedIOException(ioe, resourceDescription, segSize);
        }
        if (preload) {
          MappedMemorySegments.load(segment);
        }
        segments[segNr] = segment.share();
        startOffset += segSize;
>>>>>>> d2c0be5a
      }
      success = true;
      return segments;
    } finally {
      if (success == false) {
        IOUtils.applyToAll(Arrays.asList(segments), MemorySegment::close);
      }
    }
  }
  
  private static IOException convertMapFailedIOException(
      IOException ioe, String resourceDescription, long bufSize) {
    final String originalMessage;
    final Throwable originalCause;
    if (ioe.getCause() instanceof OutOfMemoryError) {
      // nested OOM confuses users, because it's "incorrect", just print a plain message:
      originalMessage = "Map failed";
      originalCause = null;
    } else {
      originalMessage = ioe.getMessage();
      originalCause = ioe.getCause();
    }
    final String moreInfo;
    if (!Constants.JRE_IS_64BIT) {
      moreInfo =
          "MMapDirectory should only be used on 64bit platforms, because the address space on 32bit operating systems is too small. ";
    } else if (Constants.WINDOWS) {
      moreInfo =
          "Windows is unfortunately very limited on virtual address space. If your index size is several hundred Gigabytes, consider changing to Linux. ";
    } else if (Constants.LINUX) {
      moreInfo =
          "Please review 'ulimit -v', 'ulimit -m' (both should return 'unlimited'), and 'sysctl vm.max_map_count'. ";
    } else {
      moreInfo = "Please review 'ulimit -v', 'ulimit -m' (both should return 'unlimited'). ";
    }
    final IOException newIoe =
        new IOException(
            String.format(
                Locale.ENGLISH,
                "%s: %s [this may be caused by lack of enough unfragmented virtual address space "
                    + "or too restrictive virtual memory limits enforced by the operating system, "
                    + "preventing us to map a chunk of %d bytes. %sMore information: "
                    + "http://blog.thetaphi.de/2012/07/use-lucenes-mmapdirectory-on-64bit.html]",
                originalMessage,
                resourceDescription,
                bufSize,
                moreInfo),
            originalCause);
    newIoe.setStackTrace(ioe.getStackTrace());
    return newIoe;
  }

  /** <code>true</code>, if this platform supports unmapping mmapped files. */
  public static final boolean UNMAP_SUPPORTED = true; // nocommit: cleanup

  /**
   * if {@link #UNMAP_SUPPORTED} is {@code false}, this contains the reason why unmapping is not
   * supported.
   */
  public static final String UNMAP_NOT_SUPPORTED_REASON = null; // nocommit: cleanup

}<|MERGE_RESOLUTION|>--- conflicted
+++ resolved
@@ -17,14 +17,6 @@
 package org.apache.lucene.store;
 
 import java.io.IOException;
-<<<<<<< HEAD
-import java.lang.invoke.MethodHandle;
-import java.lang.reflect.Field;
-import java.nio.ByteBuffer;
-import java.nio.ByteOrder;
-import java.nio.MappedByteBuffer;
-=======
->>>>>>> d2c0be5a
 import java.nio.channels.ClosedChannelException; // javadoc @link
 import java.nio.channels.FileChannel.MapMode;
 import java.nio.file.Files;
@@ -259,18 +251,6 @@
     
     final MemorySegment segments[] = new MemorySegment[nrSegments];
 
-<<<<<<< HEAD
-    long bufferStart = 0L;
-    for (int bufNr = 0; bufNr < nrBuffers; bufNr++) {
-      int bufSize =
-          (int) ((length > (bufferStart + chunkSize)) ? chunkSize : (length - bufferStart));
-      MappedByteBuffer buffer;
-      try {
-        buffer = fc.map(MapMode.READ_ONLY, offset + bufferStart, bufSize);
-        buffer.order(ByteOrder.LITTLE_ENDIAN);
-      } catch (IOException ioe) {
-        throw convertMapFailedIOException(ioe, resourceDescription, bufSize);
-=======
     boolean success = false;
     try {
       // Work around for JDK-8259028: we need to unwrap our test-only file system layers
@@ -290,7 +270,6 @@
         }
         segments[segNr] = segment.share();
         startOffset += segSize;
->>>>>>> d2c0be5a
       }
       success = true;
       return segments;
