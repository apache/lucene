/*
 * Licensed to the Apache Software Foundation (ASF) under one or more
 * contributor license agreements.  See the NOTICE file distributed with
 * this work for additional information regarding copyright ownership.
 * The ASF licenses this file to You under the Apache License, Version 2.0
 * (the "License"); you may not use this file except in compliance with
 * the License.  You may obtain a copy of the License at
 *
 *     http://www.apache.org/licenses/LICENSE-2.0
 *
 * Unless required by applicable law or agreed to in writing, software
 * distributed under the License is distributed on an "AS IS" BASIS,
 * WITHOUT WARRANTIES OR CONDITIONS OF ANY KIND, either express or implied.
 * See the License for the specific language governing permissions and
 * limitations under the License.
 */
package org.apache.lucene.store;

<<<<<<< HEAD
import java.util.Objects;
=======
import java.util.Arrays;
import java.util.Objects;
import org.apache.lucene.util.Constants;
>>>>>>> 75ae372b

/**
 * IOContext holds additional details on the merge/search context. An IOContext object can never be
 * passed as a {@code null} parameter to either {@link
 * org.apache.lucene.store.Directory#openInput(String, IOContext)} or {@link
 * org.apache.lucene.store.Directory#createOutput(String, IOContext)}
 *
 * @param context An object of a enumerator Context type
 * @param mergeInfo must be given when {@code context == MERGE}
 * @param flushInfo must be given when {@code context == FLUSH}
 * @param readAdvice Advice regarding the read access pattern
 */
public record IOContext(
    Context context, MergeInfo mergeInfo, FlushInfo flushInfo, ReadAdvice readAdvice) {

  /**
   * Context is a enumerator which specifies the context in which the Directory is being used for.
   */
  public enum Context {
    /** Context for reads and writes that are associated with a merge. */
    MERGE,
    /** Context for writes that are associated with a segment flush. */
    FLUSH,
    /** Default context, can be used for reading or writing. */
    DEFAULT
  };

<<<<<<< HEAD
  /** An object of a enumerator Context type */
  public final Context context;

  public final MergeInfo mergeInfo;

  public final FlushInfo flushInfo;

  /** This flag indicates that the file will be opened, then fully read sequentially then closed. */
  public final boolean readOnce;

  /**
   * This flag indicates that the file will be accessed randomly. If this flag is set, then readOnce
   * will be false.
   */
  public final boolean randomAccess;

  /**
   * This flag is used for files that are a small fraction of the total index size and are expected
   * to be heavily accessed in random-access fashion. Some {@link Directory} implementations may
   * choose to load such files into physical memory (e.g. Java heap) as a way to provide stronger
   * guarantees on query latency. If this flag is set, then {@link #randomAccess} will be true.
   */
  public final boolean load;

  public static final IOContext DEFAULT = new IOContext(Context.DEFAULT);

  public static final IOContext READONCE = new IOContext(true, false, false);

  public static final IOContext READ = new IOContext(false, false, false);

  public static final IOContext LOAD = new IOContext(false, true, true);

  public static final IOContext RANDOM = new IOContext(false, false, true);

  public IOContext() {
    this(false, false, false);
  }

  public IOContext(FlushInfo flushInfo) {
    assert flushInfo != null;
    this.context = Context.FLUSH;
    this.mergeInfo = null;
    this.readOnce = false;
    this.load = false;
    this.randomAccess = false;
    this.flushInfo = flushInfo;
=======
  /**
   * A default context for normal reads/writes. Use {@link #withReadAdvice(ReadAdvice)} to specify
   * another {@link ReadAdvice}.
   *
   * <p>It will use {@link ReadAdvice#RANDOM} by default, unless set by system property {@code
   * org.apache.lucene.store.defaultReadAdvice}.
   */
  public static final IOContext DEFAULT = new IOContext(Constants.DEFAULT_READADVICE);

  /**
   * A default context for reads with {@link ReadAdvice#SEQUENTIAL}.
   *
   * <p>This context should only be used when the read operations will be performed in the same
   * thread as the thread that opens the underlying storage.
   */
  public static final IOContext READONCE = new IOContext(ReadAdvice.SEQUENTIAL);

  @SuppressWarnings("incomplete-switch")
  public IOContext {
    Objects.requireNonNull(context, "context must not be null");
    Objects.requireNonNull(readAdvice, "readAdvice must not be null");
    switch (context) {
      case MERGE ->
          Objects.requireNonNull(mergeInfo, "mergeInfo must not be null if context is MERGE");
      case FLUSH ->
          Objects.requireNonNull(flushInfo, "flushInfo must not be null if context is FLUSH");
    }
    if ((context == Context.FLUSH || context == Context.MERGE)
        && readAdvice != ReadAdvice.SEQUENTIAL) {
      throw new IllegalArgumentException(
          "The FLUSH and MERGE contexts must use the SEQUENTIAL read access advice");
    }
>>>>>>> 75ae372b
  }

  /** Creates a default {@link IOContext} for reading/writing with the given {@link ReadAdvice} */
  private IOContext(ReadAdvice accessAdvice) {
    this(Context.DEFAULT, null, null, accessAdvice);
  }

<<<<<<< HEAD
  private IOContext(boolean readOnce, boolean load, boolean randomAccess) {
    if (readOnce && randomAccess) {
      throw new IllegalArgumentException("cannot be both readOnce and randomAccess");
    }
    if (load && randomAccess == false) {
      throw new IllegalArgumentException("cannot be load but not randomAccess");
    }
    this.context = Context.READ;
    this.mergeInfo = null;
    this.readOnce = readOnce;
    this.load = load;
    this.randomAccess = randomAccess;
    this.flushInfo = null;
=======
  /** Creates an {@link IOContext} for flushing. */
  public IOContext(FlushInfo flushInfo) {
    this(Context.FLUSH, null, flushInfo, ReadAdvice.SEQUENTIAL);
>>>>>>> 75ae372b
  }

  /** Creates an {@link IOContext} for merging. */
  public IOContext(MergeInfo mergeInfo) {
    // Merges read input segments sequentially.
    this(Context.MERGE, mergeInfo, null, ReadAdvice.SEQUENTIAL);
  }

<<<<<<< HEAD
  private IOContext(Context context, MergeInfo mergeInfo) {
    assert context != Context.MERGE || mergeInfo != null
        : "MergeInfo must not be null if context is MERGE";
    assert context != Context.FLUSH : "Use IOContext(FlushInfo) to create a FLUSH IOContext";
    this.context = context;
    this.readOnce = false;
    this.load = false;
    this.randomAccess = false;
    this.mergeInfo = mergeInfo;
    this.flushInfo = null;
  }

  /**
   * This constructor is used to initialize a {@link IOContext} instance with a new value for the
   * readOnce variable. This automatically sets {@link #randomAccess} and {@link #load} to {@code
   * false}.
   *
   * @param ctxt {@link IOContext} object whose information is used to create the new instance
   *     except the readOnce variable.
   * @param readOnce The new {@link IOContext} object will use this value for readOnce.
   */
  public IOContext(IOContext ctxt, boolean readOnce) {
    this.context = ctxt.context;
    this.mergeInfo = ctxt.mergeInfo;
    this.flushInfo = ctxt.flushInfo;
    this.readOnce = readOnce;
    this.randomAccess = false;
    this.load = false;
  }

  /**
   * Return an updated {@link IOContext} that has {@link IOContext#randomAccess} set to true if
   * {@link IOContext#context} is {@link Context#READ} or {@link Context#DEFAULT}. Otherwise, this
   * returns this instance. This helps preserve sequential access for merging, which is always the
   * right choice, while allowing {@link IndexInput}s open for searching to use random access.
   */
  public IOContext withRandomAccess() {
    if (context == Context.READ || context == Context.DEFAULT) {
      return RANDOM;
    } else {
      return this;
    }
  }

  @Override
  public int hashCode() {
    return Objects.hash(context, flushInfo, mergeInfo, readOnce, load, randomAccess);
  }

  @Override
  public boolean equals(Object obj) {
    if (this == obj) return true;
    if (obj == null) return false;
    if (getClass() != obj.getClass()) return false;
    IOContext other = (IOContext) obj;
    if (context != other.context) return false;
    if (!Objects.equals(flushInfo, other.flushInfo)) return false;
    if (!Objects.equals(mergeInfo, other.mergeInfo)) return false;
    if (readOnce != other.readOnce) return false;
    if (load != other.load) return false;
    if (randomAccess != other.randomAccess) return false;
    return true;
  }

  @Override
  public String toString() {
    return "IOContext [context="
        + context
        + ", mergeInfo="
        + mergeInfo
        + ", flushInfo="
        + flushInfo
        + ", readOnce="
        + readOnce
        + ", load="
        + load
        + ", randomAccess="
        + randomAccess
        + "]";
=======
  private static final IOContext[] READADVICE_TO_IOCONTEXT =
      Arrays.stream(ReadAdvice.values()).map(IOContext::new).toArray(IOContext[]::new);

  /**
   * Return an updated {@link IOContext} that has the provided {@link ReadAdvice} if the {@link
   * Context} is a {@link Context#DEFAULT} context, otherwise return this existing instance. This
   * helps preserve a {@link ReadAdvice#SEQUENTIAL} advice for merging, which is always the right
   * choice, while allowing {@link IndexInput}s open for searching to use arbitrary {@link
   * ReadAdvice}s.
   */
  public IOContext withReadAdvice(ReadAdvice advice) {
    if (context == Context.DEFAULT) {
      return READADVICE_TO_IOCONTEXT[advice.ordinal()];
    } else {
      return this;
    }
>>>>>>> 75ae372b
  }
}<|MERGE_RESOLUTION|>--- conflicted
+++ resolved
@@ -16,13 +16,9 @@
  */
 package org.apache.lucene.store;
 
-<<<<<<< HEAD
-import java.util.Objects;
-=======
 import java.util.Arrays;
 import java.util.Objects;
 import org.apache.lucene.util.Constants;
->>>>>>> 75ae372b
 
 /**
  * IOContext holds additional details on the merge/search context. An IOContext object can never be
@@ -50,54 +46,6 @@
     DEFAULT
   };
 
-<<<<<<< HEAD
-  /** An object of a enumerator Context type */
-  public final Context context;
-
-  public final MergeInfo mergeInfo;
-
-  public final FlushInfo flushInfo;
-
-  /** This flag indicates that the file will be opened, then fully read sequentially then closed. */
-  public final boolean readOnce;
-
-  /**
-   * This flag indicates that the file will be accessed randomly. If this flag is set, then readOnce
-   * will be false.
-   */
-  public final boolean randomAccess;
-
-  /**
-   * This flag is used for files that are a small fraction of the total index size and are expected
-   * to be heavily accessed in random-access fashion. Some {@link Directory} implementations may
-   * choose to load such files into physical memory (e.g. Java heap) as a way to provide stronger
-   * guarantees on query latency. If this flag is set, then {@link #randomAccess} will be true.
-   */
-  public final boolean load;
-
-  public static final IOContext DEFAULT = new IOContext(Context.DEFAULT);
-
-  public static final IOContext READONCE = new IOContext(true, false, false);
-
-  public static final IOContext READ = new IOContext(false, false, false);
-
-  public static final IOContext LOAD = new IOContext(false, true, true);
-
-  public static final IOContext RANDOM = new IOContext(false, false, true);
-
-  public IOContext() {
-    this(false, false, false);
-  }
-
-  public IOContext(FlushInfo flushInfo) {
-    assert flushInfo != null;
-    this.context = Context.FLUSH;
-    this.mergeInfo = null;
-    this.readOnce = false;
-    this.load = false;
-    this.randomAccess = false;
-    this.flushInfo = flushInfo;
-=======
   /**
    * A default context for normal reads/writes. Use {@link #withReadAdvice(ReadAdvice)} to specify
    * another {@link ReadAdvice}.
@@ -130,7 +78,6 @@
       throw new IllegalArgumentException(
           "The FLUSH and MERGE contexts must use the SEQUENTIAL read access advice");
     }
->>>>>>> 75ae372b
   }
 
   /** Creates a default {@link IOContext} for reading/writing with the given {@link ReadAdvice} */
@@ -138,25 +85,9 @@
     this(Context.DEFAULT, null, null, accessAdvice);
   }
 
-<<<<<<< HEAD
-  private IOContext(boolean readOnce, boolean load, boolean randomAccess) {
-    if (readOnce && randomAccess) {
-      throw new IllegalArgumentException("cannot be both readOnce and randomAccess");
-    }
-    if (load && randomAccess == false) {
-      throw new IllegalArgumentException("cannot be load but not randomAccess");
-    }
-    this.context = Context.READ;
-    this.mergeInfo = null;
-    this.readOnce = readOnce;
-    this.load = load;
-    this.randomAccess = randomAccess;
-    this.flushInfo = null;
-=======
   /** Creates an {@link IOContext} for flushing. */
   public IOContext(FlushInfo flushInfo) {
     this(Context.FLUSH, null, flushInfo, ReadAdvice.SEQUENTIAL);
->>>>>>> 75ae372b
   }
 
   /** Creates an {@link IOContext} for merging. */
@@ -165,87 +96,6 @@
     this(Context.MERGE, mergeInfo, null, ReadAdvice.SEQUENTIAL);
   }
 
-<<<<<<< HEAD
-  private IOContext(Context context, MergeInfo mergeInfo) {
-    assert context != Context.MERGE || mergeInfo != null
-        : "MergeInfo must not be null if context is MERGE";
-    assert context != Context.FLUSH : "Use IOContext(FlushInfo) to create a FLUSH IOContext";
-    this.context = context;
-    this.readOnce = false;
-    this.load = false;
-    this.randomAccess = false;
-    this.mergeInfo = mergeInfo;
-    this.flushInfo = null;
-  }
-
-  /**
-   * This constructor is used to initialize a {@link IOContext} instance with a new value for the
-   * readOnce variable. This automatically sets {@link #randomAccess} and {@link #load} to {@code
-   * false}.
-   *
-   * @param ctxt {@link IOContext} object whose information is used to create the new instance
-   *     except the readOnce variable.
-   * @param readOnce The new {@link IOContext} object will use this value for readOnce.
-   */
-  public IOContext(IOContext ctxt, boolean readOnce) {
-    this.context = ctxt.context;
-    this.mergeInfo = ctxt.mergeInfo;
-    this.flushInfo = ctxt.flushInfo;
-    this.readOnce = readOnce;
-    this.randomAccess = false;
-    this.load = false;
-  }
-
-  /**
-   * Return an updated {@link IOContext} that has {@link IOContext#randomAccess} set to true if
-   * {@link IOContext#context} is {@link Context#READ} or {@link Context#DEFAULT}. Otherwise, this
-   * returns this instance. This helps preserve sequential access for merging, which is always the
-   * right choice, while allowing {@link IndexInput}s open for searching to use random access.
-   */
-  public IOContext withRandomAccess() {
-    if (context == Context.READ || context == Context.DEFAULT) {
-      return RANDOM;
-    } else {
-      return this;
-    }
-  }
-
-  @Override
-  public int hashCode() {
-    return Objects.hash(context, flushInfo, mergeInfo, readOnce, load, randomAccess);
-  }
-
-  @Override
-  public boolean equals(Object obj) {
-    if (this == obj) return true;
-    if (obj == null) return false;
-    if (getClass() != obj.getClass()) return false;
-    IOContext other = (IOContext) obj;
-    if (context != other.context) return false;
-    if (!Objects.equals(flushInfo, other.flushInfo)) return false;
-    if (!Objects.equals(mergeInfo, other.mergeInfo)) return false;
-    if (readOnce != other.readOnce) return false;
-    if (load != other.load) return false;
-    if (randomAccess != other.randomAccess) return false;
-    return true;
-  }
-
-  @Override
-  public String toString() {
-    return "IOContext [context="
-        + context
-        + ", mergeInfo="
-        + mergeInfo
-        + ", flushInfo="
-        + flushInfo
-        + ", readOnce="
-        + readOnce
-        + ", load="
-        + load
-        + ", randomAccess="
-        + randomAccess
-        + "]";
-=======
   private static final IOContext[] READADVICE_TO_IOCONTEXT =
       Arrays.stream(ReadAdvice.values()).map(IOContext::new).toArray(IOContext[]::new);
 
@@ -262,6 +112,5 @@
     } else {
       return this;
     }
->>>>>>> 75ae372b
   }
 }