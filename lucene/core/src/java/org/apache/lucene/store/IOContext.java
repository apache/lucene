--- conflicted
+++ resolved
@@ -138,18 +138,7 @@
 
   @Override
   public int hashCode() {
-<<<<<<< HEAD
-    final int prime = 31;
-    int result = 1;
-    result = prime * result + ((context == null) ? 0 : context.hashCode());
-    result = prime * result + ((flushInfo == null) ? 0 : flushInfo.hashCode());
-    result = prime * result + ((mergeInfo == null) ? 0 : mergeInfo.hashCode());
-    result = prime * result + (readOnce ? 1231 : 1237);
-    result = prime * result + (randomAccess ? 1249 : 1259);
-    return result;
-=======
-    return Objects.hash(context, flushInfo, mergeInfo, readOnce, load);
->>>>>>> 00073c4c
+    return Objects.hash(context, flushInfo, mergeInfo, readOnce, load, randomAccess);
   }
 
   @Override
@@ -162,11 +151,8 @@
     if (!Objects.equals(flushInfo, other.flushInfo)) return false;
     if (!Objects.equals(mergeInfo, other.mergeInfo)) return false;
     if (readOnce != other.readOnce) return false;
-<<<<<<< HEAD
+    if (load != other.load) return false;
     if (randomAccess != other.randomAccess) return false;
-=======
-    if (load != other.load) return false;
->>>>>>> 00073c4c
     return true;
   }
 
@@ -180,6 +166,8 @@
         + flushInfo
         + ", readOnce="
         + readOnce
+        + ", load="
+        + load
         + ", randomAccess="
         + randomAccess
         + "]";
