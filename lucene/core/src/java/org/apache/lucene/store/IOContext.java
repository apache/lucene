/*
 * Licensed to the Apache Software Foundation (ASF) under one or more
 * contributor license agreements.  See the NOTICE file distributed with
 * this work for additional information regarding copyright ownership.
 * The ASF licenses this file to You under the Apache License, Version 2.0
 * (the "License"); you may not use this file except in compliance with
 * the License.  You may obtain a copy of the License at
 *
 *     http://www.apache.org/licenses/LICENSE-2.0
 *
 * Unless required by applicable law or agreed to in writing, software
 * distributed under the License is distributed on an "AS IS" BASIS,
 * WITHOUT WARRANTIES OR CONDITIONS OF ANY KIND, either express or implied.
 * See the License for the specific language governing permissions and
 * limitations under the License.
 */
package org.apache.lucene.store;

import java.util.Objects;

/**
 * IOContext holds additional details on the merge/search context. A IOContext object can never be
 * initialized as null as passed as a parameter to either {@link
 * org.apache.lucene.store.Directory#openInput(String, IOContext)} or {@link
 * org.apache.lucene.store.Directory#createOutput(String, IOContext)}
 *
 * @param context An object of a enumerator Context type
 * @param mergeInfo must be given when {@code context == MERGE}
 * @param flushInfo must be given when {@code context == FLUSH}
 * @param readAdvice Advice regarding the read access pattern
 */
public record IOContext(
    Context context, MergeInfo mergeInfo, FlushInfo flushInfo, ReadAdvice readAdvice) {

  /**
   * Context is a enumerator which specifies the context in which the Directory is being used for.
   */
  public enum Context {
    /** Context for reads and writes that are associated with a merge. */
    MERGE,
    /** Context for writes that are associated with a segment flush. */
    FLUSH,
    /** Default context, can be used for reading or writing. */
    DEFAULT
  };

  public static final IOContext DEFAULT =
      new IOContext(Context.DEFAULT, null, null, ReadAdvice.RANDOM);

  public static final IOContext READONCE = new IOContext(ReadAdvice.SEQUENTIAL);

<<<<<<< HEAD
  public static final IOContext READ = new IOContext(ReadAdvice.RANDOM);

=======
>>>>>>> 32d69204
  @SuppressWarnings("incomplete-switch")
  public IOContext {
    Objects.requireNonNull(context, "context must not be null");
    Objects.requireNonNull(readAdvice, "readAdvice must not be null");
    switch (context) {
      case MERGE -> Objects.requireNonNull(
          mergeInfo, "mergeInfo must not be null if context is MERGE");
      case FLUSH -> Objects.requireNonNull(
          flushInfo, "flushInfo must not be null if context is FLUSH");
    }
    if ((context == Context.FLUSH || context == Context.MERGE)
        && readAdvice != ReadAdvice.SEQUENTIAL) {
      throw new IllegalArgumentException(
<<<<<<< HEAD
          "The FLUSH and MERGE contexts must use the SEQUENTIAL read access advice");
=======
          "The MERGE context must use the SEQUENTIAL read access advice");
    }
    if (context == Context.FLUSH && readAdvice != ReadAdvice.NORMAL) {
      throw new IllegalArgumentException(
          "The FLUSH context must use the NORMAL read access advice");
>>>>>>> 32d69204
    }
  }

  private IOContext(ReadAdvice accessAdvice) {
    this(Context.DEFAULT, null, null, accessAdvice);
  }

  /** Creates an IOContext for flushing. */
  public IOContext(FlushInfo flushInfo) {
    this(Context.FLUSH, null, flushInfo, ReadAdvice.SEQUENTIAL);
  }

  /** Creates an IOContext for merging. */
  public IOContext(MergeInfo mergeInfo) {
    // Merges read input segments sequentially.
    this(Context.MERGE, mergeInfo, null, ReadAdvice.SEQUENTIAL);
  }

  /**
   * Return an updated {@link IOContext} that has the provided {@link ReadAdvice} if the {@link
   * Context} is a {@link Context#DEFAULT} context, otherwise return this existing instance. This
   * helps preserve a {@link ReadAdvice#SEQUENTIAL} advice for merging, which is always the right
   * choice, while allowing {@link IndexInput}s open for searching to use arbitrary {@link
   * ReadAdvice}s.
   */
  public IOContext withReadAdvice(ReadAdvice advice) {
    if (context == Context.DEFAULT) {
      return new IOContext(advice);
    } else {
      return this;
    }
  }
}<|MERGE_RESOLUTION|>--- conflicted
+++ resolved
@@ -49,11 +49,6 @@
 
   public static final IOContext READONCE = new IOContext(ReadAdvice.SEQUENTIAL);
 
-<<<<<<< HEAD
-  public static final IOContext READ = new IOContext(ReadAdvice.RANDOM);
-
-=======
->>>>>>> 32d69204
   @SuppressWarnings("incomplete-switch")
   public IOContext {
     Objects.requireNonNull(context, "context must not be null");
@@ -67,15 +62,7 @@
     if ((context == Context.FLUSH || context == Context.MERGE)
         && readAdvice != ReadAdvice.SEQUENTIAL) {
       throw new IllegalArgumentException(
-<<<<<<< HEAD
           "The FLUSH and MERGE contexts must use the SEQUENTIAL read access advice");
-=======
-          "The MERGE context must use the SEQUENTIAL read access advice");
-    }
-    if (context == Context.FLUSH && readAdvice != ReadAdvice.NORMAL) {
-      throw new IllegalArgumentException(
-          "The FLUSH context must use the NORMAL read access advice");
->>>>>>> 32d69204
     }
   }
 
