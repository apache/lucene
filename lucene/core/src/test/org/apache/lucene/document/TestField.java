/*
 * Licensed to the Apache Software Foundation (ASF) under one or more
 * contributor license agreements.  See the NOTICE file distributed with
 * this work for additional information regarding copyright ownership.
 * The ASF licenses this file to You under the Apache License, Version 2.0
 * (the "License"); you may not use this file except in compliance with
 * the License.  You may obtain a copy of the License at
 *
 *     http://www.apache.org/licenses/LICENSE-2.0
 *
 * Unless required by applicable law or agreed to in writing, software
 * distributed under the License is distributed on an "AS IS" BASIS,
 * WITHOUT WARRANTIES OR CONDITIONS OF ANY KIND, either express or implied.
 * See the License for the specific language governing permissions and
 * limitations under the License.
 */
package org.apache.lucene.document;

import static org.apache.lucene.search.DocIdSetIterator.NO_MORE_DOCS;

<<<<<<< HEAD
=======
import java.io.IOException;
>>>>>>> 75ae372b
import java.io.StringReader;
import java.nio.charset.StandardCharsets;
import org.apache.lucene.codecs.Codec;
import org.apache.lucene.index.ByteVectorValues;
import org.apache.lucene.index.DirectoryReader;
import org.apache.lucene.index.FloatVectorValues;
<<<<<<< HEAD
import org.apache.lucene.index.IndexReader;
import org.apache.lucene.index.IndexWriter;
=======
import org.apache.lucene.index.IndexOptions;
import org.apache.lucene.index.IndexReader;
import org.apache.lucene.index.IndexWriter;
import org.apache.lucene.index.KnnVectorValues;
>>>>>>> 75ae372b
import org.apache.lucene.index.Term;
import org.apache.lucene.index.VectorSimilarityFunction;
import org.apache.lucene.search.IndexSearcher;
import org.apache.lucene.search.TermQuery;
import org.apache.lucene.search.TopDocs;
import org.apache.lucene.store.Directory;
import org.apache.lucene.tests.analysis.CannedTokenStream;
import org.apache.lucene.tests.analysis.Token;
import org.apache.lucene.tests.index.RandomIndexWriter;
import org.apache.lucene.tests.util.LuceneTestCase;
import org.apache.lucene.util.BytesRef;
import org.apache.lucene.util.NumericUtils;

// sanity check some basics of fields
public class TestField extends LuceneTestCase {

  public void testDoublePoint() throws Exception {
    Field field = new DoublePoint("foo", 5d);

    trySetByteValue(field);
    trySetBytesValue(field);
    trySetBytesRefValue(field);
    field.setDoubleValue(6d); // ok
    trySetIntValue(field);
    trySetFloatValue(field);
    trySetLongValue(field);
    trySetReaderValue(field);
    trySetShortValue(field);
    trySetStringValue(field);
    trySetTokenStreamValue(field);

    assertEquals(6d, field.numericValue().doubleValue(), 0.0d);
    assertEquals("DoublePoint <foo:6.0>", field.toString());
  }

  public void testDoublePoint2D() throws Exception {
    DoublePoint field = new DoublePoint("foo", 5d, 4d);

    trySetByteValue(field);
    trySetBytesValue(field);
    trySetBytesRefValue(field);
    trySetDoubleValue(field);
    field.setDoubleValues(6d, 7d); // ok
    trySetIntValue(field);
    trySetFloatValue(field);
    trySetLongValue(field);
    trySetReaderValue(field);
    trySetShortValue(field);
    trySetStringValue(field);
    trySetTokenStreamValue(field);

    IllegalStateException expected =
        expectThrows(
            IllegalStateException.class,
            () -> {
              field.numericValue();
            });
    assertTrue(expected.getMessage().contains("cannot convert to a single numeric value"));
    assertEquals("DoublePoint <foo:6.0,7.0>", field.toString());
  }

  public void testDoubleDocValuesField() throws Exception {
    DoubleDocValuesField field = new DoubleDocValuesField("foo", 5d);

    trySetByteValue(field);
    trySetBytesValue(field);
    trySetBytesRefValue(field);
    field.setDoubleValue(6d); // ok
    trySetIntValue(field);
    trySetFloatValue(field);
    trySetLongValue(field);
    trySetReaderValue(field);
    trySetShortValue(field);
    trySetStringValue(field);
    trySetTokenStreamValue(field);

    assertEquals(6d, Double.longBitsToDouble(field.numericValue().longValue()), 0.0d);
  }

  public void testFloatDocValuesField() throws Exception {
    FloatDocValuesField field = new FloatDocValuesField("foo", 5f);

    trySetByteValue(field);
    trySetBytesValue(field);
    trySetBytesRefValue(field);
    trySetDoubleValue(field);
    trySetIntValue(field);
    field.setFloatValue(6f); // ok
    trySetLongValue(field);
    trySetReaderValue(field);
    trySetShortValue(field);
    trySetStringValue(field);
    trySetTokenStreamValue(field);

    assertEquals(6f, Float.intBitsToFloat(field.numericValue().intValue()), 0.0f);
  }

  public void testFloatPoint() throws Exception {
    Field field = new FloatPoint("foo", 5f);

    trySetByteValue(field);
    trySetBytesValue(field);
    trySetBytesRefValue(field);
    trySetDoubleValue(field);
    trySetIntValue(field);
    field.setFloatValue(6f); // ok
    trySetLongValue(field);
    trySetReaderValue(field);
    trySetShortValue(field);
    trySetStringValue(field);
    trySetTokenStreamValue(field);

    assertEquals(6f, field.numericValue().floatValue(), 0.0f);
    assertEquals("FloatPoint <foo:6.0>", field.toString());
  }

  public void testFloatPoint2D() throws Exception {
    FloatPoint field = new FloatPoint("foo", 5f, 4f);

    trySetByteValue(field);
    trySetBytesValue(field);
    trySetBytesRefValue(field);
    trySetDoubleValue(field);
    trySetIntValue(field);
    trySetFloatValue(field);
    field.setFloatValues(6f, 7f); // ok
    trySetLongValue(field);
    trySetReaderValue(field);
    trySetShortValue(field);
    trySetStringValue(field);
    trySetTokenStreamValue(field);

    IllegalStateException expected =
        expectThrows(
            IllegalStateException.class,
            () -> {
              field.numericValue();
            });
    assertTrue(expected.getMessage().contains("cannot convert to a single numeric value"));
    assertEquals("FloatPoint <foo:6.0,7.0>", field.toString());
  }

  public void testIntPoint() throws Exception {
    Field field = new IntPoint("foo", 5);

    trySetByteValue(field);
    trySetBytesValue(field);
    trySetBytesRefValue(field);
    trySetDoubleValue(field);
    field.setIntValue(6); // ok
    trySetFloatValue(field);
    trySetLongValue(field);
    trySetReaderValue(field);
    trySetShortValue(field);
    trySetStringValue(field);
    trySetTokenStreamValue(field);

    assertEquals(6, field.numericValue().intValue());
    assertEquals("IntPoint <foo:6>", field.toString());
  }

  public void testIntPoint2D() throws Exception {
    IntPoint field = new IntPoint("foo", 5, 4);

    trySetByteValue(field);
    trySetBytesValue(field);
    trySetBytesRefValue(field);
    trySetDoubleValue(field);
    trySetIntValue(field);
    field.setIntValues(6, 7); // ok
    trySetFloatValue(field);
    trySetLongValue(field);
    trySetReaderValue(field);
    trySetShortValue(field);
    trySetStringValue(field);
    trySetTokenStreamValue(field);

    IllegalStateException expected =
        expectThrows(
            IllegalStateException.class,
            () -> {
              field.numericValue();
            });
    assertTrue(expected.getMessage().contains("cannot convert to a single numeric value"));
    assertEquals("IntPoint <foo:6,7>", field.toString());
  }

  public void testIntField() throws Exception {
    Field[] fields =
        new Field[] {
          new IntField("foo", 12, Field.Store.NO), new IntField("foo", 12, Field.Store.YES),
        };

    for (Field field : fields) {
      trySetByteValue(field);
      trySetBytesValue(field);
      trySetBytesRefValue(field);
      trySetDoubleValue(field);
      field.setIntValue(6);
      trySetLongValue(field);
      trySetFloatValue(field);
      trySetLongValue(field);
      trySetReaderValue(field);
      trySetShortValue(field);
      trySetStringValue(field);
      trySetTokenStreamValue(field);

      assertEquals(6, field.numericValue().intValue());
      assertEquals(6, NumericUtils.sortableBytesToInt(field.binaryValue().bytes, 0));
      assertEquals("IntField <foo:6>", field.toString());
      if (field.fieldType().stored()) {
        assertEquals(6, field.storedValue().getIntValue());
      } else {
        assertNull(field.storedValue());
      }
    }
  }

  public void testLongField() throws Exception {
    Field[] fields =
        new Field[] {
          new LongField("foo", 12, Field.Store.NO), new LongField("foo", 12, Field.Store.YES),
        };

    for (Field field : fields) {
      trySetByteValue(field);
      trySetBytesValue(field);
      trySetBytesRefValue(field);
      trySetDoubleValue(field);
      trySetIntValue(field);
      field.setLongValue(6);
      trySetFloatValue(field);
      trySetReaderValue(field);
      trySetShortValue(field);
      trySetStringValue(field);
      trySetTokenStreamValue(field);

      assertEquals(6L, field.numericValue().longValue());
      assertEquals(6L, NumericUtils.sortableBytesToLong(field.binaryValue().bytes, 0));
      assertEquals("LongField <foo:6>", field.toString());
      if (field.fieldType().stored()) {
        assertEquals(6, field.storedValue().getLongValue());
      } else {
        assertNull(field.storedValue());
      }
    }
  }

  public void testFloatField() throws Exception {
    Field[] fields =
        new Field[] {
          new FloatField("foo", 12.6f, Field.Store.NO),
          new FloatField("foo", 12.6f, Field.Store.YES),
        };

    for (Field field : fields) {
      assertEquals(12.6f, NumericUtils.sortableIntToFloat(field.numericValue().intValue()), 0.0f);
      assertEquals(12.6f, FloatPoint.decodeDimension(field.binaryValue().bytes, 0), 0.0f);
      assertEquals("FloatField <foo:12.6>", field.toString());

      trySetByteValue(field);
      trySetBytesValue(field);
      trySetBytesRefValue(field);
      trySetDoubleValue(field);
      trySetIntValue(field);
      trySetLongValue(field);
      field.setFloatValue(-28.8f);
      trySetReaderValue(field);
      trySetShortValue(field);
      trySetStringValue(field);
      trySetTokenStreamValue(field);

      assertEquals(-28.8f, NumericUtils.sortableIntToFloat(field.numericValue().intValue()), 0.0f);
      assertEquals(-28.8f, FloatPoint.decodeDimension(field.binaryValue().bytes, 0), 0.0f);
      assertEquals("FloatField <foo:-28.8>", field.toString());
      if (field.fieldType().stored()) {
        assertEquals(-28.8f, field.storedValue().getFloatValue(), 0f);
      } else {
        assertNull(field.storedValue());
      }
    }
  }

  public void testDoubleField() throws Exception {
    Field[] fields =
        new Field[] {
          new DoubleField("foo", 12.7, Field.Store.NO),
          new DoubleField("foo", 12.7, Field.Store.YES),
        };

    for (Field field : fields) {
      assertEquals(12.7, NumericUtils.sortableLongToDouble(field.numericValue().longValue()), 0.0f);
      assertEquals(12.7, DoublePoint.decodeDimension(field.binaryValue().bytes, 0), 0.0f);
      assertEquals("DoubleField <foo:12.7>", field.toString());

      trySetByteValue(field);
      trySetBytesValue(field);
      trySetBytesRefValue(field);
      trySetIntValue(field);
      trySetLongValue(field);
      trySetFloatValue(field);
      field.setDoubleValue(-28.8);
      trySetReaderValue(field);
      trySetShortValue(field);
      trySetStringValue(field);
      trySetTokenStreamValue(field);

      assertEquals(
          -28.8, NumericUtils.sortableLongToDouble(field.numericValue().longValue()), 0.0f);
      assertEquals(-28.8, DoublePoint.decodeDimension(field.binaryValue().bytes, 0), 0.0f);
      assertEquals("DoubleField <foo:-28.8>", field.toString());
      if (field.fieldType().stored()) {
        assertEquals(-28.8, field.storedValue().getDoubleValue(), 0d);
      } else {
        assertNull(field.storedValue());
      }
    }
  }

  public void testNumericDocValuesField() throws Exception {
    NumericDocValuesField field = new NumericDocValuesField("foo", 5L);

    trySetByteValue(field);
    trySetBytesValue(field);
    trySetBytesRefValue(field);
    trySetDoubleValue(field);
    trySetIntValue(field);
    trySetFloatValue(field);
    field.setLongValue(6); // ok
    trySetReaderValue(field);
    trySetShortValue(field);
    trySetStringValue(field);
    trySetTokenStreamValue(field);

    assertEquals(6L, field.numericValue().longValue());
  }

  public void testLongPoint() throws Exception {
    Field field = new LongPoint("foo", 5);

    trySetByteValue(field);
    trySetBytesValue(field);
    trySetBytesRefValue(field);
    trySetDoubleValue(field);
    trySetIntValue(field);
    trySetFloatValue(field);
    field.setLongValue(6); // ok
    trySetReaderValue(field);
    trySetShortValue(field);
    trySetStringValue(field);
    trySetTokenStreamValue(field);

    assertEquals(6, field.numericValue().intValue());
    assertEquals("LongPoint <foo:6>", field.toString());
  }

  public void testLongPoint2D() throws Exception {
    LongPoint field = new LongPoint("foo", 5, 4);

    trySetByteValue(field);
    trySetBytesValue(field);
    trySetBytesRefValue(field);
    trySetDoubleValue(field);
    trySetIntValue(field);
    trySetFloatValue(field);
    trySetLongValue(field);
    field.setLongValues(6, 7); // ok
    trySetReaderValue(field);
    trySetShortValue(field);
    trySetStringValue(field);
    trySetTokenStreamValue(field);

    IllegalStateException expected =
        expectThrows(
            IllegalStateException.class,
            () -> {
              field.numericValue();
            });
    assertTrue(expected.getMessage().contains("cannot convert to a single numeric value"));
    assertEquals("LongPoint <foo:6,7>", field.toString());
  }

  public void testSortedBytesDocValuesField() throws Exception {
    SortedDocValuesField field = new SortedDocValuesField("foo", newBytesRef("bar"));

    trySetByteValue(field);
    field.setBytesValue("fubar".getBytes(StandardCharsets.UTF_8));
    field.setBytesValue(newBytesRef("baz"));
    trySetDoubleValue(field);
    trySetIntValue(field);
    trySetFloatValue(field);
    trySetLongValue(field);
    trySetReaderValue(field);
    trySetShortValue(field);
    trySetStringValue(field);
    trySetTokenStreamValue(field);

    assertEquals(newBytesRef("baz"), field.binaryValue());
  }

  public void testBinaryDocValuesField() throws Exception {
    BinaryDocValuesField field = new BinaryDocValuesField("foo", newBytesRef("bar"));

    trySetByteValue(field);
    field.setBytesValue("fubar".getBytes(StandardCharsets.UTF_8));
    field.setBytesValue(newBytesRef("baz"));
    trySetDoubleValue(field);
    trySetIntValue(field);
    trySetFloatValue(field);
    trySetLongValue(field);
    trySetReaderValue(field);
    trySetShortValue(field);
    trySetStringValue(field);
    trySetTokenStreamValue(field);

    assertEquals(newBytesRef("baz"), field.binaryValue());
  }

  public void testStringField() throws Exception {
    Field[] fields =
        new Field[] {
          new StringField("foo", "bar", Field.Store.NO),
          new StringField("foo", "bar", Field.Store.YES)
        };

    for (Field field : fields) {
      trySetByteValue(field);
      trySetBytesValue(field);
      trySetBytesRefValue(field);
      trySetDoubleValue(field);
      trySetIntValue(field);
      trySetFloatValue(field);
      trySetLongValue(field);
      trySetReaderValue(field);
      trySetShortValue(field);
      field.setStringValue("baz");
      trySetTokenStreamValue(field);

      assertEquals("baz", field.stringValue());
      if (field.fieldType().stored()) {
        assertEquals("baz", field.storedValue().getStringValue());
      } else {
        assertNull(field.storedValue());
      }
<<<<<<< HEAD
=======
    }
  }

  public void testBinaryStringField() throws Exception {
    Field[] fields =
        new Field[] {
          new StringField("foo", new BytesRef("bar"), Field.Store.NO),
          new StringField("foo", new BytesRef("bar"), Field.Store.YES)
        };

    for (Field field : fields) {
      trySetByteValue(field);
      field.setBytesValue("baz".getBytes(StandardCharsets.UTF_8));
      assertEquals(new BytesRef("baz"), field.binaryValue());
      field.setBytesValue(new BytesRef("baz"));
      trySetDoubleValue(field);
      trySetIntValue(field);
      trySetFloatValue(field);
      trySetLongValue(field);
      trySetReaderValue(field);
      trySetShortValue(field);
      trySetStringValue(field);
      trySetTokenStreamValue(field);

      assertEquals(new BytesRef("baz"), field.binaryValue());
      if (field.fieldType().stored()) {
        assertEquals(new BytesRef("baz"), field.storedValue().getBinaryValue());
      } else {
        assertNull(field.storedValue());
      }
>>>>>>> 75ae372b
    }
  }

  public void testTextFieldString() throws Exception {
    Field[] fields =
        new Field[] {
          new TextField("foo", "bar", Field.Store.NO), new TextField("foo", "bar", Field.Store.YES)
        };

    for (Field field : fields) {
      trySetByteValue(field);
      trySetBytesValue(field);
      trySetBytesRefValue(field);
      trySetDoubleValue(field);
      trySetIntValue(field);
      trySetFloatValue(field);
      trySetLongValue(field);
      trySetReaderValue(field);
      trySetShortValue(field);
      field.setStringValue("baz");
      trySetTokenStreamValue(field);

      assertEquals("baz", field.stringValue());
      if (field.fieldType().stored()) {
        assertEquals("baz", field.storedValue().getStringValue());
      } else {
        assertNull(field.storedValue());
      }
    }
  }

  public void testTextFieldReader() throws Exception {
    Field field = new TextField("foo", new StringReader("bar"));

    trySetByteValue(field);
    trySetBytesValue(field);
    trySetBytesRefValue(field);
    trySetDoubleValue(field);
    trySetIntValue(field);
    trySetFloatValue(field);
    trySetLongValue(field);
    field.setReaderValue(new StringReader("foobar"));
    trySetShortValue(field);
    trySetStringValue(field);
    trySetTokenStreamValue(field);

    assertNotNull(field.readerValue());
    assertNull(field.storedValue());
  }

  /* TODO: this is pretty expert and crazy
   * see if we can fix it up later
  public void testTextFieldTokenStream() throws Exception {
  }
  */

  public void testStoredFieldBytes() throws Exception {
    Field[] fields =
        new Field[] {
          new StoredField("foo", "bar".getBytes(StandardCharsets.UTF_8)),
          new StoredField("foo", "bar".getBytes(StandardCharsets.UTF_8), 0, 3),
          new StoredField("foo", newBytesRef("bar")),
        };

    for (Field field : fields) {
      trySetByteValue(field);
      field.setBytesValue("baz".getBytes(StandardCharsets.UTF_8));
      field.setBytesValue(newBytesRef("baz"));
      trySetDoubleValue(field);
      trySetIntValue(field);
      trySetFloatValue(field);
      trySetLongValue(field);
      trySetReaderValue(field);
      trySetShortValue(field);
      trySetStringValue(field);
      trySetTokenStreamValue(field);

      assertEquals(newBytesRef("baz"), field.binaryValue());
    }
  }

  public void testStoredFieldString() throws Exception {
    Field field = new StoredField("foo", "bar");
    trySetByteValue(field);
    trySetBytesValue(field);
    trySetBytesRefValue(field);
    trySetDoubleValue(field);
    trySetIntValue(field);
    trySetFloatValue(field);
    trySetLongValue(field);
    trySetReaderValue(field);
    trySetShortValue(field);
    field.setStringValue("baz");
    trySetTokenStreamValue(field);

    assertEquals("baz", field.stringValue());
  }

  public void testStoredFieldInt() throws Exception {
    Field field = new StoredField("foo", 1);
    trySetByteValue(field);
    trySetBytesValue(field);
    trySetBytesRefValue(field);
    trySetDoubleValue(field);
    field.setIntValue(5);
    trySetFloatValue(field);
    trySetLongValue(field);
    trySetReaderValue(field);
    trySetShortValue(field);
    trySetStringValue(field);
    trySetTokenStreamValue(field);

    assertEquals(5, field.numericValue().intValue());
  }

  public void testStoredFieldDouble() throws Exception {
    Field field = new StoredField("foo", 1D);
    trySetByteValue(field);
    trySetBytesValue(field);
    trySetBytesRefValue(field);
    field.setDoubleValue(5D);
    trySetIntValue(field);
    trySetFloatValue(field);
    trySetLongValue(field);
    trySetReaderValue(field);
    trySetShortValue(field);
    trySetStringValue(field);
    trySetTokenStreamValue(field);

    assertEquals(5D, field.numericValue().doubleValue(), 0.0D);
  }

  public void testStoredFieldFloat() throws Exception {
    Field field = new StoredField("foo", 1F);
    trySetByteValue(field);
    trySetBytesValue(field);
    trySetBytesRefValue(field);
    trySetDoubleValue(field);
    trySetIntValue(field);
    field.setFloatValue(5f);
    trySetLongValue(field);
    trySetReaderValue(field);
    trySetShortValue(field);
    trySetStringValue(field);
    trySetTokenStreamValue(field);

    assertEquals(5f, field.numericValue().floatValue(), 0.0f);
  }

  public void testStoredFieldLong() throws Exception {
    Field field = new StoredField("foo", 1L);
    trySetByteValue(field);
    trySetBytesValue(field);
    trySetBytesRefValue(field);
    trySetDoubleValue(field);
    trySetIntValue(field);
    trySetFloatValue(field);
    field.setLongValue(5);
    trySetReaderValue(field);
    trySetShortValue(field);
    trySetStringValue(field);
    trySetTokenStreamValue(field);

    assertEquals(5L, field.numericValue().longValue());
  }

  public void testIndexedBinaryField() throws Exception {
    Directory dir = newDirectory();
    RandomIndexWriter w = new RandomIndexWriter(random(), dir);
    Document doc = new Document();
    BytesRef br = newBytesRef(new byte[5]);
    Field field = new StringField("binary", br, Field.Store.YES);
    assertEquals(br, field.binaryValue());
    doc.add(field);
    w.addDocument(doc);
    IndexReader r = w.getReader();

    IndexSearcher s = newSearcher(r);
    TopDocs hits = s.search(new TermQuery(new Term("binary", br)), 1);
<<<<<<< HEAD
    assertEquals(1, hits.totalHits.value);
=======
    assertEquals(1, hits.totalHits.value());
>>>>>>> 75ae372b
    Document storedDoc = s.storedFields().document(hits.scoreDocs[0].doc);
    assertEquals(br, storedDoc.getField("binary").binaryValue());

    r.close();
    w.close();
    dir.close();
  }

  public void testKnnVectorField() throws Exception {
    if (Codec.getDefault().getName().equals("SimpleText")) {
      return;
    }
    try (Directory dir = newDirectory();
        IndexWriter w = new IndexWriter(dir, newIndexWriterConfig())) {
      Document doc = new Document();
      byte[] b = new byte[5];
      KnnByteVectorField field =
          new KnnByteVectorField("binary", b, VectorSimilarityFunction.EUCLIDEAN);
      assertNull(field.binaryValue());
      assertArrayEquals(b, field.vectorValue());
      expectThrows(
          IllegalArgumentException.class,
          () -> new KnnFloatVectorField("bogus", new float[] {1}, (FieldType) field.fieldType()));
      float[] vector = new float[] {1, 2};
      Field field2 = new KnnFloatVectorField("float", vector);
      assertNull(field2.binaryValue());
      doc.add(field);
      doc.add(field2);
      w.addDocument(doc);
      try (IndexReader r = DirectoryReader.open(w)) {
        ByteVectorValues binary = r.leaves().get(0).reader().getByteVectorValues("binary");
        assertEquals(1, binary.size());
<<<<<<< HEAD
        assertNotEquals(NO_MORE_DOCS, binary.nextDoc());
        assertNotNull(binary.vectorValue());
        assertArrayEquals(b, binary.vectorValue());
        assertEquals(NO_MORE_DOCS, binary.nextDoc());

        FloatVectorValues floatValues = r.leaves().get(0).reader().getFloatVectorValues("float");
        assertEquals(1, floatValues.size());
        assertNotEquals(NO_MORE_DOCS, floatValues.nextDoc());
        assertEquals(vector.length, floatValues.vectorValue().length);
        assertEquals(vector[0], floatValues.vectorValue()[0], 0);
        assertEquals(NO_MORE_DOCS, floatValues.nextDoc());
=======
        KnnVectorValues.DocIndexIterator iterator = binary.iterator();
        assertNotEquals(NO_MORE_DOCS, iterator.nextDoc());
        assertNotNull(binary.vectorValue(0));
        assertArrayEquals(b, binary.vectorValue(0));
        assertEquals(NO_MORE_DOCS, iterator.nextDoc());
        expectThrows(IOException.class, () -> binary.vectorValue(1));

        FloatVectorValues floatValues = r.leaves().get(0).reader().getFloatVectorValues("float");
        assertEquals(1, floatValues.size());
        KnnVectorValues.DocIndexIterator iterator1 = floatValues.iterator();
        assertNotEquals(NO_MORE_DOCS, iterator1.nextDoc());
        assertEquals(vector.length, floatValues.vectorValue(0).length);
        assertEquals(vector[0], floatValues.vectorValue(0)[0], 0);
        assertEquals(NO_MORE_DOCS, iterator1.nextDoc());
        expectThrows(IOException.class, () -> floatValues.vectorValue(1));
>>>>>>> 75ae372b
      }
    }
  }

  private void trySetByteValue(Field f) {
    expectThrows(
        IllegalArgumentException.class,
        () -> {
          f.setByteValue((byte) 10);
        });
  }

  private void trySetBytesValue(Field f) {
    expectThrows(
        IllegalArgumentException.class,
        () -> {
          f.setBytesValue(new byte[] {5, 5});
        });
  }

  private void trySetBytesRefValue(Field f) {
    expectThrows(
        IllegalArgumentException.class,
        () -> {
          f.setBytesValue(newBytesRef("bogus"));
        });
  }

  private void trySetDoubleValue(Field f) {
    expectThrows(
        IllegalArgumentException.class,
        () -> {
          f.setDoubleValue(Double.MAX_VALUE);
        });
  }

  private void trySetIntValue(Field f) {
    expectThrows(
        IllegalArgumentException.class,
        () -> {
          f.setIntValue(Integer.MAX_VALUE);
        });
  }

  private void trySetLongValue(Field f) {
    expectThrows(
        IllegalArgumentException.class,
        () -> {
          f.setLongValue(Long.MAX_VALUE);
        });
  }

  private void trySetFloatValue(Field f) {
    expectThrows(
        IllegalArgumentException.class,
        () -> {
          f.setFloatValue(Float.MAX_VALUE);
        });
  }

  private void trySetReaderValue(Field f) {
    expectThrows(
        IllegalArgumentException.class,
        () -> {
          f.setReaderValue(new StringReader("BOO!"));
        });
  }

  private void trySetShortValue(Field f) {
    expectThrows(
        IllegalArgumentException.class,
        () -> {
          f.setShortValue(Short.MAX_VALUE);
        });
  }

  private void trySetStringValue(Field f) {
    expectThrows(
        IllegalArgumentException.class,
        () -> {
          f.setStringValue("BOO!");
        });
  }

  private void trySetTokenStreamValue(Field f) {
    expectThrows(
        IllegalArgumentException.class,
        () -> {
          f.setTokenStream(new CannedTokenStream(new Token("foo", 0, 3)));
        });
  }

  public void testDisabledField() {
    // neither indexed nor stored
    FieldType ft = new FieldType();
    expectThrows(IllegalArgumentException.class, () -> new Field("name", "", ft));
  }

  public void testTokenizedBinaryField() {
    FieldType ft = new FieldType();
    ft.setTokenized(true);
    ft.setIndexOptions(IndexOptions.DOCS);
    expectThrows(IllegalArgumentException.class, () -> new Field("name", new BytesRef(), ft));
  }

  public void testOffsetsBinaryField() {
    FieldType ft = new FieldType();
    ft.setTokenized(false);
    ft.setIndexOptions(IndexOptions.DOCS_AND_FREQS_AND_POSITIONS_AND_OFFSETS);
    expectThrows(IllegalArgumentException.class, () -> new Field("name", new BytesRef(), ft));
  }

  public void testTermVectorsOffsetsBinaryField() {
    FieldType ft = new FieldType();
    ft.setTokenized(false);
    ft.setStoreTermVectors(true);
    ft.setStoreTermVectorOffsets(true);
    expectThrows(IllegalArgumentException.class, () -> new Field("name", new BytesRef(), ft));
  }
}<|MERGE_RESOLUTION|>--- conflicted
+++ resolved
@@ -18,25 +18,17 @@
 
 import static org.apache.lucene.search.DocIdSetIterator.NO_MORE_DOCS;
 
-<<<<<<< HEAD
-=======
 import java.io.IOException;
->>>>>>> 75ae372b
 import java.io.StringReader;
 import java.nio.charset.StandardCharsets;
 import org.apache.lucene.codecs.Codec;
 import org.apache.lucene.index.ByteVectorValues;
 import org.apache.lucene.index.DirectoryReader;
 import org.apache.lucene.index.FloatVectorValues;
-<<<<<<< HEAD
-import org.apache.lucene.index.IndexReader;
-import org.apache.lucene.index.IndexWriter;
-=======
 import org.apache.lucene.index.IndexOptions;
 import org.apache.lucene.index.IndexReader;
 import org.apache.lucene.index.IndexWriter;
 import org.apache.lucene.index.KnnVectorValues;
->>>>>>> 75ae372b
 import org.apache.lucene.index.Term;
 import org.apache.lucene.index.VectorSimilarityFunction;
 import org.apache.lucene.search.IndexSearcher;
@@ -481,8 +473,6 @@
       } else {
         assertNull(field.storedValue());
       }
-<<<<<<< HEAD
-=======
     }
   }
 
@@ -513,7 +503,6 @@
       } else {
         assertNull(field.storedValue());
       }
->>>>>>> 75ae372b
     }
   }
 
@@ -693,11 +682,7 @@
 
     IndexSearcher s = newSearcher(r);
     TopDocs hits = s.search(new TermQuery(new Term("binary", br)), 1);
-<<<<<<< HEAD
-    assertEquals(1, hits.totalHits.value);
-=======
     assertEquals(1, hits.totalHits.value());
->>>>>>> 75ae372b
     Document storedDoc = s.storedFields().document(hits.scoreDocs[0].doc);
     assertEquals(br, storedDoc.getField("binary").binaryValue());
 
@@ -730,19 +715,6 @@
       try (IndexReader r = DirectoryReader.open(w)) {
         ByteVectorValues binary = r.leaves().get(0).reader().getByteVectorValues("binary");
         assertEquals(1, binary.size());
-<<<<<<< HEAD
-        assertNotEquals(NO_MORE_DOCS, binary.nextDoc());
-        assertNotNull(binary.vectorValue());
-        assertArrayEquals(b, binary.vectorValue());
-        assertEquals(NO_MORE_DOCS, binary.nextDoc());
-
-        FloatVectorValues floatValues = r.leaves().get(0).reader().getFloatVectorValues("float");
-        assertEquals(1, floatValues.size());
-        assertNotEquals(NO_MORE_DOCS, floatValues.nextDoc());
-        assertEquals(vector.length, floatValues.vectorValue().length);
-        assertEquals(vector[0], floatValues.vectorValue()[0], 0);
-        assertEquals(NO_MORE_DOCS, floatValues.nextDoc());
-=======
         KnnVectorValues.DocIndexIterator iterator = binary.iterator();
         assertNotEquals(NO_MORE_DOCS, iterator.nextDoc());
         assertNotNull(binary.vectorValue(0));
@@ -758,7 +730,6 @@
         assertEquals(vector[0], floatValues.vectorValue(0)[0], 0);
         assertEquals(NO_MORE_DOCS, iterator1.nextDoc());
         expectThrows(IOException.class, () -> floatValues.vectorValue(1));
->>>>>>> 75ae372b
       }
     }
   }
