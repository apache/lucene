/*
 * Licensed to the Apache Software Foundation (ASF) under one or more
 * contributor license agreements.  See the NOTICE file distributed with
 * this work for additional information regarding copyright ownership.
 * The ASF licenses this file to You under the Apache License, Version 2.0
 * (the "License"); you may not use this file except in compliance with
 * the License.  You may obtain a copy of the License at
 *
 *     http://www.apache.org/licenses/LICENSE-2.0
 *
 * Unless required by applicable law or agreed to in writing, software
 * distributed under the License is distributed on an "AS IS" BASIS,
 * WITHOUT WARRANTIES OR CONDITIONS OF ANY KIND, either express or implied.
 * See the License for the specific language governing permissions and
 * limitations under the License.
 */
package org.apache.lucene.document;

import static com.carrotsearch.randomizedtesting.RandomizedTest.randomBoolean;
import static com.carrotsearch.randomizedtesting.RandomizedTest.randomIntBetween;

import com.carrotsearch.randomizedtesting.generators.RandomPicks;
import java.util.Arrays;
import java.util.HashSet;
import java.util.Set;
import org.apache.lucene.document.ShapeField.QueryRelation;
import org.apache.lucene.geo.Component2D;
import org.apache.lucene.geo.GeoUtils;
import org.apache.lucene.index.DirectoryReader;
import org.apache.lucene.index.IndexReader;
import org.apache.lucene.index.IndexWriter;
import org.apache.lucene.index.IndexWriterConfig;
import org.apache.lucene.index.MultiBits;
import org.apache.lucene.index.MultiDocValues;
import org.apache.lucene.index.NumericDocValues;
import org.apache.lucene.index.SerialMergeScheduler;
import org.apache.lucene.index.Term;
import org.apache.lucene.search.IndexSearcher;
import org.apache.lucene.search.Query;
import org.apache.lucene.store.Directory;
import org.apache.lucene.tests.search.FixedBitSetCollector;
import org.apache.lucene.tests.util.LuceneTestCase;
import org.apache.lucene.tests.util.TestUtil;
import org.apache.lucene.util.Bits;
import org.apache.lucene.util.FixedBitSet;
import org.apache.lucene.util.FixedBitSetCollector;
import org.apache.lucene.util.IOUtils;

/**
 * Base test case for testing spherical and cartesian geometry indexing and search functionality
 *
 * <p>This class is implemented by {@link BaseXYShapeTestCase} for testing XY cartesian geometry and
 * {@link BaseLatLonSpatialTestCase} for testing Lat Lon geospatial geometry
 */
public abstract class BaseSpatialTestCase extends LuceneTestCase {

  /** name of the LatLonShape indexed field */
  protected static final String FIELD_NAME = "shape";

  public final Encoder ENCODER;
  public final Validator VALIDATOR;
  protected static final QueryRelation[] POINT_LINE_RELATIONS = {
    QueryRelation.INTERSECTS, QueryRelation.DISJOINT, QueryRelation.CONTAINS
  };

  public BaseSpatialTestCase() {
    ENCODER = getEncoder();
    VALIDATOR = getValidator();
  }

  // A particularly tricky adversary for BKD tree:
  public void testSameShapeManyTimes() throws Exception {
    int numShapes = TEST_NIGHTLY ? atLeast(50) : atLeast(3);

    // Every doc has 2 points:
    Object theShape = nextShape();

    Object[] shapes = new Object[numShapes];
    Arrays.fill(shapes, theShape);

    verify(shapes);
  }

  // Force low cardinality leaves
  public void testLowCardinalityShapeManyTimes() throws Exception {
    int numShapes = atLeast(20);
    int cardinality = TestUtil.nextInt(random(), 2, 20);

    Object[] diffShapes = new Object[cardinality];
    for (int i = 0; i < cardinality; i++) {
      diffShapes[i] = nextShape();
    }

    Object[] shapes = new Object[numShapes];
    for (int i = 0; i < numShapes; i++) {
      shapes[i] = diffShapes[random().nextInt(cardinality)];
    }

    verify(shapes);
  }

  public void testRandomTiny() throws Exception {
    // Make sure single-leaf-node case is OK:
    doTestRandom(10);
  }

  public void testRandomMedium() throws Exception {
    doTestRandom(atLeast(20));
  }

  @Nightly
  public void testRandomBig() throws Exception {
    doTestRandom(20000);
  }

  protected void doTestRandom(int count) throws Exception {
    int numShapes = atLeast(count);

    if (VERBOSE) {
      System.out.println("TEST: number of " + getShapeType() + " shapes=" + numShapes);
    }

    Object[] shapes = new Object[numShapes];
    for (int id = 0; id < numShapes; ++id) {
      int x = randomIntBetween(0, 20);
      if (x == 17) {
        shapes[id] = null;
        if (VERBOSE) {
          System.out.println("  id=" + id + " is missing");
        }
      } else {
        // create a new shape
        shapes[id] = nextShape();
      }
    }
    verify(shapes);
  }

  protected abstract Object getShapeType();

  protected abstract Object nextShape();

  protected abstract Encoder getEncoder();

  /** creates the array of LatLonShape.Triangle values that are used to index the shape */
  protected abstract Field[] createIndexableFields(String field, Object shape);

  /** adds a shape to a provided document */
  private void addShapeToDoc(String field, Document doc, Object shape) {
    Field[] fields = createIndexableFields(field, shape);
    for (Field f : fields) {
      doc.add(f);
    }
  }

  /** return a semi-random line used for queries * */
  protected abstract Object nextLine();

  protected abstract Object nextPolygon();

  protected abstract Object randomQueryBox();

  protected abstract Object[] nextPoints();

  protected abstract Object nextCircle();

  protected abstract double rectMinX(Object rect);

  protected abstract double rectMaxX(Object rect);

  protected abstract double rectMinY(Object rect);

  protected abstract double rectMaxY(Object rect);

  protected abstract boolean rectCrossesDateline(Object rect);

  protected QueryRelation[] getSupportedQueryRelations() {
    return QueryRelation.values();
  }

  /**
   * return a semi-random line used for queries
   *
   * <p>note: shapes parameter may be used to ensure some queries intersect indexed shapes
   */
  protected Object randomQueryLine(Object... shapes) {
    return nextLine();
  }

  protected Object randomQueryPolygon() {
    return nextPolygon();
  }

  protected Object randomQueryCircle() {
    return nextCircle();
  }

  /** factory method to create a new bounding box query */
  protected abstract Query newRectQuery(
      String field,
      QueryRelation queryRelation,
      double minX,
      double maxX,
      double minY,
      double maxY);

  /** factory method to create a new line query */
  protected abstract Query newLineQuery(String field, QueryRelation queryRelation, Object... lines);

  /** factory method to create a new polygon query */
  protected abstract Query newPolygonQuery(
      String field, QueryRelation queryRelation, Object... polygons);

  /** factory method to create a new point query */
  protected abstract Query newPointsQuery(
      String field, QueryRelation queryRelation, Object... points);

  /** factory method to create a new distance query */
  protected abstract Query newDistanceQuery(
      String field, QueryRelation queryRelation, Object circle);

  protected abstract Component2D toLine2D(Object... line);

  protected abstract Component2D toPolygon2D(Object... polygon);

  protected abstract Component2D toPoint2D(Object... points);

  protected abstract Component2D toCircle2D(Object circle);

  protected abstract Component2D toRectangle2D(double minX, double maxX, double minY, double maxY);

  private void verify(Object... shapes) throws Exception {
    IndexWriterConfig iwc = newIndexWriterConfig();
    iwc.setMergeScheduler(new SerialMergeScheduler());
    int mbd = iwc.getMaxBufferedDocs();
    if (mbd != -1 && mbd < shapes.length / 100) {
      iwc.setMaxBufferedDocs(shapes.length / 100);
    }
    Directory dir;
    if (shapes.length > 1000) {
      dir = newFSDirectory(createTempDir(getClass().getSimpleName()));
    } else {
      dir = newDirectory();
    }
    IndexWriter w = new IndexWriter(dir, iwc);

    // index random polygons
    indexRandomShapes(w, shapes);

    // query testing
    final IndexReader reader = DirectoryReader.open(w);
    // test random bbox queries
    verifyRandomQueries(reader, shapes);
    IOUtils.close(w, reader, dir);
  }

  protected void indexRandomShapes(IndexWriter w, Object... shapes) throws Exception {
    Set<Integer> deleted = new HashSet<>();
    for (int id = 0; id < shapes.length; ++id) {
      Document doc = new Document();
      doc.add(new StringField("id", "" + id, Field.Store.NO));
      doc.add(new NumericDocValuesField("id", id));
      if (shapes[id] != null) {
        addShapeToDoc(FIELD_NAME, doc, shapes[id]);
      }
      w.addDocument(doc);
      if (id > 0 && random().nextInt(100) == 42) {
        int idToDelete = random().nextInt(id);
        w.deleteDocuments(new Term("id", "" + idToDelete));
        deleted.add(idToDelete);
        if (VERBOSE) {
          System.out.println("   delete id=" + idToDelete);
        }
      }
    }

    if (randomBoolean()) {
      w.forceMerge(1);
    }
  }

  protected void verifyRandomQueries(IndexReader reader, Object... shapes) throws Exception {
    // test random bbox queries
    verifyRandomBBoxQueries(reader, shapes);
    // test random line queries
    verifyRandomLineQueries(reader, shapes);
    // test random polygon queries
    verifyRandomPolygonQueries(reader, shapes);
    // test random point queries
    verifyRandomPointQueries(reader, shapes);
    // test random distance queries
    verifyRandomDistanceQueries(reader, shapes);
  }

  /** test random generated bounding boxes */
  protected void verifyRandomBBoxQueries(IndexReader reader, Object... shapes) throws Exception {
    IndexSearcher s = newSearcher(reader);

    final int iters = scaledIterationCount(shapes.length);

    Bits liveDocs = MultiBits.getLiveDocs(s.getIndexReader());
    int maxDoc = s.getIndexReader().maxDoc();

    for (int iter = 0; iter < iters; ++iter) {
      if (VERBOSE) {
        System.out.println("\nTEST: iter=" + (iter + 1) + " of " + iters + " s=" + s);
      }

      // BBox
      Object rect = randomQueryBox();
      QueryRelation queryRelation = RandomPicks.randomFrom(random(), getSupportedQueryRelations());
      Query query =
          newRectQuery(
              FIELD_NAME,
              queryRelation,
              rectMinX(rect),
              rectMaxX(rect),
              rectMinY(rect),
              rectMaxY(rect));

      if (VERBOSE) {
        System.out.println("  query=" + query + ", relation=" + queryRelation);
      }

      final FixedBitSet hits = s.search(query, FixedBitSetCollector.createManager(maxDoc));

      boolean fail = false;
      NumericDocValues docIDToID = MultiDocValues.getNumericValues(reader, "id");
      for (int docID = 0; docID < maxDoc; ++docID) {
        assertEquals(docID, docIDToID.nextDoc());
        int id = (int) docIDToID.longValue();
        boolean expected;
        double minX = rectMinX(rect);
        double maxX = rectMaxX(rect);
        double minY = rectMinY(rect);
        double maxY = rectMaxY(rect);
        if (liveDocs != null && liveDocs.get(docID) == false) {
          // document is deleted
          expected = false;
        } else if (shapes[id] == null) {
          expected = false;
        } else {
          if (queryRelation == QueryRelation.CONTAINS && rectCrossesDateline(rect)) {
            // For contains we need to call the validator for each section.
            // It is only expected if both sides are contained.
            Component2D left = toRectangle2D(minX, GeoUtils.MAX_LON_INCL, minY, maxY);
            Component2D right = toRectangle2D(GeoUtils.MIN_LON_INCL, maxX, minY, maxY);
            expected =
                VALIDATOR.setRelation(queryRelation).testComponentQuery(left, shapes[id])
                    && VALIDATOR.setRelation(queryRelation).testComponentQuery(right, shapes[id]);
          } else {
            Component2D component2D = toRectangle2D(minX, maxX, minY, maxY);
            expected =
                VALIDATOR.setRelation(queryRelation).testComponentQuery(component2D, shapes[id]);
          }
        }

        if (hits.get(docID) != expected) {
          StringBuilder b = new StringBuilder();

          if (expected) {
            b.append("FAIL: id=" + id + " should match but did not\n");
          } else {
            b.append("FAIL: id=" + id + " should not match but did\n");
          }
          b.append("  relation=" + queryRelation + "\n");
          b.append("  query=" + query + " docID=" + docID + "\n");
          if (shapes[id] instanceof Object[]) {
            b.append("  shape=" + Arrays.toString((Object[]) shapes[id]) + "\n");
          } else {
            b.append("  shape=" + shapes[id] + "\n");
          }
          b.append("  deleted?=" + (liveDocs != null && liveDocs.get(docID) == false));
          b.append(
              "  rect=Rectangle(lat="
                  + ENCODER.quantizeYCeil(rectMinY(rect))
                  + " TO "
                  + ENCODER.quantizeY(rectMaxY(rect))
                  + " lon="
                  + minX
                  + " TO "
                  + ENCODER.quantizeX(rectMaxX(rect))
                  + ")\n");
          if (true) {
            fail("wrong hit (first of possibly more):\n\n" + b);
          } else {
            System.out.println(b.toString());
            fail = true;
          }
        }
      }
      if (fail) {
        fail("some hits were wrong");
      }
    }
  }

  /** test random generated lines */
  protected void verifyRandomLineQueries(IndexReader reader, Object... shapes) throws Exception {
    IndexSearcher s = newSearcher(reader);

    final int iters = scaledIterationCount(shapes.length);

    Bits liveDocs = MultiBits.getLiveDocs(s.getIndexReader());
    int maxDoc = s.getIndexReader().maxDoc();

    for (int iter = 0; iter < iters; ++iter) {
      if (VERBOSE) {
        System.out.println("\nTEST: iter=" + (iter + 1) + " of " + iters + " s=" + s);
      }

      // line
      Object queryLine = randomQueryLine(shapes);
      Component2D queryLine2D = toLine2D(queryLine);
      QueryRelation queryRelation = RandomPicks.randomFrom(random(), POINT_LINE_RELATIONS);
      Query query = newLineQuery(FIELD_NAME, queryRelation, queryLine);

      if (VERBOSE) {
        System.out.println("  query=" + query + ", relation=" + queryRelation);
      }

      final FixedBitSet hits = s.search(query, FixedBitSetCollector.createManager(maxDoc));

      boolean fail = false;
      NumericDocValues docIDToID = MultiDocValues.getNumericValues(reader, "id");
      for (int docID = 0; docID < maxDoc; ++docID) {
        assertEquals(docID, docIDToID.nextDoc());
        int id = (int) docIDToID.longValue();
        boolean expected;
        if (liveDocs != null && liveDocs.get(docID) == false) {
          // document is deleted
          expected = false;
        } else if (shapes[id] == null) {
          expected = false;
        } else {
          expected =
              VALIDATOR.setRelation(queryRelation).testComponentQuery(queryLine2D, shapes[id]);
        }

        if (hits.get(docID) != expected) {
          StringBuilder b = new StringBuilder();

          if (expected) {
            b.append("FAIL: id=" + id + " should match but did not\n");
          } else {
            b.append("FAIL: id=" + id + " should not match but did\n");
          }
          b.append("  relation=" + queryRelation + "\n");
          b.append("  query=" + query + " docID=" + docID + "\n");
          if (shapes[id] instanceof Object[]) {
            b.append("  shape=" + Arrays.toString((Object[]) shapes[id]) + "\n");
          } else {
            b.append("  shape=" + shapes[id] + "\n");
          }
          b.append("  deleted?=" + (liveDocs != null && liveDocs.get(docID) == false));
          b.append("  queryPolygon=" + queryLine);
          if (true) {
            fail("wrong hit (first of possibly more):\n\n" + b);
          } else {
            System.out.println(b.toString());
            fail = true;
          }
        }
      }
      if (fail) {
        fail("some hits were wrong");
      }
    }
  }

  /** test random generated polygons */
  protected void verifyRandomPolygonQueries(IndexReader reader, Object... shapes) throws Exception {
    IndexSearcher s = newSearcher(reader);

    final int iters = scaledIterationCount(shapes.length);

    Bits liveDocs = MultiBits.getLiveDocs(s.getIndexReader());
    int maxDoc = s.getIndexReader().maxDoc();

    for (int iter = 0; iter < iters; ++iter) {
      if (VERBOSE) {
        System.out.println("\nTEST: iter=" + (iter + 1) + " of " + iters + " s=" + s);
      }

      // Polygon
      Object queryPolygon = randomQueryPolygon();
      Component2D queryPoly2D = toPolygon2D(queryPolygon);
      QueryRelation queryRelation = RandomPicks.randomFrom(random(), QueryRelation.values());
      Query query = newPolygonQuery(FIELD_NAME, queryRelation, queryPolygon);

      if (VERBOSE) {
        System.out.println("  query=" + query + ", relation=" + queryRelation);
      }

      final FixedBitSet hits = s.search(query, FixedBitSetCollector.createManager(maxDoc));

      boolean fail = false;
      NumericDocValues docIDToID = MultiDocValues.getNumericValues(reader, "id");
      for (int docID = 0; docID < maxDoc; ++docID) {
        assertEquals(docID, docIDToID.nextDoc());
        int id = (int) docIDToID.longValue();
        boolean expected;
        if (liveDocs != null && liveDocs.get(docID) == false) {
          // document is deleted
          expected = false;
        } else if (shapes[id] == null) {
          expected = false;
        } else {
          expected =
              VALIDATOR.setRelation(queryRelation).testComponentQuery(queryPoly2D, shapes[id]);
        }

        if (hits.get(docID) != expected) {
          StringBuilder b = new StringBuilder();

          if (expected) {
            b.append("FAIL: id=" + id + " should match but did not\n");
          } else {
            b.append("FAIL: id=" + id + " should not match but did\n");
          }
          b.append("  relation=" + queryRelation + "\n");
          b.append("  query=" + query + " docID=" + docID + "\n");
          if (shapes[id] instanceof Object[]) {
            b.append("  shape=" + Arrays.toString((Object[]) shapes[id]) + "\n");
          } else {
            b.append("  shape=" + shapes[id] + "\n");
          }
          b.append("  deleted?=" + (liveDocs != null && liveDocs.get(docID) == false));
          b.append("  queryPolygon=" + queryPolygon);
          if (true) {
            fail("wrong hit (first of possibly more):\n\n" + b);
          } else {
            System.out.println(b.toString());
            fail = true;
          }
        }
      }
      if (fail) {
        fail("some hits were wrong");
      }
    }
  }

  /** test random generated point queries */
  protected void verifyRandomPointQueries(IndexReader reader, Object... shapes) throws Exception {
    IndexSearcher s = newSearcher(reader);

    final int iters = scaledIterationCount(shapes.length);

    Bits liveDocs = MultiBits.getLiveDocs(s.getIndexReader());
    int maxDoc = s.getIndexReader().maxDoc();

    for (int iter = 0; iter < iters; ++iter) {
      if (VERBOSE) {
        System.out.println("\nTEST: iter=" + (iter + 1) + " of " + iters + " s=" + s);
      }

      Object[] queryPoints = nextPoints();
      QueryRelation queryRelation = RandomPicks.randomFrom(random(), QueryRelation.values());
      Component2D queryPoly2D;
      Query query;
      if (queryRelation == QueryRelation.CONTAINS) {
        queryPoly2D = toPoint2D(queryPoints[0]);
        query = newPointsQuery(FIELD_NAME, queryRelation, queryPoints[0]);
      } else {
        queryPoly2D = toPoint2D(queryPoints);
        query = newPointsQuery(FIELD_NAME, queryRelation, queryPoints);
      }

      if (VERBOSE) {
        System.out.println("  query=" + query + ", relation=" + queryRelation);
      }

      final FixedBitSet hits = s.search(query, FixedBitSetCollector.createManager(maxDoc));

      boolean fail = false;
      NumericDocValues docIDToID = MultiDocValues.getNumericValues(reader, "id");
      for (int docID = 0; docID < maxDoc; ++docID) {
        assertEquals(docID, docIDToID.nextDoc());
        int id = (int) docIDToID.longValue();
        boolean expected;

        if (liveDocs != null && liveDocs.get(docID) == false) {
          // document is deleted
          expected = false;
        } else if (shapes[id] == null) {
          expected = false;
        } else {
          expected =
              VALIDATOR.setRelation(queryRelation).testComponentQuery(queryPoly2D, shapes[id]);
        }

        if (hits.get(docID) != expected) {
          StringBuilder b = new StringBuilder();

          if (expected) {
            b.append("FAIL: id=" + id + " should match but did not\n");
          } else {
            b.append("FAIL: id=" + id + " should not match but did\n");
          }
          b.append("  relation=" + queryRelation + "\n");
          b.append("  query=" + query + " docID=" + docID + "\n");
          if (shapes[id] instanceof Object[]) {
            b.append("  shape=" + Arrays.toString((Object[]) shapes[id]) + "\n");
          } else {
            b.append("  shape=" + shapes[id] + "\n");
          }
          b.append("  deleted?=" + (liveDocs != null && liveDocs.get(docID) == false));
          b.append("  rect=Points(" + Arrays.toString(queryPoints) + ")\n");
          if (true) {
            fail("wrong hit (first of possibly more):\n\n" + b);
          } else {
            System.out.println(b.toString());
            fail = true;
          }
        }
      }
      if (fail) {
        fail("some hits were wrong");
      }
    }
  }

  /** test random generated circles */
  protected void verifyRandomDistanceQueries(IndexReader reader, Object... shapes)
      throws Exception {
    IndexSearcher s = newSearcher(reader);

    final int iters = scaledIterationCount(shapes.length);

    Bits liveDocs = MultiBits.getLiveDocs(s.getIndexReader());
    int maxDoc = s.getIndexReader().maxDoc();

    for (int iter = 0; iter < iters; ++iter) {
      if (VERBOSE) {
        System.out.println("\nTEST: iter=" + (iter + 1) + " of " + iters + " s=" + s);
      }

      // Polygon
      Object queryCircle = randomQueryCircle();
      Component2D queryCircle2D = toCircle2D(queryCircle);
      QueryRelation queryRelation = RandomPicks.randomFrom(random(), QueryRelation.values());
      Query query = newDistanceQuery(FIELD_NAME, queryRelation, queryCircle);

      if (VERBOSE) {
        System.out.println("  query=" + query + ", relation=" + queryRelation);
      }

      final FixedBitSet hits = s.search(query, FixedBitSetCollector.createManager(maxDoc));

      boolean fail = false;
      NumericDocValues docIDToID = MultiDocValues.getNumericValues(reader, "id");
      for (int docID = 0; docID < maxDoc; ++docID) {
        assertEquals(docID, docIDToID.nextDoc());
        int id = (int) docIDToID.longValue();
        boolean expected;
        if (liveDocs != null && liveDocs.get(docID) == false) {
          // document is deleted
          expected = false;
        } else if (shapes[id] == null) {
          expected = false;
        } else {
          expected =
              VALIDATOR.setRelation(queryRelation).testComponentQuery(queryCircle2D, shapes[id]);
        }

        if (hits.get(docID) != expected) {
          StringBuilder b = new StringBuilder();

          if (expected) {
            b.append("FAIL: id=" + id + " should match but did not\n");
          } else {
            b.append("FAIL: id=" + id + " should not match but did\n");
          }
          b.append("  relation=" + queryRelation + "\n");
          b.append("  query=" + query + " docID=" + docID + "\n");
          if (shapes[id] instanceof Object[]) {
            b.append("  shape=" + Arrays.toString((Object[]) shapes[id]) + "\n");
          } else {
            b.append("  shape=" + shapes[id] + "\n");
          }
          b.append("  deleted?=" + (liveDocs != null && liveDocs.get(docID) == false));
          b.append("  distanceQuery=" + queryCircle.toString());
          if (true) {
            fail("wrong hit (first of possibly more):\n\n" + b);
          } else {
            System.out.println(b.toString());
            fail = true;
          }
        }
      }
      if (fail) {
        fail("some hits were wrong");
      }
    }
  }

<<<<<<< HEAD
=======
  private FixedBitSet searchIndex(IndexSearcher s, Query query, int maxDoc) throws IOException {
    return s.search(query, FixedBitSetCollector.createManager(maxDoc));
  }

>>>>>>> 382aa549
  protected abstract Validator getValidator();

  protected abstract static class Encoder {
    abstract double decodeX(int encoded);

    abstract double decodeY(int encoded);

    abstract double quantizeX(double raw);

    abstract double quantizeXCeil(double raw);

    abstract double quantizeY(double raw);

    abstract double quantizeYCeil(double raw);
  }

  private int scaledIterationCount(int shapes) {
    if (shapes < 500) {
      return atLeast(50);
    } else if (shapes < 5000) {
      return atLeast(25);
    } else if (shapes < 25000) {
      return atLeast(5);
    } else {
      return atLeast(2);
    }
  }

  /** validator class used to test query results against "ground truth" */
  protected abstract static class Validator {
    Encoder encoder;

    Validator(Encoder encoder) {
      this.encoder = encoder;
    }

    protected QueryRelation queryRelation = QueryRelation.INTERSECTS;

    public abstract boolean testComponentQuery(Component2D line2d, Object shape);

    public Validator setRelation(QueryRelation relation) {
      this.queryRelation = relation;
      return this;
    }

    public boolean testComponentQuery(Component2D query, Field[] fields) {
      ShapeField.DecodedTriangle decodedTriangle = new ShapeField.DecodedTriangle();
      for (Field field : fields) {
        boolean intersects;
        boolean contains;
        ShapeField.decodeTriangle(field.binaryValue().bytes, decodedTriangle);
        switch (decodedTriangle.type) {
          case POINT:
            {
              double y = encoder.decodeY(decodedTriangle.aY);
              double x = encoder.decodeX(decodedTriangle.aX);
              intersects = query.contains(x, y);
              contains = intersects;
              break;
            }
          case LINE:
            {
              double aY = encoder.decodeY(decodedTriangle.aY);
              double aX = encoder.decodeX(decodedTriangle.aX);
              double bY = encoder.decodeY(decodedTriangle.bY);
              double bX = encoder.decodeX(decodedTriangle.bX);
              intersects = query.intersectsLine(aX, aY, bX, bY);
              contains = query.containsLine(aX, aY, bX, bY);
              break;
            }
          case TRIANGLE:
            {
              double aY = encoder.decodeY(decodedTriangle.aY);
              double aX = encoder.decodeX(decodedTriangle.aX);
              double bY = encoder.decodeY(decodedTriangle.bY);
              double bX = encoder.decodeX(decodedTriangle.bX);
              double cY = encoder.decodeY(decodedTriangle.cY);
              double cX = encoder.decodeX(decodedTriangle.cX);
              intersects = query.intersectsTriangle(aX, aY, bX, bY, cX, cY);
              contains = query.containsTriangle(aX, aY, bX, bY, cX, cY);
              break;
            }
          default:
            throw new IllegalArgumentException(
                "Unsupported triangle type :[" + decodedTriangle.type + "]");
        }
        assertTrue((contains == intersects) || (contains == false && intersects == true));
        if (queryRelation == QueryRelation.DISJOINT && intersects) {
          return false;
        } else if (queryRelation == QueryRelation.WITHIN && contains == false) {
          return false;
        } else if (queryRelation == QueryRelation.INTERSECTS && intersects) {
          return true;
        }
      }
      return queryRelation == QueryRelation.INTERSECTS ? false : true;
    }

    protected Component2D.WithinRelation testWithinQuery(Component2D query, Field[] fields) {
      Component2D.WithinRelation answer = Component2D.WithinRelation.DISJOINT;
      ShapeField.DecodedTriangle decodedTriangle = new ShapeField.DecodedTriangle();
      for (Field field : fields) {
        ShapeField.decodeTriangle(field.binaryValue().bytes, decodedTriangle);
        Component2D.WithinRelation relation;
        switch (decodedTriangle.type) {
          case POINT:
            {
              double y = encoder.decodeY(decodedTriangle.aY);
              double x = encoder.decodeX(decodedTriangle.aX);
              relation = query.withinPoint(x, y);
              break;
            }
          case LINE:
            {
              double aY = encoder.decodeY(decodedTriangle.aY);
              double aX = encoder.decodeX(decodedTriangle.aX);
              double bY = encoder.decodeY(decodedTriangle.bY);
              double bX = encoder.decodeX(decodedTriangle.bX);
              relation = query.withinLine(aX, aY, decodedTriangle.ab, bX, bY);
              break;
            }
          case TRIANGLE:
            {
              double aY = encoder.decodeY(decodedTriangle.aY);
              double aX = encoder.decodeX(decodedTriangle.aX);
              double bY = encoder.decodeY(decodedTriangle.bY);
              double bX = encoder.decodeX(decodedTriangle.bX);
              double cY = encoder.decodeY(decodedTriangle.cY);
              double cX = encoder.decodeX(decodedTriangle.cX);
              relation =
                  query.withinTriangle(
                      aX,
                      aY,
                      decodedTriangle.ab,
                      bX,
                      bY,
                      decodedTriangle.bc,
                      cX,
                      cY,
                      decodedTriangle.ca);
              break;
            }
          default:
            throw new IllegalArgumentException(
                "Unsupported triangle type :[" + decodedTriangle.type + "]");
        }
        if (relation == Component2D.WithinRelation.NOTWITHIN) {
          return relation;
        } else if (relation == Component2D.WithinRelation.CANDIDATE) {
          answer = Component2D.WithinRelation.CANDIDATE;
        }
      }
      return answer;
    }
  }
}<|MERGE_RESOLUTION|>--- conflicted
+++ resolved
@@ -43,7 +43,6 @@
 import org.apache.lucene.tests.util.TestUtil;
 import org.apache.lucene.util.Bits;
 import org.apache.lucene.util.FixedBitSet;
-import org.apache.lucene.util.FixedBitSetCollector;
 import org.apache.lucene.util.IOUtils;
 
 /**
@@ -695,13 +694,6 @@
     }
   }
 
-<<<<<<< HEAD
-=======
-  private FixedBitSet searchIndex(IndexSearcher s, Query query, int maxDoc) throws IOException {
-    return s.search(query, FixedBitSetCollector.createManager(maxDoc));
-  }
-
->>>>>>> 382aa549
   protected abstract Validator getValidator();
 
   protected abstract static class Encoder {
