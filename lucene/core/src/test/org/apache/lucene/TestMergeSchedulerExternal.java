--- conflicted
+++ resolved
@@ -39,10 +39,6 @@
 import org.apache.lucene.tests.analysis.MockAnalyzer;
 import org.apache.lucene.tests.store.MockDirectoryWrapper;
 import org.apache.lucene.tests.util.LuceneTestCase;
-<<<<<<< HEAD
-import org.apache.lucene.util.IOUtils;
-=======
->>>>>>> 75ae372b
 import org.apache.lucene.util.InfoStream;
 import org.apache.lucene.util.PrintStreamInfoStream;
 import org.junit.AfterClass;
@@ -136,11 +132,7 @@
     logMP.setMergeFactor(10);
 
     try {
-<<<<<<< HEAD
-      for (int i = 0; i < 20; i++) {
-=======
       for (int i = 0; i < 60; i++) {
->>>>>>> 75ae372b
         writer.addDocument(doc);
       }
     } catch (
