/*
 * Licensed to the Apache Software Foundation (ASF) under one or more
 * contributor license agreements.  See the NOTICE file distributed with
 * this work for additional information regarding copyright ownership.
 * The ASF licenses this file to You under the Apache License, Version 2.0
 * (the "License"); you may not use this file except in compliance with
 * the License.  You may obtain a copy of the License at
 *
 *     http://www.apache.org/licenses/LICENSE-2.0
 *
 * Unless required by applicable law or agreed to in writing, software
 * distributed under the License is distributed on an "AS IS" BASIS,
 * WITHOUT WARRANTIES OR CONDITIONS OF ANY KIND, either express or implied.
 * See the License for the specific language governing permissions and
 * limitations under the License.
 */

package org.apache.lucene.util.bkd;

import java.io.IOException;
import java.util.Arrays;
import org.apache.lucene.store.Directory;
import org.apache.lucene.tests.util.LuceneTestCase;
import org.apache.lucene.tests.util.TestUtil;
import org.apache.lucene.util.BytesRef;
import org.apache.lucene.util.NumericUtils;

public class TestBKDRadixSelector extends LuceneTestCase {

  public void testBasic() throws IOException {
    int values = 4;
    Directory dir = getDirectory(values);
    int middle = 2;
    int dimensions = 1;
    int bytesPerDimensions = Integer.BYTES;
    BKDConfig config =
        new BKDConfig(
            dimensions, dimensions, bytesPerDimensions, BKDConfig.DEFAULT_MAX_POINTS_IN_LEAF_NODE);
    PointWriter points = getRandomPointWriter(config, dir, values);
    byte[] value = new byte[config.packedBytesLength()];
    NumericUtils.intToSortableBytes(1, value, 0);
    points.append(value, 0);
    NumericUtils.intToSortableBytes(2, value, 0);
    points.append(value, 1);
    NumericUtils.intToSortableBytes(3, value, 0);
    points.append(value, 2);
    NumericUtils.intToSortableBytes(4, value, 0);
    points.append(value, 3);
    points.close();
    PointWriter copy = copyPoints(config, dir, points);
    verify(config, dir, copy, 0, values, middle, 0);
    dir.close();
  }

  public void testRandomBinaryTiny() throws Exception {
    doTestRandomBinary(10);
  }

  public void testRandomBinaryMedium() throws Exception {
    doTestRandomBinary(25000);
  }

  @Nightly
  public void testRandomBinaryBig() throws Exception {
    doTestRandomBinary(500000);
  }

  private void doTestRandomBinary(int count) throws IOException {
    BKDConfig config = getRandomConfig();
    int values = TestUtil.nextInt(random(), count, count * 2);
    Directory dir = getDirectory(values);
    int start;
    int end;
    if (random().nextBoolean()) {
      start = 0;
      end = values;
    } else {
      start = TestUtil.nextInt(random(), 0, values - 3);
      end = TestUtil.nextInt(random(), start + 2, values);
    }
    int partitionPoint = TestUtil.nextInt(random(), start + 1, end - 1);
    int sortedOnHeap = random().nextInt(5000);
    PointWriter points = getRandomPointWriter(config, dir, values);
    byte[] value = new byte[config.packedBytesLength()];
    for (int i = 0; i < values; i++) {
      random().nextBytes(value);
      points.append(value, i);
    }
    points.close();
    verify(config, dir, points, start, end, partitionPoint, sortedOnHeap);
    dir.close();
  }

  public void testRandomAllDimensionsEquals() throws IOException {
    int dimensions = TestUtil.nextInt(random(), 1, BKDConfig.MAX_INDEX_DIMS);
    int bytesPerDimensions = TestUtil.nextInt(random(), 2, 30);
    BKDConfig config =
        new BKDConfig(
            dimensions, dimensions, bytesPerDimensions, BKDConfig.DEFAULT_MAX_POINTS_IN_LEAF_NODE);
    int values = TestUtil.nextInt(random(), 15000, 20000);
    Directory dir = getDirectory(values);
    int partitionPoint = random().nextInt(values);
    int sortedOnHeap = random().nextInt(5000);
    PointWriter points = getRandomPointWriter(config, dir, values);
    byte[] value = new byte[config.packedBytesLength()];
    random().nextBytes(value);
    for (int i = 0; i < values; i++) {
      if (random().nextBoolean()) {
        points.append(value, i);
      } else {
        points.append(value, random().nextInt(values));
      }
    }
    points.close();
    verify(config, dir, points, 0, values, partitionPoint, sortedOnHeap);
    dir.close();
  }

  public void testRandomLastByteTwoValues() throws IOException {
    int values = random().nextInt(15000) + 1;
    Directory dir = getDirectory(values);
    int partitionPoint = random().nextInt(values);
    int sortedOnHeap = random().nextInt(5000);
    BKDConfig config = getRandomConfig();
    PointWriter points = getRandomPointWriter(config, dir, values);
    byte[] value = new byte[config.packedBytesLength()];
    random().nextBytes(value);
    for (int i = 0; i < values; i++) {
      if (random().nextBoolean()) {
        points.append(value, 1);
      } else {
        points.append(value, 2);
      }
    }
    points.close();
    verify(config, dir, points, 0, values, partitionPoint, sortedOnHeap);
    dir.close();
  }

  public void testRandomAllDocsEquals() throws IOException {
    int values = random().nextInt(15000) + 1;
    Directory dir = getDirectory(values);
    int partitionPoint = random().nextInt(values);
    int sortedOnHeap = random().nextInt(5000);
    BKDConfig config = getRandomConfig();
    PointWriter points = getRandomPointWriter(config, dir, values);
    byte[] value = new byte[config.packedBytesLength()];
    random().nextBytes(value);
    for (int i = 0; i < values; i++) {
      points.append(value, 0);
    }
    points.close();
    verify(config, dir, points, 0, values, partitionPoint, sortedOnHeap);
    dir.close();
  }

  public void testRandomFewDifferentValues() throws IOException {
    BKDConfig config = getRandomConfig();
    int values = atLeast(15000);
    Directory dir = getDirectory(values);
    int partitionPoint = random().nextInt(values);
    int sortedOnHeap = random().nextInt(5000);
    PointWriter points = getRandomPointWriter(config, dir, values);
    int numberValues = random().nextInt(8) + 2;
    byte[][] differentValues = new byte[numberValues][config.packedBytesLength()];
    for (int i = 0; i < numberValues; i++) {
      random().nextBytes(differentValues[i]);
    }
    for (int i = 0; i < values; i++) {
      points.append(differentValues[random().nextInt(numberValues)], i);
    }
    points.close();
    verify(config, dir, points, 0, values, partitionPoint, sortedOnHeap);
    dir.close();
  }

  public void testRandomDataDimDiffValues() throws IOException {
    BKDConfig config = getRandomConfig();
    int values = atLeast(15000);
    Directory dir = getDirectory(values);
    int partitionPoint = random().nextInt(values);
    int sortedOnHeap = random().nextInt(5000);
    PointWriter points = getRandomPointWriter(config, dir, values);
    byte[] value = new byte[config.packedBytesLength()];
    int dataOnlyDims = config.numDims() - config.numIndexDims();
    byte[] dataValue = new byte[dataOnlyDims * config.bytesPerDim()];
    random().nextBytes(value);
    for (int i = 0; i < values; i++) {
      random().nextBytes(dataValue);
      System.arraycopy(
          dataValue,
          0,
          value,
          config.numIndexDims() * config.bytesPerDim(),
          dataOnlyDims * config.bytesPerDim());
      points.append(value, i);
    }
    points.close();
    verify(config, dir, points, 0, values, partitionPoint, sortedOnHeap);
    dir.close();
  }

  private void verify(
      BKDConfig config,
      Directory dir,
      PointWriter points,
      long start,
      long end,
      long middle,
      int sortedOnHeap)
      throws IOException {
    BKDRadixSelector radixSelector = new BKDRadixSelector(config, sortedOnHeap, dir, "test");
    int dataOnlyDims = config.numDims() - config.numIndexDims();
    // we only split by indexed dimension so we check for each only those dimension
    for (int splitDim = 0; splitDim < config.numIndexDims(); splitDim++) {
      // We need to make a copy of the data as it is deleted in the process
      BKDRadixSelector.PathSlice inputSlice =
          new BKDRadixSelector.PathSlice(copyPoints(config, dir, points), 0, points.count());
      int commonPrefixLengthInput = getRandomCommonPrefix(config, inputSlice, splitDim);
      BKDRadixSelector.PathSlice[] slices = new BKDRadixSelector.PathSlice[2];
      byte[] partitionPoint =
          radixSelector.select(
              inputSlice, slices, start, end, middle, splitDim, commonPrefixLengthInput);
      assertEquals(middle - start, slices[0].count());
      assertEquals(end - middle, slices[1].count());
      // check that left and right slices contain the correct points
      byte[] max = getMax(config, slices[0], splitDim);
      byte[] min = getMin(config, slices[1], splitDim);
      int cmp = Arrays.compareUnsigned(max, 0, config.bytesPerDim(), min, 0, config.bytesPerDim());
      assertTrue(cmp <= 0);
      if (cmp == 0) {
        byte[] maxDataDim = getMaxDataDimension(config, slices[0], max, splitDim);
        byte[] minDataDim = getMinDataDimension(config, slices[1], min, splitDim);
        cmp =
            Arrays.compareUnsigned(
                maxDataDim,
                0,
                dataOnlyDims * config.bytesPerDim(),
                minDataDim,
                0,
                dataOnlyDims * config.bytesPerDim());
        assertTrue(cmp <= 0);
        if (cmp == 0) {
          int maxDocID = getMaxDocId(config, slices[0], splitDim, partitionPoint, maxDataDim);
          int minDocId = getMinDocId(config, slices[1], splitDim, partitionPoint, minDataDim);
          assertTrue(minDocId >= maxDocID);
        }
      }
      assertTrue(Arrays.equals(partitionPoint, min));
      slices[0].writer().destroy();
      slices[1].writer().destroy();
    }
    points.destroy();
  }

  private PointWriter copyPoints(BKDConfig config, Directory dir, PointWriter points)
      throws IOException {
    try (PointWriter copy = getRandomPointWriter(config, dir, points.count());
        PointReader reader = points.getReader(0, points.count())) {
      while (reader.next()) {
        copy.append(reader.pointValue());
      }
      return copy;
    }
  }

  /** returns a common prefix length equal or lower than the current one */
  private int getRandomCommonPrefix(
      BKDConfig config, BKDRadixSelector.PathSlice inputSlice, int splitDim) throws IOException {
    byte[] pointsMax = getMax(config, inputSlice, splitDim);
    byte[] pointsMin = getMin(config, inputSlice, splitDim);
    int commonPrefixLength =
        Arrays.mismatch(pointsMin, 0, config.bytesPerDim(), pointsMax, 0, config.bytesPerDim());
    if (commonPrefixLength == -1) {
      commonPrefixLength = config.bytesPerDim();
    }
    return (random().nextBoolean())
        ? commonPrefixLength
        : commonPrefixLength == 0 ? 0 : random().nextInt(commonPrefixLength);
  }

  private PointWriter getRandomPointWriter(BKDConfig config, Directory dir, long numPoints)
      throws IOException {
    if (numPoints < 4096 && random().nextBoolean()) {
      return new HeapPointWriter(config, Math.toIntExact(numPoints));
    } else {
      return new OfflinePointWriter(config, dir, "test", "data", numPoints);
    }
  }

  private Directory getDirectory(int numPoints) {
    Directory dir;
    if (numPoints > 100000) {
      dir = newFSDirectory(createTempDir("TestBKDTRadixSelector"));
    } else {
      dir = newDirectory();
    }
    return dir;
  }

  private byte[] getMin(BKDConfig config, BKDRadixSelector.PathSlice pathSlice, int dimension)
      throws IOException {
    byte[] min = new byte[config.bytesPerDim()];
    Arrays.fill(min, (byte) 0xff);
<<<<<<< HEAD
    try (PointReader reader = pathSlice.writer().getReader(pathSlice.start(), pathSlice.count())) {
      byte[] value = new byte[config.bytesPerDim];
=======
    try (PointReader reader = pathSlice.writer.getReader(pathSlice.start, pathSlice.count)) {
      byte[] value = new byte[config.bytesPerDim()];
>>>>>>> a89bfa57

      while (reader.next()) {
        PointValue pointValue = reader.pointValue();
        BytesRef packedValue = pointValue.packedValue();
        System.arraycopy(
            packedValue.bytes,
            packedValue.offset + dimension * config.bytesPerDim(),
            value,
            0,
            config.bytesPerDim());
        if (Arrays.compareUnsigned(min, 0, config.bytesPerDim(), value, 0, config.bytesPerDim())
            > 0) {
          System.arraycopy(value, 0, min, 0, config.bytesPerDim());
        }
      }
    }
    return min;
  }

  private int getMinDocId(
      BKDConfig config,
      BKDRadixSelector.PathSlice p,
      int dimension,
      byte[] partitionPoint,
      byte[] dataDim)
      throws IOException {
    int docID = Integer.MAX_VALUE;
    try (PointReader reader = p.writer().getReader(p.start(), p.count())) {
      while (reader.next()) {
        PointValue pointValue = reader.pointValue();
        BytesRef packedValue = pointValue.packedValue();
        int offset = dimension * config.bytesPerDim();
        int dataOffset = config.packedIndexBytesLength();
        int dataLength = (config.numDims() - config.numIndexDims()) * config.bytesPerDim();
        if (Arrays.compareUnsigned(
                    packedValue.bytes,
                    packedValue.offset + offset,
                    packedValue.offset + offset + config.bytesPerDim(),
                    partitionPoint,
                    0,
                    config.bytesPerDim())
                == 0
            && Arrays.compareUnsigned(
                    packedValue.bytes,
                    packedValue.offset + dataOffset,
                    packedValue.offset + dataOffset + dataLength,
                    dataDim,
                    0,
                    dataLength)
                == 0) {
          int newDocID = pointValue.docID();
          if (newDocID < docID) {
            docID = newDocID;
          }
        }
      }
    }
    return docID;
  }

  private byte[] getMinDataDimension(
      BKDConfig config, BKDRadixSelector.PathSlice p, byte[] minDim, int splitDim)
      throws IOException {
    final int numDataDims = config.numDims() - config.numIndexDims();
    byte[] min = new byte[numDataDims * config.bytesPerDim()];
    Arrays.fill(min, (byte) 0xff);
<<<<<<< HEAD
    int offset = splitDim * config.bytesPerDim;
    try (PointReader reader = p.writer().getReader(p.start(), p.count())) {
      byte[] value = new byte[numDataDims * config.bytesPerDim];
=======
    int offset = splitDim * config.bytesPerDim();
    try (PointReader reader = p.writer.getReader(p.start, p.count)) {
      byte[] value = new byte[numDataDims * config.bytesPerDim()];
>>>>>>> a89bfa57
      while (reader.next()) {
        PointValue pointValue = reader.pointValue();
        BytesRef packedValue = pointValue.packedValue();
        if (Arrays.mismatch(
                minDim,
                0,
                config.bytesPerDim(),
                packedValue.bytes,
                packedValue.offset + offset,
                packedValue.offset + offset + config.bytesPerDim())
            == -1) {
          System.arraycopy(
              packedValue.bytes,
              packedValue.offset + config.numIndexDims() * config.bytesPerDim(),
              value,
              0,
              numDataDims * config.bytesPerDim());
          if (Arrays.compareUnsigned(
                  min,
                  0,
                  numDataDims * config.bytesPerDim(),
                  value,
                  0,
                  numDataDims * config.bytesPerDim())
              > 0) {
            System.arraycopy(value, 0, min, 0, numDataDims * config.bytesPerDim());
          }
        }
      }
    }
    return min;
  }

  private byte[] getMax(BKDConfig config, BKDRadixSelector.PathSlice p, int dimension)
      throws IOException {
    byte[] max = new byte[config.bytesPerDim()];
    Arrays.fill(max, (byte) 0);
<<<<<<< HEAD
    try (PointReader reader = p.writer().getReader(p.start(), p.count())) {
      byte[] value = new byte[config.bytesPerDim];
=======
    try (PointReader reader = p.writer.getReader(p.start, p.count)) {
      byte[] value = new byte[config.bytesPerDim()];
>>>>>>> a89bfa57
      while (reader.next()) {
        PointValue pointValue = reader.pointValue();
        BytesRef packedValue = pointValue.packedValue();
        System.arraycopy(
            packedValue.bytes,
            packedValue.offset + dimension * config.bytesPerDim(),
            value,
            0,
            config.bytesPerDim());
        if (Arrays.compareUnsigned(max, 0, config.bytesPerDim(), value, 0, config.bytesPerDim())
            < 0) {
          System.arraycopy(value, 0, max, 0, config.bytesPerDim());
        }
      }
    }
    return max;
  }

  private byte[] getMaxDataDimension(
      BKDConfig config, BKDRadixSelector.PathSlice p, byte[] maxDim, int splitDim)
      throws IOException {
    final int numDataDims = config.numDims() - config.numIndexDims();
    byte[] max = new byte[numDataDims * config.bytesPerDim()];
    Arrays.fill(max, (byte) 0);
<<<<<<< HEAD
    int offset = splitDim * config.bytesPerDim;
    try (PointReader reader = p.writer().getReader(p.start(), p.count())) {
      byte[] value = new byte[numDataDims * config.bytesPerDim];
=======
    int offset = splitDim * config.bytesPerDim();
    try (PointReader reader = p.writer.getReader(p.start, p.count)) {
      byte[] value = new byte[numDataDims * config.bytesPerDim()];
>>>>>>> a89bfa57
      while (reader.next()) {
        PointValue pointValue = reader.pointValue();
        BytesRef packedValue = pointValue.packedValue();
        if (Arrays.mismatch(
                maxDim,
                0,
                config.bytesPerDim(),
                packedValue.bytes,
                packedValue.offset + offset,
                packedValue.offset + offset + config.bytesPerDim())
            == -1) {
          System.arraycopy(
              packedValue.bytes,
              packedValue.offset + config.packedIndexBytesLength(),
              value,
              0,
              numDataDims * config.bytesPerDim());
          if (Arrays.compareUnsigned(
                  max,
                  0,
                  numDataDims * config.bytesPerDim(),
                  value,
                  0,
                  numDataDims * config.bytesPerDim())
              < 0) {
            System.arraycopy(value, 0, max, 0, numDataDims * config.bytesPerDim());
          }
        }
      }
    }
    return max;
  }

  private int getMaxDocId(
      BKDConfig config,
      BKDRadixSelector.PathSlice p,
      int dimension,
      byte[] partitionPoint,
      byte[] dataDim)
      throws IOException {
    int docID = Integer.MIN_VALUE;
    try (PointReader reader = p.writer().getReader(p.start(), p.count())) {
      while (reader.next()) {
        PointValue pointValue = reader.pointValue();
        BytesRef packedValue = pointValue.packedValue();
        int offset = dimension * config.bytesPerDim();
        int dataOffset = config.packedIndexBytesLength();
        int dataLength = (config.numDims() - config.numIndexDims()) * config.bytesPerDim();
        if (Arrays.compareUnsigned(
                    packedValue.bytes,
                    packedValue.offset + offset,
                    packedValue.offset + offset + config.bytesPerDim(),
                    partitionPoint,
                    0,
                    config.bytesPerDim())
                == 0
            && Arrays.compareUnsigned(
                    packedValue.bytes,
                    packedValue.offset + dataOffset,
                    packedValue.offset + dataOffset + dataLength,
                    dataDim,
                    0,
                    dataLength)
                == 0) {
          int newDocID = pointValue.docID();
          if (newDocID > docID) {
            docID = newDocID;
          }
        }
      }
    }
    return docID;
  }

  private BKDConfig getRandomConfig() {
    int numIndexDims = TestUtil.nextInt(random(), 1, BKDConfig.MAX_INDEX_DIMS);
    int numDims = TestUtil.nextInt(random(), numIndexDims, BKDConfig.MAX_DIMS);
    int bytesPerDim = TestUtil.nextInt(random(), 2, 30);
    int maxPointsInLeafNode = TestUtil.nextInt(random(), 50, 2000);
    return new BKDConfig(numDims, numIndexDims, bytesPerDim, maxPointsInLeafNode);
  }
}<|MERGE_RESOLUTION|>--- conflicted
+++ resolved
@@ -302,13 +302,8 @@
       throws IOException {
     byte[] min = new byte[config.bytesPerDim()];
     Arrays.fill(min, (byte) 0xff);
-<<<<<<< HEAD
     try (PointReader reader = pathSlice.writer().getReader(pathSlice.start(), pathSlice.count())) {
-      byte[] value = new byte[config.bytesPerDim];
-=======
-    try (PointReader reader = pathSlice.writer.getReader(pathSlice.start, pathSlice.count)) {
       byte[] value = new byte[config.bytesPerDim()];
->>>>>>> a89bfa57
 
       while (reader.next()) {
         PointValue pointValue = reader.pointValue();
@@ -375,15 +370,9 @@
     final int numDataDims = config.numDims() - config.numIndexDims();
     byte[] min = new byte[numDataDims * config.bytesPerDim()];
     Arrays.fill(min, (byte) 0xff);
-<<<<<<< HEAD
-    int offset = splitDim * config.bytesPerDim;
+    int offset = splitDim * config.bytesPerDim();
     try (PointReader reader = p.writer().getReader(p.start(), p.count())) {
-      byte[] value = new byte[numDataDims * config.bytesPerDim];
-=======
-    int offset = splitDim * config.bytesPerDim();
-    try (PointReader reader = p.writer.getReader(p.start, p.count)) {
       byte[] value = new byte[numDataDims * config.bytesPerDim()];
->>>>>>> a89bfa57
       while (reader.next()) {
         PointValue pointValue = reader.pointValue();
         BytesRef packedValue = pointValue.packedValue();
@@ -421,13 +410,8 @@
       throws IOException {
     byte[] max = new byte[config.bytesPerDim()];
     Arrays.fill(max, (byte) 0);
-<<<<<<< HEAD
     try (PointReader reader = p.writer().getReader(p.start(), p.count())) {
-      byte[] value = new byte[config.bytesPerDim];
-=======
-    try (PointReader reader = p.writer.getReader(p.start, p.count)) {
       byte[] value = new byte[config.bytesPerDim()];
->>>>>>> a89bfa57
       while (reader.next()) {
         PointValue pointValue = reader.pointValue();
         BytesRef packedValue = pointValue.packedValue();
@@ -452,15 +436,9 @@
     final int numDataDims = config.numDims() - config.numIndexDims();
     byte[] max = new byte[numDataDims * config.bytesPerDim()];
     Arrays.fill(max, (byte) 0);
-<<<<<<< HEAD
-    int offset = splitDim * config.bytesPerDim;
+    int offset = splitDim * config.bytesPerDim();
     try (PointReader reader = p.writer().getReader(p.start(), p.count())) {
-      byte[] value = new byte[numDataDims * config.bytesPerDim];
-=======
-    int offset = splitDim * config.bytesPerDim();
-    try (PointReader reader = p.writer.getReader(p.start, p.count)) {
       byte[] value = new byte[numDataDims * config.bytesPerDim()];
->>>>>>> a89bfa57
       while (reader.next()) {
         PointValue pointValue = reader.pointValue();
         BytesRef packedValue = pointValue.packedValue();
