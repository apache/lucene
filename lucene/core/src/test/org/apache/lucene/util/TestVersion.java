--- conflicted
+++ resolved
@@ -33,11 +33,7 @@
         assertTrue("LATEST must be always onOrAfter(" + v + ")", Version.LATEST.onOrAfter(v));
       }
     }
-<<<<<<< HEAD
-    assertTrue(Version.LUCENE_9_0_0.onOrAfter(Version.LUCENE_8_0_0));
-=======
     assertTrue(Version.LUCENE_10_0_0.onOrAfter(Version.LUCENE_9_0_0));
->>>>>>> 75ae372b
   }
 
   public void testToString() {
