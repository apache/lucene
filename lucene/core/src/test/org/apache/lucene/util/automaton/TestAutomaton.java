--- conflicted
+++ resolved
@@ -893,17 +893,11 @@
               newTerms.add(newTerm.toBytesRef());
             }
             terms = newTerms;
-<<<<<<< HEAD
-            boolean wasDeterministic1 = a.isDeterministic();
+            boolean wasDeterministic = a.isDeterministic();
             a = Operations.concatenate(List.of(Automata.makeString(prefix.utf8ToString()), a));
-            assertEquals(wasDeterministic1, a.isDeterministic());
-=======
-            boolean wasDeterministic = a.isDeterministic();
-            a = Operations.concatenate(Automata.makeString(prefix.utf8ToString()), a);
             if (wasDeterministic) {
-              assertTrue(a.isDeterministic());
-            }
->>>>>>> 5e7d8aff
+              assertEquals(wasDeterministic, a.isDeterministic());
+            }
           }
           break;
 
