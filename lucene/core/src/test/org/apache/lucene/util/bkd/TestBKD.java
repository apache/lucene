/*
 * Licensed to the Apache Software Foundation (ASF) under one or more
 * contributor license agreements.  See the NOTICE file distributed with
 * this work for additional information regarding copyright ownership.
 * The ASF licenses this file to You under the Apache License, Version 2.0
 * (the "License"); you may not use this file except in compliance with
 * the License.  You may obtain a copy of the License at
 *
 *     http://www.apache.org/licenses/LICENSE-2.0
 *
 * Unless required by applicable law or agreed to in writing, software
 * distributed under the License is distributed on an "AS IS" BASIS,
 * WITHOUT WARRANTIES OR CONDITIONS OF ANY KIND, either express or implied.
 * See the License for the specific language governing permissions and
 * limitations under the License.
 */
package org.apache.lucene.util.bkd;

import java.io.IOException;
import java.math.BigInteger;
import java.util.ArrayList;
import java.util.Arrays;
import java.util.BitSet;
import java.util.List;
import java.util.Random;
import org.apache.lucene.codecs.MutablePointTree;
import org.apache.lucene.index.CorruptIndexException;
import org.apache.lucene.index.MergeState;
import org.apache.lucene.index.PointValues;
import org.apache.lucene.index.PointValues.IntersectVisitor;
import org.apache.lucene.index.PointValues.Relation;
import org.apache.lucene.search.DocIdSetIterator;
import org.apache.lucene.store.Directory;
import org.apache.lucene.store.FilterDirectory;
import org.apache.lucene.store.IOContext;
import org.apache.lucene.store.IndexInput;
import org.apache.lucene.store.IndexOutput;
import org.apache.lucene.tests.mockfile.ExtrasFS;
import org.apache.lucene.tests.store.CorruptingIndexOutput;
import org.apache.lucene.tests.store.MockDirectoryWrapper;
import org.apache.lucene.tests.util.LuceneTestCase;
import org.apache.lucene.tests.util.TestUtil;
import org.apache.lucene.util.BytesRef;
import org.apache.lucene.util.IORunnable;
import org.apache.lucene.util.IOUtils;
import org.apache.lucene.util.NumericUtils;

public class TestBKD extends LuceneTestCase {

  protected PointValues getPointValues(IndexInput in) throws IOException {
    return new BKDReader(in, in, in);
  }

  public void testBasicInts1D() throws Exception {
    final BKDConfig config = new BKDConfig(1, 1, 4, 2);
    try (Directory dir = getDirectory(100)) {
      BKDWriter w = new BKDWriter(100, dir, "tmp", config, 1.0f, 100);
      byte[] scratch = new byte[4];
      for (int docID = 0; docID < 100; docID++) {
        NumericUtils.intToSortableBytes(docID, scratch, 0);
        w.add(scratch, docID);
      }

      long indexFP;
      try (IndexOutput out = dir.createOutput("bkd", IOContext.DEFAULT)) {
        IORunnable finalizer = w.finish(out, out, out);
        indexFP = out.getFilePointer();
        finalizer.run();
      }

      try (IndexInput in = dir.openInput("bkd", IOContext.DEFAULT)) {
        in.seek(indexFP);
        PointValues r = getPointValues(in);

        // Simple 1D range query:
        final byte[][] queryMin = new byte[1][4];
        NumericUtils.intToSortableBytes(42, queryMin[0], 0);
        final byte[][] queryMax = new byte[1][4];
        NumericUtils.intToSortableBytes(87, queryMax[0], 0);

        final BitSet hits = new BitSet();
        r.intersect(getIntersectVisitor(hits, queryMin, queryMax, config));

        for (int docID = 0; docID < 100; docID++) {
          boolean expected = docID >= 42 && docID <= 87;
          boolean actual = hits.get(docID);
          assertEquals("docID=" + docID, expected, actual);
        }
      }
    }
  }

  public void testRandomIntsNDims() throws Exception {
    int numDocs = atLeast(1000);
    try (Directory dir = getDirectory(numDocs)) {
      int numDims = TestUtil.nextInt(random(), 1, 5);
      int numIndexDims = TestUtil.nextInt(random(), 1, numDims);
      int maxPointsInLeafNode = TestUtil.nextInt(random(), 50, 100);
      float maxMB = (float) 3.0 + (3 * random().nextFloat());
      BKDConfig config = new BKDConfig(numDims, numIndexDims, 4, maxPointsInLeafNode);
      BKDWriter w = new BKDWriter(numDocs, dir, "tmp", config, maxMB, numDocs);

      if (VERBOSE) {
        System.out.println(
            "TEST: numDims=" + numDims + " numIndexDims=" + numIndexDims + " numDocs=" + numDocs);
      }
      int[][] docs = new int[numDocs][];
      byte[] scratch = new byte[4 * numDims];
      int[] minValue = new int[numDims];
      int[] maxValue = new int[numDims];
      Arrays.fill(minValue, Integer.MAX_VALUE);
      Arrays.fill(maxValue, Integer.MIN_VALUE);
      for (int docID = 0; docID < numDocs; docID++) {
        int[] values = new int[numDims];
        if (VERBOSE) {
          System.out.println("  docID=" + docID);
        }
        for (int dim = 0; dim < numDims; dim++) {
          values[dim] = random().nextInt();
          if (values[dim] < minValue[dim]) {
            minValue[dim] = values[dim];
          }
          if (values[dim] > maxValue[dim]) {
            maxValue[dim] = values[dim];
          }
          NumericUtils.intToSortableBytes(values[dim], scratch, dim * Integer.BYTES);
          if (VERBOSE) {
            System.out.println("    " + dim + " -> " + values[dim]);
          }
        }
        docs[docID] = values;
        w.add(scratch, docID);
      }

      long indexFP;
      try (IndexOutput out = dir.createOutput("bkd", IOContext.DEFAULT)) {
        IORunnable finalizer = w.finish(out, out, out);
        indexFP = out.getFilePointer();
        finalizer.run();
      }

      try (IndexInput in = dir.openInput("bkd", IOContext.DEFAULT)) {
        in.seek(indexFP);
        PointValues r = getPointValues(in);

        byte[] minPackedValue = r.getMinPackedValue();
        byte[] maxPackedValue = r.getMaxPackedValue();
        for (int dim = 0; dim < numIndexDims; dim++) {
          assertEquals(
              minValue[dim], NumericUtils.sortableBytesToInt(minPackedValue, dim * Integer.BYTES));
          assertEquals(
              maxValue[dim], NumericUtils.sortableBytesToInt(maxPackedValue, dim * Integer.BYTES));
        }

        int iters = atLeast(100);
        for (int iter = 0; iter < iters; iter++) {
          if (VERBOSE) {
            System.out.println("\nTEST: iter=" + iter);
          }

          // Random N dims rect query:
          int[] queryMin = new int[numDims];
          byte[][] queryMinBytes = new byte[numDims][4];
          int[] queryMax = new int[numDims];
          byte[][] queryMaxBytes = new byte[numDims][4];
          for (int dim = 0; dim < numIndexDims; dim++) {
            queryMin[dim] = random().nextInt();
            queryMax[dim] = random().nextInt();
            if (queryMin[dim] > queryMax[dim]) {
              int x = queryMin[dim];
              queryMin[dim] = queryMax[dim];
              queryMax[dim] = x;
            }
            NumericUtils.intToSortableBytes(queryMin[dim], queryMinBytes[dim], 0);
            NumericUtils.intToSortableBytes(queryMax[dim], queryMaxBytes[dim], 0);
          }

          final BitSet hits = new BitSet();
          r.intersect(getIntersectVisitor(hits, queryMinBytes, queryMaxBytes, config));

          for (int docID = 0; docID < numDocs; docID++) {
            int[] docValues = docs[docID];
            boolean expected = true;
            for (int dim = 0; dim < numIndexDims; dim++) {
              int x = docValues[dim];
              if (x < queryMin[dim] || x > queryMax[dim]) {
                expected = false;
                break;
              }
            }
            boolean actual = hits.get(docID);
            assertEquals("docID=" + docID, expected, actual);
          }
        }
      }
    }
  }

  // Tests on N-dimensional points where each dimension is a BigInteger
  public void testBigIntNDims() throws Exception {

    int numDocs = atLeast(1000);
    try (Directory dir = getDirectory(numDocs)) {
      int numBytesPerDim = TestUtil.nextInt(random(), 2, 30);
      int numDims = TestUtil.nextInt(random(), 1, 5);
      int maxPointsInLeafNode = TestUtil.nextInt(random(), 50, 100);
      float maxMB = (float) 3.0 + (3 * random().nextFloat());
      BKDConfig config = new BKDConfig(numDims, numDims, numBytesPerDim, maxPointsInLeafNode);
      BKDWriter w = new BKDWriter(numDocs, dir, "tmp", config, maxMB, numDocs);
      BigInteger[][] docs = new BigInteger[numDocs][];

      byte[] scratch = new byte[numBytesPerDim * numDims];
      for (int docID = 0; docID < numDocs; docID++) {
        BigInteger[] values = new BigInteger[numDims];
        if (VERBOSE) {
          System.out.println("  docID=" + docID);
        }
        for (int dim = 0; dim < numDims; dim++) {
          values[dim] = randomBigInt(numBytesPerDim);
          NumericUtils.bigIntToSortableBytes(
              values[dim], numBytesPerDim, scratch, dim * numBytesPerDim);
          if (VERBOSE) {
            System.out.println("    " + dim + " -> " + values[dim]);
          }
        }
        docs[docID] = values;
        w.add(scratch, docID);
      }

      long indexFP;
      try (IndexOutput out = dir.createOutput("bkd", IOContext.DEFAULT)) {
        IORunnable finalizer = w.finish(out, out, out);
        indexFP = out.getFilePointer();
        finalizer.run();
      }

      try (IndexInput in = dir.openInput("bkd", IOContext.DEFAULT)) {
        in.seek(indexFP);
        PointValues pointValues = getPointValues(in);

        int iters = atLeast(100);
        for (int iter = 0; iter < iters; iter++) {
          if (VERBOSE) {
            System.out.println("\nTEST: iter=" + iter);
          }

          // Random N dims rect query:
          BigInteger[] queryMin = new BigInteger[numDims];
          byte[][] queryMinBytes = new byte[numDims][numBytesPerDim];
          BigInteger[] queryMax = new BigInteger[numDims];
          byte[][] queryMaxBytes = new byte[numDims][numBytesPerDim];
          for (int dim = 0; dim < numDims; dim++) {
            queryMin[dim] = randomBigInt(numBytesPerDim);
            queryMax[dim] = randomBigInt(numBytesPerDim);
            if (queryMin[dim].compareTo(queryMax[dim]) > 0) {
              BigInteger x = queryMin[dim];
              queryMin[dim] = queryMax[dim];
              queryMax[dim] = x;
            }
            NumericUtils.bigIntToSortableBytes(
                queryMin[dim], numBytesPerDim, queryMinBytes[dim], 0);
            NumericUtils.bigIntToSortableBytes(
                queryMax[dim], numBytesPerDim, queryMaxBytes[dim], 0);
          }

          final BitSet hits = new BitSet();
          pointValues.intersect(getIntersectVisitor(hits, queryMinBytes, queryMaxBytes, config));

          for (int docID = 0; docID < numDocs; docID++) {
            BigInteger[] docValues = docs[docID];
            boolean expected = true;
            for (int dim = 0; dim < numDims; dim++) {
              BigInteger x = docValues[dim];
              if (x.compareTo(queryMin[dim]) < 0 || x.compareTo(queryMax[dim]) > 0) {
                expected = false;
                break;
              }
            }
            boolean actual = hits.get(docID);
            assertEquals("docID=" + docID, expected, actual);
          }
        }
      }
    }
  }

  /** Make sure we close open files, delete temp files, etc., on exception */
  public void testWithExceptions() throws Exception {
    int numDocs = atLeast(10000);
    int numBytesPerDim = TestUtil.nextInt(random(), 2, 30);
    int numDataDims = TestUtil.nextInt(random(), 1, PointValues.MAX_DIMENSIONS);
    int numIndexDims =
        Math.min(TestUtil.nextInt(random(), 1, numDataDims), PointValues.MAX_INDEX_DIMENSIONS);

    byte[][][] docValues = new byte[numDocs][][];

    for (int docID = 0; docID < numDocs; docID++) {
      byte[][] values = new byte[numDataDims][];
      for (int dim = 0; dim < numDataDims; dim++) {
        values[dim] = new byte[numBytesPerDim];
        random().nextBytes(values[dim]);
      }
      docValues[docID] = values;
    }

    double maxMBHeap = 0.05;
    // Keep retrying until we 1) we allow a big enough heap, and 2) we hit a random IOExc from MDW:
    boolean done = false;
    while (done == false) {
      MockDirectoryWrapper dir = newMockFSDirectory(createTempDir());
      try {
        dir.setRandomIOExceptionRate(0.05);
        dir.setRandomIOExceptionRateOnOpen(0.05);
        verify(dir, docValues, null, numDataDims, numIndexDims, numBytesPerDim, 50, maxMBHeap);
      } catch (IllegalArgumentException iae) {
        // This just means we got a too-small maxMB for the maxPointsInLeafNode; just retry w/ more
        // heap
        assertTrue(
            iae.getMessage()
                .contains("either increase maxMBSortInHeap or decrease maxPointsInLeafNode"));
        maxMBHeap *= 1.25;
      } catch (IOException ioe) {
        if (ioe.getMessage().contains("a random IOException")) {
          // BKDWriter should fully clean up after itself:
          done = true;
        } else {
          throw ioe;
        }
      }

      String[] files =
          Arrays.stream(dir.listAll())
              .filter(file -> !ExtrasFS.isExtra(file))
              .toArray(String[]::new);
      assertTrue("files=" + Arrays.toString(files), files.length == 0);
      dir.close();
    }
  }

  public void testRandomBinaryTiny() throws Exception {
    doTestRandomBinary(10);
  }

  public void testRandomBinaryMedium() throws Exception {
    doTestRandomBinary(10000);
  }

  @Nightly
  public void testRandomBinaryBig() throws Exception {
    doTestRandomBinary(200000);
  }

  public void testTooLittleHeap() throws Exception {
    try (Directory dir = getDirectory(0)) {
      IllegalArgumentException expected =
          expectThrows(
              IllegalArgumentException.class,
              () -> {
                new BKDWriter(1, dir, "bkd", new BKDConfig(1, 1, 16, 1000000), 0.001, 0);
              });
      assertTrue(
          expected
              .getMessage()
              .contains("either increase maxMBSortInHeap or decrease maxPointsInLeafNode"));
    }
  }

  private void doTestRandomBinary(int count) throws Exception {
    int numDocs = TestUtil.nextInt(random(), count, count * 2);
    int numBytesPerDim = TestUtil.nextInt(random(), 2, 30);

    int numDataDims = TestUtil.nextInt(random(), 1, PointValues.MAX_DIMENSIONS);
    int numIndexDims =
        Math.min(TestUtil.nextInt(random(), 1, numDataDims), PointValues.MAX_INDEX_DIMENSIONS);

    byte[][][] docValues = new byte[numDocs][][];

    for (int docID = 0; docID < numDocs; docID++) {
      byte[][] values = new byte[numDataDims][];
      for (int dim = 0; dim < numDataDims; dim++) {
        values[dim] = new byte[numBytesPerDim];
        random().nextBytes(values[dim]);
      }
      docValues[docID] = values;
    }

    verify(docValues, null, numDataDims, numIndexDims, numBytesPerDim);
  }

  public void testAllEqual() throws Exception {
    int numBytesPerDim = TestUtil.nextInt(random(), 2, 30);
    int numDataDims = TestUtil.nextInt(random(), 1, PointValues.MAX_DIMENSIONS);
    int numIndexDims =
        Math.min(TestUtil.nextInt(random(), 1, numDataDims), PointValues.MAX_INDEX_DIMENSIONS);

    int numDocs = atLeast(1000);
    byte[][][] docValues = new byte[numDocs][][];

    for (int docID = 0; docID < numDocs; docID++) {
      if (docID == 0) {
        byte[][] values = new byte[numDataDims][];
        for (int dim = 0; dim < numDataDims; dim++) {
          values[dim] = new byte[numBytesPerDim];
          random().nextBytes(values[dim]);
        }
        docValues[docID] = values;
      } else {
        docValues[docID] = docValues[0];
      }
    }

    verify(docValues, null, numDataDims, numIndexDims, numBytesPerDim);
  }

  public void testIndexDimEqualDataDimDifferent() throws Exception {
    int numBytesPerDim = TestUtil.nextInt(random(), 2, 30);
    int numDataDims = TestUtil.nextInt(random(), 2, PointValues.MAX_DIMENSIONS);
    int numIndexDims =
        Math.min(TestUtil.nextInt(random(), 1, numDataDims - 1), PointValues.MAX_INDEX_DIMENSIONS);

    int numDocs = atLeast(1000);
    byte[][][] docValues = new byte[numDocs][][];

    byte[][] indexDimensions = new byte[numDataDims][];
    for (int dim = 0; dim < numIndexDims; dim++) {
      indexDimensions[dim] = new byte[numBytesPerDim];
      random().nextBytes(indexDimensions[dim]);
    }

    for (int docID = 0; docID < numDocs; docID++) {
      byte[][] values = new byte[numDataDims][];
      for (int dim = 0; dim < numIndexDims; dim++) {
        values[dim] = indexDimensions[dim];
      }
      for (int dim = numIndexDims; dim < numDataDims; dim++) {
        values[dim] = new byte[numBytesPerDim];
        random().nextBytes(values[dim]);
      }
      docValues[docID] = values;
    }

    verify(docValues, null, numDataDims, numIndexDims, numBytesPerDim);
  }

  public void testOneDimEqual() throws Exception {
    int numBytesPerDim = TestUtil.nextInt(random(), 2, 30);
    int numDataDims = TestUtil.nextInt(random(), 1, PointValues.MAX_DIMENSIONS);
    int numIndexDims =
        Math.min(TestUtil.nextInt(random(), 1, numDataDims), PointValues.MAX_INDEX_DIMENSIONS);

    int numDocs = atLeast(1000);
    int theEqualDim = random().nextInt(numDataDims);
    byte[][][] docValues = new byte[numDocs][][];

    for (int docID = 0; docID < numDocs; docID++) {
      byte[][] values = new byte[numDataDims][];
      for (int dim = 0; dim < numDataDims; dim++) {
        values[dim] = new byte[numBytesPerDim];
        random().nextBytes(values[dim]);
      }
      docValues[docID] = values;
      if (docID > 0) {
        docValues[docID][theEqualDim] = docValues[0][theEqualDim];
      }
    }

    // Use a small number of points in leaf blocks to trigger a lot of splitting
    verify(
        docValues,
        null,
        numDataDims,
        numIndexDims,
        numBytesPerDim,
        TestUtil.nextInt(random(), 20, 50));
  }

  // This triggers the logic that makes sure all dimensions get indexed
  // by looking at how many times each dim has been split
  public void testOneDimLowCard() throws Exception {
    int numBytesPerDim = TestUtil.nextInt(random(), 2, 30);
    int numDataDims = TestUtil.nextInt(random(), 2, PointValues.MAX_DIMENSIONS);
    int numIndexDims =
        Math.min(TestUtil.nextInt(random(), 2, numDataDims), PointValues.MAX_INDEX_DIMENSIONS);

    int numDocs = atLeast(10000);
    int theLowCardDim = random().nextInt(numDataDims);

    byte[] value1 = new byte[numBytesPerDim];
    random().nextBytes(value1);
    byte[] value2 = value1.clone();
    if (value2[numBytesPerDim - 1] == 0 || random().nextBoolean()) {
      value2[numBytesPerDim - 1]++;
    } else {
      value2[numBytesPerDim - 1]--;
    }

    byte[][][] docValues = new byte[numDocs][][];

    for (int docID = 0; docID < numDocs; docID++) {
      byte[][] values = new byte[numDataDims][];
      for (int dim = 0; dim < numDataDims; dim++) {
        if (dim == theLowCardDim) {
          values[dim] = random().nextBoolean() ? value1 : value2;
        } else {
          values[dim] = new byte[numBytesPerDim];
          random().nextBytes(values[dim]);
        }
      }
      docValues[docID] = values;
    }

    // Use a small number of points in leaf blocks to trigger a lot of splitting
    verify(
        docValues,
        null,
        numDataDims,
        numIndexDims,
        numBytesPerDim,
        TestUtil.nextInt(random(), 20, 50));
  }

  // this should trigger run-length compression with lengths that are greater than 255
  public void testOneDimTwoValues() throws Exception {
    int numBytesPerDim = TestUtil.nextInt(random(), 2, 30);
    int numDataDims = TestUtil.nextInt(random(), 1, PointValues.MAX_DIMENSIONS);
    int numIndexDims =
        Math.min(TestUtil.nextInt(random(), 1, numDataDims), PointValues.MAX_INDEX_DIMENSIONS);

    int numDocs = atLeast(1000);
    int theDim = random().nextInt(numDataDims);
    byte[] value1 = new byte[numBytesPerDim];
    random().nextBytes(value1);
    byte[] value2 = new byte[numBytesPerDim];
    random().nextBytes(value2);
    byte[][][] docValues = new byte[numDocs][][];

    for (int docID = 0; docID < numDocs; docID++) {
      byte[][] values = new byte[numDataDims][];
      for (int dim = 0; dim < numDataDims; dim++) {
        if (dim == theDim) {
          values[dim] = random().nextBoolean() ? value1 : value2;
        } else {
          values[dim] = new byte[numBytesPerDim];
          random().nextBytes(values[dim]);
        }
      }
      docValues[docID] = values;
    }

    verify(docValues, null, numDataDims, numIndexDims, numBytesPerDim);
  }

  // this should trigger low cardinality leaves
  public void testRandomFewDifferentValues() throws Exception {
    int numBytesPerDim = TestUtil.nextInt(random(), 2, 30);
    int numDataDims = TestUtil.nextInt(random(), 1, PointValues.MAX_DIMENSIONS);
    int numIndexDims =
        Math.min(TestUtil.nextInt(random(), 1, numDataDims), PointValues.MAX_INDEX_DIMENSIONS);

    int numDocs = atLeast(10000);
    int cardinality = TestUtil.nextInt(random(), 2, 100);
    byte[][][] values = new byte[cardinality][numDataDims][numBytesPerDim];
    for (int i = 0; i < cardinality; i++) {
      for (int j = 0; j < numDataDims; j++) {
        random().nextBytes(values[i][j]);
      }
    }

    byte[][][] docValues = new byte[numDocs][][];
    for (int docID = 0; docID < numDocs; docID++) {
      docValues[docID] = values[random().nextInt(cardinality)];
    }

    verify(docValues, null, numDataDims, numIndexDims, numBytesPerDim);
  }

  public void testMultiValued() throws Exception {
    int numBytesPerDim = TestUtil.nextInt(random(), 2, 30);
    int numDataDims = TestUtil.nextInt(random(), 1, PointValues.MAX_DIMENSIONS);
    int numIndexDims =
        Math.min(TestUtil.nextInt(random(), 1, numDataDims), PointValues.MAX_INDEX_DIMENSIONS);

    int numDocs = atLeast(1000);
    List<byte[][]> docValues = new ArrayList<>();
    List<Integer> docIDs = new ArrayList<>();

    for (int docID = 0; docID < numDocs; docID++) {
      int numValuesInDoc = TestUtil.nextInt(random(), 1, 5);
      for (int ord = 0; ord < numValuesInDoc; ord++) {
        docIDs.add(docID);
        byte[][] values = new byte[numDataDims][];
        for (int dim = 0; dim < numDataDims; dim++) {
          values[dim] = new byte[numBytesPerDim];
          random().nextBytes(values[dim]);
        }
        docValues.add(values);
      }
    }

    byte[][][] docValuesArray = docValues.toArray(new byte[docValues.size()][][]);
    int[] docIDsArray = new int[docIDs.size()];
    for (int i = 0; i < docIDsArray.length; i++) {
      docIDsArray[i] = docIDs.get(i);
    }

    verify(docValuesArray, docIDsArray, numDataDims, numIndexDims, numBytesPerDim);
  }

  /** docIDs can be null, for the single valued case, else it maps value to docID */
  private void verify(
      byte[][][] docValues, int[] docIDs, int numDataDims, int numIndexDims, int numBytesPerDim)
      throws Exception {
    verify(
        docValues,
        docIDs,
        numDataDims,
        numIndexDims,
        numBytesPerDim,
        TestUtil.nextInt(random(), 50, 1000));
  }

  private void verify(
      byte[][][] docValues,
      int[] docIDs,
      int numDataDims,
      int numIndexDims,
      int numBytesPerDim,
      int maxPointsInLeafNode)
      throws Exception {
    try (Directory dir = getDirectory(docValues.length)) {
      double maxMB = (float) 3.0 + (3 * random().nextDouble());
      verify(
          dir,
          docValues,
          docIDs,
          numDataDims,
          numIndexDims,
          numBytesPerDim,
          maxPointsInLeafNode,
          maxMB);
    }
  }

  private void verify(
      Directory dir,
      byte[][][] docValues,
      int[] docIDs,
      int numDataDims,
      int numIndexDims,
      int numBytesPerDim,
      int maxPointsInLeafNode,
      double maxMB)
      throws Exception {
    int numValues = docValues.length;
    if (VERBOSE) {
      System.out.println(
          "TEST: numValues="
              + numValues
              + " numDataDims="
              + numDataDims
              + " numIndexDims="
              + numIndexDims
              + " numBytesPerDim="
              + numBytesPerDim
              + " maxPointsInLeafNode="
              + maxPointsInLeafNode
              + " maxMB="
              + maxMB);
    }

    List<Long> toMerge = null;
    List<MergeState.DocMap> docMaps = null;
    int seg = 0;
    // we force sometimes to provide a bigger  point count
    long maxDocs = Long.MIN_VALUE;
    if (random().nextBoolean()) {
      maxDocs = docValues.length;
    } else {
      while (maxDocs < docValues.length) {
        maxDocs = random().nextLong();
      }
    }
    BKDWriter w =
        new BKDWriter(
            numValues,
            dir,
            "_" + seg,
            new BKDConfig(numDataDims, numIndexDims, numBytesPerDim, maxPointsInLeafNode),
            maxMB,
            maxDocs);
    IndexOutput out = dir.createOutput("bkd", IOContext.DEFAULT);
    IndexInput in = null;

    boolean success = false;

    try {

      byte[] scratch = new byte[numBytesPerDim * numDataDims];
      int lastDocIDBase = 0;
      boolean useMerge = numDataDims == 1 && numValues >= 10 && random().nextBoolean();
      int valuesInThisSeg;
      if (useMerge) {
        // Sometimes we will call merge with a single segment:
        valuesInThisSeg = TestUtil.nextInt(random(), numValues / 10, numValues);
      } else {
        valuesInThisSeg = 0;
      }

      int segCount = 0;

      for (int ord = 0; ord < numValues; ord++) {
        int docID;
        if (docIDs == null) {
          docID = ord;
        } else {
          docID = docIDs[ord];
        }
        if (VERBOSE) {
          System.out.println(
              "  ord=" + ord + " docID=" + docID + " lastDocIDBase=" + lastDocIDBase);
        }
        for (int dim = 0; dim < numDataDims; dim++) {
          if (VERBOSE) {
            System.out.println("    " + dim + " -> " + new BytesRef(docValues[ord][dim]));
          }
          System.arraycopy(docValues[ord][dim], 0, scratch, dim * numBytesPerDim, numBytesPerDim);
        }
        w.add(scratch, docID - lastDocIDBase);

        segCount++;

        if (useMerge && segCount == valuesInThisSeg) {
          if (toMerge == null) {
            toMerge = new ArrayList<>();
            docMaps = new ArrayList<>();
          }
          final int curDocIDBase = lastDocIDBase;
          docMaps.add(docID1 -> curDocIDBase + docID1);
          IORunnable finalizer = w.finish(out, out, out);
          toMerge.add(out.getFilePointer());
          finalizer.run();
          valuesInThisSeg = TestUtil.nextInt(random(), numValues / 10, numValues / 2);
          segCount = 0;

          seg++;
          maxPointsInLeafNode = TestUtil.nextInt(random(), 50, 1000);
          maxMB = (float) 3.0 + (3 * random().nextDouble());
          w =
              new BKDWriter(
                  numValues,
                  dir,
                  "_" + seg,
                  new BKDConfig(numDataDims, numIndexDims, numBytesPerDim, maxPointsInLeafNode),
                  maxMB,
                  docValues.length);
          lastDocIDBase = docID;
        }
      }

      long indexFP;

      if (toMerge != null) {
        if (segCount > 0) {
          IORunnable finalizer = w.finish(out, out, out);
          toMerge.add(out.getFilePointer());
          finalizer.run();
          final int curDocIDBase = lastDocIDBase;
          docMaps.add(docID -> curDocIDBase + docID);
        }
        out.close();
        in = dir.openInput("bkd", IOContext.DEFAULT);
        seg++;
        w =
            new BKDWriter(
                numValues,
                dir,
                "_" + seg,
                new BKDConfig(numDataDims, numIndexDims, numBytesPerDim, maxPointsInLeafNode),
                maxMB,
                docValues.length);
        List<PointValues> readers = new ArrayList<>();
        for (long fp : toMerge) {
          in.seek(fp);
          readers.add(getPointValues(in));
        }
        out = dir.createOutput("bkd2", IOContext.DEFAULT);
        IORunnable finalizer = w.merge(out, out, out, docMaps, readers);
        indexFP = out.getFilePointer();
        finalizer.run();
        out.close();
        in.close();
        in = dir.openInput("bkd2", IOContext.DEFAULT);
      } else {
        IORunnable finalizer = w.finish(out, out, out);
        indexFP = out.getFilePointer();
        finalizer.run();
        out.close();
        in = dir.openInput("bkd", IOContext.DEFAULT);
      }

      in.seek(indexFP);
      PointValues pointValues = getPointValues(in);

      assertSize(pointValues.getPointTree());

      int iters = atLeast(100);
      for (int iter = 0; iter < iters; iter++) {
        if (VERBOSE) {
          System.out.println("\nTEST: iter=" + iter);
        }

        // Random N dims rect query:
        byte[][] queryMin = new byte[numDataDims][];
        byte[][] queryMax = new byte[numDataDims][];
        for (int dim = 0; dim < numDataDims; dim++) {
          queryMin[dim] = new byte[numBytesPerDim];
          random().nextBytes(queryMin[dim]);
          queryMax[dim] = new byte[numBytesPerDim];
          random().nextBytes(queryMax[dim]);
          if (Arrays.compareUnsigned(
                  queryMin[dim], 0, numBytesPerDim, queryMax[dim], 0, numBytesPerDim)
              > 0) {
            byte[] x = queryMin[dim];
            queryMin[dim] = queryMax[dim];
            queryMax[dim] = x;
          }
        }

        BitSet expected = new BitSet();
        for (int ord = 0; ord < numValues; ord++) {
          boolean matches = true;
          for (int dim = 0; dim < numIndexDims; dim++) {
            byte[] x = docValues[ord][dim];
            if (Arrays.compareUnsigned(x, 0, numBytesPerDim, queryMin[dim], 0, numBytesPerDim) < 0
                || Arrays.compareUnsigned(x, 0, numBytesPerDim, queryMax[dim], 0, numBytesPerDim)
                    > 0) {
              matches = false;
              break;
            }
          }

          if (matches) {
            int docID;
            if (docIDs == null) {
              docID = ord;
            } else {
              docID = docIDs[ord];
            }
            expected.set(docID);
          }
        }

        BKDConfig config =
            new BKDConfig(numDataDims, numIndexDims, numBytesPerDim, maxPointsInLeafNode);
        final BitSet hits = new BitSet();
        pointValues.intersect(getIntersectVisitor(hits, queryMin, queryMax, config));
        assertHits(hits, expected);

        hits.clear();
        pointValues
            .getPointTree()
            .visitDocValues(getIntersectVisitor(hits, queryMin, queryMax, config));
        assertHits(hits, expected);
      }
      in.close();
      dir.deleteFile("bkd");
      if (toMerge != null) {
        dir.deleteFile("bkd2");
      }
      success = true;
    } finally {
      if (success == false) {
        IOUtils.closeWhileHandlingException(w, in, out);
        IOUtils.deleteFilesIgnoringExceptions(dir, "bkd", "bkd2");
      }
    }
  }

  private void assertSize(PointValues.PointTree tree) throws IOException {
    final PointValues.PointTree clone = tree.clone();
    assertEquals(clone.size(), tree.size());
    // rarely continue with the clone tree
    tree = rarely() ? clone : tree;
    final long[] visitDocIDSize = new long[] {0};
    final long[] visitDocValuesSize = new long[] {0};
    final IntersectVisitor visitor =
        new IntersectVisitor() {
          @Override
          public void visit(int docID) {
            visitDocIDSize[0]++;
          }

          @Override
          public void visit(int docID, byte[] packedValue) {
            visitDocValuesSize[0]++;
          }

          @Override
          public Relation compare(byte[] minPackedValue, byte[] maxPackedValue) {
            return Relation.CELL_CROSSES_QUERY;
          }
        };
    if (random().nextBoolean()) {
      tree.visitDocIDs(visitor);
      tree.visitDocValues(visitor);
    } else {
      tree.visitDocValues(visitor);
      tree.visitDocIDs(visitor);
    }
    assertEquals(visitDocIDSize[0], visitDocValuesSize[0]);
    assertEquals(visitDocIDSize[0], tree.size());
    if (tree.moveToChild()) {
      do {
        randomPointTreeNavigation(tree);
        assertSize(tree);
      } while (tree.moveToSibling());
      tree.moveToParent();
    }
  }

  private void randomPointTreeNavigation(PointValues.PointTree tree) throws IOException {
    byte[] minPackedValue = tree.getMinPackedValue().clone();
    byte[] maxPackedValue = tree.getMaxPackedValue().clone();
    long size = tree.size();
    if (random().nextBoolean() && tree.moveToChild()) {
      randomPointTreeNavigation(tree);
      if (random().nextBoolean() && tree.moveToSibling()) {
        randomPointTreeNavigation(tree);
      }
      tree.moveToParent();
    }
    // we always finish on the same node we started
    assertArrayEquals(minPackedValue, tree.getMinPackedValue());
    assertArrayEquals(maxPackedValue, tree.getMaxPackedValue());
    assertEquals(size, tree.size());
  }

  private void assertHits(BitSet hits, BitSet expected) {
    int limit = Math.max(expected.length(), hits.length());
    for (int docID = 0; docID < limit; docID++) {
      assertEquals("docID=" + docID, expected.get(docID), hits.get(docID));
    }
  }

  private IntersectVisitor getIntersectVisitor(
      BitSet hits, byte[][] queryMin, byte[][] queryMax, BKDConfig config) {
    return new IntersectVisitor() {
      @Override
      public void visit(int docID) {
        hits.set(docID);
        // System.out.println("visit docID=" + docID);
      }

      @Override
      public void visit(int docID, byte[] packedValue) {
        // System.out.println("visit check docID=" + docID);
<<<<<<< HEAD
        for (int dim = 0; dim < config.numIndexDims; dim++) {
          if (Arrays.compareUnsigned(
                      packedValue,
                      dim * config.bytesPerDim,
                      dim * config.bytesPerDim + config.bytesPerDim,
                      queryMin[dim],
                      0,
                      config.bytesPerDim)
                  < 0
              || Arrays.compareUnsigned(
                      packedValue,
                      dim * config.bytesPerDim,
                      dim * config.bytesPerDim + config.bytesPerDim,
                      queryMax[dim],
                      0,
                      config.bytesPerDim)
=======
        for (int dim = 0; dim < config.numIndexDims(); dim++) {
          if (Arrays.compareUnsigned(
                      packedValue,
                      dim * config.bytesPerDim(),
                      dim * config.bytesPerDim() + config.bytesPerDim(),
                      queryMin[dim],
                      0,
                      config.bytesPerDim())
                  < 0
              || Arrays.compareUnsigned(
                      packedValue,
                      dim * config.bytesPerDim(),
                      dim * config.bytesPerDim() + config.bytesPerDim(),
                      queryMax[dim],
                      0,
                      config.bytesPerDim())
>>>>>>> 75ae372b
                  > 0) {
            // System.out.println("  no");
            return;
          }
        }

        // System.out.println("  yes");
        hits.set(docID);
      }

      @Override
      public void visit(DocIdSetIterator iterator, byte[] packedValue) throws IOException {
        if (random().nextBoolean()) {
          // check the default method is correct
          IntersectVisitor.super.visit(iterator, packedValue);
        } else {
          assertEquals(iterator.docID(), -1);
          int cost = Math.toIntExact(iterator.cost());
          int numberOfPoints = 0;
          int docID;
          while ((docID = iterator.nextDoc()) != DocIdSetIterator.NO_MORE_DOCS) {
            assertEquals(iterator.docID(), docID);
            visit(docID, packedValue);
            numberOfPoints++;
          }
          assertEquals(cost, numberOfPoints);
          assertEquals(iterator.docID(), DocIdSetIterator.NO_MORE_DOCS);
          assertEquals(iterator.nextDoc(), DocIdSetIterator.NO_MORE_DOCS);
          assertEquals(iterator.docID(), DocIdSetIterator.NO_MORE_DOCS);
        }
      }

      @Override
      public Relation compare(byte[] minPacked, byte[] maxPacked) {
        boolean crosses = false;
<<<<<<< HEAD
        for (int dim = 0; dim < config.numIndexDims; dim++) {
          if (Arrays.compareUnsigned(
                      maxPacked,
                      dim * config.bytesPerDim,
                      dim * config.bytesPerDim + config.bytesPerDim,
                      queryMin[dim],
                      0,
                      config.bytesPerDim)
                  < 0
              || Arrays.compareUnsigned(
                      minPacked,
                      dim * config.bytesPerDim,
                      dim * config.bytesPerDim + config.bytesPerDim,
                      queryMax[dim],
                      0,
                      config.bytesPerDim)
=======
        for (int dim = 0; dim < config.numIndexDims(); dim++) {
          if (Arrays.compareUnsigned(
                      maxPacked,
                      dim * config.bytesPerDim(),
                      dim * config.bytesPerDim() + config.bytesPerDim(),
                      queryMin[dim],
                      0,
                      config.bytesPerDim())
                  < 0
              || Arrays.compareUnsigned(
                      minPacked,
                      dim * config.bytesPerDim(),
                      dim * config.bytesPerDim() + config.bytesPerDim(),
                      queryMax[dim],
                      0,
                      config.bytesPerDim())
>>>>>>> 75ae372b
                  > 0) {
            return Relation.CELL_OUTSIDE_QUERY;
          } else if (Arrays.compareUnsigned(
                      minPacked,
<<<<<<< HEAD
                      dim * config.bytesPerDim,
                      dim * config.bytesPerDim + config.bytesPerDim,
                      queryMin[dim],
                      0,
                      config.bytesPerDim)
                  < 0
              || Arrays.compareUnsigned(
                      maxPacked,
                      dim * config.bytesPerDim,
                      dim * config.bytesPerDim + config.bytesPerDim,
                      queryMax[dim],
                      0,
                      config.bytesPerDim)
=======
                      dim * config.bytesPerDim(),
                      dim * config.bytesPerDim() + config.bytesPerDim(),
                      queryMin[dim],
                      0,
                      config.bytesPerDim())
                  < 0
              || Arrays.compareUnsigned(
                      maxPacked,
                      dim * config.bytesPerDim(),
                      dim * config.bytesPerDim() + config.bytesPerDim(),
                      queryMax[dim],
                      0,
                      config.bytesPerDim())
>>>>>>> 75ae372b
                  > 0) {
            crosses = true;
          }
        }

        if (crosses) {
          return Relation.CELL_CROSSES_QUERY;
        } else {
          return Relation.CELL_INSIDE_QUERY;
        }
      }
    };
  }

  private BigInteger randomBigInt(int numBytes) {
    BigInteger x = new BigInteger(numBytes * 8 - 1, random());
    if (random().nextBoolean()) {
      x = x.negate();
    }
    return x;
  }

  private Directory getDirectory(int numPoints) {
    Directory dir;
    if (numPoints > 100000) {
      dir = newFSDirectory(createTempDir("TestBKDTree"));
    } else {
      dir = newDirectory();
    }
    return dir;
  }

  /** Make sure corruption on an input sort file is caught, even if BKDWriter doesn't get angry */
  public void testBitFlippedOnPartition1() throws Exception {

    // Generate fixed data set:
    int numDocs = atLeast(10000);
    int numBytesPerDim = 4;
    int numDims = 3;

    byte[][][] docValues = new byte[numDocs][][];
    byte counter = 0;

    for (int docID = 0; docID < numDocs; docID++) {
      byte[][] values = new byte[numDims][];
      for (int dim = 0; dim < numDims; dim++) {
        values[dim] = new byte[numBytesPerDim];
        for (int i = 0; i < values[dim].length; i++) {
          values[dim][i] = counter;
          counter++;
        }
      }
      docValues[docID] = values;
    }

    try (Directory dir0 = newMockDirectory()) {

      Directory dir =
          new FilterDirectory(dir0) {
            boolean corrupted;

            @Override
            public IndexOutput createTempOutput(String prefix, String suffix, IOContext context)
                throws IOException {
              IndexOutput out = in.createTempOutput(prefix, suffix, context);
              if (corrupted == false && prefix.equals("_0") && suffix.equals("bkd_left0")) {
                corrupted = true;
                return new CorruptingIndexOutput(dir0, 22, out);
              } else {
                return out;
              }
            }
          };

      CorruptIndexException e =
          expectThrows(
              CorruptIndexException.class,
              () -> {
                verify(dir, docValues, null, numDims, numDims, numBytesPerDim, 50, 0.1);
              });
      assertTrue(e.getMessage().contains("checksum failed (hardware problem?)"));
    }
  }

  /** Make sure corruption on a recursed partition is caught, when BKDWriter does get angry */
  public void testBitFlippedOnPartition2() throws Exception {

    // Generate fixed data set:
    int numDocs = atLeast(10000);
    int numBytesPerDim = 4;
    int numDims = 3;

    byte[][][] docValues = new byte[numDocs][][];
    byte counter = 0;

    for (int docID = 0; docID < numDocs; docID++) {
      byte[][] values = new byte[numDims][];
      for (int dim = 0; dim < numDims; dim++) {
        values[dim] = new byte[numBytesPerDim];
        for (int i = 0; i < values[dim].length; i++) {
          values[dim][i] = counter;
          counter++;
        }
      }
      docValues[docID] = values;
    }

    try (Directory dir0 = newMockDirectory()) {

      Directory dir =
          new FilterDirectory(dir0) {
            boolean corrupted;

            @Override
            public IndexOutput createTempOutput(String prefix, String suffix, IOContext context)
                throws IOException {
              IndexOutput out = in.createTempOutput(prefix, suffix, context);
              // System.out.println("prefix=" + prefix + " suffix=" + suffix);
              if (corrupted == false && suffix.equals("bkd_left0")) {
                // System.out.println("now corrupt byte=" + x + " prefix=" + prefix + " suffix=" +
                // suffix);
                corrupted = true;
                return new CorruptingIndexOutput(dir0, 22072, out);
              } else {
                return out;
              }
            }
          };

      Throwable t =
          expectThrows(
              CorruptIndexException.class,
              () -> {
                verify(dir, docValues, null, numDims, numDims, numBytesPerDim, 50, 0.1);
              });
      assertCorruptionDetected(t);
    }
  }

  private void assertCorruptionDetected(Throwable t) {
    if (t instanceof CorruptIndexException) {
      if (t.getMessage().contains("checksum failed (hardware problem?)")) {
        return;
      }
    }

    for (Throwable suppressed : t.getSuppressed()) {
      if (suppressed instanceof CorruptIndexException) {
        if (suppressed.getMessage().contains("checksum failed (hardware problem?)")) {
          return;
        }
      }
    }
    fail("did not see a suppressed CorruptIndexException");
  }

  public void testTieBreakOrder() throws Exception {
    try (Directory dir = newDirectory()) {
      int numDocs = 10000;
      BKDWriter w =
          new BKDWriter(
              numDocs + 1, dir, "tmp", new BKDConfig(1, 1, Integer.BYTES, 2), 0.01f, numDocs);
      for (int i = 0; i < numDocs; i++) {
        w.add(new byte[Integer.BYTES], i);
      }

      IndexOutput out = dir.createOutput("bkd", IOContext.DEFAULT);
      IORunnable finalizer = w.finish(out, out, out);
      long fp = out.getFilePointer();
      finalizer.run();
      out.close();

      IndexInput in = dir.openInput("bkd", IOContext.DEFAULT);
      in.seek(fp);
      PointValues r = getPointValues(in);
      r.intersect(
          new IntersectVisitor() {
            int lastDocID = -1;

            @Override
            public void visit(int docID) {
              assertTrue("lastDocID=" + lastDocID + " docID=" + docID, docID > lastDocID);
              lastDocID = docID;
            }

            @Override
            public void visit(int docID, byte[] packedValue) {
              visit(docID);
            }

            @Override
            public Relation compare(byte[] minPacked, byte[] maxPacked) {
              return Relation.CELL_CROSSES_QUERY;
            }
          });
      in.close();
    }
  }

  public void testCheckDataDimOptimalOrder() throws IOException {
    Directory dir = newDirectory();
    final int numValues = atLeast(5000);
    final int maxPointsInLeafNode = TestUtil.nextInt(random(), 50, 500);
    final int numBytesPerDim = TestUtil.nextInt(random(), 1, 4);
    final double maxMB = (float) 3.0 + (3 * random().nextDouble());

    final int numIndexDims = TestUtil.nextInt(random(), 1, 8);
    final int numDataDims = TestUtil.nextInt(random(), numIndexDims, 8);

    final byte[] pointValue1 = new byte[numDataDims * numBytesPerDim];
    final byte[] pointValue2 = new byte[numDataDims * numBytesPerDim];
    random().nextBytes(pointValue1);
    random().nextBytes(pointValue2);
    // equal index dimensions but different data dimensions
    for (int i = 0; i < numIndexDims; i++) {
      System.arraycopy(
          pointValue1, i * numBytesPerDim, pointValue2, i * numBytesPerDim, numBytesPerDim);
    }

    BKDWriter w =
        new BKDWriter(
            2 * numValues,
            dir,
            "_temp",
            new BKDConfig(numDataDims, numIndexDims, numBytesPerDim, maxPointsInLeafNode),
            maxMB,
            2 * numValues);
    for (int i = 0; i < numValues; ++i) {
      w.add(pointValue1, i);
      w.add(pointValue2, i);
    }
    final long indexFP;
    try (IndexOutput out = dir.createOutput("bkd", IOContext.DEFAULT)) {
      IORunnable finalizer = w.finish(out, out, out);
      indexFP = out.getFilePointer();
      finalizer.run();
      w.close();
    }

    IndexInput pointsIn = dir.openInput("bkd", IOContext.DEFAULT);
    pointsIn.seek(indexFP);
    PointValues points = getPointValues(pointsIn);

    points.intersect(
        new IntersectVisitor() {

          byte[] previous = null;
          boolean hasChanged = false;

          @Override
          public void visit(int docID) {
            throw new UnsupportedOperationException();
          }

          @Override
          public void visit(int docID, byte[] packedValue) {
            if (previous == null) {
              previous = new byte[numDataDims * numBytesPerDim];
              System.arraycopy(packedValue, 0, previous, 0, numDataDims * numBytesPerDim);
            } else {
              int mismatch = Arrays.mismatch(packedValue, previous);
              if (mismatch != -1) {
                if (hasChanged == false) {
                  hasChanged = true;
                  System.arraycopy(packedValue, 0, previous, 0, numDataDims * numBytesPerDim);
                } else {
                  fail("Points are not in optimal order");
                }
              }
            }
          }

          @Override
          public Relation compare(byte[] minPackedValue, byte[] maxPackedValue) {
            return Relation.CELL_CROSSES_QUERY;
          }
        });

    pointsIn.close();
    dir.close();
  }

  public void test2DLongOrdsOffline() throws Exception {
    try (Directory dir = newDirectory()) {
      int numDocs = 100000;
      BKDWriter w =
          new BKDWriter(
              numDocs + 1, dir, "tmp", new BKDConfig(2, 2, Integer.BYTES, 2), 0.01f, numDocs);
      byte[] buffer = new byte[2 * Integer.BYTES];
      for (int i = 0; i < numDocs; i++) {
        random().nextBytes(buffer);
        w.add(buffer, i);
      }

      IndexOutput out = dir.createOutput("bkd", IOContext.DEFAULT);
      IORunnable finalizer = w.finish(out, out, out);
      long fp = out.getFilePointer();
      finalizer.run();
      out.close();

      IndexInput in = dir.openInput("bkd", IOContext.DEFAULT);
      in.seek(fp);
      PointValues r = getPointValues(in);
      int[] count = new int[1];
      r.intersect(
          new IntersectVisitor() {

            @Override
            public void visit(int docID) {
              count[0]++;
            }

            @Override
            public void visit(int docID, byte[] packedValue) {
              visit(docID);
            }

            @Override
            public Relation compare(byte[] minPacked, byte[] maxPacked) {
              if (random().nextInt(7) == 1) {
                return Relation.CELL_CROSSES_QUERY;
              } else {
                return Relation.CELL_INSIDE_QUERY;
              }
            }
          });
      assertEquals(numDocs, count[0]);
      in.close();
    }
  }

  // Claims 16 bytes per dim, but only use the bottom N 1-3 bytes; this would happen e.g. if a user
  // indexes what are actually just short
  // values as a LongPoint:
  public void testWastedLeadingBytes() throws Exception {
    Random random = random();
    int numDims = TestUtil.nextInt(random, 1, PointValues.MAX_INDEX_DIMENSIONS);
    int numIndexDims = TestUtil.nextInt(random, 1, numDims);
    int bytesPerDim = PointValues.MAX_NUM_BYTES;
    int bytesUsed = TestUtil.nextInt(random, 1, 3);

    Directory dir = newFSDirectory(createTempDir());
    int numDocs = atLeast(10000);
    BKDWriter w =
        new BKDWriter(
            numDocs + 1,
            dir,
            "tmp",
            new BKDConfig(numDims, numIndexDims, bytesPerDim, 32),
            1f,
            numDocs);
    byte[] tmp = new byte[bytesUsed];
    byte[] buffer = new byte[numDims * bytesPerDim];
    for (int i = 0; i < numDocs; i++) {
      for (int dim = 0; dim < numDims; dim++) {
        random.nextBytes(tmp);
        System.arraycopy(tmp, 0, buffer, dim * bytesPerDim + (bytesPerDim - bytesUsed), tmp.length);
      }
      w.add(buffer, i);
    }

    IndexOutput out = dir.createOutput("bkd", IOContext.DEFAULT);
    IORunnable finalizer = w.finish(out, out, out);
    long fp = out.getFilePointer();
    finalizer.run();
    out.close();

    IndexInput in = dir.openInput("bkd", IOContext.DEFAULT);
    in.seek(fp);
    PointValues r = getPointValues(in);
    int[] count = new int[1];
    r.intersect(
        new IntersectVisitor() {

          @Override
          public void visit(int docID) {
            count[0]++;
          }

          @Override
          public void visit(int docID, byte[] packedValue) {
            assert packedValue.length == numDims * bytesPerDim;
            visit(docID);
          }

          @Override
          public Relation compare(byte[] minPacked, byte[] maxPacked) {
            assert minPacked.length == numIndexDims * bytesPerDim;
            assert maxPacked.length == numIndexDims * bytesPerDim;
            if (random().nextInt(7) == 1) {
              return Relation.CELL_CROSSES_QUERY;
            } else {
              return Relation.CELL_INSIDE_QUERY;
            }
          }
        });
    assertEquals(numDocs, count[0]);
    in.close();
    dir.close();
  }

  public void testEstimatePointCount() throws IOException {
    Directory dir = newDirectory();
    final int numValues = atLeast(10000); // make sure to have multiple leaves
    final int maxPointsInLeafNode = TestUtil.nextInt(random(), 50, 500);
    final int numBytesPerDim = TestUtil.nextInt(random(), 1, 4);
    final byte[] pointValue = new byte[numBytesPerDim];
    final byte[] uniquePointValue = new byte[numBytesPerDim];
    random().nextBytes(uniquePointValue);

    BKDWriter w =
        new BKDWriter(
            numValues,
            dir,
            "_temp",
            new BKDConfig(1, 1, numBytesPerDim, maxPointsInLeafNode),
            BKDWriter.DEFAULT_MAX_MB_SORT_IN_HEAP,
            numValues);
    for (int i = 0; i < numValues; ++i) {
      if (i == numValues / 2) {
        w.add(uniquePointValue, i);
      } else {
        do {
          random().nextBytes(pointValue);
        } while (Arrays.equals(pointValue, uniquePointValue));
        w.add(pointValue, i);
      }
    }
    final long indexFP;
    try (IndexOutput out = dir.createOutput("bkd", IOContext.DEFAULT)) {
      IORunnable finalizer = w.finish(out, out, out);
      indexFP = out.getFilePointer();
      finalizer.run();
      w.close();
    }

    IndexInput pointsIn = dir.openInput("bkd", IOContext.DEFAULT);
    pointsIn.seek(indexFP);
    PointValues points = getPointValues(pointsIn);

    // If all points match, then the point count is numValues
    assertEquals(
        numValues,
        points.estimatePointCount(
            new IntersectVisitor() {
              @Override
              public void visit(int docID, byte[] packedValue) throws IOException {}

              @Override
              public void visit(int docID) throws IOException {}

              @Override
              public Relation compare(byte[] minPackedValue, byte[] maxPackedValue) {
                return Relation.CELL_INSIDE_QUERY;
              }
            }));

    // Return 0 if no points match
    assertEquals(
        0,
        points.estimatePointCount(
            new IntersectVisitor() {
              @Override
              public void visit(int docID, byte[] packedValue) throws IOException {}

              @Override
              public void visit(int docID) throws IOException {}

              @Override
              public Relation compare(byte[] minPackedValue, byte[] maxPackedValue) {
                return Relation.CELL_OUTSIDE_QUERY;
              }
            }));

    // If only one point matches, then the point count is (actualMaxPointsInLeafNode + 1) / 2
    // in general, or maybe 2x that if the point is a split value
    final long pointCount =
        points.estimatePointCount(
            new IntersectVisitor() {
              @Override
              public void visit(int docID, byte[] packedValue) throws IOException {}

              @Override
              public void visit(int docID) throws IOException {}

              @Override
              public Relation compare(byte[] minPackedValue, byte[] maxPackedValue) {
                if (Arrays.compareUnsigned(
                            uniquePointValue, 0, numBytesPerDim, maxPackedValue, 0, numBytesPerDim)
                        > 0
                    || Arrays.compareUnsigned(
                            uniquePointValue, 0, numBytesPerDim, minPackedValue, 0, numBytesPerDim)
                        < 0) {
                  return Relation.CELL_OUTSIDE_QUERY;
                }
                return Relation.CELL_CROSSES_QUERY;
              }
            });
    long lastNodePointCount = numValues % maxPointsInLeafNode;
    assertTrue(
        "" + pointCount,
        pointCount == (maxPointsInLeafNode + 1) / 2 // common case
            || pointCount == (lastNodePointCount + 1) / 2 // not fully populated leaf
            || pointCount == 2 * ((maxPointsInLeafNode + 1) / 2) // if the point is a split value
            || pointCount
                == ((maxPointsInLeafNode + 1) / 2)
                    + ((lastNodePointCount + 1)
                        / 2)); // if the point is a split value and one leaf is not fully populated

    pointsIn.close();
    dir.close();
  }

  public void testTotalPointCountValidation() throws IOException {
    Directory dir = newDirectory();
    final int numValues = 10;
    final int numPointsAdded = 50; // exceeds totalPointCount
    final int numBytesPerDim = TestUtil.nextInt(random(), 1, 4);
    final byte[] pointValue = new byte[numBytesPerDim];
    random().nextBytes(pointValue);

    MutablePointTree reader =
        new MutablePointTree() {

          @Override
          public void swap(int i, int j) {
            // do nothing
          }

          @Override
          public int getDocID(int i) {
            return 0;
          }

          @Override
          public void getValue(int i, BytesRef packedValue) {
            packedValue.bytes = pointValue;
          }

          @Override
          public byte getByteAt(int i, int k) {
            BytesRef b = new BytesRef();
            getValue(i, b);
            return b.bytes[b.offset + k];
          }

          @Override
          public void save(int i, int j) {
            // do nothing
          }

          @Override
          public void restore(int i, int j) {
            // do nothing
          }

          @Override
          public long size() {
            return numPointsAdded;
          }

          @Override
          public void visitDocValues(IntersectVisitor visitor) throws IOException {
            for (int i = 0; i < numPointsAdded; i++) {
              visitor.visit(0, pointValue);
            }
          }
        };

    BKDWriter w =
        new BKDWriter(
            numValues,
            dir,
            "_temp",
            new BKDConfig(1, 1, numBytesPerDim, BKDConfig.DEFAULT_MAX_POINTS_IN_LEAF_NODE),
            BKDWriter.DEFAULT_MAX_MB_SORT_IN_HEAP,
            numValues);
    expectThrows(
        IllegalStateException.class,
        () -> {
          try (IndexOutput out = dir.createOutput("bkd", IOContext.DEFAULT)) {
            w.writeField(out, out, out, "test_field_name", reader);
          } finally {
            w.close();
            dir.close();
          }
        });
  }

  public void testTooManyPoints() throws Exception {
    Directory dir = newDirectory();
    final int numValues = 10;
    final int numBytesPerDim = TestUtil.nextInt(random(), 1, 4);
    final byte[] pointValue = new byte[numBytesPerDim];
    BKDWriter w =
        new BKDWriter(
            numValues,
            dir,
            "_temp",
            new BKDConfig(1, 1, numBytesPerDim, 2),
            BKDWriter.DEFAULT_MAX_MB_SORT_IN_HEAP,
            numValues);
    for (int i = 0; i < numValues; i++) {
      random().nextBytes(pointValue);
      w.add(pointValue, i);
    }
    random().nextBytes(pointValue);
    IllegalStateException ex =
        expectThrows(
            IllegalStateException.class,
            () -> {
              w.add(pointValue, numValues);
            });
    assertEquals(
        "totalPointCount=10 was passed when we were created, but we just hit 11 values",
        ex.getMessage());
    w.close();
    dir.close();
  }

  public void testTooManyPoints1D() throws Exception {
    Directory dir = newDirectory();
    final int numValues = 10;
    final int numBytesPerDim = TestUtil.nextInt(random(), 1, 4);
    final byte[][] pointValue = new byte[11][numBytesPerDim];
    final int[] docId = new int[11];
    BKDWriter w =
        new BKDWriter(
            numValues + 1,
            dir,
            "_temp",
            new BKDConfig(1, 1, numBytesPerDim, 2),
            BKDWriter.DEFAULT_MAX_MB_SORT_IN_HEAP,
            numValues);
    for (int i = 0; i < numValues + 1; i++) {
      random().nextBytes(pointValue[i]);
      docId[i] = i;
    }
    MutablePointTree val =
        new MutablePointTree() {

          final byte[][] tmpValues = new byte[numValues][];
          final int[] tmpDocs = new int[numValues];

          @Override
          public void getValue(int i, BytesRef packedValue) {
            packedValue.bytes = pointValue[i];
            packedValue.offset = 0;
            packedValue.length = numBytesPerDim;
          }

          @Override
          public byte getByteAt(int i, int k) {
            return pointValue[i][k];
          }

          @Override
          public int getDocID(int i) {
            return docId[i];
          }

          @Override
          public void swap(int i, int j) {
            byte[] temp = pointValue[i];
            pointValue[i] = pointValue[j];
            pointValue[j] = temp;
            int tempDocId = docId[i];
            docId[i] = docId[j];
            docId[j] = tempDocId;
          }

          @Override
          public void save(int i, int j) {
            tmpValues[j] = pointValue[i];
            tmpDocs[j] = docId[i];
          }

          @Override
          public void restore(int i, int j) {
            System.arraycopy(tmpValues, i, pointValue, i, j - i);
            System.arraycopy(tmpDocs, i, docId, i, j - i);
          }

          @Override
          public long size() {
            return 11;
          }

          @Override
          public void visitDocValues(IntersectVisitor visitor) throws IOException {
            for (int i = 0; i < size(); i++) {
              visitor.visit(docId[i], pointValue[i]);
            }
          }
        };
    try (IndexOutput out = dir.createOutput("bkd", IOContext.DEFAULT)) {
      IllegalStateException ex =
          expectThrows(
              IllegalStateException.class,
              () -> {
                w.writeField(out, out, out, "", val);
              });
      assertEquals(
          "totalPointCount=10 was passed when we were created, but we just hit 11 values",
          ex.getMessage());
      w.close();
    }
    dir.close();
  }
}<|MERGE_RESOLUTION|>--- conflicted
+++ resolved
@@ -954,24 +954,6 @@
       @Override
       public void visit(int docID, byte[] packedValue) {
         // System.out.println("visit check docID=" + docID);
-<<<<<<< HEAD
-        for (int dim = 0; dim < config.numIndexDims; dim++) {
-          if (Arrays.compareUnsigned(
-                      packedValue,
-                      dim * config.bytesPerDim,
-                      dim * config.bytesPerDim + config.bytesPerDim,
-                      queryMin[dim],
-                      0,
-                      config.bytesPerDim)
-                  < 0
-              || Arrays.compareUnsigned(
-                      packedValue,
-                      dim * config.bytesPerDim,
-                      dim * config.bytesPerDim + config.bytesPerDim,
-                      queryMax[dim],
-                      0,
-                      config.bytesPerDim)
-=======
         for (int dim = 0; dim < config.numIndexDims(); dim++) {
           if (Arrays.compareUnsigned(
                       packedValue,
@@ -988,7 +970,6 @@
                       queryMax[dim],
                       0,
                       config.bytesPerDim())
->>>>>>> 75ae372b
                   > 0) {
             // System.out.println("  no");
             return;
@@ -1024,24 +1005,6 @@
       @Override
       public Relation compare(byte[] minPacked, byte[] maxPacked) {
         boolean crosses = false;
-<<<<<<< HEAD
-        for (int dim = 0; dim < config.numIndexDims; dim++) {
-          if (Arrays.compareUnsigned(
-                      maxPacked,
-                      dim * config.bytesPerDim,
-                      dim * config.bytesPerDim + config.bytesPerDim,
-                      queryMin[dim],
-                      0,
-                      config.bytesPerDim)
-                  < 0
-              || Arrays.compareUnsigned(
-                      minPacked,
-                      dim * config.bytesPerDim,
-                      dim * config.bytesPerDim + config.bytesPerDim,
-                      queryMax[dim],
-                      0,
-                      config.bytesPerDim)
-=======
         for (int dim = 0; dim < config.numIndexDims(); dim++) {
           if (Arrays.compareUnsigned(
                       maxPacked,
@@ -1058,26 +1021,10 @@
                       queryMax[dim],
                       0,
                       config.bytesPerDim())
->>>>>>> 75ae372b
                   > 0) {
             return Relation.CELL_OUTSIDE_QUERY;
           } else if (Arrays.compareUnsigned(
                       minPacked,
-<<<<<<< HEAD
-                      dim * config.bytesPerDim,
-                      dim * config.bytesPerDim + config.bytesPerDim,
-                      queryMin[dim],
-                      0,
-                      config.bytesPerDim)
-                  < 0
-              || Arrays.compareUnsigned(
-                      maxPacked,
-                      dim * config.bytesPerDim,
-                      dim * config.bytesPerDim + config.bytesPerDim,
-                      queryMax[dim],
-                      0,
-                      config.bytesPerDim)
-=======
                       dim * config.bytesPerDim(),
                       dim * config.bytesPerDim() + config.bytesPerDim(),
                       queryMin[dim],
@@ -1091,7 +1038,6 @@
                       queryMax[dim],
                       0,
                       config.bytesPerDim())
->>>>>>> 75ae372b
                   > 0) {
             crosses = true;
           }
