--- conflicted
+++ resolved
@@ -159,18 +159,6 @@
       }
     }
   }
-<<<<<<< HEAD
-
-  /** tests against the original brics implementation. */
-  public void testIsFinite() {
-    int num = atLeast(200);
-    for (int i = 0; i < num; i++) {
-      Automaton a = AutomatonTestUtil.randomAutomaton(random());
-      assertEquals(AutomatonTestUtil.isFiniteSlow(a), Operations.isFinite(a));
-    }
-  }
-=======
->>>>>>> 75ae372b
 
   public void testIsFiniteEatsStack() {
     char[] chars = new char[50000];
@@ -185,8 +173,6 @@
     assertTrue(exc.getMessage().contains("input automaton is too large"));
   }
 
-<<<<<<< HEAD
-=======
   public void testIsTotal() {
     // minimal
     assertFalse(Operations.isTotal(Automata.makeEmpty()));
@@ -223,7 +209,6 @@
     assertFalse(Operations.isTotal(tricky4));
   }
 
->>>>>>> 75ae372b
   /**
    * Returns the set of all accepted strings.
    *
@@ -273,19 +258,11 @@
     Automaton a = new Automaton();
     List<Integer> lastLevelStates = new ArrayList<>();
     int initialState = a.createState();
-<<<<<<< HEAD
-    int maxLevel = TestUtil.nextInt(random(), 4, 9);
-    lastLevelStates.add(initialState);
-
-    for (int level = 1; level < maxLevel; level++) {
-      int numStates = TestUtil.nextInt(random(), 3, 9);
-=======
     int maxLevel = random().nextInt(4, 10);
     lastLevelStates.add(initialState);
 
     for (int level = 1; level < maxLevel; level++) {
       int numStates = random().nextInt(3, 10);
->>>>>>> 75ae372b
       List<Integer> nextLevelStates = new ArrayList<>();
 
       for (int i = 0; i < numStates; i++) {
@@ -313,8 +290,6 @@
     a.finishState();
     return a;
   }
-<<<<<<< HEAD
-=======
 
   public void testRepeat() {
     Automaton emptyLanguage = Automata.makeEmpty();
@@ -503,5 +478,4 @@
     result.finishState();
     return result;
   }
->>>>>>> 75ae372b
 }