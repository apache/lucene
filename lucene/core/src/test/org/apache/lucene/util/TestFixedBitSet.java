/*
 * Licensed to the Apache Software Foundation (ASF) under one or more
 * contributor license agreements.  See the NOTICE file distributed with
 * this work for additional information regarding copyright ownership.
 * The ASF licenses this file to You under the Apache License, Version 2.0
 * (the "License"); you may not use this file except in compliance with
 * the License.  You may obtain a copy of the License at
 *
 *     http://www.apache.org/licenses/LICENSE-2.0
 *
 * Unless required by applicable law or agreed to in writing, software
 * distributed under the License is distributed on an "AS IS" BASIS,
 * WITHOUT WARRANTIES OR CONDITIONS OF ANY KIND, either express or implied.
 * See the License for the specific language governing permissions and
 * limitations under the License.
 */
package org.apache.lucene.util;

import java.io.IOException;
import java.util.Arrays;
import java.util.Random;
import org.apache.lucene.search.DocIdSetIterator;
import org.apache.lucene.tests.util.BaseBitSetTestCase;
import org.apache.lucene.tests.util.TestUtil;

public class TestFixedBitSet extends BaseBitSetTestCase<FixedBitSet> {

  @Override
  public FixedBitSet copyOf(BitSet bs, int length) throws IOException {
    final FixedBitSet set = new FixedBitSet(length);
    for (int doc = bs.nextSetBit(0);
        doc != DocIdSetIterator.NO_MORE_DOCS;
        doc = doc + 1 >= length ? DocIdSetIterator.NO_MORE_DOCS : bs.nextSetBit(doc + 1)) {
      set.set(doc);
    }
    return set;
  }

  @SuppressWarnings("NarrowCalculation")
  public void testApproximateCardinality() {
    // The approximate cardinality works in such a way that it should be pretty accurate on a bitset
    // whose bits are uniformly distributed.
    final FixedBitSet set = new FixedBitSet(TestUtil.nextInt(random(), 100_000, 200_000));
    final int first = random().nextInt(10);
    final int interval = TestUtil.nextInt(random(), 10, 20);
    for (int i = first; i < set.length(); i += interval) {
      set.set(i);
    }
    final int cardinality = set.cardinality();
    assertEquals(cardinality, set.approximateCardinality(), cardinality / 20); // 5% error at most
  }

  void doGet(java.util.BitSet a, FixedBitSet b) {
    assertEquals(a.cardinality(), b.cardinality());
    int max = b.length();
    for (int i = 0; i < max; i++) {
      if (a.get(i) != b.get(i)) {
        fail("mismatch: BitSet=[" + i + "]=" + a.get(i));
      }
    }
  }

  void doNextSetBit(java.util.BitSet a, FixedBitSet b) {
    assertEquals(a.cardinality(), b.cardinality());
    int aa = -1;
    int bb = -1;
    do {
      aa = a.nextSetBit(aa + 1);
      if (aa == -1) {
        aa = DocIdSetIterator.NO_MORE_DOCS;
      }
      bb = bb < b.length() - 1 ? b.nextSetBit(bb + 1) : DocIdSetIterator.NO_MORE_DOCS;
      assertEquals(aa, bb);
    } while (aa != DocIdSetIterator.NO_MORE_DOCS);
  }

  void doPrevSetBit(java.util.BitSet a, FixedBitSet b) {
    assertEquals(a.cardinality(), b.cardinality());
    int aa = a.size() + random().nextInt(100);
    int bb = aa;
    do {
      // aa = a.prevSetBit(aa-1);
      aa--;
      while ((aa >= 0) && (!a.get(aa))) {
        aa--;
      }
      if (b.length() == 0) {
        bb = -1;
      } else if (bb > b.length() - 1) {
        bb = b.prevSetBit(b.length() - 1);
      } else if (bb < 1) {
        bb = -1;
      } else {
        bb = bb >= 1 ? b.prevSetBit(bb - 1) : -1;
      }
      assertEquals(aa, bb);
    } while (aa >= 0);
  }

  // test interleaving different FixedBitSetIterator.next()/skipTo()
  void doIterate(java.util.BitSet a, FixedBitSet b) throws IOException {
    assertEquals(a.cardinality(), b.cardinality());
    int aa = -1, bb = -1;
    DocIdSetIterator iterator = new BitSetIterator(b, 0);
    do {
      aa = a.nextSetBit(aa + 1);
      bb = random().nextBoolean() ? iterator.nextDoc() : iterator.advance(bb + 1);
      assertEquals(aa == -1 ? DocIdSetIterator.NO_MORE_DOCS : aa, bb);
    } while (aa >= 0);
  }

  void doRandomSets(int maxSize, int iter) throws IOException {
    java.util.BitSet a0 = null;
    FixedBitSet b0 = null;

    for (int i = 0; i < iter; i++) {
      int sz = TestUtil.nextInt(random(), 2, maxSize);
      java.util.BitSet a = new java.util.BitSet(sz);
      FixedBitSet b = new FixedBitSet(sz);

      // test the various ways of setting bits
      if (sz > 0) {
        int nOper = random().nextInt(sz);
        for (int j = 0; j < nOper; j++) {
          int idx;

          idx = random().nextInt(sz);
          a.set(idx);
          b.set(idx);

          idx = random().nextInt(sz);
          a.clear(idx);
          b.clear(idx);

          idx = random().nextInt(sz);
          a.flip(idx, idx + 1);
          b.flip(idx, idx + 1);

          idx = random().nextInt(sz);
          a.flip(idx);
          b.flip(idx);

          boolean val2 = b.get(idx);
          boolean val = b.getAndSet(idx);
          assertTrue(val2 == val);
          assertTrue(b.get(idx));

          if (!val) b.clear(idx);
          assertTrue(b.get(idx) == val);
        }
      }

      // test that the various ways of accessing the bits are equivalent
      doGet(a, b);

      // test ranges, including possible extension
      int fromIndex, toIndex;
      fromIndex = random().nextInt(sz / 2);
      toIndex = fromIndex + random().nextInt(sz - fromIndex);
      java.util.BitSet aa = (java.util.BitSet) a.clone();
      aa.flip(fromIndex, toIndex);
      FixedBitSet bb = b.clone();
      bb.flip(fromIndex, toIndex);

      doIterate(aa, bb); // a problem here is from flip or doIterate

      fromIndex = random().nextInt(sz / 2);
      toIndex = fromIndex + random().nextInt(sz - fromIndex);
      aa = (java.util.BitSet) a.clone();
      aa.clear(fromIndex, toIndex);
      bb = b.clone();
      bb.clear(fromIndex, toIndex);

      doNextSetBit(aa, bb); // a problem here is from clear() or nextSetBit

      doPrevSetBit(aa, bb);

      fromIndex = random().nextInt(sz / 2);
      toIndex = fromIndex + random().nextInt(sz - fromIndex);
      aa = (java.util.BitSet) a.clone();
      aa.set(fromIndex, toIndex);
      bb = b.clone();
      bb.set(fromIndex, toIndex);

      doNextSetBit(aa, bb); // a problem here is from set() or nextSetBit

      doPrevSetBit(aa, bb);

      if (b0 != null && b0.length() <= b.length()) {
        assertEquals(a.cardinality(), b.cardinality());

        java.util.BitSet a_and = (java.util.BitSet) a.clone();
        a_and.and(a0);
        java.util.BitSet a_or = (java.util.BitSet) a.clone();
        a_or.or(a0);
        java.util.BitSet a_xor = (java.util.BitSet) a.clone();
        a_xor.xor(a0);
        java.util.BitSet a_andn = (java.util.BitSet) a.clone();
        a_andn.andNot(a0);

        FixedBitSet b_and = b.clone();
        assertEquals(b, b_and);
        b_and.and(b0);
        FixedBitSet b_or = b.clone();
        b_or.or(b0);
        FixedBitSet b_xor = b.clone();
        b_xor.xor(b0);
        FixedBitSet b_andn = b.clone();
        b_andn.andNot(b0);

        assertEquals(a0.cardinality(), b0.cardinality());
        assertEquals(a_or.cardinality(), b_or.cardinality());

        doIterate(a_and, b_and);
        doIterate(a_or, b_or);
        doIterate(a_andn, b_andn);
        doIterate(a_xor, b_xor);

        assertEquals(a_and.cardinality(), b_and.cardinality());
        assertEquals(a_or.cardinality(), b_or.cardinality());
        assertEquals(a_xor.cardinality(), b_xor.cardinality());
        assertEquals(a_andn.cardinality(), b_andn.cardinality());
      }

      a0 = a;
      b0 = b;
    }
  }

  // large enough to flush obvious bugs, small enough to run in <.5 sec as part of a
  // larger testsuite.
  public void testSmall() throws IOException {
    final int iters = TEST_NIGHTLY ? atLeast(1000) : 100;
    doRandomSets(atLeast(1200), iters);
  }

  // uncomment to run a bigger test (~2 minutes).
  /*
  public void testBig() {
    doRandomSets(2000,200000, 1);
    doRandomSets(2000,200000, 2);
  }
  */

  public void testEquals() {
    // This test can't handle numBits==0:
    final int numBits = random().nextInt(2000) + 1;
    FixedBitSet b1 = new FixedBitSet(numBits);
    FixedBitSet b2 = new FixedBitSet(numBits);
    assertTrue(b1.equals(b2));
    assertTrue(b2.equals(b1));
    for (int iter = 0; iter < 10 * RANDOM_MULTIPLIER; iter++) {
      int idx = random().nextInt(numBits);
      if (!b1.get(idx)) {
        b1.set(idx);
        assertFalse(b1.equals(b2));
        assertFalse(b2.equals(b1));
        b2.set(idx);
        assertTrue(b1.equals(b2));
        assertTrue(b2.equals(b1));
      }
    }

    // try different type of object
    assertFalse(b1.equals(new Object()));
  }

  public void testHashCodeEquals() {
    // This test can't handle numBits==0:
    final int numBits = random().nextInt(2000) + 1;
    FixedBitSet b1 = new FixedBitSet(numBits);
    FixedBitSet b2 = new FixedBitSet(numBits);
    assertTrue(b1.equals(b2));
    assertTrue(b2.equals(b1));
    for (int iter = 0; iter < 10 * RANDOM_MULTIPLIER; iter++) {
      int idx = random().nextInt(numBits);
      if (!b1.get(idx)) {
        b1.set(idx);
        assertFalse(b1.equals(b2));
        assertFalse(b1.hashCode() == b2.hashCode());
        b2.set(idx);
        assertEquals(b1, b2);
        assertEquals(b1.hashCode(), b2.hashCode());
      }
    }
  }

  public void testSmallBitSets() {
    // Make sure size 0-10 bit sets are OK:
    for (int numBits = 0; numBits < 10; numBits++) {
      FixedBitSet b1 = new FixedBitSet(numBits);
      FixedBitSet b2 = new FixedBitSet(numBits);
      assertTrue(b1.equals(b2));
      assertEquals(b1.hashCode(), b2.hashCode());
      assertEquals(0, b1.cardinality());
      if (numBits > 0) {
        b1.set(0, numBits);
        assertEquals(numBits, b1.cardinality());
        b1.flip(0, numBits);
        assertEquals(0, b1.cardinality());
      }
    }
  }

  private FixedBitSet makeFixedBitSet(int[] a, int numBits) {
    FixedBitSet bs;
    if (random().nextBoolean()) {
      int bits2words = FixedBitSet.bits2words(numBits);
      long[] words = new long[bits2words + random().nextInt(100)];
      bs = new FixedBitSet(words, numBits);
    } else {
      bs = new FixedBitSet(numBits);
    }
    for (int e : a) {
      bs.set(e);
    }
    return bs;
  }

  private java.util.BitSet makeBitSet(int[] a) {
    java.util.BitSet bs = new java.util.BitSet();
    for (int e : a) {
      bs.set(e);
    }
    return bs;
  }

  private void checkPrevSetBitArray(int[] a, int numBits) {
    FixedBitSet obs = makeFixedBitSet(a, numBits);
    java.util.BitSet bs = makeBitSet(a);
    doPrevSetBit(bs, obs);
  }

  @Override
  public void testPrevSetBit() {
    checkPrevSetBitArray(new int[] {}, 0);
    checkPrevSetBitArray(new int[] {0}, 1);
    checkPrevSetBitArray(new int[] {0, 2}, 3);
  }

  private void checkNextSetBitArray(int[] a, int numBits) {
    FixedBitSet obs = makeFixedBitSet(a, numBits);
    java.util.BitSet bs = makeBitSet(a);
    doNextSetBit(bs, obs);
  }

  public void testNextBitSet() {
    int[] setBits = new int[0 + random().nextInt(1000)];
    for (int i = 0; i < setBits.length; i++) {
      setBits[i] = random().nextInt(setBits.length);
    }
    checkNextSetBitArray(setBits, setBits.length + random().nextInt(10));

    checkNextSetBitArray(new int[0], setBits.length + random().nextInt(10));
  }

  public void testEnsureCapacity() {
    FixedBitSet bits = new FixedBitSet(5);
    bits.set(1);
    bits.set(4);

    FixedBitSet newBits = FixedBitSet.ensureCapacity(bits, 8); // grow within the word
    assertTrue(newBits.get(1));
    assertTrue(newBits.get(4));
    newBits.clear(1);
    // we align to 64-bits, so even though it shouldn't have, it re-allocated a long[1]
    assertTrue(bits.get(1));
    assertFalse(newBits.get(1));

    newBits.set(1);
    newBits = FixedBitSet.ensureCapacity(newBits, newBits.length() - 2); // reuse
    assertTrue(newBits.get(1));

    bits.set(1);
    newBits = FixedBitSet.ensureCapacity(bits, 72); // grow beyond one word
    assertTrue(newBits.get(1));
    assertTrue(newBits.get(4));
    newBits.clear(1);
    // we grew the long[], so it's not shared
    assertTrue(bits.get(1));
    assertFalse(newBits.get(1));
  }

  public void testBits2Words() {
    assertEquals(0, FixedBitSet.bits2words(0));
    assertEquals(1, FixedBitSet.bits2words(1));
    // ...
    assertEquals(1, FixedBitSet.bits2words(64));
    assertEquals(2, FixedBitSet.bits2words(65));
    // ...
    assertEquals(2, FixedBitSet.bits2words(128));
    assertEquals(3, FixedBitSet.bits2words(129));
    // ...
    assertEquals(1024, FixedBitSet.bits2words(65536));
    assertEquals(1025, FixedBitSet.bits2words(65537));
    // ...
    assertEquals(1 << (31 - 6), FixedBitSet.bits2words(Integer.MAX_VALUE));
  }

  private int[] makeIntArray(Random random, int count, int min, int max) {
    int[] rv = new int[count];

    for (int i = 0; i < count; ++i) {
      rv[i] = TestUtil.nextInt(random, min, max);
    }

    return rv;
  }

  // Demonstrates that the presence of ghost bits in the last used word can cause spurious failures
  public void testIntersectionCount() {
    Random random = random();

    int numBits1 = TestUtil.nextInt(random, 1000, 2000);
    int numBits2 = TestUtil.nextInt(random, 1000, 2000);

    int count1 = TestUtil.nextInt(random, 0, numBits1 - 1);
    int count2 = TestUtil.nextInt(random, 0, numBits2 - 1);

    int[] bits1 = makeIntArray(random, count1, 0, numBits1 - 1);
    int[] bits2 = makeIntArray(random, count2, 0, numBits2 - 1);

    FixedBitSet fixedBitSet1 = makeFixedBitSet(bits1, numBits1);
    FixedBitSet fixedBitSet2 = makeFixedBitSet(bits2, numBits2);

    // If ghost bits are present, these may fail too, but that's not what we want to demonstrate
    // here
    // assertTrue(fixedBitSet1.cardinality() <= bits1.length);
    // assertTrue(fixedBitSet2.cardinality() <= bits2.length);

    long intersectionCount = FixedBitSet.intersectionCount(fixedBitSet1, fixedBitSet2);

    java.util.BitSet bitSet1 = makeBitSet(bits1);
    java.util.BitSet bitSet2 = makeBitSet(bits2);

    // If ghost bits are present, these may fail too, but that's not what we want to demonstrate
    // here
    // assertEquals(bitSet1.cardinality(), fixedBitSet1.cardinality());
    // assertEquals(bitSet2.cardinality(), fixedBitSet2.cardinality());

    bitSet1.and(bitSet2);

    assertEquals(bitSet1.cardinality(), intersectionCount);
  }

  public void testAndNot() throws IOException {
    Random random = random();

    int numBits2 = TestUtil.nextInt(random, 1000, 2000);
    int numBits1 = TestUtil.nextInt(random, 1000, numBits2);

    int count1 = TestUtil.nextInt(random, 0, numBits1 - 1);
    int count2 = TestUtil.nextInt(random, 0, numBits2 - 1);

    int min = TestUtil.nextInt(random, 0, numBits1 - 1);
    int offSetWord1 = min >> 6;
    int offset1 = offSetWord1 << 6;
    int[] bits1 = makeIntArray(random, count1, min, numBits1 - 1);
    int[] bits2 = makeIntArray(random, count2, 0, numBits2 - 1);

    java.util.BitSet bitSet1 = makeBitSet(bits1);
    java.util.BitSet bitSet2 = makeBitSet(bits2);
    bitSet2.andNot(bitSet1);

    {
      // test BitSetIterator
      FixedBitSet fixedBitSet2 = makeFixedBitSet(bits2, numBits2);
      DocIdSetIterator disi = new BitSetIterator(makeFixedBitSet(bits1, numBits1), count1);
      fixedBitSet2.andNot(disi);
      doGet(bitSet2, fixedBitSet2);
    }

    {
      // test DocBaseBitSetIterator
      FixedBitSet fixedBitSet2 = makeFixedBitSet(bits2, numBits2);
      int[] offsetBits = Arrays.stream(bits1).map(i -> i - offset1).toArray();
      DocIdSetIterator disi =
          new DocBaseBitSetIterator(
              makeFixedBitSet(offsetBits, numBits1 - offset1), count1, offset1);
      fixedBitSet2.andNot(disi);
      doGet(bitSet2, fixedBitSet2);
    }

    {
      // test other
      FixedBitSet fixedBitSet2 = makeFixedBitSet(bits2, numBits2);
      int[] sorted = new int[bits1.length + 1];
      System.arraycopy(bits1, 0, sorted, 0, bits1.length);
      sorted[bits1.length] = DocIdSetIterator.NO_MORE_DOCS;
      DocIdSetIterator disi = new IntArrayDocIdSet.IntArrayDocIdSetIterator(sorted, count1);
      fixedBitSet2.andNot(disi);
      doGet(bitSet2, fixedBitSet2);
    }
  }

  // Demonstrates that the presence of ghost bits in the last used word can cause spurious failures
  public void testUnionCount() {
    Random random = random();

    int numBits1 = TestUtil.nextInt(random, 1000, 2000);
    int numBits2 = TestUtil.nextInt(random, 1000, 2000);

    int count1 = TestUtil.nextInt(random, 0, numBits1 - 1);
    int count2 = TestUtil.nextInt(random, 0, numBits2 - 1);

    int[] bits1 = makeIntArray(random, count1, 0, numBits1 - 1);
    int[] bits2 = makeIntArray(random, count2, 0, numBits2 - 1);

    FixedBitSet fixedBitSet1 = makeFixedBitSet(bits1, numBits1);
    FixedBitSet fixedBitSet2 = makeFixedBitSet(bits2, numBits2);

    // If ghost bits are present, these may fail too, but that's not what we want to demonstrate
    // here
    // assertTrue(fixedBitSet1.cardinality() <= bits1.length);
    // assertTrue(fixedBitSet2.cardinality() <= bits2.length);

    long unionCount = FixedBitSet.unionCount(fixedBitSet1, fixedBitSet2);

    java.util.BitSet bitSet1 = makeBitSet(bits1);
    java.util.BitSet bitSet2 = makeBitSet(bits2);

    // If ghost bits are present, these may fail too, but that's not what we want to demonstrate
    // here
    // assertEquals(bitSet1.cardinality(), fixedBitSet1.cardinality());
    // assertEquals(bitSet2.cardinality(), fixedBitSet2.cardinality());

    bitSet1.or(bitSet2);

    assertEquals(bitSet1.cardinality(), unionCount);
  }

  // Demonstrates that the presence of ghost bits in the last used word can cause spurious failures
  public void testAndNotCount() {
    Random random = random();

    int numBits1 = TestUtil.nextInt(random, 1000, 2000);
    int numBits2 = TestUtil.nextInt(random, 1000, 2000);

    int count1 = TestUtil.nextInt(random, 0, numBits1 - 1);
    int count2 = TestUtil.nextInt(random, 0, numBits2 - 1);

    int[] bits1 = makeIntArray(random, count1, 0, numBits1 - 1);
    int[] bits2 = makeIntArray(random, count2, 0, numBits2 - 1);

    FixedBitSet fixedBitSet1 = makeFixedBitSet(bits1, numBits1);
    FixedBitSet fixedBitSet2 = makeFixedBitSet(bits2, numBits2);

    // If ghost bits are present, these may fail too, but that's not what we want to demonstrate
    // here
    // assertTrue(fixedBitSet1.cardinality() <= bits1.length);
    // assertTrue(fixedBitSet2.cardinality() <= bits2.length);

    long andNotCount = FixedBitSet.andNotCount(fixedBitSet1, fixedBitSet2);

    java.util.BitSet bitSet1 = makeBitSet(bits1);
    java.util.BitSet bitSet2 = makeBitSet(bits2);

    // If ghost bits are present, these may fail too, but that's not what we want to demonstrate
    // here
    // assertEquals(bitSet1.cardinality(), fixedBitSet1.cardinality());
    // assertEquals(bitSet2.cardinality(), fixedBitSet2.cardinality());

    bitSet1.andNot(bitSet2);

    assertEquals(bitSet1.cardinality(), andNotCount);
  }

  public void testCopyOf() {
    Random random = random();
    int numBits = TestUtil.nextInt(random, 1000, 2000);
    int count = TestUtil.nextInt(random, 0, numBits - 1);
    int[] bits = makeIntArray(random, count, 0, numBits - 1);
    FixedBitSet fixedBitSet = new FixedBitSet(numBits);
    for (int e : bits) {
      fixedBitSet.set(e);
    }
    for (boolean readOnly : new boolean[] {false, true}) {
      Bits bitsToCopy = readOnly ? fixedBitSet.asReadOnlyBits() : fixedBitSet;
      FixedBitSet mutableCopy = FixedBitSet.copyOf(bitsToCopy);
      assertNotSame(mutableCopy, bitsToCopy);
      assertEquals(mutableCopy, fixedBitSet);
    }

    final Bits bitsToCopy =
        new Bits() {

          @Override
          public boolean get(int index) {
            return fixedBitSet.get(index);
          }

          @Override
          public int length() {
            return fixedBitSet.length();
          }
        };
    FixedBitSet mutableCopy = FixedBitSet.copyOf(bitsToCopy);

    assertNotSame(bitsToCopy, mutableCopy);
    assertNotSame(fixedBitSet, mutableCopy);
    assertEquals(mutableCopy, fixedBitSet);
  }

  public void testAsBits() {
    FixedBitSet set = new FixedBitSet(10);
    set.set(3);
    set.set(4);
    set.set(9);
    Bits bits = set.asReadOnlyBits();
    assertFalse(bits instanceof FixedBitSet);
    assertEquals(set.length(), bits.length());
    for (int i = 0; i < set.length(); ++i) {
      assertEquals(set.get(i), bits.get(i));
    }
    // Further changes are reflected
    set.set(5);
    assertTrue(bits.get(5));
  }

  public void testScanIsEmpty() {
    FixedBitSet set = new FixedBitSet(0);
    assertTrue(set.scanIsEmpty());

    set = new FixedBitSet(13);
    assertTrue(set.scanIsEmpty());
    set.set(10);
    assertFalse(set.scanIsEmpty());

    set = new FixedBitSet(1024);
    assertTrue(set.scanIsEmpty());
    set.set(3);
    assertFalse(set.scanIsEmpty());
    set.clear(3);
    set.set(1020);
    assertFalse(set.scanIsEmpty());

    set = new FixedBitSet(1030);
    assertTrue(set.scanIsEmpty());
    set.set(3);
    assertFalse(set.scanIsEmpty());
    set.clear(3);
    set.set(1028);
    assertFalse(set.scanIsEmpty());
  }

  public void testOrRange() {
    FixedBitSet dest = new FixedBitSet(1_000);
    FixedBitSet source = new FixedBitSet(10_000);
    for (int i = 0; i < source.length(); i += 3) {
      source.set(i);
    }

    // Test all possible alignments, and both a "short" (less than 64) and a long length.
    for (int sourceFrom = 64; sourceFrom < 128; ++sourceFrom) {
      for (int destFrom = 256; destFrom < 320; ++destFrom) {
        for (int length :
            new int[] {
              0,
              TestUtil.nextInt(random(), 1, Long.SIZE - 1),
              TestUtil.nextInt(random(), Long.SIZE, 512)
            }) {
          dest.clear();
          for (int i = 0; i < dest.length(); i += 10) {
            dest.set(i);
          }
          FixedBitSet.orRange(source, sourceFrom, dest, destFrom, length);
          for (int i = 0; i < dest.length(); ++i) {
<<<<<<< HEAD
            if (i % 10 == 0) {
              assertTrue(dest.get(i));
            } else if (i >= destFrom && i < destFrom + length) {
              int sourceI = sourceFrom + (i - destFrom);
              assertEquals("" + i, source.get(sourceI) || i % 10 == 0, dest.get(i));
            } else {
              assertFalse(dest.get(i));
=======
            boolean destSet = i % 10 == 0;
            if (i < destFrom || i >= destFrom + length) {
              // Outside of the range, unmodified
              assertEquals("" + i, destSet, dest.get(i));
            } else {
              boolean sourceSet = source.get(sourceFrom + (i - destFrom));
              assertEquals(sourceSet || destSet, dest.get(i));
            }
          }
        }
      }
    }
  }

  public void testAndRange() {
    FixedBitSet dest = new FixedBitSet(1_000);
    FixedBitSet source = new FixedBitSet(10_000);
    for (int i = 0; i < source.length(); i += 3) {
      source.set(i);
    }

    // Test all possible alignments, and both a "short" (less than 64) and a long length.
    for (int sourceFrom = 64; sourceFrom < 128; ++sourceFrom) {
      for (int destFrom = 256; destFrom < 320; ++destFrom) {
        for (int length :
            new int[] {
              0,
              TestUtil.nextInt(random(), 1, Long.SIZE - 1),
              TestUtil.nextInt(random(), Long.SIZE, 512)
            }) {
          dest.clear();
          for (int i = 0; i < dest.length(); i += 2) {
            dest.set(i);
          }
          FixedBitSet.andRange(source, sourceFrom, dest, destFrom, length);
          for (int i = 0; i < dest.length(); ++i) {
            boolean destSet = i % 2 == 0;
            if (i < destFrom || i >= destFrom + length) {
              // Outside of the range, unmodified
              assertEquals("" + i, destSet, dest.get(i));
            } else {
              boolean sourceSet = source.get(sourceFrom + (i - destFrom));
              assertEquals("" + i, sourceSet && destSet, dest.get(i));
>>>>>>> 5851f449
            }
          }
        }
      }
    }
  }
}<|MERGE_RESOLUTION|>--- conflicted
+++ resolved
@@ -665,15 +665,6 @@
           }
           FixedBitSet.orRange(source, sourceFrom, dest, destFrom, length);
           for (int i = 0; i < dest.length(); ++i) {
-<<<<<<< HEAD
-            if (i % 10 == 0) {
-              assertTrue(dest.get(i));
-            } else if (i >= destFrom && i < destFrom + length) {
-              int sourceI = sourceFrom + (i - destFrom);
-              assertEquals("" + i, source.get(sourceI) || i % 10 == 0, dest.get(i));
-            } else {
-              assertFalse(dest.get(i));
-=======
             boolean destSet = i % 10 == 0;
             if (i < destFrom || i >= destFrom + length) {
               // Outside of the range, unmodified
@@ -717,7 +708,6 @@
             } else {
               boolean sourceSet = source.get(sourceFrom + (i - destFrom));
               assertEquals("" + i, sourceSet && destSet, dest.get(i));
->>>>>>> 5851f449
             }
           }
         }
