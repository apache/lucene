/*
 * Licensed to the Apache Software Foundation (ASF) under one or more
 * contributor license agreements.  See the NOTICE file distributed with
 * this work for additional information regarding copyright ownership.
 * The ASF licenses this file to You under the Apache License, Version 2.0
 * (the "License"); you may not use this file except in compliance with
 * the License.  You may obtain a copy of the License at
 *
 *     http://www.apache.org/licenses/LICENSE-2.0
 *
 * Unless required by applicable law or agreed to in writing, software
 * distributed under the License is distributed on an "AS IS" BASIS,
 * WITHOUT WARRANTIES OR CONDITIONS OF ANY KIND, either express or implied.
 * See the License for the specific language governing permissions and
 * limitations under the License.
 */

package org.apache.lucene.util.hnsw;

import static com.carrotsearch.randomizedtesting.RandomizedTest.randomIntBetween;
import static org.apache.lucene.search.DocIdSetIterator.NO_MORE_DOCS;
import static org.apache.lucene.tests.util.RamUsageTester.ramUsed;

import com.carrotsearch.randomizedtesting.RandomizedTest;
import java.io.IOException;
import java.util.ArrayList;
import java.util.Arrays;
import java.util.Collections;
import java.util.HashSet;
import java.util.List;
import java.util.Locale;
import java.util.Random;
import java.util.Set;
import java.util.concurrent.ExecutionException;
import java.util.concurrent.ExecutorService;
import java.util.concurrent.Executors;
import java.util.concurrent.Future;
import java.util.concurrent.TimeUnit;
import java.util.concurrent.TimeoutException;
import java.util.stream.Collectors;
import org.apache.lucene.codecs.hnsw.DefaultFlatVectorScorer;
import org.apache.lucene.codecs.lucene99.Lucene99HnswVectorsFormat;
import org.apache.lucene.codecs.lucene99.Lucene99HnswVectorsReader;
import org.apache.lucene.codecs.perfield.PerFieldKnnVectorsFormat;
import org.apache.lucene.document.Document;
import org.apache.lucene.document.Field;
import org.apache.lucene.document.NumericDocValuesField;
import org.apache.lucene.document.StoredField;
import org.apache.lucene.document.StringField;
import org.apache.lucene.index.ByteVectorValues;
import org.apache.lucene.index.CodecReader;
import org.apache.lucene.index.DirectoryReader;
import org.apache.lucene.index.FloatVectorValues;
import org.apache.lucene.index.IndexReader;
import org.apache.lucene.index.IndexWriter;
import org.apache.lucene.index.IndexWriterConfig;
import org.apache.lucene.index.KnnVectorValues;
import org.apache.lucene.index.LeafReader;
import org.apache.lucene.index.LeafReaderContext;
import org.apache.lucene.index.StoredFields;
import org.apache.lucene.index.Term;
import org.apache.lucene.index.VectorEncoding;
import org.apache.lucene.index.VectorSimilarityFunction;
import org.apache.lucene.search.DocIdSetIterator;
import org.apache.lucene.search.IndexSearcher;
import org.apache.lucene.search.KnnCollector;
import org.apache.lucene.search.Query;
import org.apache.lucene.search.ScoreDoc;
import org.apache.lucene.search.Sort;
import org.apache.lucene.search.SortField;
import org.apache.lucene.search.TaskExecutor;
import org.apache.lucene.search.TopDocs;
import org.apache.lucene.search.TopKnnCollector;
import org.apache.lucene.search.VectorScorer;
import org.apache.lucene.store.Directory;
import org.apache.lucene.tests.util.LuceneTestCase;
import org.apache.lucene.tests.util.TestUtil;
import org.apache.lucene.util.ArrayUtil;
import org.apache.lucene.util.BitSet;
import org.apache.lucene.util.Bits;
import org.apache.lucene.util.FixedBitSet;
import org.apache.lucene.util.NamedThreadFactory;
import org.apache.lucene.util.RamUsageEstimator;
import org.apache.lucene.util.VectorUtil;
import org.apache.lucene.util.hnsw.HnswGraph.NodesIterator;

/** Tests HNSW KNN graphs */
abstract class HnswGraphTestCase<T> extends LuceneTestCase {

  VectorSimilarityFunction similarityFunction;
  DefaultFlatVectorScorer flatVectorScorer = new DefaultFlatVectorScorer();

  abstract VectorEncoding getVectorEncoding();

  abstract Query knnQuery(String field, T vector, int k);

  abstract T randomVector(int dim);

  abstract KnnVectorValues vectorValues(int size, int dimension);

  abstract KnnVectorValues vectorValues(float[][] values);

  abstract KnnVectorValues vectorValues(LeafReader reader, String fieldName) throws IOException;

  abstract KnnVectorValues vectorValues(
      int size, int dimension, KnnVectorValues pregeneratedVectorValues, int pregeneratedOffset);

  abstract Field knnVectorField(String name, T vector, VectorSimilarityFunction similarityFunction);

  abstract KnnVectorValues circularVectorValues(int nDoc);

  abstract T getTargetVector();

  protected RandomVectorScorerSupplier buildScorerSupplier(KnnVectorValues vectors)
      throws IOException {
    return flatVectorScorer.getRandomVectorScorerSupplier(similarityFunction, vectors);
  }

  protected RandomVectorScorer buildScorer(KnnVectorValues vectors, T query) throws IOException {
    KnnVectorValues vectorsCopy = vectors.copy();
    return switch (getVectorEncoding()) {
      case BYTE ->
          flatVectorScorer.getRandomVectorScorer(similarityFunction, vectorsCopy, (byte[]) query);
      case FLOAT32 ->
          flatVectorScorer.getRandomVectorScorer(similarityFunction, vectorsCopy, (float[]) query);
    };
  }

  // Tests writing segments of various sizes and merging to ensure there are no errors
  // in the HNSW graph merging logic.
  @SuppressWarnings("unchecked")
  public void testRandomReadWriteAndMerge() throws IOException {
    int dim = random().nextInt(100) + 1;
    int[] segmentSizes =
        new int[] {random().nextInt(20) + 1, random().nextInt(10) + 30, random().nextInt(10) + 20};
    // Randomly delete vector documents
    boolean[] addDeletes =
        new boolean[] {random().nextBoolean(), random().nextBoolean(), random().nextBoolean()};
    // randomly index other documents besides vector docs
    boolean[] isSparse =
        new boolean[] {random().nextBoolean(), random().nextBoolean(), random().nextBoolean()};
    int numVectors = segmentSizes[0] + segmentSizes[1] + segmentSizes[2];
    int M = random().nextInt(4) + 2;
    int beamWidth = random().nextInt(10) + 5;
    long seed = random().nextLong();
    KnnVectorValues vectors = vectorValues(numVectors, dim);
    HnswGraphBuilder.randSeed = seed;

    try (Directory dir = newDirectory()) {
      IndexWriterConfig iwc =
          new IndexWriterConfig()
              .setCodec(
                  TestUtil.alwaysKnnVectorsFormat(new Lucene99HnswVectorsFormat(M, beamWidth)))
              // set a random merge policy
              .setMergePolicy(newMergePolicy(random()));
      try (IndexWriter iw = new IndexWriter(dir, iwc)) {
        for (int i = 0; i < segmentSizes.length; i++) {
          int size = segmentSizes[i];
          for (int ord = 0; ord < size; ord++) {
            if (isSparse[i] && random().nextBoolean()) {
              int d = random().nextInt(10) + 1;
              for (int j = 0; j < d; j++) {
                Document doc = new Document();
                iw.addDocument(doc);
              }
            }
            Document doc = new Document();
            switch (vectors.getEncoding()) {
              case BYTE -> {
                doc.add(
                    knnVectorField(
                        "field",
                        (T) ((ByteVectorValues) vectors).vectorValue(ord),
                        similarityFunction));
              }
              case FLOAT32 -> {
                doc.add(
                    knnVectorField(
                        "field",
                        (T) ((FloatVectorValues) vectors).vectorValue(ord),
                        similarityFunction));
              }
            }
            ;
            doc.add(new StringField("id", Integer.toString(vectors.ordToDoc(ord)), Field.Store.NO));
            iw.addDocument(doc);
          }
          iw.commit();
          if (addDeletes[i] && size > 1) {
            for (int d = 0; d < size; d += random().nextInt(5) + 1) {
              iw.deleteDocuments(new Term("id", Integer.toString(d)));
            }
            iw.commit();
          }
        }
        iw.commit();
        iw.forceMerge(1);
      }
      try (IndexReader reader = DirectoryReader.open(dir)) {
        for (LeafReaderContext ctx : reader.leaves()) {
          KnnVectorValues values = vectorValues(ctx.reader(), "field");
          assertEquals(dim, values.dimension());
        }
      }
    }
  }

  @SuppressWarnings("unchecked")
  private T vectorValue(KnnVectorValues vectors, int ord) throws IOException {
    switch (vectors.getEncoding()) {
      case BYTE -> {
        return (T) ((ByteVectorValues) vectors).vectorValue(ord);
      }
      case FLOAT32 -> {
        return (T) ((FloatVectorValues) vectors).vectorValue(ord);
      }
    }
    throw new AssertionError("unknown encoding " + vectors.getEncoding());
  }

  // test writing out and reading in a graph gives the expected graph
  public void testReadWrite() throws IOException {
    int dim = random().nextInt(100) + 1;
    int nDoc = random().nextInt(100) + 1;
    int M = random().nextInt(4) + 2;
    int beamWidth = random().nextInt(10) + 5;
    long seed = random().nextLong();
    KnnVectorValues vectors = vectorValues(nDoc, dim);
    KnnVectorValues v2 = vectors.copy(), v3 = vectors.copy();
    RandomVectorScorerSupplier scorerSupplier = buildScorerSupplier(vectors);
    HnswGraphBuilder builder = HnswGraphBuilder.create(scorerSupplier, M, beamWidth, seed);
    HnswGraph hnsw = builder.build(vectors.size());
    expectThrows(IllegalStateException.class, () -> builder.addGraphNode(0));

    // Recreate the graph while indexing with the same random seed and write it out
    HnswGraphBuilder.randSeed = seed;
    try (Directory dir = newDirectory()) {
      int nVec = 0, indexedDoc = 0;
      // Don't merge randomly, create a single segment because we rely on the docid ordering for
      // this test
      IndexWriterConfig iwc =
          new IndexWriterConfig()
              .setCodec(
                  TestUtil.alwaysKnnVectorsFormat(new Lucene99HnswVectorsFormat(M, beamWidth)));
      try (IndexWriter iw = new IndexWriter(dir, iwc)) {
        KnnVectorValues.DocIndexIterator it2 = v2.iterator();
        while (it2.nextDoc() != NO_MORE_DOCS) {
          while (indexedDoc < it2.docID()) {
            // increment docId in the index by adding empty documents
            iw.addDocument(new Document());
            indexedDoc++;
          }
          Document doc = new Document();
          doc.add(knnVectorField("field", vectorValue(v2, it2.index()), similarityFunction));
          doc.add(new StoredField("id", it2.docID()));
          iw.addDocument(doc);
          nVec++;
          indexedDoc++;
        }
      }
      try (IndexReader reader = DirectoryReader.open(dir)) {
        for (LeafReaderContext ctx : reader.leaves()) {
          KnnVectorValues values = vectorValues(ctx.reader(), "field");
          assertEquals(dim, values.dimension());
          assertEquals(nVec, values.size());
          assertEquals(indexedDoc, ctx.reader().maxDoc());
          assertEquals(indexedDoc, ctx.reader().numDocs());
          assertVectorsEqual(v3, values);
          HnswGraph graphValues =
              ((Lucene99HnswVectorsReader)
                      ((PerFieldKnnVectorsFormat.FieldsReader)
                              ((CodecReader) ctx.reader()).getVectorReader())
                          .getFieldReader("field"))
                  .getGraph("field");
          assertGraphEqual(hnsw, graphValues);
        }
      }
    }
  }

  // test that sorted index returns the same search results as unsorted
  public void testSortedAndUnsortedIndicesReturnSameResults() throws IOException {
    int dim = random().nextInt(10) + 3;
    int nDoc = random().nextInt(200) + 100;
    KnnVectorValues vectors = vectorValues(nDoc, dim);

    int M = random().nextInt(10) + 5;
    int beamWidth = random().nextInt(10) + 10;
    VectorSimilarityFunction similarityFunction =
        RandomizedTest.randomFrom(VectorSimilarityFunction.values());
    long seed = random().nextLong();
    HnswGraphBuilder.randSeed = seed;
    IndexWriterConfig iwc =
        new IndexWriterConfig()
            .setCodec(TestUtil.alwaysKnnVectorsFormat(new Lucene99HnswVectorsFormat(M, beamWidth)));
    IndexWriterConfig iwc2 =
        new IndexWriterConfig()
            .setCodec(TestUtil.alwaysKnnVectorsFormat(new Lucene99HnswVectorsFormat(M, beamWidth)))
            .setIndexSort(new Sort(new SortField("sortkey", SortField.Type.LONG)));

    try (Directory dir = newDirectory();
        Directory dir2 = newDirectory()) {
      int indexedDoc = 0;
      try (IndexWriter iw = new IndexWriter(dir, iwc);
          IndexWriter iw2 = new IndexWriter(dir2, iwc2)) {
        for (int ord = 0; ord < vectors.size(); ord++) {
          while (indexedDoc < vectors.ordToDoc(ord)) {
            // increment docId in the index by adding empty documents
            iw.addDocument(new Document());
            indexedDoc++;
          }
          Document doc = new Document();
          doc.add(knnVectorField("vector", vectorValue(vectors, ord), similarityFunction));
          doc.add(new StoredField("id", vectors.ordToDoc(ord)));
          doc.add(new NumericDocValuesField("sortkey", random().nextLong()));
          iw.addDocument(doc);
          iw2.addDocument(doc);
          indexedDoc++;
        }
      }
      try (IndexReader reader = DirectoryReader.open(dir);
          IndexReader reader2 = DirectoryReader.open(dir2)) {
        IndexSearcher searcher = new IndexSearcher(reader);
        IndexSearcher searcher2 = new IndexSearcher(reader2);
        OUTER:
        for (int i = 0; i < 10; i++) {
          // ask to explore a lot of candidates to ensure the same returned hits,
          // as graphs of 2 indices are organized differently
          Query query = knnQuery("vector", randomVector(dim), 60);
          int searchSize = 5;
          List<String> ids1 = new ArrayList<>(searchSize);
          List<Integer> docs1 = new ArrayList<>(searchSize);
          List<String> ids2 = new ArrayList<>(searchSize);
          List<Integer> docs2 = new ArrayList<>(searchSize);

          // Check if a duplicate score exists in n+1, if so, this test is invalid
          // Else, continue to fail on ID equality as this test failed
          TopDocs topDocs = searcher.search(query, searchSize + 1);
          float lastScore = -1;
          StoredFields storedFields = reader.storedFields();
          for (int j = 0; j < searchSize + 1; j++) {
            ScoreDoc scoreDoc = topDocs.scoreDocs[j];
            if (scoreDoc.score == lastScore) {
              // if we have repeated score this test is invalid
              continue OUTER;
            } else {
              lastScore = scoreDoc.score;
            }
            if (j < searchSize) {
              Document doc = storedFields.document(scoreDoc.doc, Set.of("id"));
              ids1.add(doc.get("id"));
              docs1.add(scoreDoc.doc);
            }
          }
          TopDocs topDocs2 = searcher2.search(query, searchSize);
          StoredFields storedFields2 = reader2.storedFields();
          for (ScoreDoc scoreDoc : topDocs2.scoreDocs) {
            Document doc = storedFields2.document(scoreDoc.doc, Set.of("id"));
            ids2.add(doc.get("id"));
            docs2.add(scoreDoc.doc);
          }
          assertEquals(ids1, ids2);
          // doc IDs are not equal, as in the second sorted index docs are organized differently
          assertNotEquals(docs1, docs2);
        }
      }
    }
  }

  List<Integer> sortedNodesOnLevel(HnswGraph h, int level) throws IOException {
    NodesIterator nodesOnLevel = h.getNodesOnLevel(level);
    List<Integer> nodes = new ArrayList<>();
    while (nodesOnLevel.hasNext()) {
      nodes.add(nodesOnLevel.next());
    }
    Collections.sort(nodes);
    return nodes;
  }

  void assertGraphEqual(HnswGraph g, HnswGraph h) throws IOException {
    // construct these up front since they call seek which will mess up our test loop
    String prettyG = prettyPrint(g);
    String prettyH = prettyPrint(h);
    assertEquals(
        String.format(
            Locale.ROOT,
            "the number of levels in the graphs are different:%n%s%n%s",
            prettyG,
            prettyH),
        g.numLevels(),
        h.numLevels());
    assertEquals(
        String.format(
            Locale.ROOT,
            "the number of nodes in the graphs are different:%n%s%n%s",
            prettyG,
            prettyH),
        g.size(),
        h.size());

    // assert equal nodes on each level
    for (int level = 0; level < g.numLevels(); level++) {
      List<Integer> hNodes = sortedNodesOnLevel(h, level);
      List<Integer> gNodes = sortedNodesOnLevel(g, level);
      assertEquals(
          String.format(
              Locale.ROOT,
              "nodes in the graphs are different on level %d:%n%s%n%s",
              level,
              prettyG,
              prettyH),
          gNodes,
          hNodes);
    }

    // assert equal nodes' neighbours on each level
    for (int level = 0; level < g.numLevels(); level++) {
      NodesIterator nodesOnLevel = g.getNodesOnLevel(level);
      while (nodesOnLevel.hasNext()) {
        int node = nodesOnLevel.nextInt();
        g.seek(level, node);
        h.seek(level, node);
        assertEquals(
            String.format(
                Locale.ROOT,
                "arcs differ for node %d on level %d:%n%s%n%s",
                node,
                level,
                prettyG,
                prettyH),
            getNeighborNodes(g),
            getNeighborNodes(h));
      }
    }
  }

  // Make sure we actually approximately find the closest k elements. Mostly this is about
  // ensuring that we have all the distance functions, comparators, priority queues and so on
  // oriented in the right directions
  @SuppressWarnings("unchecked")
  public void testAknnDiverse() throws IOException {
    int nDoc = 100;
    similarityFunction = VectorSimilarityFunction.DOT_PRODUCT;
    KnnVectorValues vectors = circularVectorValues(nDoc);
    RandomVectorScorerSupplier scorerSupplier = buildScorerSupplier(vectors);
    HnswGraphBuilder builder = HnswGraphBuilder.create(scorerSupplier, 10, 100, random().nextInt());
    OnHeapHnswGraph hnsw = builder.build(vectors.size());

    // run some searches
    KnnCollector nn =
        HnswGraphSearcher.search(
            buildScorer(vectors, getTargetVector()), 10, hnsw, null, Integer.MAX_VALUE);
    TopDocs topDocs = nn.topDocs();
    assertEquals("Number of found results is not equal to [10].", 10, topDocs.scoreDocs.length);
    int sum = 0;
    for (ScoreDoc node : topDocs.scoreDocs) {
      sum += node.doc;
    }
    // We expect to get approximately 100% recall;
    // the lowest docIds are closest to zero; sum(0,9) = 45
    assertTrue("sum(result docs)=" + sum, sum < 75);

    for (int i = 0; i < nDoc; i++) {
      NeighborArray neighbors = hnsw.getNeighbors(0, i);
      int[] nnodes = neighbors.nodes();
      for (int j = 0; j < neighbors.size(); j++) {
        // all neighbors should be valid node ids.
        assertTrue(nnodes[j] < nDoc);
      }
    }
  }

  @SuppressWarnings("unchecked")
  public void testSearchWithAcceptOrds() throws IOException {
    int nDoc = 100;
    KnnVectorValues vectors = circularVectorValues(nDoc);
    similarityFunction = VectorSimilarityFunction.DOT_PRODUCT;
    RandomVectorScorerSupplier scorerSupplier = buildScorerSupplier(vectors);
    HnswGraphBuilder builder = HnswGraphBuilder.create(scorerSupplier, 16, 100, random().nextInt());
    OnHeapHnswGraph hnsw = builder.build(vectors.size());
    // the first 10 docs must not be deleted to ensure the expected recall
    Bits acceptOrds = createRandomAcceptOrds(10, nDoc);
    KnnCollector nn =
        HnswGraphSearcher.search(
            buildScorer(vectors, getTargetVector()), 10, hnsw, acceptOrds, Integer.MAX_VALUE);
    TopDocs nodes = nn.topDocs();
    assertEquals("Number of found results is not equal to [10].", 10, nodes.scoreDocs.length);
    int sum = 0;
    for (ScoreDoc node : nodes.scoreDocs) {
      assertTrue("the results include a deleted document: " + node, acceptOrds.get(node.doc));
      sum += node.doc;
    }
    // We expect to get approximately 100% recall;
    // the lowest docIds are closest to zero; sum(0,9) = 45
    assertTrue("sum(result docs)=" + sum, sum < 75);
  }

  @SuppressWarnings("unchecked")
  public void testSearchWithSelectiveAcceptOrds() throws IOException {
    int nDoc = 100;
    KnnVectorValues vectors = circularVectorValues(nDoc);
    similarityFunction = VectorSimilarityFunction.DOT_PRODUCT;
    RandomVectorScorerSupplier scorerSupplier = buildScorerSupplier(vectors);
    HnswGraphBuilder builder = HnswGraphBuilder.create(scorerSupplier, 16, 100, random().nextInt());
    OnHeapHnswGraph hnsw = builder.build(vectors.size());
    // Only mark a few vectors as accepted
    BitSet acceptOrds = new FixedBitSet(nDoc);
    for (int i = 0; i < nDoc; i += random().nextInt(15, 20)) {
      acceptOrds.set(i);
    }

    // Check the search finds all accepted vectors
    int numAccepted = acceptOrds.cardinality();
    KnnCollector nn =
        HnswGraphSearcher.search(
            buildScorer(vectors, getTargetVector()),
            numAccepted,
            hnsw,
            acceptOrds,
            Integer.MAX_VALUE);
    TopDocs nodes = nn.topDocs();
    assertEquals(numAccepted, nodes.scoreDocs.length);
    for (ScoreDoc node : nodes.scoreDocs) {
      assertTrue("the results include a deleted document: " + node, acceptOrds.get(node.doc));
    }
  }

  public void testHnswGraphBuilderInitializationFromGraph_withOffsetZero() throws IOException {
    int totalSize = atLeast(100);
    int initializerSize = random().nextInt(5, totalSize);
    int docIdOffset = 0;
    int dim = atLeast(10);
    long seed = random().nextLong();

    KnnVectorValues initializerVectors = vectorValues(initializerSize, dim);
    RandomVectorScorerSupplier initialscorerSupplier = buildScorerSupplier(initializerVectors);
    HnswGraphBuilder initializerBuilder =
        HnswGraphBuilder.create(initialscorerSupplier, 10, 30, seed);

    OnHeapHnswGraph initializerGraph = initializerBuilder.build(initializerVectors.size());
    KnnVectorValues finalVectorValues =
        vectorValues(totalSize, dim, initializerVectors, docIdOffset);
    int[] initializerOrdMap =
        createOffsetOrdinalMap(initializerSize, finalVectorValues, docIdOffset);

    RandomVectorScorerSupplier finalscorerSupplier = buildScorerSupplier(finalVectorValues);

    // we cannot call getNodesOnLevel before the graph reaches the size it claimed, so here we
    // create
    // another graph to do the assertion
    OnHeapHnswGraph graphAfterInit =
        InitializedHnswGraphBuilder.initGraph(
            initializerGraph, initializerOrdMap, initializerGraph.size());

    HnswGraphBuilder finalBuilder =
        InitializedHnswGraphBuilder.fromGraph(
            finalscorerSupplier,
            30,
            seed,
            initializerGraph,
            initializerOrdMap,
            BitSet.of(
                DocIdSetIterator.range(docIdOffset, initializerSize + docIdOffset), totalSize + 1),
            totalSize);

    // When offset is 0, the graphs should be identical before vectors are added
    assertGraphEqual(initializerGraph, graphAfterInit);

    OnHeapHnswGraph finalGraph = finalBuilder.build(finalVectorValues.size());
    assertGraphContainsGraph(finalGraph, initializerGraph, initializerOrdMap);
  }

  public void testHnswGraphBuilderInitializationFromGraph_withNonZeroOffset() throws IOException {
    int totalSize = atLeast(100);
    int initializerSize = random().nextInt(5, totalSize);
    int docIdOffset = random().nextInt(1, totalSize - initializerSize + 1);
    int dim = atLeast(10);
    long seed = random().nextLong();

    KnnVectorValues initializerVectors = vectorValues(initializerSize, dim);
    RandomVectorScorerSupplier initialscorerSupplier = buildScorerSupplier(initializerVectors);
    HnswGraphBuilder initializerBuilder =
        HnswGraphBuilder.create(initialscorerSupplier, 10, 30, seed);

    OnHeapHnswGraph initializerGraph = initializerBuilder.build(initializerVectors.size());
    KnnVectorValues finalVectorValues =
        vectorValues(totalSize, dim, initializerVectors.copy(), docIdOffset);
    int[] initializerOrdMap =
        createOffsetOrdinalMap(initializerSize, finalVectorValues, docIdOffset);

    RandomVectorScorerSupplier finalscorerSupplier = buildScorerSupplier(finalVectorValues);
    HnswGraphBuilder finalBuilder =
        InitializedHnswGraphBuilder.fromGraph(
            finalscorerSupplier,
            30,
            seed,
            initializerGraph,
            initializerOrdMap,
            BitSet.of(
                DocIdSetIterator.range(docIdOffset, initializerSize + docIdOffset), totalSize + 1),
            totalSize);

    assertGraphInitializedFromGraph(finalBuilder.getGraph(), initializerGraph, initializerOrdMap);

    // Confirm that the graph is appropriately constructed by checking that the nodes in the old
    // graph are present in the levels of the new graph
    OnHeapHnswGraph finalGraph = finalBuilder.build(finalVectorValues.size());
    assertGraphContainsGraph(finalGraph, initializerGraph, initializerOrdMap);
  }

  private void assertGraphContainsGraph(HnswGraph g, HnswGraph initializer, int[] newOrdinals)
      throws IOException {
    for (int i = 0; i < initializer.numLevels(); i++) {
      int[] finalGraphNodesOnLevel = nodesIteratorToArray(g.getNodesOnLevel(i));
      int[] initializerGraphNodesOnLevel =
          mapArrayAndSort(nodesIteratorToArray(initializer.getNodesOnLevel(i)), newOrdinals);
      int overlap = computeOverlap(finalGraphNodesOnLevel, initializerGraphNodesOnLevel);
      assertEquals(initializerGraphNodesOnLevel.length, overlap);
    }
  }

  private void assertGraphInitializedFromGraph(
      HnswGraph g, HnswGraph initializer, int[] newOrdinals) throws IOException {
    assertEquals(
        "the number of levels in the graphs are different!",
        initializer.numLevels(),
        g.numLevels());
    // Confirm that the size of the new graph includes all nodes up to an including the max new
    // ordinal in the old to
    // new ordinal mapping
    assertEquals("the number of nodes in the graphs are different!", initializer.size(), g.size());

    // assert that the neighbors from the old graph are successfully transferred to the new graph
    for (int level = 0; level < g.numLevels(); level++) {
      NodesIterator nodesOnLevel = initializer.getNodesOnLevel(level);
      while (nodesOnLevel.hasNext()) {
        int node = nodesOnLevel.nextInt();
        g.seek(level, newOrdinals[node]);
        initializer.seek(level, node);
        assertEquals(
            "arcs differ for node " + node,
            getNeighborNodes(g),
            getNeighborNodes(initializer).stream()
                .map(n -> newOrdinals[n])
                .collect(Collectors.toSet()));
      }
    }
  }

  private int[] nodesIteratorToArray(NodesIterator nodesIterator) {
    int[] arr = new int[nodesIterator.size()];
    int i = 0;
    while (nodesIterator.hasNext()) {
      arr[i++] = nodesIterator.nextInt();
    }
    return arr;
  }

  private int[] mapArrayAndSort(int[] arr, int[] offset) {
    int[] mappedA = new int[arr.length];
    for (int i = 0; i < arr.length; i++) {
      mappedA[i] = offset[arr[i]];
    }
    Arrays.sort(mappedA);
    return mappedA;
  }

  private int[] createOffsetOrdinalMap(
      int docIdSize, KnnVectorValues totalVectorValues, int docIdOffset) throws IOException {
    // Compute the offset for the ordinal map to be the number of non-null vectors in the total
    // vector values before the docIdOffset
    int ordinalOffset = 0;
    KnnVectorValues.DocIndexIterator it = totalVectorValues.iterator();
    while (it.nextDoc() < docIdOffset) {
      ordinalOffset++;
    }
    int[] offsetOrdinalMap = new int[docIdSize];

    for (int curr = 0; it.docID() < docIdOffset + docIdSize; it.nextDoc()) {
      offsetOrdinalMap[curr] = ordinalOffset + curr++;
    }

    return offsetOrdinalMap;
  }

  @SuppressWarnings("unchecked")
  public void testVisitedLimit() throws IOException {
    int nDoc = 500;
    similarityFunction = VectorSimilarityFunction.DOT_PRODUCT;
    KnnVectorValues vectors = circularVectorValues(nDoc);
    RandomVectorScorerSupplier scorerSupplier = buildScorerSupplier(vectors);
    HnswGraphBuilder builder = HnswGraphBuilder.create(scorerSupplier, 16, 100, random().nextInt());
    OnHeapHnswGraph hnsw = builder.build(vectors.size());

    int topK = 50;
    int visitedLimit = topK + random().nextInt(5);
    KnnCollector nn =
        HnswGraphSearcher.search(
            buildScorer(vectors, getTargetVector()),
            topK,
            hnsw,
            createRandomAcceptOrds(0, nDoc),
            visitedLimit);
    assertTrue(nn.earlyTerminated());
    // The visited count shouldn't exceed the limit
    assertTrue(nn.visitedCount() <= visitedLimit);
  }

  public void testHnswGraphBuilderInvalid() throws IOException {
    RandomVectorScorerSupplier scorerSupplier = buildScorerSupplier(vectorValues(1, 1));
    // M must be > 0
    expectThrows(
        IllegalArgumentException.class, () -> HnswGraphBuilder.create(scorerSupplier, 0, 10, 0));
    // beamWidth must be > 0
    expectThrows(
        IllegalArgumentException.class, () -> HnswGraphBuilder.create(scorerSupplier, 10, 0, 0));
  }

  public void testRamUsageEstimate() throws IOException {
    int size = atLeast(2000);
    int dim = randomIntBetween(100, 1024);
    int M = randomIntBetween(4, 96);

    similarityFunction = RandomizedTest.randomFrom(VectorSimilarityFunction.values());
    KnnVectorValues vectors = vectorValues(size, dim);

    RandomVectorScorerSupplier scorerSupplier = buildScorerSupplier(vectors);
    HnswGraphBuilder builder =
        HnswGraphBuilder.create(scorerSupplier, M, M * 2, random().nextLong());
    OnHeapHnswGraph hnsw = builder.build(vectors.size());
    long estimated = RamUsageEstimator.sizeOfObject(hnsw);
    long actual = ramUsed(hnsw);

    assertEquals((double) actual, (double) estimated, (double) actual * 0.3);
  }

  @SuppressWarnings("unchecked")
  public void testDiversity() throws IOException {
    similarityFunction = VectorSimilarityFunction.DOT_PRODUCT;
    // Some carefully checked test cases with simple 2d vectors on the unit circle:
    float[][] values = {
      unitVector2d(0.5),
      unitVector2d(0.75),
      unitVector2d(0.2),
      unitVector2d(0.9),
      unitVector2d(0.8),
      unitVector2d(0.77),
      unitVector2d(0.6)
    };
    KnnVectorValues vectors = vectorValues(values);
    // First add nodes until everybody gets a full neighbor list
    RandomVectorScorerSupplier scorerSupplier = buildScorerSupplier(vectors);
    HnswGraphBuilder builder = HnswGraphBuilder.create(scorerSupplier, 2, 10, random().nextInt());
    // node 0 is added by the builder constructor
    builder.addGraphNode(0);
    builder.addGraphNode(1);
    builder.addGraphNode(2);
    // now every node has tried to attach every other node as a neighbor, but
    // some were excluded based on diversity check.
    assertLevel0Neighbors(builder.hnsw, 0, 1, 2);
    assertLevel0Neighbors(builder.hnsw, 1, 0);
    assertLevel0Neighbors(builder.hnsw, 2, 0);

    builder.addGraphNode(3);
    assertLevel0Neighbors(builder.hnsw, 0, 1, 2);
    // we added 3 here
    assertLevel0Neighbors(builder.hnsw, 1, 0, 3);
    assertLevel0Neighbors(builder.hnsw, 2, 0);
    assertLevel0Neighbors(builder.hnsw, 3, 1);

    // supplant an existing neighbor
    builder.addGraphNode(4);
    // 4 is the same distance from 0 that 2 is; we leave the existing node in place
    assertLevel0Neighbors(builder.hnsw, 0, 1, 2);
    assertLevel0Neighbors(builder.hnsw, 1, 0, 3, 4);
    assertLevel0Neighbors(builder.hnsw, 2, 0);
    // 1 survives the diversity check
    assertLevel0Neighbors(builder.hnsw, 3, 1, 4);
    assertLevel0Neighbors(builder.hnsw, 4, 1, 3);

    builder.addGraphNode(5);
    assertLevel0Neighbors(builder.hnsw, 0, 1, 2);
    assertLevel0Neighbors(builder.hnsw, 1, 0, 3, 4, 5);
    assertLevel0Neighbors(builder.hnsw, 2, 0);
    // even though 5 is closer, 3 is not a neighbor of 5, so no update to *its* neighbors occurs
    assertLevel0Neighbors(builder.hnsw, 3, 1, 4);
    assertLevel0Neighbors(builder.hnsw, 4, 1, 3, 5);
    assertLevel0Neighbors(builder.hnsw, 5, 1, 4);
  }

  public void testDiversityFallback() throws IOException {
    similarityFunction = VectorSimilarityFunction.EUCLIDEAN;
    // Some test cases can't be exercised in two dimensions;
    // in particular if a new neighbor displaces an existing neighbor
    // by being closer to the target, yet none of the existing neighbors is closer to the new vector
    // than to the target -- ie they all remain diverse, so we simply drop the farthest one.
    float[][] values = {
      {0, 0, 0},
      {0, 10, 0},
      {0, 0, 20},
      {10, 0, 0},
      {0, 4, 0}
    };
    KnnVectorValues vectors = vectorValues(values);
    // First add nodes until everybody gets a full neighbor list
    RandomVectorScorerSupplier scorerSupplier = buildScorerSupplier(vectors);
    HnswGraphBuilder builder = HnswGraphBuilder.create(scorerSupplier, 1, 10, random().nextInt());
    builder.addGraphNode(0);
    builder.addGraphNode(1);
    builder.addGraphNode(2);
    assertLevel0Neighbors(builder.hnsw, 0, 1, 2);
    // 2 is closer to 0 than 1, so it is excluded as non-diverse
    assertLevel0Neighbors(builder.hnsw, 1, 0);
    // 1 is closer to 0 than 2, so it is excluded as non-diverse
    assertLevel0Neighbors(builder.hnsw, 2, 0);

    builder.addGraphNode(3);
    // this is one case we are testing; 2 has been displaced by 3
    assertLevel0Neighbors(builder.hnsw, 0, 1, 3);
    assertLevel0Neighbors(builder.hnsw, 1, 0);
    assertLevel0Neighbors(builder.hnsw, 2, 0);
    assertLevel0Neighbors(builder.hnsw, 3, 0);
  }

  public void testDiversity3d() throws IOException {
    similarityFunction = VectorSimilarityFunction.EUCLIDEAN;
    // test the case when a neighbor *becomes* non-diverse when a newer better neighbor arrives
    float[][] values = {
      {0, 0, 0},
      {0, 10, 0},
      {0, 0, 20},
      {0, 9, 0}
    };
    KnnVectorValues vectors = vectorValues(values);
    // First add nodes until everybody gets a full neighbor list
    RandomVectorScorerSupplier scorerSupplier = buildScorerSupplier(vectors);
    HnswGraphBuilder builder = HnswGraphBuilder.create(scorerSupplier, 1, 10, random().nextInt());
    builder.addGraphNode(0);
    builder.addGraphNode(1);
    builder.addGraphNode(2);
    assertLevel0Neighbors(builder.hnsw, 0, 1, 2);
    // 2 is closer to 0 than 1, so it is excluded as non-diverse
    assertLevel0Neighbors(builder.hnsw, 1, 0);
    // 1 is closer to 0 than 2, so it is excluded as non-diverse
    assertLevel0Neighbors(builder.hnsw, 2, 0);

    builder.addGraphNode(3);
    // this is one case we are testing; 1 has been displaced by 3
    assertLevel0Neighbors(builder.hnsw, 0, 2, 3);
    assertLevel0Neighbors(builder.hnsw, 1, 0, 3);
    assertLevel0Neighbors(builder.hnsw, 2, 0);
    assertLevel0Neighbors(builder.hnsw, 3, 0, 1);
  }

  private void assertLevel0Neighbors(OnHeapHnswGraph graph, int node, int... expected) {
    Arrays.sort(expected);
    NeighborArray nn = graph.getNeighbors(0, node);
    int[] actual = ArrayUtil.copyOfSubArray(nn.nodes(), 0, nn.size());
    Arrays.sort(actual);
    assertArrayEquals(
        "expected: " + Arrays.toString(expected) + " actual: " + Arrays.toString(actual),
        expected,
        actual);
  }

  @SuppressWarnings("unchecked")
  public void testRandom() throws IOException {
    int size = atLeast(100);
    int dim = atLeast(10);
    KnnVectorValues vectors = vectorValues(size, dim);
    int topK = 5;
    RandomVectorScorerSupplier scorerSupplier = buildScorerSupplier(vectors);
    HnswGraphBuilder builder = HnswGraphBuilder.create(scorerSupplier, 10, 30, random().nextLong());
    OnHeapHnswGraph hnsw = builder.build(vectors.size());
    Bits acceptOrds = random().nextBoolean() ? null : createRandomAcceptOrds(0, size);

    int totalMatches = 0;
    for (int i = 0; i < 100; i++) {
      KnnCollector actual;
      T query = randomVector(dim);
      actual =
          HnswGraphSearcher.search(
              buildScorer(vectors, query), 100, hnsw, acceptOrds, Integer.MAX_VALUE);
      TopDocs topDocs = actual.topDocs();
      NeighborQueue expected = new NeighborQueue(topK, false);
      for (int j = 0; j < size; j++) {
        if (vectorValue(vectors, j) != null && (acceptOrds == null || acceptOrds.get(j))) {
          if (getVectorEncoding() == VectorEncoding.BYTE) {
            expected.add(
                j, similarityFunction.compare((byte[]) query, (byte[]) vectorValue(vectors, j)));
          } else {
            expected.add(
                j, similarityFunction.compare((float[]) query, (float[]) vectorValue(vectors, j)));
          }
          if (expected.size() > topK) {
            expected.pop();
          }
        }
      }
      int[] actualTopKDocs = new int[topK];
      for (int j = 0; j < topK; j++) {
        actualTopKDocs[j] = topDocs.scoreDocs[j].doc;
      }
      totalMatches += computeOverlap(actualTopKDocs, expected.nodes());
    }
    double overlap = totalMatches / (double) (100 * topK);
    System.out.println("overlap=" + overlap + " totalMatches=" + totalMatches);
    assertTrue("overlap=" + overlap, overlap > 0.9);
  }

  /* test thread-safety of searching OnHeapHnswGraph */
  @SuppressWarnings("unchecked")
  public void testOnHeapHnswGraphSearch()
      throws IOException, ExecutionException, InterruptedException, TimeoutException {
    int size = atLeast(100);
    int dim = atLeast(10);
    KnnVectorValues vectors = vectorValues(size, dim);
    RandomVectorScorerSupplier scorerSupplier = buildScorerSupplier(vectors);
    HnswGraphBuilder builder = HnswGraphBuilder.create(scorerSupplier, 10, 30, random().nextLong());
    OnHeapHnswGraph hnsw = builder.build(vectors.size());
    Bits acceptOrds = random().nextBoolean() ? null : createRandomAcceptOrds(0, size);

    List<T> queries = new ArrayList<>();
    List<KnnCollector> expects = new ArrayList<>();
    for (int i = 0; i < 100; i++) {
      KnnCollector expect;
      T query = randomVector(dim);
      queries.add(query);
      expect =
          HnswGraphSearcher.search(
              buildScorer(vectors, query), 100, hnsw, acceptOrds, Integer.MAX_VALUE);
      expects.add(expect);
    }

    ExecutorService exec =
        Executors.newFixedThreadPool(4, new NamedThreadFactory("onHeapHnswSearch"));
    List<Future<KnnCollector>> futures = new ArrayList<>();
    for (T query : queries) {
      futures.add(
          exec.submit(
              () -> {
                KnnCollector actual;
                try {
                  actual =
                      HnswGraphSearcher.search(
                          buildScorer(vectors, query), 100, hnsw, acceptOrds, Integer.MAX_VALUE);
                } catch (IOException ioe) {
                  throw new RuntimeException(ioe);
                }
                return actual;
              }));
    }
    List<KnnCollector> actuals = new ArrayList<>();
    for (Future<KnnCollector> future : futures) {
      actuals.add(future.get(10, TimeUnit.SECONDS));
    }
    exec.shutdownNow();
    for (int i = 0; i < expects.size(); i++) {
      TopDocs expect = expects.get(i).topDocs();
      TopDocs actual = actuals.get(i).topDocs();
      int[] expectedDocs = new int[expect.scoreDocs.length];
      for (int j = 0; j < expect.scoreDocs.length; j++) {
        expectedDocs[j] = expect.scoreDocs[j].doc;
      }
      int[] actualDocs = new int[actual.scoreDocs.length];
      for (int j = 0; j < actual.scoreDocs.length; j++) {
        actualDocs[j] = actual.scoreDocs[j].doc;
      }
      assertArrayEquals(expectedDocs, actualDocs);
    }
  }

  /*
   * A very basic test ensure the concurrent merge does not throw exceptions, it by no means guarantees the
   * true correctness of the concurrent merge and that must be checked manually by running a KNN benchmark
   * and comparing the recall
   */
  public void testConcurrentMergeBuilder() throws IOException {
    int size = atLeast(1000);
    int dim = atLeast(10);
    KnnVectorValues vectors = vectorValues(size, dim);
    RandomVectorScorerSupplier scorerSupplier = buildScorerSupplier(vectors);
    ExecutorService exec = Executors.newFixedThreadPool(4, new NamedThreadFactory("hnswMerge"));
    TaskExecutor taskExecutor = new TaskExecutor(exec);
    HnswGraphBuilder.randSeed = random().nextLong();
    HnswConcurrentMergeBuilder builder =
        new HnswConcurrentMergeBuilder(
            taskExecutor, 4, scorerSupplier, 30, new OnHeapHnswGraph(10, size), null);
    builder.setBatchSize(100);
    builder.build(size);
    exec.shutdownNow();
    OnHeapHnswGraph graph = builder.getCompletedGraph();
    assertTrue(graph.entryNode() != -1);
    assertEquals(size, graph.size());
    assertEquals(size - 1, graph.maxNodeId());
    for (int l = 0; l < graph.numLevels(); l++) {
      assertNotNull(graph.getNodesOnLevel(l));
    }
    // cannot build twice
    expectThrows(IllegalStateException.class, () -> builder.build(size));
  }

  public void testAllNodesVisitedInSingleLevel() throws IOException {
    int size = atLeast(100);
    int dim = atLeast(50);

    // Search for a large number of results
    int topK = size - 1;

    KnnVectorValues docVectors = vectorValues(size, dim);
    HnswGraph graph =
        HnswGraphBuilder.create(buildScorerSupplier(docVectors), 10, 30, random().nextLong())
            .build(size);

    HnswGraph singleLevelGraph =
        new DelegateHnswGraph(graph) {
          @Override
          public int numLevels() {
            // Only retain the last level
            return 1;
          }
        };

    KnnVectorValues queryVectors = vectorValues(1, dim);
    RandomVectorScorer queryScorer = buildScorer(docVectors, vectorValue(queryVectors, 0));

    KnnCollector collector = new TopKnnCollector(topK, Integer.MAX_VALUE);
    HnswGraphSearcher.search(queryScorer, collector, singleLevelGraph, null);

    // Check that we visit all nodes
    assertEquals(graph.size(), collector.visitedCount());
  }

  private int computeOverlap(int[] a, int[] b) {
    Arrays.sort(a);
    Arrays.sort(b);
    int overlap = 0;
    for (int i = 0, j = 0; i < a.length && j < b.length; ) {
      if (a[i] == b[j]) {
        ++overlap;
        ++i;
        ++j;
      } else if (a[i] > b[j]) {
        ++j;
      } else {
        ++i;
      }
    }
    return overlap;
  }

  /** Returns vectors evenly distributed around the upper unit semicircle. */
  static class CircularFloatVectorValues extends FloatVectorValues {
    private final int size;
    private final float[] value;

    int doc = -1;

    CircularFloatVectorValues(int size) {
      this.size = size;
      value = new float[2];
    }

    @Override
    public CircularFloatVectorValues copy() {
      return new CircularFloatVectorValues(size);
    }

    @Override
    public int dimension() {
      return 2;
    }

    @Override
    public int size() {
      return size;
    }

    public float[] vectorValue() {
      return vectorValue(doc);
    }

    public int docID() {
      return doc;
    }

    public int nextDoc() {
      return advance(doc + 1);
    }

    public int advance(int target) {
      if (target >= 0 && target < size) {
        doc = target;
      } else {
        doc = NO_MORE_DOCS;
      }
      return doc;
    }

    @Override
    public float[] vectorValue(int ord) {
      return unitVector2d(ord / (double) size, value);
    }

    @Override
    public VectorScorer scorer(float[] target) {
      throw new UnsupportedOperationException();
    }
  }

  /** Returns vectors evenly distributed around the upper unit semicircle. */
  static class CircularByteVectorValues extends ByteVectorValues {
    private final int size;
    private final float[] value;
    private final byte[] bValue;

    int doc = -1;

    CircularByteVectorValues(int size) {
      this.size = size;
      value = new float[2];
      bValue = new byte[2];
    }

    @Override
    public CircularByteVectorValues copy() {
      return new CircularByteVectorValues(size);
    }

    @Override
    public int dimension() {
      return 2;
    }

    @Override
    public int size() {
      return size;
    }

    public byte[] vectorValue() {
      return vectorValue(doc);
    }

    public int docID() {
      return doc;
    }

    public int nextDoc() {
      return advance(doc + 1);
    }

    public int advance(int target) {
      if (target >= 0 && target < size) {
        doc = target;
      } else {
        doc = NO_MORE_DOCS;
      }
      return doc;
    }

    @Override
    public byte[] vectorValue(int ord) {
      unitVector2d(ord / (double) size, value);
      for (int i = 0; i < value.length; i++) {
        bValue[i] = (byte) (value[i] * 127);
      }
      return bValue;
    }

    @Override
    public VectorScorer scorer(byte[] target) {
      throw new UnsupportedOperationException();
    }
  }

  private static float[] unitVector2d(double piRadians) {
    return unitVector2d(piRadians, new float[2]);
  }

  private static float[] unitVector2d(double piRadians, float[] value) {
    value[0] = (float) Math.cos(Math.PI * piRadians);
    value[1] = (float) Math.sin(Math.PI * piRadians);
    return value;
  }

  private Set<Integer> getNeighborNodes(HnswGraph g) throws IOException {
    Set<Integer> neighbors = new HashSet<>();
    for (int n = g.nextNeighbor(); n != NO_MORE_DOCS; n = g.nextNeighbor()) {
      neighbors.add(n);
    }
    return neighbors;
  }

  void assertVectorsEqual(KnnVectorValues u, KnnVectorValues v) throws IOException {
    int uDoc, vDoc;
    assertEquals(u.size(), v.size());
    for (int ord = 0; ord < u.size(); ord++) {
      uDoc = u.ordToDoc(ord);
      vDoc = v.ordToDoc(ord);
      assertEquals(uDoc, vDoc);
      assertNotEquals(NO_MORE_DOCS, uDoc);
      switch (getVectorEncoding()) {
        case BYTE ->
            assertArrayEquals(
                "vectors do not match for doc=" + uDoc,
                (byte[]) vectorValue(u, ord),
                (byte[]) vectorValue(v, ord));
        case FLOAT32 ->
            assertArrayEquals(
                "vectors do not match for doc=" + uDoc,
                (float[]) vectorValue(u, ord),
                (float[]) vectorValue(v, ord),
                1e-4f);
        default ->
            throw new IllegalArgumentException("unknown vector encoding: " + getVectorEncoding());
      }
    }
  }

  static float[][] createRandomFloatVectors(int size, int dimension, Random random) {
    float[][] vectors = new float[size][];
    for (int offset = 0; offset < size; offset++) {
      vectors[offset] = randomVector(random, dimension);
    }
    return vectors;
  }

  static byte[][] createRandomByteVectors(int size, int dimension, Random random) {
    byte[][] vectors = new byte[size][];
    for (int offset = 0; offset < size; offset++) {
      vectors[offset] = randomVector8(random, dimension);
    }
    return vectors;
  }

  /**
   * Generate a random bitset where before startIndex all bits are set, and after startIndex each
   * entry has a 2/3 probability of being set.
   */
  private static Bits createRandomAcceptOrds(int startIndex, int length) {
    FixedBitSet bits = new FixedBitSet(length);
    // all bits are set before startIndex
    for (int i = 0; i < startIndex; i++) {
      bits.set(i);
    }
    // after startIndex, bits are set with 2/3 probability
    for (int i = startIndex; i < bits.length(); i++) {
      if (random().nextFloat() < 0.667f) {
        bits.set(i);
      }
    }
    return bits;
  }

  static float[] randomVector(Random random, int dim) {
    float[] vec = new float[dim];
    for (int i = 0; i < dim; i++) {
      vec[i] = random.nextFloat();
      if (random.nextBoolean()) {
        vec[i] = -vec[i];
      }
    }
    VectorUtil.l2normalize(vec);
    return vec;
  }

  static byte[] randomVector8(Random random, int dim) {
    float[] fvec = randomVector(random, dim);
    byte[] bvec = new byte[dim];
    for (int i = 0; i < dim; i++) {
      bvec[i] = (byte) (fvec[i] * 127);
    }
    return bvec;
  }

  static String prettyPrint(HnswGraph hnsw) {
    StringBuilder sb = new StringBuilder();
    sb.append(hnsw);
    sb.append("\n");

    try {
      for (int level = 0; level < hnsw.numLevels(); level++) {
        sb.append("# Level ").append(level).append("\n");
        NodesIterator it = hnsw.getNodesOnLevel(level);
        while (it.hasNext()) {
          int node = it.nextInt();
          sb.append("  ").append(node).append(" -> ");
          hnsw.seek(level, node);
          while (true) {
            int neighbor = hnsw.nextNeighbor();
            if (neighbor == NO_MORE_DOCS) {
              break;
            }
            sb.append(" ").append(neighbor);
          }
          sb.append("\n");
        }
      }
    } catch (IOException e) {
      throw new RuntimeException(e);
    }

    return sb.toString();
  }

  private static class DelegateHnswGraph extends HnswGraph {
    final HnswGraph delegate;

    DelegateHnswGraph(HnswGraph delegate) {
      this.delegate = delegate;
    }

    @Override
    public void seek(int level, int target) throws IOException {
      delegate.seek(level, target);
    }

    @Override
    public int size() {
      return delegate.size();
    }

    @Override
    public int nextNeighbor() throws IOException {
      return delegate.nextNeighbor();
    }

    @Override
    public int numLevels() throws IOException {
      return delegate.numLevels();
    }

    @Override
    public int entryNode() throws IOException {
      return delegate.entryNode();
    }

    @Override
<<<<<<< HEAD
    public int neighborCount() {
      return delegate.neighborCount();
    }

    @Override
    public int maxConns() {
      return delegate.maxConns();
=======
    public int maxConn() throws IOException {
      return delegate.maxConn();
>>>>>>> fb48d0da
    }

    @Override
    public NodesIterator getNodesOnLevel(int level) throws IOException {
      return delegate.getNodesOnLevel(level);
    }
  }
}<|MERGE_RESOLUTION|>--- conflicted
+++ resolved
@@ -1336,18 +1336,13 @@
     }
 
     @Override
-<<<<<<< HEAD
     public int neighborCount() {
       return delegate.neighborCount();
     }
 
     @Override
-    public int maxConns() {
-      return delegate.maxConns();
-=======
-    public int maxConn() throws IOException {
+    public int maxConn() {
       return delegate.maxConn();
->>>>>>> fb48d0da
     }
 
     @Override
