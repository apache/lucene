/*
 * Licensed to the Apache Software Foundation (ASF) under one or more
 * contributor license agreements.  See the NOTICE file distributed with
 * this work for additional information regarding copyright ownership.
 * The ASF licenses this file to You under the Apache License, Version 2.0
 * (the "License"); you may not use this file except in compliance with
 * the License.  You may obtain a copy of the License at
 *
 *     http://www.apache.org/licenses/LICENSE-2.0
 *
 * Unless required by applicable law or agreed to in writing, software
 * distributed under the License is distributed on an "AS IS" BASIS,
 * WITHOUT WARRANTIES OR CONDITIONS OF ANY KIND, either express or implied.
 * See the License for the specific language governing permissions and
 * limitations under the License.
 */

package org.apache.lucene.util.hnsw;

import static com.carrotsearch.randomizedtesting.RandomizedTest.randomIntBetween;
import static org.apache.lucene.search.DocIdSetIterator.NO_MORE_DOCS;
import static org.apache.lucene.tests.util.RamUsageTester.ramUsed;

import com.carrotsearch.randomizedtesting.RandomizedTest;
import java.io.IOException;
import java.util.ArrayList;
import java.util.Arrays;
import java.util.Collections;
import java.util.HashSet;
import java.util.List;
import java.util.Locale;
import java.util.Random;
import java.util.Set;
import java.util.concurrent.ExecutionException;
import java.util.concurrent.ExecutorService;
import java.util.concurrent.Executors;
import java.util.concurrent.Future;
import java.util.concurrent.TimeUnit;
import java.util.concurrent.TimeoutException;
import java.util.stream.Collectors;
import org.apache.lucene.codecs.FilterCodec;
import org.apache.lucene.codecs.KnnVectorsFormat;
<<<<<<< HEAD
import org.apache.lucene.codecs.lucene95.Lucene95Codec;
import org.apache.lucene.codecs.lucene99.Lucene99HnswVectorsFormat;
import org.apache.lucene.codecs.lucene99.Lucene99HnswVectorsReader;
=======
import org.apache.lucene.codecs.lucene95.Lucene95HnswVectorsFormat;
import org.apache.lucene.codecs.lucene95.Lucene95HnswVectorsReader;
>>>>>>> 6677109e
import org.apache.lucene.codecs.perfield.PerFieldKnnVectorsFormat;
import org.apache.lucene.document.Document;
import org.apache.lucene.document.Field;
import org.apache.lucene.document.NumericDocValuesField;
import org.apache.lucene.document.StoredField;
import org.apache.lucene.document.StringField;
import org.apache.lucene.index.ByteVectorValues;
import org.apache.lucene.index.CodecReader;
import org.apache.lucene.index.DirectoryReader;
import org.apache.lucene.index.FloatVectorValues;
import org.apache.lucene.index.IndexReader;
import org.apache.lucene.index.IndexWriter;
import org.apache.lucene.index.IndexWriterConfig;
import org.apache.lucene.index.LeafReader;
import org.apache.lucene.index.LeafReaderContext;
import org.apache.lucene.index.StoredFields;
import org.apache.lucene.index.Term;
import org.apache.lucene.index.VectorEncoding;
import org.apache.lucene.index.VectorSimilarityFunction;
import org.apache.lucene.search.DocIdSetIterator;
import org.apache.lucene.search.IndexSearcher;
import org.apache.lucene.search.KnnCollector;
import org.apache.lucene.search.Query;
import org.apache.lucene.search.ScoreDoc;
import org.apache.lucene.search.Sort;
import org.apache.lucene.search.SortField;
import org.apache.lucene.search.TopDocs;
import org.apache.lucene.store.Directory;
import org.apache.lucene.tests.util.LuceneTestCase;
import org.apache.lucene.tests.util.TestUtil;
import org.apache.lucene.util.ArrayUtil;
import org.apache.lucene.util.BitSet;
import org.apache.lucene.util.Bits;
import org.apache.lucene.util.FixedBitSet;
import org.apache.lucene.util.NamedThreadFactory;
import org.apache.lucene.util.RamUsageEstimator;
import org.apache.lucene.util.VectorUtil;
import org.apache.lucene.util.hnsw.HnswGraph.NodesIterator;

/** Tests HNSW KNN graphs */
abstract class HnswGraphTestCase<T> extends LuceneTestCase {

  VectorSimilarityFunction similarityFunction;

  abstract VectorEncoding getVectorEncoding();

  abstract Query knnQuery(String field, T vector, int k);

  abstract T randomVector(int dim);

  abstract AbstractMockVectorValues<T> vectorValues(int size, int dimension);

  abstract AbstractMockVectorValues<T> vectorValues(float[][] values);

  abstract AbstractMockVectorValues<T> vectorValues(LeafReader reader, String fieldName)
      throws IOException;

  abstract AbstractMockVectorValues<T> vectorValues(
      int size,
      int dimension,
      AbstractMockVectorValues<T> pregeneratedVectorValues,
      int pregeneratedOffset);

  abstract Field knnVectorField(String name, T vector, VectorSimilarityFunction similarityFunction);

  abstract RandomAccessVectorValues<T> circularVectorValues(int nDoc);

  abstract T getTargetVector();

  @SuppressWarnings("unchecked")
  protected RandomVectorScorerSupplier buildScorerSupplier(RandomAccessVectorValues<T> vectors)
      throws IOException {
    return switch (getVectorEncoding()) {
      case BYTE -> RandomVectorScorerSupplier.createBytes(
          (RandomAccessVectorValues<byte[]>) vectors, similarityFunction);
      case FLOAT32 -> RandomVectorScorerSupplier.createFloats(
          (RandomAccessVectorValues<float[]>) vectors, similarityFunction);
    };
  }

  @SuppressWarnings("unchecked")
  protected RandomVectorScorer buildScorer(RandomAccessVectorValues<T> vectors, T query)
      throws IOException {
    RandomAccessVectorValues<T> vectorsCopy = vectors.copy();
    return switch (getVectorEncoding()) {
      case BYTE -> RandomVectorScorer.createBytes(
          (RandomAccessVectorValues<byte[]>) vectorsCopy, similarityFunction, (byte[]) query);
      case FLOAT32 -> RandomVectorScorer.createFloats(
          (RandomAccessVectorValues<float[]>) vectorsCopy, similarityFunction, (float[]) query);
    };
  }

  // Tests writing segments of various sizes and merging to ensure there are no errors
  // in the HNSW graph merging logic.
  public void testRandomReadWriteAndMerge() throws IOException {
    int dim = random().nextInt(100) + 1;
    int[] segmentSizes =
        new int[] {random().nextInt(20) + 1, random().nextInt(10) + 30, random().nextInt(10) + 20};
    // Randomly delete vector documents
    boolean[] addDeletes =
        new boolean[] {random().nextBoolean(), random().nextBoolean(), random().nextBoolean()};
    // randomly index other documents besides vector docs
    boolean[] isSparse =
        new boolean[] {random().nextBoolean(), random().nextBoolean(), random().nextBoolean()};
    int numVectors = segmentSizes[0] + segmentSizes[1] + segmentSizes[2];
    int M = random().nextInt(4) + 2;
    int beamWidth = random().nextInt(10) + 5;
    long seed = random().nextLong();
    AbstractMockVectorValues<T> vectors = vectorValues(numVectors, dim);
    HnswGraphBuilder.randSeed = seed;

    try (Directory dir = newDirectory()) {
      IndexWriterConfig iwc =
          new IndexWriterConfig()
              .setCodec(
                  new FilterCodec(
                      TestUtil.getDefaultCodec().getName(), TestUtil.getDefaultCodec()) {

                    @Override
<<<<<<< HEAD
                    public KnnVectorsFormat getKnnVectorsFormatForField(String field) {
                      return new Lucene99HnswVectorsFormat(M, beamWidth, null);
=======
                    public KnnVectorsFormat knnVectorsFormat() {
                      return new PerFieldKnnVectorsFormat() {
                        @Override
                        public KnnVectorsFormat getKnnVectorsFormatForField(String field) {
                          return new Lucene95HnswVectorsFormat(M, beamWidth);
                        }
                      };
>>>>>>> 6677109e
                    }
                  })
              // set a random merge policy
              .setMergePolicy(newMergePolicy(random()));
      try (IndexWriter iw = new IndexWriter(dir, iwc)) {
        for (int i = 0; i < segmentSizes.length; i++) {
          int size = segmentSizes[i];
          while (vectors.nextDoc() < size) {
            if (isSparse[i] && random().nextBoolean()) {
              int d = random().nextInt(10) + 1;
              for (int j = 0; j < d; j++) {
                Document doc = new Document();
                iw.addDocument(doc);
              }
            }
            Document doc = new Document();
            doc.add(knnVectorField("field", vectors.vectorValue(), similarityFunction));
            doc.add(new StringField("id", Integer.toString(vectors.docID()), Field.Store.NO));
            iw.addDocument(doc);
          }
          iw.commit();
          if (addDeletes[i] && size > 1) {
            for (int d = 0; d < size; d += random().nextInt(5) + 1) {
              iw.deleteDocuments(new Term("id", Integer.toString(d)));
            }
            iw.commit();
          }
        }
        iw.commit();
        iw.forceMerge(1);
      }
      try (IndexReader reader = DirectoryReader.open(dir)) {
        for (LeafReaderContext ctx : reader.leaves()) {
          AbstractMockVectorValues<T> values = vectorValues(ctx.reader(), "field");
          assertEquals(dim, values.dimension());
        }
      }
    }
  }

  // test writing out and reading in a graph gives the expected graph
  public void testReadWrite() throws IOException {
    int dim = random().nextInt(100) + 1;
    int nDoc = random().nextInt(100) + 1;
    int M = random().nextInt(4) + 2;
    int beamWidth = random().nextInt(10) + 5;
    long seed = random().nextLong();
    AbstractMockVectorValues<T> vectors = vectorValues(nDoc, dim);
    AbstractMockVectorValues<T> v2 = vectors.copy(), v3 = vectors.copy();
    RandomVectorScorerSupplier scorerSupplier = buildScorerSupplier(vectors);
    HnswGraphBuilder builder = HnswGraphBuilder.create(scorerSupplier, M, beamWidth, seed);
    HnswGraph hnsw = builder.build(vectors.size());

    // Recreate the graph while indexing with the same random seed and write it out
    HnswGraphBuilder.randSeed = seed;
    try (Directory dir = newDirectory()) {
      int nVec = 0, indexedDoc = 0;
      // Don't merge randomly, create a single segment because we rely on the docid ordering for
      // this test
      IndexWriterConfig iwc =
          new IndexWriterConfig()
              .setCodec(
                  new FilterCodec(
                      TestUtil.getDefaultCodec().getName(), TestUtil.getDefaultCodec()) {
                    @Override
<<<<<<< HEAD
                    public KnnVectorsFormat getKnnVectorsFormatForField(String field) {
                      return new Lucene99HnswVectorsFormat(M, beamWidth, null);
=======
                    public KnnVectorsFormat knnVectorsFormat() {
                      return new PerFieldKnnVectorsFormat() {
                        @Override
                        public KnnVectorsFormat getKnnVectorsFormatForField(String field) {
                          return new Lucene95HnswVectorsFormat(M, beamWidth);
                        }
                      };
>>>>>>> 6677109e
                    }
                  });
      try (IndexWriter iw = new IndexWriter(dir, iwc)) {
        while (v2.nextDoc() != NO_MORE_DOCS) {
          while (indexedDoc < v2.docID()) {
            // increment docId in the index by adding empty documents
            iw.addDocument(new Document());
            indexedDoc++;
          }
          Document doc = new Document();
          doc.add(knnVectorField("field", v2.vectorValue(), similarityFunction));
          doc.add(new StoredField("id", v2.docID()));
          iw.addDocument(doc);
          nVec++;
          indexedDoc++;
        }
      }
      try (IndexReader reader = DirectoryReader.open(dir)) {
        for (LeafReaderContext ctx : reader.leaves()) {
          AbstractMockVectorValues<T> values = vectorValues(ctx.reader(), "field");
          assertEquals(dim, values.dimension());
          assertEquals(nVec, values.size());
          assertEquals(indexedDoc, ctx.reader().maxDoc());
          assertEquals(indexedDoc, ctx.reader().numDocs());
          assertVectorsEqual(v3, values);
          HnswGraph graphValues =
              ((Lucene99HnswVectorsReader)
                      ((PerFieldKnnVectorsFormat.FieldsReader)
                              ((CodecReader) ctx.reader()).getVectorReader())
                          .getFieldReader("field"))
                  .getGraph("field");
          assertGraphEqual(hnsw, graphValues);
        }
      }
    }
  }

  // test that sorted index returns the same search results as unsorted
  public void testSortedAndUnsortedIndicesReturnSameResults() throws IOException {
    int dim = random().nextInt(10) + 3;
    int nDoc = random().nextInt(200) + 100;
    AbstractMockVectorValues<T> vectors = vectorValues(nDoc, dim);

    int M = random().nextInt(10) + 5;
    int beamWidth = random().nextInt(10) + 5;
    VectorSimilarityFunction similarityFunction =
        RandomizedTest.randomFrom(VectorSimilarityFunction.values());
    long seed = random().nextLong();
    HnswGraphBuilder.randSeed = seed;
    IndexWriterConfig iwc =
        new IndexWriterConfig()
            .setCodec(
                new FilterCodec(TestUtil.getDefaultCodec().getName(), TestUtil.getDefaultCodec()) {
                  @Override
<<<<<<< HEAD
                  public KnnVectorsFormat getKnnVectorsFormatForField(String field) {
                    return new Lucene99HnswVectorsFormat(M, beamWidth, null);
=======
                  public KnnVectorsFormat knnVectorsFormat() {
                    return new PerFieldKnnVectorsFormat() {
                      @Override
                      public KnnVectorsFormat getKnnVectorsFormatForField(String field) {
                        return new Lucene95HnswVectorsFormat(M, beamWidth);
                      }
                    };
>>>>>>> 6677109e
                  }
                });
    IndexWriterConfig iwc2 =
        new IndexWriterConfig()
            .setCodec(
                new FilterCodec(TestUtil.getDefaultCodec().getName(), TestUtil.getDefaultCodec()) {
                  @Override
<<<<<<< HEAD
                  public KnnVectorsFormat getKnnVectorsFormatForField(String field) {
                    return new Lucene99HnswVectorsFormat(M, beamWidth, null);
=======
                  public KnnVectorsFormat knnVectorsFormat() {
                    return new PerFieldKnnVectorsFormat() {
                      @Override
                      public KnnVectorsFormat getKnnVectorsFormatForField(String field) {
                        return new Lucene95HnswVectorsFormat(M, beamWidth);
                      }
                    };
>>>>>>> 6677109e
                  }
                })
            .setIndexSort(new Sort(new SortField("sortkey", SortField.Type.LONG)));

    try (Directory dir = newDirectory();
        Directory dir2 = newDirectory()) {
      int indexedDoc = 0;
      try (IndexWriter iw = new IndexWriter(dir, iwc);
          IndexWriter iw2 = new IndexWriter(dir2, iwc2)) {
        while (vectors.nextDoc() != NO_MORE_DOCS) {
          while (indexedDoc < vectors.docID()) {
            // increment docId in the index by adding empty documents
            iw.addDocument(new Document());
            indexedDoc++;
          }
          Document doc = new Document();
          doc.add(knnVectorField("vector", vectors.vectorValue(), similarityFunction));
          doc.add(new StoredField("id", vectors.docID()));
          doc.add(new NumericDocValuesField("sortkey", random().nextLong()));
          iw.addDocument(doc);
          iw2.addDocument(doc);
          indexedDoc++;
        }
      }
      try (IndexReader reader = DirectoryReader.open(dir);
          IndexReader reader2 = DirectoryReader.open(dir2)) {
        IndexSearcher searcher = new IndexSearcher(reader);
        IndexSearcher searcher2 = new IndexSearcher(reader2);
        OUTER:
        for (int i = 0; i < 10; i++) {
          // ask to explore a lot of candidates to ensure the same returned hits,
          // as graphs of 2 indices are organized differently
          Query query = knnQuery("vector", randomVector(dim), 60);
          int searchSize = 5;
          List<String> ids1 = new ArrayList<>(searchSize);
          List<Integer> docs1 = new ArrayList<>(searchSize);
          List<String> ids2 = new ArrayList<>(searchSize);
          List<Integer> docs2 = new ArrayList<>(searchSize);

          // Check if a duplicate score exists in n+1, if so, this test is invalid
          // Else, continue to fail on ID equality as this test failed
          TopDocs topDocs = searcher.search(query, searchSize + 1);
          float lastScore = -1;
          StoredFields storedFields = reader.storedFields();
          for (int j = 0; j < searchSize + 1; j++) {
            ScoreDoc scoreDoc = topDocs.scoreDocs[j];
            if (scoreDoc.score == lastScore) {
              // if we have repeated score this test is invalid
              continue OUTER;
            } else {
              lastScore = scoreDoc.score;
            }
            if (j < searchSize) {
              Document doc = storedFields.document(scoreDoc.doc, Set.of("id"));
              ids1.add(doc.get("id"));
              docs1.add(scoreDoc.doc);
            }
          }
          TopDocs topDocs2 = searcher2.search(query, searchSize);
          StoredFields storedFields2 = reader2.storedFields();
          for (ScoreDoc scoreDoc : topDocs2.scoreDocs) {
            Document doc = storedFields2.document(scoreDoc.doc, Set.of("id"));
            ids2.add(doc.get("id"));
            docs2.add(scoreDoc.doc);
          }
          assertEquals(ids1, ids2);
          // doc IDs are not equal, as in the second sorted index docs are organized differently
          assertNotEquals(docs1, docs2);
        }
      }
    }
  }

  List<Integer> sortedNodesOnLevel(HnswGraph h, int level) throws IOException {
    NodesIterator nodesOnLevel = h.getNodesOnLevel(level);
    List<Integer> nodes = new ArrayList<>();
    while (nodesOnLevel.hasNext()) {
      nodes.add(nodesOnLevel.next());
    }
    Collections.sort(nodes);
    return nodes;
  }

  void assertGraphEqual(HnswGraph g, HnswGraph h) throws IOException {
    // construct these up front since they call seek which will mess up our test loop
    String prettyG = prettyPrint(g);
    String prettyH = prettyPrint(h);
    assertEquals(
        String.format(
            Locale.ROOT,
            "the number of levels in the graphs are different:%n%s%n%s",
            prettyG,
            prettyH),
        g.numLevels(),
        h.numLevels());
    assertEquals(
        String.format(
            Locale.ROOT,
            "the number of nodes in the graphs are different:%n%s%n%s",
            prettyG,
            prettyH),
        g.size(),
        h.size());

    // assert equal nodes on each level
    for (int level = 0; level < g.numLevels(); level++) {
      List<Integer> hNodes = sortedNodesOnLevel(h, level);
      List<Integer> gNodes = sortedNodesOnLevel(g, level);
      assertEquals(
          String.format(
              Locale.ROOT,
              "nodes in the graphs are different on level %d:%n%s%n%s",
              level,
              prettyG,
              prettyH),
          gNodes,
          hNodes);
    }

    // assert equal nodes' neighbours on each level
    for (int level = 0; level < g.numLevels(); level++) {
      NodesIterator nodesOnLevel = g.getNodesOnLevel(level);
      while (nodesOnLevel.hasNext()) {
        int node = nodesOnLevel.nextInt();
        g.seek(level, node);
        h.seek(level, node);
        assertEquals(
            String.format(
                Locale.ROOT,
                "arcs differ for node %d on level %d:%n%s%n%s",
                node,
                level,
                prettyG,
                prettyH),
            getNeighborNodes(g),
            getNeighborNodes(h));
      }
    }
  }

  // Make sure we actually approximately find the closest k elements. Mostly this is about
  // ensuring that we have all the distance functions, comparators, priority queues and so on
  // oriented in the right directions
  @SuppressWarnings("unchecked")
  public void testAknnDiverse() throws IOException {
    int nDoc = 100;
    similarityFunction = VectorSimilarityFunction.DOT_PRODUCT;
    RandomAccessVectorValues<T> vectors = circularVectorValues(nDoc);
    RandomVectorScorerSupplier scorerSupplier = buildScorerSupplier(vectors);
    HnswGraphBuilder builder = HnswGraphBuilder.create(scorerSupplier, 10, 100, random().nextInt());
    OnHeapHnswGraph hnsw = builder.build(vectors.size());

    // run some searches
    KnnCollector nn =
        HnswGraphSearcher.search(
            buildScorer(vectors, getTargetVector()), 10, hnsw, null, Integer.MAX_VALUE);
    TopDocs topDocs = nn.topDocs();
    assertEquals("Number of found results is not equal to [10].", 10, topDocs.scoreDocs.length);
    int sum = 0;
    for (ScoreDoc node : topDocs.scoreDocs) {
      sum += node.doc;
    }
    // We expect to get approximately 100% recall;
    // the lowest docIds are closest to zero; sum(0,9) = 45
    assertTrue("sum(result docs)=" + sum, sum < 75);

    for (int i = 0; i < nDoc; i++) {
      NeighborArray neighbors = hnsw.getNeighbors(0, i);
      int[] nnodes = neighbors.node;
      for (int j = 0; j < neighbors.size(); j++) {
        // all neighbors should be valid node ids.
        assertTrue(nnodes[j] < nDoc);
      }
    }
  }

  @SuppressWarnings("unchecked")
  public void testSearchWithAcceptOrds() throws IOException {
    int nDoc = 100;
    RandomAccessVectorValues<T> vectors = circularVectorValues(nDoc);
    similarityFunction = VectorSimilarityFunction.DOT_PRODUCT;
    RandomVectorScorerSupplier scorerSupplier = buildScorerSupplier(vectors);
    HnswGraphBuilder builder = HnswGraphBuilder.create(scorerSupplier, 16, 100, random().nextInt());
    OnHeapHnswGraph hnsw = builder.build(vectors.size());
    // the first 10 docs must not be deleted to ensure the expected recall
    Bits acceptOrds = createRandomAcceptOrds(10, nDoc);
    KnnCollector nn =
        HnswGraphSearcher.search(
            buildScorer(vectors, getTargetVector()), 10, hnsw, acceptOrds, Integer.MAX_VALUE);
    TopDocs nodes = nn.topDocs();
    assertEquals("Number of found results is not equal to [10].", 10, nodes.scoreDocs.length);
    int sum = 0;
    for (ScoreDoc node : nodes.scoreDocs) {
      assertTrue("the results include a deleted document: " + node, acceptOrds.get(node.doc));
      sum += node.doc;
    }
    // We expect to get approximately 100% recall;
    // the lowest docIds are closest to zero; sum(0,9) = 45
    assertTrue("sum(result docs)=" + sum, sum < 75);
  }

  @SuppressWarnings("unchecked")
  public void testSearchWithSelectiveAcceptOrds() throws IOException {
    int nDoc = 100;
    RandomAccessVectorValues<T> vectors = circularVectorValues(nDoc);
    similarityFunction = VectorSimilarityFunction.DOT_PRODUCT;
    RandomVectorScorerSupplier scorerSupplier = buildScorerSupplier(vectors);
    HnswGraphBuilder builder = HnswGraphBuilder.create(scorerSupplier, 16, 100, random().nextInt());
    OnHeapHnswGraph hnsw = builder.build(vectors.size());
    // Only mark a few vectors as accepted
    BitSet acceptOrds = new FixedBitSet(nDoc);
    for (int i = 0; i < nDoc; i += random().nextInt(15, 20)) {
      acceptOrds.set(i);
    }

    // Check the search finds all accepted vectors
    int numAccepted = acceptOrds.cardinality();
    KnnCollector nn =
        HnswGraphSearcher.search(
            buildScorer(vectors, getTargetVector()),
            numAccepted,
            hnsw,
            acceptOrds,
            Integer.MAX_VALUE);
    TopDocs nodes = nn.topDocs();
    assertEquals(numAccepted, nodes.scoreDocs.length);
    for (ScoreDoc node : nodes.scoreDocs) {
      assertTrue("the results include a deleted document: " + node, acceptOrds.get(node.doc));
    }
  }

  public void testHnswGraphBuilderInitializationFromGraph_withOffsetZero() throws IOException {
    int totalSize = atLeast(100);
    int initializerSize = random().nextInt(5, totalSize);
    int docIdOffset = 0;
    int dim = atLeast(10);
    long seed = random().nextLong();

    AbstractMockVectorValues<T> initializerVectors = vectorValues(initializerSize, dim);
    RandomVectorScorerSupplier initialscorerSupplier = buildScorerSupplier(initializerVectors);
    HnswGraphBuilder initializerBuilder =
        HnswGraphBuilder.create(initialscorerSupplier, 10, 30, seed);

    OnHeapHnswGraph initializerGraph = initializerBuilder.build(initializerVectors.size());
    AbstractMockVectorValues<T> finalVectorValues =
        vectorValues(totalSize, dim, initializerVectors, docIdOffset);
    int[] initializerOrdMap =
        createOffsetOrdinalMap(initializerSize, finalVectorValues, docIdOffset);

    RandomVectorScorerSupplier finalscorerSupplier = buildScorerSupplier(finalVectorValues);
    HnswGraphBuilder finalBuilder =
        InitializedHnswGraphBuilder.fromGraph(
            finalscorerSupplier,
            10,
            30,
            seed,
            initializerGraph,
            initializerOrdMap,
            BitSet.of(
                DocIdSetIterator.range(docIdOffset, initializerSize + docIdOffset), totalSize + 1),
            totalSize);

    // When offset is 0, the graphs should be identical before vectors are added
    assertGraphEqual(initializerGraph, finalBuilder.getGraph());

    OnHeapHnswGraph finalGraph = finalBuilder.build(finalVectorValues.size());
    assertGraphContainsGraph(finalGraph, initializerGraph, initializerOrdMap);
  }

  public void testHnswGraphBuilderInitializationFromGraph_withNonZeroOffset() throws IOException {
    int totalSize = atLeast(100);
    int initializerSize = random().nextInt(5, totalSize);
    int docIdOffset = random().nextInt(1, totalSize - initializerSize + 1);
    int dim = atLeast(10);
    long seed = random().nextLong();

    AbstractMockVectorValues<T> initializerVectors = vectorValues(initializerSize, dim);
    RandomVectorScorerSupplier initialscorerSupplier = buildScorerSupplier(initializerVectors);
    HnswGraphBuilder initializerBuilder =
        HnswGraphBuilder.create(initialscorerSupplier, 10, 30, seed);

    OnHeapHnswGraph initializerGraph = initializerBuilder.build(initializerVectors.size());
    AbstractMockVectorValues<T> finalVectorValues =
        vectorValues(totalSize, dim, initializerVectors.copy(), docIdOffset);
    int[] initializerOrdMap =
        createOffsetOrdinalMap(initializerSize, finalVectorValues, docIdOffset);

    RandomVectorScorerSupplier finalscorerSupplier = buildScorerSupplier(finalVectorValues);
    HnswGraphBuilder finalBuilder =
        InitializedHnswGraphBuilder.fromGraph(
            finalscorerSupplier,
            10,
            30,
            seed,
            initializerGraph,
            initializerOrdMap,
            BitSet.of(
                DocIdSetIterator.range(docIdOffset, initializerSize + docIdOffset), totalSize + 1),
            totalSize);

    assertGraphInitializedFromGraph(finalBuilder.getGraph(), initializerGraph, initializerOrdMap);

    // Confirm that the graph is appropriately constructed by checking that the nodes in the old
    // graph are present in the levels of the new graph
    OnHeapHnswGraph finalGraph = finalBuilder.build(finalVectorValues.size());
    assertGraphContainsGraph(finalGraph, initializerGraph, initializerOrdMap);
  }

  private void assertGraphContainsGraph(HnswGraph g, HnswGraph initializer, int[] newOrdinals)
      throws IOException {
    for (int i = 0; i < initializer.numLevels(); i++) {
      int[] finalGraphNodesOnLevel = nodesIteratorToArray(g.getNodesOnLevel(i));
      int[] initializerGraphNodesOnLevel =
          mapArrayAndSort(nodesIteratorToArray(initializer.getNodesOnLevel(i)), newOrdinals);
      int overlap = computeOverlap(finalGraphNodesOnLevel, initializerGraphNodesOnLevel);
      assertEquals(initializerGraphNodesOnLevel.length, overlap);
    }
  }

  private void assertGraphInitializedFromGraph(
      HnswGraph g, HnswGraph initializer, int[] newOrdinals) throws IOException {
    assertEquals(
        "the number of levels in the graphs are different!",
        initializer.numLevels(),
        g.numLevels());
    // Confirm that the size of the new graph includes all nodes up to an including the max new
    // ordinal in the old to
    // new ordinal mapping
    assertEquals("the number of nodes in the graphs are different!", initializer.size(), g.size());

    // assert that the neighbors from the old graph are successfully transferred to the new graph
    for (int level = 0; level < g.numLevels(); level++) {
      NodesIterator nodesOnLevel = initializer.getNodesOnLevel(level);
      while (nodesOnLevel.hasNext()) {
        int node = nodesOnLevel.nextInt();
        g.seek(level, newOrdinals[node]);
        initializer.seek(level, node);
        assertEquals(
            "arcs differ for node " + node,
            getNeighborNodes(g),
            getNeighborNodes(initializer).stream()
                .map(n -> newOrdinals[n])
                .collect(Collectors.toSet()));
      }
    }
  }

  private int[] nodesIteratorToArray(NodesIterator nodesIterator) {
    int[] arr = new int[nodesIterator.size()];
    int i = 0;
    while (nodesIterator.hasNext()) {
      arr[i++] = nodesIterator.nextInt();
    }
    return arr;
  }

  private int[] mapArrayAndSort(int[] arr, int[] offset) {
    int[] mappedA = new int[arr.length];
    for (int i = 0; i < arr.length; i++) {
      mappedA[i] = offset[arr[i]];
    }
    Arrays.sort(mappedA);
    return mappedA;
  }

  private int[] createOffsetOrdinalMap(
      int docIdSize, AbstractMockVectorValues<T> totalVectorValues, int docIdOffset) {
    // Compute the offset for the ordinal map to be the number of non-null vectors in the total
    // vector values
    // before the docIdOffset
    int ordinalOffset = 0;
    while (totalVectorValues.nextDoc() < docIdOffset) {
      ordinalOffset++;
    }
    int[] offsetOrdinalMap = new int[docIdSize];

    for (int curr = 0;
        totalVectorValues.docID() < docIdOffset + docIdSize;
        totalVectorValues.nextDoc()) {
      offsetOrdinalMap[curr] = ordinalOffset + curr++;
    }

    return offsetOrdinalMap;
  }

  @SuppressWarnings("unchecked")
  public void testVisitedLimit() throws IOException {
    int nDoc = 500;
    similarityFunction = VectorSimilarityFunction.DOT_PRODUCT;
    RandomAccessVectorValues<T> vectors = circularVectorValues(nDoc);
    RandomVectorScorerSupplier scorerSupplier = buildScorerSupplier(vectors);
    HnswGraphBuilder builder = HnswGraphBuilder.create(scorerSupplier, 16, 100, random().nextInt());
    OnHeapHnswGraph hnsw = builder.build(vectors.size());

    int topK = 50;
    int visitedLimit = topK + random().nextInt(5);
    KnnCollector nn =
        HnswGraphSearcher.search(
            buildScorer(vectors, getTargetVector()),
            topK,
            hnsw,
            createRandomAcceptOrds(0, nDoc),
            visitedLimit);
    assertTrue(nn.earlyTerminated());
    // The visited count shouldn't exceed the limit
    assertTrue(nn.visitedCount() <= visitedLimit);
  }

  public void testHnswGraphBuilderInvalid() throws IOException {
    RandomVectorScorerSupplier scorerSupplier = buildScorerSupplier(vectorValues(1, 1));
    // M must be > 0
    expectThrows(
        IllegalArgumentException.class, () -> HnswGraphBuilder.create(scorerSupplier, 0, 10, 0));
    // beamWidth must be > 0
    expectThrows(
        IllegalArgumentException.class, () -> HnswGraphBuilder.create(scorerSupplier, 10, 0, 0));
  }

  public void testRamUsageEstimate() throws IOException {
    int size = atLeast(2000);
    int dim = randomIntBetween(100, 1024);
    int M = randomIntBetween(4, 96);

    similarityFunction = RandomizedTest.randomFrom(VectorSimilarityFunction.values());
    RandomAccessVectorValues<T> vectors = vectorValues(size, dim);

    RandomVectorScorerSupplier scorerSupplier = buildScorerSupplier(vectors);
    HnswGraphBuilder builder =
        HnswGraphBuilder.create(scorerSupplier, M, M * 2, random().nextLong());
    OnHeapHnswGraph hnsw = builder.build(vectors.size());
    long estimated = RamUsageEstimator.sizeOfObject(hnsw);
    long actual = ramUsed(hnsw);

    assertEquals((double) actual, (double) estimated, (double) actual * 0.3);
  }

  @SuppressWarnings("unchecked")
  public void testDiversity() throws IOException {
    similarityFunction = VectorSimilarityFunction.DOT_PRODUCT;
    // Some carefully checked test cases with simple 2d vectors on the unit circle:
    float[][] values = {
      unitVector2d(0.5),
      unitVector2d(0.75),
      unitVector2d(0.2),
      unitVector2d(0.9),
      unitVector2d(0.8),
      unitVector2d(0.77),
      unitVector2d(0.6)
    };
    AbstractMockVectorValues<T> vectors = vectorValues(values);
    // First add nodes until everybody gets a full neighbor list
    RandomVectorScorerSupplier scorerSupplier = buildScorerSupplier(vectors);
    HnswGraphBuilder builder = HnswGraphBuilder.create(scorerSupplier, 2, 10, random().nextInt());
    // node 0 is added by the builder constructor
    builder.addGraphNode(0);
    builder.addGraphNode(1);
    builder.addGraphNode(2);
    // now every node has tried to attach every other node as a neighbor, but
    // some were excluded based on diversity check.
    assertLevel0Neighbors(builder.hnsw, 0, 1, 2);
    assertLevel0Neighbors(builder.hnsw, 1, 0);
    assertLevel0Neighbors(builder.hnsw, 2, 0);

    builder.addGraphNode(3);
    assertLevel0Neighbors(builder.hnsw, 0, 1, 2);
    // we added 3 here
    assertLevel0Neighbors(builder.hnsw, 1, 0, 3);
    assertLevel0Neighbors(builder.hnsw, 2, 0);
    assertLevel0Neighbors(builder.hnsw, 3, 1);

    // supplant an existing neighbor
    builder.addGraphNode(4);
    // 4 is the same distance from 0 that 2 is; we leave the existing node in place
    assertLevel0Neighbors(builder.hnsw, 0, 1, 2);
    assertLevel0Neighbors(builder.hnsw, 1, 0, 3, 4);
    assertLevel0Neighbors(builder.hnsw, 2, 0);
    // 1 survives the diversity check
    assertLevel0Neighbors(builder.hnsw, 3, 1, 4);
    assertLevel0Neighbors(builder.hnsw, 4, 1, 3);

    builder.addGraphNode(5);
    assertLevel0Neighbors(builder.hnsw, 0, 1, 2);
    assertLevel0Neighbors(builder.hnsw, 1, 0, 3, 4, 5);
    assertLevel0Neighbors(builder.hnsw, 2, 0);
    // even though 5 is closer, 3 is not a neighbor of 5, so no update to *its* neighbors occurs
    assertLevel0Neighbors(builder.hnsw, 3, 1, 4);
    assertLevel0Neighbors(builder.hnsw, 4, 1, 3, 5);
    assertLevel0Neighbors(builder.hnsw, 5, 1, 4);
  }

  public void testDiversityFallback() throws IOException {
    similarityFunction = VectorSimilarityFunction.EUCLIDEAN;
    // Some test cases can't be exercised in two dimensions;
    // in particular if a new neighbor displaces an existing neighbor
    // by being closer to the target, yet none of the existing neighbors is closer to the new vector
    // than to the target -- ie they all remain diverse, so we simply drop the farthest one.
    float[][] values = {
      {0, 0, 0},
      {0, 10, 0},
      {0, 0, 20},
      {10, 0, 0},
      {0, 4, 0}
    };
    AbstractMockVectorValues<T> vectors = vectorValues(values);
    // First add nodes until everybody gets a full neighbor list
    RandomVectorScorerSupplier scorerSupplier = buildScorerSupplier(vectors);
    HnswGraphBuilder builder = HnswGraphBuilder.create(scorerSupplier, 1, 10, random().nextInt());
    builder.addGraphNode(0);
    builder.addGraphNode(1);
    builder.addGraphNode(2);
    assertLevel0Neighbors(builder.hnsw, 0, 1, 2);
    // 2 is closer to 0 than 1, so it is excluded as non-diverse
    assertLevel0Neighbors(builder.hnsw, 1, 0);
    // 1 is closer to 0 than 2, so it is excluded as non-diverse
    assertLevel0Neighbors(builder.hnsw, 2, 0);

    builder.addGraphNode(3);
    // this is one case we are testing; 2 has been displaced by 3
    assertLevel0Neighbors(builder.hnsw, 0, 1, 3);
    assertLevel0Neighbors(builder.hnsw, 1, 0);
    assertLevel0Neighbors(builder.hnsw, 2, 0);
    assertLevel0Neighbors(builder.hnsw, 3, 0);
  }

  public void testDiversity3d() throws IOException {
    similarityFunction = VectorSimilarityFunction.EUCLIDEAN;
    // test the case when a neighbor *becomes* non-diverse when a newer better neighbor arrives
    float[][] values = {
      {0, 0, 0},
      {0, 10, 0},
      {0, 0, 20},
      {0, 9, 0}
    };
    AbstractMockVectorValues<T> vectors = vectorValues(values);
    // First add nodes until everybody gets a full neighbor list
    RandomVectorScorerSupplier scorerSupplier = buildScorerSupplier(vectors);
    HnswGraphBuilder builder = HnswGraphBuilder.create(scorerSupplier, 1, 10, random().nextInt());
    builder.addGraphNode(0);
    builder.addGraphNode(1);
    builder.addGraphNode(2);
    assertLevel0Neighbors(builder.hnsw, 0, 1, 2);
    // 2 is closer to 0 than 1, so it is excluded as non-diverse
    assertLevel0Neighbors(builder.hnsw, 1, 0);
    // 1 is closer to 0 than 2, so it is excluded as non-diverse
    assertLevel0Neighbors(builder.hnsw, 2, 0);

    builder.addGraphNode(3);
    // this is one case we are testing; 1 has been displaced by 3
    assertLevel0Neighbors(builder.hnsw, 0, 2, 3);
    assertLevel0Neighbors(builder.hnsw, 1, 0, 3);
    assertLevel0Neighbors(builder.hnsw, 2, 0);
    assertLevel0Neighbors(builder.hnsw, 3, 0, 1);
  }

  private void assertLevel0Neighbors(OnHeapHnswGraph graph, int node, int... expected) {
    Arrays.sort(expected);
    NeighborArray nn = graph.getNeighbors(0, node);
    int[] actual = ArrayUtil.copyOfSubArray(nn.node, 0, nn.size());
    Arrays.sort(actual);
    assertArrayEquals(
        "expected: " + Arrays.toString(expected) + " actual: " + Arrays.toString(actual),
        expected,
        actual);
  }

  @SuppressWarnings("unchecked")
  public void testRandom() throws IOException {
    int size = atLeast(100);
    int dim = atLeast(10);
    AbstractMockVectorValues<T> vectors = vectorValues(size, dim);
    int topK = 5;
    RandomVectorScorerSupplier scorerSupplier = buildScorerSupplier(vectors);
    HnswGraphBuilder builder = HnswGraphBuilder.create(scorerSupplier, 10, 30, random().nextLong());
    OnHeapHnswGraph hnsw = builder.build(vectors.size());
    Bits acceptOrds = random().nextBoolean() ? null : createRandomAcceptOrds(0, size);

    int totalMatches = 0;
    for (int i = 0; i < 100; i++) {
      KnnCollector actual;
      T query = randomVector(dim);
      actual =
          HnswGraphSearcher.search(
              buildScorer(vectors, query), 100, hnsw, acceptOrds, Integer.MAX_VALUE);
      TopDocs topDocs = actual.topDocs();
      NeighborQueue expected = new NeighborQueue(topK, false);
      for (int j = 0; j < size; j++) {
        if (vectors.vectorValue(j) != null && (acceptOrds == null || acceptOrds.get(j))) {
          if (getVectorEncoding() == VectorEncoding.BYTE) {
            assert query instanceof byte[];
            expected.add(
                j, similarityFunction.compare((byte[]) query, (byte[]) vectors.vectorValue(j)));
          } else {
            assert query instanceof float[];
            expected.add(
                j, similarityFunction.compare((float[]) query, (float[]) vectors.vectorValue(j)));
          }
          if (expected.size() > topK) {
            expected.pop();
          }
        }
      }
      int[] actualTopKDocs = new int[topK];
      for (int j = 0; j < topK; j++) {
        actualTopKDocs[j] = topDocs.scoreDocs[j].doc;
      }
      totalMatches += computeOverlap(actualTopKDocs, expected.nodes());
    }
    double overlap = totalMatches / (double) (100 * topK);
    System.out.println("overlap=" + overlap + " totalMatches=" + totalMatches);
    assertTrue("overlap=" + overlap, overlap > 0.9);
  }

  /* test thread-safety of searching OnHeapHnswGraph */
  @SuppressWarnings("unchecked")
  public void testOnHeapHnswGraphSearch()
      throws IOException, ExecutionException, InterruptedException, TimeoutException {
    int size = atLeast(100);
    int dim = atLeast(10);
    AbstractMockVectorValues<T> vectors = vectorValues(size, dim);
    RandomVectorScorerSupplier scorerSupplier = buildScorerSupplier(vectors);
    HnswGraphBuilder builder = HnswGraphBuilder.create(scorerSupplier, 10, 30, random().nextLong());
    OnHeapHnswGraph hnsw = builder.build(vectors.size());
    Bits acceptOrds = random().nextBoolean() ? null : createRandomAcceptOrds(0, size);

    List<T> queries = new ArrayList<>();
    List<KnnCollector> expects = new ArrayList<>();
    for (int i = 0; i < 100; i++) {
      KnnCollector expect;
      T query = randomVector(dim);
      queries.add(query);
      expect =
          HnswGraphSearcher.search(
              buildScorer(vectors, query), 100, hnsw, acceptOrds, Integer.MAX_VALUE);
      expects.add(expect);
    }

    ExecutorService exec =
        Executors.newFixedThreadPool(4, new NamedThreadFactory("onHeapHnswSearch"));
    List<Future<KnnCollector>> futures = new ArrayList<>();
    for (T query : queries) {
      futures.add(
          exec.submit(
              () -> {
                KnnCollector actual;
                try {
                  actual =
                      HnswGraphSearcher.search(
                          buildScorer(vectors, query), 100, hnsw, acceptOrds, Integer.MAX_VALUE);
                } catch (IOException ioe) {
                  throw new RuntimeException(ioe);
                }
                return actual;
              }));
    }
    List<KnnCollector> actuals = new ArrayList<>();
    for (Future<KnnCollector> future : futures) {
      actuals.add(future.get(10, TimeUnit.SECONDS));
    }
    exec.shutdownNow();
    for (int i = 0; i < expects.size(); i++) {
      TopDocs expect = expects.get(i).topDocs();
      TopDocs actual = actuals.get(i).topDocs();
      int[] expectedDocs = new int[expect.scoreDocs.length];
      for (int j = 0; j < expect.scoreDocs.length; j++) {
        expectedDocs[j] = expect.scoreDocs[j].doc;
      }
      int[] actualDocs = new int[actual.scoreDocs.length];
      for (int j = 0; j < actual.scoreDocs.length; j++) {
        actualDocs[j] = actual.scoreDocs[j].doc;
      }
      assertArrayEquals(expectedDocs, actualDocs);
    }
  }

  private int computeOverlap(int[] a, int[] b) {
    Arrays.sort(a);
    Arrays.sort(b);
    int overlap = 0;
    for (int i = 0, j = 0; i < a.length && j < b.length; ) {
      if (a[i] == b[j]) {
        ++overlap;
        ++i;
        ++j;
      } else if (a[i] > b[j]) {
        ++j;
      } else {
        ++i;
      }
    }
    return overlap;
  }

  /** Returns vectors evenly distributed around the upper unit semicircle. */
  static class CircularFloatVectorValues extends FloatVectorValues
      implements RandomAccessVectorValues<float[]> {
    private final int size;
    private final float[] value;

    int doc = -1;

    CircularFloatVectorValues(int size) {
      this.size = size;
      value = new float[2];
    }

    @Override
    public CircularFloatVectorValues copy() {
      return new CircularFloatVectorValues(size);
    }

    @Override
    public int dimension() {
      return 2;
    }

    @Override
    public int size() {
      return size;
    }

    @Override
    public float[] vectorValue() {
      return vectorValue(doc);
    }

    @Override
    public int docID() {
      return doc;
    }

    @Override
    public int nextDoc() {
      return advance(doc + 1);
    }

    @Override
    public int advance(int target) {
      if (target >= 0 && target < size) {
        doc = target;
      } else {
        doc = NO_MORE_DOCS;
      }
      return doc;
    }

    @Override
    public float[] vectorValue(int ord) {
      return unitVector2d(ord / (double) size, value);
    }
  }

  /** Returns vectors evenly distributed around the upper unit semicircle. */
  static class CircularByteVectorValues extends ByteVectorValues
      implements RandomAccessVectorValues<byte[]> {
    private final int size;
    private final float[] value;
    private final byte[] bValue;

    int doc = -1;

    CircularByteVectorValues(int size) {
      this.size = size;
      value = new float[2];
      bValue = new byte[2];
    }

    @Override
    public CircularByteVectorValues copy() {
      return new CircularByteVectorValues(size);
    }

    @Override
    public int dimension() {
      return 2;
    }

    @Override
    public int size() {
      return size;
    }

    @Override
    public byte[] vectorValue() {
      return vectorValue(doc);
    }

    @Override
    public int docID() {
      return doc;
    }

    @Override
    public int nextDoc() {
      return advance(doc + 1);
    }

    @Override
    public int advance(int target) {
      if (target >= 0 && target < size) {
        doc = target;
      } else {
        doc = NO_MORE_DOCS;
      }
      return doc;
    }

    @Override
    public byte[] vectorValue(int ord) {
      unitVector2d(ord / (double) size, value);
      for (int i = 0; i < value.length; i++) {
        bValue[i] = (byte) (value[i] * 127);
      }
      return bValue;
    }
  }

  private static float[] unitVector2d(double piRadians) {
    return unitVector2d(piRadians, new float[2]);
  }

  private static float[] unitVector2d(double piRadians, float[] value) {
    value[0] = (float) Math.cos(Math.PI * piRadians);
    value[1] = (float) Math.sin(Math.PI * piRadians);
    return value;
  }

  private Set<Integer> getNeighborNodes(HnswGraph g) throws IOException {
    Set<Integer> neighbors = new HashSet<>();
    for (int n = g.nextNeighbor(); n != NO_MORE_DOCS; n = g.nextNeighbor()) {
      neighbors.add(n);
    }
    return neighbors;
  }

  void assertVectorsEqual(AbstractMockVectorValues<T> u, AbstractMockVectorValues<T> v)
      throws IOException {
    int uDoc, vDoc;
    while (true) {
      uDoc = u.nextDoc();
      vDoc = v.nextDoc();
      assertEquals(uDoc, vDoc);
      if (uDoc == NO_MORE_DOCS) {
        break;
      }
      switch (getVectorEncoding()) {
        case BYTE -> assertArrayEquals(
            "vectors do not match for doc=" + uDoc,
            (byte[]) u.vectorValue(),
            (byte[]) v.vectorValue());
        case FLOAT32 -> assertArrayEquals(
            "vectors do not match for doc=" + uDoc,
            (float[]) u.vectorValue(),
            (float[]) v.vectorValue(),
            1e-4f);
        default -> throw new IllegalArgumentException(
            "unknown vector encoding: " + getVectorEncoding());
      }
    }
  }

  static float[][] createRandomFloatVectors(int size, int dimension, Random random) {
    float[][] vectors = new float[size][];
    for (int offset = 0; offset < size; offset++) {
      vectors[offset] = randomVector(random, dimension);
    }
    return vectors;
  }

  static byte[][] createRandomByteVectors(int size, int dimension, Random random) {
    byte[][] vectors = new byte[size][];
    for (int offset = 0; offset < size; offset++) {
      vectors[offset] = randomVector8(random, dimension);
    }
    return vectors;
  }

  /**
   * Generate a random bitset where before startIndex all bits are set, and after startIndex each
   * entry has a 2/3 probability of being set.
   */
  private static Bits createRandomAcceptOrds(int startIndex, int length) {
    FixedBitSet bits = new FixedBitSet(length);
    // all bits are set before startIndex
    for (int i = 0; i < startIndex; i++) {
      bits.set(i);
    }
    // after startIndex, bits are set with 2/3 probability
    for (int i = startIndex; i < bits.length(); i++) {
      if (random().nextFloat() < 0.667f) {
        bits.set(i);
      }
    }
    return bits;
  }

  static float[] randomVector(Random random, int dim) {
    float[] vec = new float[dim];
    for (int i = 0; i < dim; i++) {
      vec[i] = random.nextFloat();
      if (random.nextBoolean()) {
        vec[i] = -vec[i];
      }
    }
    VectorUtil.l2normalize(vec);
    return vec;
  }

  static byte[] randomVector8(Random random, int dim) {
    float[] fvec = randomVector(random, dim);
    byte[] bvec = new byte[dim];
    for (int i = 0; i < dim; i++) {
      bvec[i] = (byte) (fvec[i] * 127);
    }
    return bvec;
  }

  static String prettyPrint(HnswGraph hnsw) {
    StringBuilder sb = new StringBuilder();
    sb.append(hnsw);
    sb.append("\n");

    try {
      for (int level = 0; level < hnsw.numLevels(); level++) {
        sb.append("# Level ").append(level).append("\n");
        NodesIterator it = hnsw.getNodesOnLevel(level);
        while (it.hasNext()) {
          int node = it.nextInt();
          sb.append("  ").append(node).append(" -> ");
          hnsw.seek(level, node);
          while (true) {
            int neighbor = hnsw.nextNeighbor();
            if (neighbor == NO_MORE_DOCS) {
              break;
            }
            sb.append(" ").append(neighbor);
          }
          sb.append("\n");
        }
      }
    } catch (IOException e) {
      throw new RuntimeException(e);
    }

    return sb.toString();
  }
}<|MERGE_RESOLUTION|>--- conflicted
+++ resolved
@@ -40,14 +40,8 @@
 import java.util.stream.Collectors;
 import org.apache.lucene.codecs.FilterCodec;
 import org.apache.lucene.codecs.KnnVectorsFormat;
-<<<<<<< HEAD
-import org.apache.lucene.codecs.lucene95.Lucene95Codec;
 import org.apache.lucene.codecs.lucene99.Lucene99HnswVectorsFormat;
 import org.apache.lucene.codecs.lucene99.Lucene99HnswVectorsReader;
-=======
-import org.apache.lucene.codecs.lucene95.Lucene95HnswVectorsFormat;
-import org.apache.lucene.codecs.lucene95.Lucene95HnswVectorsReader;
->>>>>>> 6677109e
 import org.apache.lucene.codecs.perfield.PerFieldKnnVectorsFormat;
 import org.apache.lucene.document.Document;
 import org.apache.lucene.document.Field;
@@ -167,18 +161,13 @@
                       TestUtil.getDefaultCodec().getName(), TestUtil.getDefaultCodec()) {
 
                     @Override
-<<<<<<< HEAD
-                    public KnnVectorsFormat getKnnVectorsFormatForField(String field) {
-                      return new Lucene99HnswVectorsFormat(M, beamWidth, null);
-=======
                     public KnnVectorsFormat knnVectorsFormat() {
                       return new PerFieldKnnVectorsFormat() {
                         @Override
                         public KnnVectorsFormat getKnnVectorsFormatForField(String field) {
-                          return new Lucene95HnswVectorsFormat(M, beamWidth);
+                          return new Lucene99HnswVectorsFormat(M, beamWidth, null);
                         }
                       };
->>>>>>> 6677109e
                     }
                   })
               // set a random merge policy
@@ -244,18 +233,13 @@
                   new FilterCodec(
                       TestUtil.getDefaultCodec().getName(), TestUtil.getDefaultCodec()) {
                     @Override
-<<<<<<< HEAD
-                    public KnnVectorsFormat getKnnVectorsFormatForField(String field) {
-                      return new Lucene99HnswVectorsFormat(M, beamWidth, null);
-=======
                     public KnnVectorsFormat knnVectorsFormat() {
                       return new PerFieldKnnVectorsFormat() {
                         @Override
                         public KnnVectorsFormat getKnnVectorsFormatForField(String field) {
-                          return new Lucene95HnswVectorsFormat(M, beamWidth);
+                          return new Lucene99HnswVectorsFormat(M, beamWidth, null);
                         }
                       };
->>>>>>> 6677109e
                     }
                   });
       try (IndexWriter iw = new IndexWriter(dir, iwc)) {
@@ -310,18 +294,13 @@
             .setCodec(
                 new FilterCodec(TestUtil.getDefaultCodec().getName(), TestUtil.getDefaultCodec()) {
                   @Override
-<<<<<<< HEAD
-                  public KnnVectorsFormat getKnnVectorsFormatForField(String field) {
-                    return new Lucene99HnswVectorsFormat(M, beamWidth, null);
-=======
                   public KnnVectorsFormat knnVectorsFormat() {
                     return new PerFieldKnnVectorsFormat() {
                       @Override
                       public KnnVectorsFormat getKnnVectorsFormatForField(String field) {
-                        return new Lucene95HnswVectorsFormat(M, beamWidth);
+                        return new Lucene99HnswVectorsFormat(M, beamWidth, null);
                       }
                     };
->>>>>>> 6677109e
                   }
                 });
     IndexWriterConfig iwc2 =
@@ -329,18 +308,13 @@
             .setCodec(
                 new FilterCodec(TestUtil.getDefaultCodec().getName(), TestUtil.getDefaultCodec()) {
                   @Override
-<<<<<<< HEAD
-                  public KnnVectorsFormat getKnnVectorsFormatForField(String field) {
-                    return new Lucene99HnswVectorsFormat(M, beamWidth, null);
-=======
                   public KnnVectorsFormat knnVectorsFormat() {
                     return new PerFieldKnnVectorsFormat() {
                       @Override
                       public KnnVectorsFormat getKnnVectorsFormatForField(String field) {
-                        return new Lucene95HnswVectorsFormat(M, beamWidth);
+                        return new Lucene99HnswVectorsFormat(M, beamWidth, null);
                       }
                     };
->>>>>>> 6677109e
                   }
                 })
             .setIndexSort(new Sort(new SortField("sortkey", SortField.Type.LONG)));
