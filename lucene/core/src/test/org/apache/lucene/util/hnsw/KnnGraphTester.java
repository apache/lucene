/*
 * Licensed to the Apache Software Foundation (ASF) under one or more
 * contributor license agreements.  See the NOTICE file distributed with
 * this work for additional information regarding copyright ownership.
 * The ASF licenses this file to You under the Apache License, Version 2.0
 * (the "License"); you may not use this file except in compliance with
 * the License.  You may obtain a copy of the License at
 *
 *     http://www.apache.org/licenses/LICENSE-2.0
 *
 * Unless required by applicable law or agreed to in writing, software
 * distributed under the License is distributed on an "AS IS" BASIS,
 * WITHOUT WARRANTIES OR CONDITIONS OF ANY KIND, either express or implied.
 * See the License for the specific language governing permissions and
 * limitations under the License.
 */

package org.apache.lucene.util.hnsw;

import static org.apache.lucene.search.DocIdSetIterator.NO_MORE_DOCS;

import java.io.IOException;
import java.io.OutputStream;
import java.lang.management.ManagementFactory;
import java.lang.management.ThreadMXBean;
import java.nio.ByteBuffer;
import java.nio.ByteOrder;
import java.nio.IntBuffer;
import java.nio.channels.FileChannel;
import java.nio.file.Files;
import java.nio.file.Path;
import java.nio.file.Paths;
import java.nio.file.attribute.FileTime;
import java.util.Arrays;
import java.util.HashSet;
import java.util.Locale;
import java.util.Objects;
import java.util.Set;
import java.util.concurrent.TimeUnit;
import org.apache.lucene.codecs.KnnVectorsFormat;
import org.apache.lucene.codecs.KnnVectorsReader;
import org.apache.lucene.codecs.lucene95.Lucene95Codec;
import org.apache.lucene.codecs.lucene95.Lucene95HnswVectorsFormat;
import org.apache.lucene.codecs.lucene95.Lucene95HnswVectorsReader;
import org.apache.lucene.codecs.perfield.PerFieldKnnVectorsFormat;
import org.apache.lucene.document.Document;
import org.apache.lucene.document.FieldType;
import org.apache.lucene.document.KnnByteVectorField;
import org.apache.lucene.document.KnnFloatVectorField;
import org.apache.lucene.document.StoredField;
import org.apache.lucene.index.CodecReader;
import org.apache.lucene.index.DirectoryReader;
import org.apache.lucene.index.IndexWriter;
import org.apache.lucene.index.IndexWriterConfig;
import org.apache.lucene.index.LeafReader;
import org.apache.lucene.index.LeafReaderContext;
import org.apache.lucene.index.StoredFields;
import org.apache.lucene.index.VectorEncoding;
import org.apache.lucene.index.VectorSimilarityFunction;
import org.apache.lucene.search.ConstantScoreScorer;
import org.apache.lucene.search.ConstantScoreWeight;
import org.apache.lucene.search.IndexSearcher;
import org.apache.lucene.search.KnnFloatVectorQuery;
import org.apache.lucene.search.Query;
import org.apache.lucene.search.QueryVisitor;
import org.apache.lucene.search.ScoreDoc;
import org.apache.lucene.search.ScoreMode;
import org.apache.lucene.search.Scorer;
import org.apache.lucene.search.TopDocs;
import org.apache.lucene.search.Weight;
import org.apache.lucene.store.Directory;
import org.apache.lucene.store.FSDirectory;
import org.apache.lucene.util.BitSetIterator;
import org.apache.lucene.util.FixedBitSet;
import org.apache.lucene.util.PrintStreamInfoStream;
import org.apache.lucene.util.SuppressForbidden;

/**
 * For testing indexing and search performance of a knn-graph
 *
 * <p>java -cp .../lib/*.jar org.apache.lucene.util.hnsw.KnnGraphTester -ndoc 1000000 -search
 * .../vectors.bin
 */
public class KnnGraphTester {

  private static final String KNN_FIELD = "knn";
  private static final String ID_FIELD = "id";

  private int numDocs;
  private int dim;
  private int topK;
  private int numIters;
  private int fanout;
  private Path indexPath;
  private boolean quiet;
  private boolean reindex;
  private boolean forceMerge;
  private int reindexTimeMsec;
  private int beamWidth;
  private int maxConn;
  private VectorSimilarityFunction similarityFunction;
  private VectorEncoding vectorEncoding;
  private FixedBitSet matchDocs;
  private float selectivity;
  private boolean prefilter;

  private KnnGraphTester() {
    // set defaults
    numDocs = 1000;
    numIters = 1000;
    dim = 256;
    topK = 100;
    fanout = topK;
    similarityFunction = VectorSimilarityFunction.DOT_PRODUCT;
    vectorEncoding = VectorEncoding.FLOAT32;
    selectivity = 1f;
    prefilter = false;
  }

  public static void main(String... args) throws Exception {
    new KnnGraphTester().run(args);
  }

  private void run(String... args) throws Exception {
    String operation = null;
    Path docVectorsPath = null, queryPath = null, outputPath = null;
    for (int iarg = 0; iarg < args.length; iarg++) {
      String arg = args[iarg];
      switch (arg) {
        case "-search":
        case "-check":
        case "-stats":
        case "-dump":
          if (operation != null) {
            throw new IllegalArgumentException(
                "Specify only one operation, not both " + arg + " and " + operation);
          }
          operation = arg;
          if (operation.equals("-search")) {
            if (iarg == args.length - 1) {
              throw new IllegalArgumentException(
                  "Operation " + arg + " requires a following pathname");
            }
            queryPath = Paths.get(args[++iarg]);
          }
          break;
        case "-fanout":
          if (iarg == args.length - 1) {
            throw new IllegalArgumentException("-fanout requires a following number");
          }
          fanout = Integer.parseInt(args[++iarg]);
          break;
        case "-beamWidthIndex":
          if (iarg == args.length - 1) {
            throw new IllegalArgumentException("-beamWidthIndex requires a following number");
          }
          beamWidth = Integer.parseInt(args[++iarg]);
          break;
        case "-maxConn":
          if (iarg == args.length - 1) {
            throw new IllegalArgumentException("-maxConn requires a following number");
          }
          maxConn = Integer.parseInt(args[++iarg]);
          break;
        case "-dim":
          if (iarg == args.length - 1) {
            throw new IllegalArgumentException("-dim requires a following number");
          }
          dim = Integer.parseInt(args[++iarg]);
          break;
        case "-ndoc":
          if (iarg == args.length - 1) {
            throw new IllegalArgumentException("-ndoc requires a following number");
          }
          numDocs = Integer.parseInt(args[++iarg]);
          break;
        case "-niter":
          if (iarg == args.length - 1) {
            throw new IllegalArgumentException("-niter requires a following number");
          }
          numIters = Integer.parseInt(args[++iarg]);
          break;
        case "-reindex":
          reindex = true;
          break;
        case "-topK":
          if (iarg == args.length - 1) {
            throw new IllegalArgumentException("-topK requires a following number");
          }
          topK = Integer.parseInt(args[++iarg]);
          break;
        case "-out":
          outputPath = Paths.get(args[++iarg]);
          break;
        case "-docs":
          docVectorsPath = Paths.get(args[++iarg]);
          break;
        case "-encoding":
          String encoding = args[++iarg];
          switch (encoding) {
            case "byte":
              vectorEncoding = VectorEncoding.BYTE;
              break;
            case "float32":
              vectorEncoding = VectorEncoding.FLOAT32;
              break;
            default:
              throw new IllegalArgumentException("-encoding can be 'byte' or 'float32' only");
          }
          break;
        case "-metric":
          String metric = args[++iarg];
          switch (metric) {
            case "euclidean":
              similarityFunction = VectorSimilarityFunction.EUCLIDEAN;
              break;
            case "angular":
              similarityFunction = VectorSimilarityFunction.DOT_PRODUCT;
              break;
            default:
              throw new IllegalArgumentException("-metric can be 'angular' or 'euclidean' only");
          }
          break;
        case "-forceMerge":
          forceMerge = true;
          break;
        case "-prefilter":
          prefilter = true;
          break;
        case "-filterSelectivity":
          if (iarg == args.length - 1) {
            throw new IllegalArgumentException("-filterSelectivity requires a following float");
          }
          selectivity = Float.parseFloat(args[++iarg]);
          if (selectivity <= 0 || selectivity >= 1) {
            throw new IllegalArgumentException("-filterSelectivity must be between 0 and 1");
          }
          break;
        case "-quiet":
          quiet = true;
          break;
        default:
          throw new IllegalArgumentException("unknown argument " + arg);
          // usage();
      }
    }
    if (operation == null && reindex == false) {
      usage();
    }
    if (prefilter && selectivity == 1f) {
      throw new IllegalArgumentException("-prefilter requires filterSelectivity between 0 and 1");
    }
    indexPath = Paths.get(formatIndexPath(docVectorsPath));
    if (reindex) {
      if (docVectorsPath == null) {
        throw new IllegalArgumentException("-docs argument is required when indexing");
      }
      reindexTimeMsec = createIndex(docVectorsPath, indexPath);
      if (forceMerge) {
        forceMerge();
      }
    }
    if (operation != null) {
      switch (operation) {
        case "-search":
          if (docVectorsPath == null) {
            throw new IllegalArgumentException("missing -docs arg");
          }
          if (selectivity < 1) {
            matchDocs = generateRandomBitSet(numDocs, selectivity);
          }
          if (outputPath != null) {
            testSearch(indexPath, queryPath, outputPath, null);
          } else {
            testSearch(indexPath, queryPath, null, getNN(docVectorsPath, queryPath));
          }
          break;
        case "-stats":
          printFanoutHist(indexPath);
          break;
      }
    }
  }

  private String formatIndexPath(Path docsPath) {
    return docsPath.getFileName() + "-" + maxConn + "-" + beamWidth + ".index";
  }

  @SuppressForbidden(reason = "Prints stuff")
  private void printFanoutHist(Path indexPath) throws IOException {
    try (Directory dir = FSDirectory.open(indexPath);
        DirectoryReader reader = DirectoryReader.open(dir)) {
      for (LeafReaderContext context : reader.leaves()) {
        LeafReader leafReader = context.reader();
        KnnVectorsReader vectorsReader =
            ((PerFieldKnnVectorsFormat.FieldsReader) ((CodecReader) leafReader).getVectorReader())
                .getFieldReader(KNN_FIELD);
        HnswGraph knnValues = ((Lucene95HnswVectorsReader) vectorsReader).getGraph(KNN_FIELD);
        System.out.printf("Leaf %d has %d documents\n", context.ord, leafReader.maxDoc());
        printGraphFanout(knnValues, leafReader.maxDoc());
      }
    }
  }

  @SuppressForbidden(reason = "Prints stuff")
  private void forceMerge() throws IOException {
    IndexWriterConfig iwc = new IndexWriterConfig().setOpenMode(IndexWriterConfig.OpenMode.APPEND);
    iwc.setInfoStream(new PrintStreamInfoStream(System.out));
    System.out.println("Force merge index in " + indexPath);
    try (IndexWriter iw = new IndexWriter(FSDirectory.open(indexPath), iwc)) {
      iw.forceMerge(1);
    }
  }

  @SuppressForbidden(reason = "Prints stuff")
  private void printGraphFanout(HnswGraph knnValues, int numDocs) throws IOException {
    int min = Integer.MAX_VALUE, max = 0, total = 0;
    int count = 0;
    int[] leafHist = new int[numDocs];
    for (int node = 0; node < numDocs; node++) {
      knnValues.seek(0, node);
      int n = 0;
      while (knnValues.nextNeighbor() != NO_MORE_DOCS) {
        ++n;
      }
      ++leafHist[n];
      max = Math.max(max, n);
      min = Math.min(min, n);
      if (n > 0) {
        ++count;
        total += n;
      }
    }
    System.out.printf(
        "Graph size=%d, Fanout min=%d, mean=%.2f, max=%d\n",
        count, min, total / (float) count, max);
    printHist(leafHist, max, count, 10);
  }

  @SuppressForbidden(reason = "Prints stuff")
  private void printHist(int[] hist, int max, int count, int nbuckets) {
    System.out.print("%");
    for (int i = 0; i <= nbuckets; i++) {
      System.out.printf("%4d", i * 100 / nbuckets);
    }
    System.out.printf("\n %4d", hist[0]);
    int total = 0, ibucket = 1;
    for (int i = 1; i <= max && ibucket <= nbuckets; i++) {
      total += hist[i];
      while (total >= count * ibucket / nbuckets) {
        System.out.printf("%4d", i);
        ++ibucket;
      }
    }
    System.out.println();
  }

  @SuppressForbidden(reason = "Prints stuff")
  private void testSearch(Path indexPath, Path queryPath, Path outputPath, int[][] nn)
      throws IOException {
    TopDocs[] results = new TopDocs[numIters];
    long elapsed, totalCpuTime, totalVisited = 0;
    try (FileChannel input = FileChannel.open(queryPath)) {
      VectorReader targetReader = VectorReader.create(input, dim, vectorEncoding);
      if (quiet == false) {
        System.out.println("running " + numIters + " targets; topK=" + topK + ", fanout=" + fanout);
      }
      long start;
      ThreadMXBean bean = ManagementFactory.getThreadMXBean();
      long cpuTimeStartNs;
      try (Directory dir = FSDirectory.open(indexPath);
          DirectoryReader reader = DirectoryReader.open(dir)) {
        IndexSearcher searcher = new IndexSearcher(reader);
        numDocs = reader.maxDoc();
        Query bitSetQuery = prefilter ? new BitSetQuery(matchDocs) : null;
        for (int i = 0; i < numIters; i++) {
          // warm up
          float[] target = targetReader.next();
          if (prefilter) {
            doKnnVectorQuery(searcher, KNN_FIELD, target, topK, fanout, bitSetQuery);
          } else {
            doKnnVectorQuery(searcher, KNN_FIELD, target, (int) (topK / selectivity), fanout, null);
          }
        }
        targetReader.reset();
        start = System.nanoTime();
        cpuTimeStartNs = bean.getCurrentThreadCpuTime();
        for (int i = 0; i < numIters; i++) {
          float[] target = targetReader.next();
          if (prefilter) {
            results[i] = doKnnVectorQuery(searcher, KNN_FIELD, target, topK, fanout, bitSetQuery);
          } else {
            results[i] =
                doKnnVectorQuery(
                    searcher, KNN_FIELD, target, (int) (topK / selectivity), fanout, null);

            if (matchDocs != null) {
              results[i].scoreDocs =
                  Arrays.stream(results[i].scoreDocs)
                      .filter(scoreDoc -> matchDocs.get(scoreDoc.doc))
                      .toArray(ScoreDoc[]::new);
            }
          }
        }
        totalCpuTime =
            TimeUnit.NANOSECONDS.toMillis(bean.getCurrentThreadCpuTime() - cpuTimeStartNs);
        elapsed = TimeUnit.NANOSECONDS.toMillis(System.nanoTime() - start); // ns -> ms
        StoredFields storedFields = reader.storedFields();
        for (int i = 0; i < numIters; i++) {
          totalVisited += results[i].totalHits.value;
          for (ScoreDoc doc : results[i].scoreDocs) {
            if (doc.doc != NO_MORE_DOCS) {
              // there is a bug somewhere that can result in doc=NO_MORE_DOCS!  I think it happens
              // in some degenerate case (like input query has NaN in it?) that causes no results to
              // be returned from HNSW search?
              doc.doc = Integer.parseInt(storedFields.document(doc.doc).get("id"));
            } else {
              System.out.println("NO_MORE_DOCS!");
            }
          }
        }
      }
      if (quiet == false) {
        System.out.println(
            "completed "
                + numIters
                + " searches in "
                + elapsed
                + " ms: "
                + ((1000 * numIters) / elapsed)
                + " QPS "
                + "CPU time="
                + totalCpuTime
                + "ms");
      }
    }
    if (outputPath != null) {
      ByteBuffer buf = ByteBuffer.allocate(4);
      IntBuffer ibuf = buf.order(ByteOrder.LITTLE_ENDIAN).asIntBuffer();
      try (OutputStream out = Files.newOutputStream(outputPath)) {
        for (int i = 0; i < numIters; i++) {
          for (ScoreDoc doc : results[i].scoreDocs) {
            ibuf.position(0);
            ibuf.put(doc.doc);
            out.write(buf.array());
          }
        }
      }
    } else {
      if (quiet == false) {
        System.out.println("checking results");
      }
      float recall = checkResults(results, nn);
      totalVisited /= numIters;
      System.out.printf(
          Locale.ROOT,
          "%5.3f\t%5.2f\t%d\t%d\t%d\t%d\t%d\t%d\t%.2f\t%s\n",
          recall,
          totalCpuTime / (float) numIters,
          numDocs,
          fanout,
          maxConn,
          beamWidth,
          totalVisited,
          reindexTimeMsec,
          selectivity,
          prefilter ? "pre-filter" : "post-filter");
    }
  }

  private abstract static class VectorReader {
    final float[] target;
    final ByteBuffer bytes;
    final FileChannel input;

    static VectorReader create(FileChannel input, int dim, VectorEncoding vectorEncoding) {
      int bufferSize = dim * vectorEncoding.byteSize;
      return switch (vectorEncoding) {
        case BYTE -> new VectorReaderByte(input, dim, bufferSize);
        case FLOAT32 -> new VectorReaderFloat32(input, dim, bufferSize);
      };
    }

    VectorReader(FileChannel input, int dim, int bufferSize) {
      this.bytes = ByteBuffer.wrap(new byte[bufferSize]).order(ByteOrder.LITTLE_ENDIAN);
      this.input = input;
      target = new float[dim];
    }

    void reset() throws IOException {
      input.position(0);
    }

    protected final void readNext() throws IOException {
      this.input.read(bytes);
      bytes.position(0);
    }

    abstract float[] next() throws IOException;
  }

  private static class VectorReaderFloat32 extends VectorReader {
    VectorReaderFloat32(FileChannel input, int dim, int bufferSize) {
      super(input, dim, bufferSize);
    }

    @Override
    float[] next() throws IOException {
      readNext();
      bytes.asFloatBuffer().get(target);
      return target;
    }
  }

  private static class VectorReaderByte extends VectorReader {
    private final byte[] scratch;

    VectorReaderByte(FileChannel input, int dim, int bufferSize) {
      super(input, dim, bufferSize);
      scratch = new byte[dim];
    }

    @Override
    float[] next() throws IOException {
      readNext();
      bytes.get(scratch);
      for (int i = 0; i < scratch.length; i++) {
        target[i] = scratch[i];
      }
      return target;
    }

    byte[] nextBytes() throws IOException {
      readNext();
      bytes.get(scratch);
      return scratch;
    }
  }

  private static TopDocs doKnnVectorQuery(
      IndexSearcher searcher, String field, float[] vector, int k, int fanout, Query filter)
      throws IOException {
    return searcher.search(new KnnFloatVectorQuery(field, vector, k + fanout, filter), k);
  }

  private float checkResults(TopDocs[] results, int[][] nn) {
    int totalMatches = 0;
    int totalResults = results.length * topK;
    for (int i = 0; i < results.length; i++) {
      // System.out.println(Arrays.toString(nn[i]));
      // System.out.println(Arrays.toString(results[i].scoreDocs));
      totalMatches += compareNN(nn[i], results[i]);
    }
    return totalMatches / (float) totalResults;
  }

  private int compareNN(int[] expected, TopDocs results) {
    int matched = 0;
    /*
    System.out.print("expected=");
    for (int j = 0; j < expected.length; j++) {
      System.out.print(expected[j]);
      System.out.print(", ");
    }
    System.out.print('\n');
    System.out.println("results=");
    for (int j = 0; j < results.scoreDocs.length; j++) {
      System.out.print("" + results.scoreDocs[j].doc + ":" + results.scoreDocs[j].score + ", ");
    }
    System.out.print('\n');
    */
    Set<Integer> expectedSet = new HashSet<>();
    for (int i = 0; i < topK; i++) {
      expectedSet.add(expected[i]);
    }
    for (ScoreDoc scoreDoc : results.scoreDocs) {
      if (expectedSet.contains(scoreDoc.doc)) {
        ++matched;
      }
    }
    return matched;
  }

  private int[][] getNN(Path docPath, Path queryPath) throws IOException {
    // look in working directory for cached nn file
    String hash = Integer.toString(Objects.hash(docPath, queryPath, numDocs, numIters, topK), 36);
    String nnFileName = "nn-" + hash + ".bin";
    Path nnPath = Paths.get(nnFileName);
    if (Files.exists(nnPath) && isNewer(nnPath, docPath, queryPath) && selectivity == 1f) {
      return readNN(nnPath);
    } else {
      // TODO: enable computing NN from high precision vectors when
      // checking low-precision recall
      int[][] nn = computeNN(docPath, queryPath, vectorEncoding);
      if (selectivity == 1f) {
        writeNN(nn, nnPath);
      }
      return nn;
    }
  }

  private boolean isNewer(Path path, Path... others) throws IOException {
    FileTime modified = Files.getLastModifiedTime(path);
    for (Path other : others) {
      if (Files.getLastModifiedTime(other).compareTo(modified) >= 0) {
        return false;
      }
    }
    return true;
  }

  private int[][] readNN(Path nnPath) throws IOException {
    int[][] result = new int[numIters][];
    try (FileChannel in = FileChannel.open(nnPath)) {
      IntBuffer intBuffer =
          in.map(FileChannel.MapMode.READ_ONLY, 0, numIters * topK * Integer.BYTES)
              .order(ByteOrder.LITTLE_ENDIAN)
              .asIntBuffer();
      for (int i = 0; i < numIters; i++) {
        result[i] = new int[topK];
        intBuffer.get(result[i]);
      }
    }
    return result;
  }

  private void writeNN(int[][] nn, Path nnPath) throws IOException {
    if (quiet == false) {
      System.out.println("writing true nearest neighbors to " + nnPath);
    }
    ByteBuffer tmp =
        ByteBuffer.allocate(nn[0].length * Integer.BYTES).order(ByteOrder.LITTLE_ENDIAN);
    try (OutputStream out = Files.newOutputStream(nnPath)) {
      for (int i = 0; i < numIters; i++) {
        tmp.asIntBuffer().put(nn[i]);
        out.write(tmp.array());
      }
    }
  }

  @SuppressForbidden(reason = "Uses random()")
  private static FixedBitSet generateRandomBitSet(int size, float selectivity) {
    FixedBitSet bitSet = new FixedBitSet(size);
    for (int i = 0; i < size; i++) {
      if (Math.random() < selectivity) {
        bitSet.set(i);
      } else {
        bitSet.clear(i);
      }
    }
    return bitSet;
  }

  private int[][] computeNN(Path docPath, Path queryPath, VectorEncoding encoding)
      throws IOException {
    int[][] result = new int[numIters][];
    if (quiet == false) {
      System.out.println("computing true nearest neighbors of " + numIters + " target vectors");
    }
    try (FileChannel in = FileChannel.open(docPath);
        FileChannel qIn = FileChannel.open(queryPath)) {
      VectorReader docReader = VectorReader.create(in, dim, encoding);
      VectorReader queryReader = VectorReader.create(qIn, dim, encoding);
      for (int i = 0; i < numIters; i++) {
        float[] query = queryReader.next();
        NeighborQueue queue = new NeighborQueue(topK, false);
        for (int j = 0; j < numDocs; j++) {
          float[] doc = docReader.next();
          float d = similarityFunction.compare(query, doc);
          if (matchDocs == null || matchDocs.get(j)) {
            queue.insertWithOverflow(j, d);
          }
        }
        docReader.reset();
        result[i] = new int[topK];
        for (int k = topK - 1; k >= 0; k--) {
          result[i][k] = queue.topNode();
          queue.pop();
          // System.out.print(" " + n);
        }
        if (quiet == false && (i + 1) % 10 == 0) {
          System.out.print(" " + (i + 1));
          System.out.flush();
        }
      }
    }
    return result;
  }

  private int createIndex(Path docsPath, Path indexPath) throws IOException {
    IndexWriterConfig iwc = new IndexWriterConfig().setOpenMode(IndexWriterConfig.OpenMode.CREATE);
    iwc.setCodec(
        new Lucene95Codec() {
          @Override
          public KnnVectorsFormat getKnnVectorsFormatForField(String field) {
            return new Lucene95HnswVectorsFormat(maxConn, beamWidth);
          }
        });
    // iwc.setMergePolicy(NoMergePolicy.INSTANCE);
    iwc.setRAMBufferSizeMB(1994d);
    iwc.setUseCompoundFile(false);
    // iwc.setMaxBufferedDocs(10000);

<<<<<<< HEAD
    FieldType fieldType = KnnVectorField.createFieldType(dim, vectorEncoding, similarityFunction, false);
=======
    FieldType fieldType =
        switch (vectorEncoding) {
          case BYTE -> KnnByteVectorField.createFieldType(dim, similarityFunction);
          case FLOAT32 -> KnnFloatVectorField.createFieldType(dim, similarityFunction);
        };
>>>>>>> 172dfaf8
    if (quiet == false) {
      iwc.setInfoStream(new PrintStreamInfoStream(System.out));
      System.out.println("creating index in " + indexPath);
    }
    long start = System.nanoTime();
    try (FSDirectory dir = FSDirectory.open(indexPath);
        IndexWriter iw = new IndexWriter(dir, iwc)) {
      try (FileChannel in = FileChannel.open(docsPath)) {
        VectorReader vectorReader = VectorReader.create(in, dim, vectorEncoding);
        for (int i = 0; i < numDocs; i++) {
          Document doc = new Document();
          switch (vectorEncoding) {
            case BYTE -> doc.add(
                new KnnByteVectorField(
                    KNN_FIELD, ((VectorReaderByte) vectorReader).nextBytes(), fieldType));
            case FLOAT32 -> doc.add(
                new KnnFloatVectorField(KNN_FIELD, vectorReader.next(), fieldType));
          }
          doc.add(new StoredField(ID_FIELD, i));
          iw.addDocument(doc);
        }
        if (quiet == false) {
          System.out.println("Done indexing " + numDocs + " documents; now flush");
        }
      }
    }
    long elapsed = System.nanoTime() - start;
    if (quiet == false) {
      System.out.println(
          "Indexed " + numDocs + " documents in " + TimeUnit.NANOSECONDS.toSeconds(elapsed) + "s");
    }
    return (int) TimeUnit.NANOSECONDS.toMillis(elapsed);
  }

  private static void usage() {
    String error =
        "Usage: TestKnnGraph [-reindex] [-search {queryfile}|-stats|-check] [-docs {datafile}] [-niter N] [-fanout N] [-maxConn N] [-beamWidth N] [-filterSelectivity N] [-prefilter]";
    System.err.println(error);
    System.exit(1);
  }

  private static class BitSetQuery extends Query {
    private final FixedBitSet docs;
    private final int cardinality;

    BitSetQuery(FixedBitSet docs) {
      this.docs = docs;
      this.cardinality = docs.cardinality();
    }

    @Override
    public Weight createWeight(IndexSearcher searcher, ScoreMode scoreMode, float boost)
        throws IOException {
      return new ConstantScoreWeight(this, boost) {
        @Override
        public Scorer scorer(LeafReaderContext context) throws IOException {
          return new ConstantScoreScorer(
              this, score(), scoreMode, new BitSetIterator(docs, cardinality));
        }

        @Override
        public boolean isCacheable(LeafReaderContext ctx) {
          return false;
        }
      };
    }

    @Override
    public void visit(QueryVisitor visitor) {}

    @Override
    public String toString(String field) {
      return "BitSetQuery";
    }

    @Override
    public boolean equals(Object other) {
      return sameClassAs(other) && docs.equals(((BitSetQuery) other).docs);
    }

    @Override
    public int hashCode() {
      return 31 * classHash() + docs.hashCode();
    }
  }
}<|MERGE_RESOLUTION|>--- conflicted
+++ resolved
@@ -701,15 +701,11 @@
     iwc.setUseCompoundFile(false);
     // iwc.setMaxBufferedDocs(10000);
 
-<<<<<<< HEAD
-    FieldType fieldType = KnnVectorField.createFieldType(dim, vectorEncoding, similarityFunction, false);
-=======
     FieldType fieldType =
         switch (vectorEncoding) {
           case BYTE -> KnnByteVectorField.createFieldType(dim, similarityFunction);
           case FLOAT32 -> KnnFloatVectorField.createFieldType(dim, similarityFunction);
         };
->>>>>>> 172dfaf8
     if (quiet == false) {
       iwc.setInfoStream(new PrintStreamInfoStream(System.out));
       System.out.println("creating index in " + indexPath);
