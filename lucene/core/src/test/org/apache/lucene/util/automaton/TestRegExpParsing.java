/*
 * Licensed to the Apache Software Foundation (ASF) under one or more
 * contributor license agreements.  See the NOTICE file distributed with
 * this work for additional information regarding copyright ownership.
 * The ASF licenses this file to You under the Apache License, Version 2.0
 * (the "License"); you may not use this file except in compliance with
 * the License.  You may obtain a copy of the License at
 *
 *     http://www.apache.org/licenses/LICENSE-2.0
 *
 * Unless required by applicable law or agreed to in writing, software
 * distributed under the License is distributed on an "AS IS" BASIS,
 * WITHOUT WARRANTIES OR CONDITIONS OF ANY KIND, either express or implied.
 * See the License for the specific language governing permissions and
 * limitations under the License.
 */
package org.apache.lucene.util.automaton;

import java.io.IOException;
import java.util.List;
import java.util.Map;
import java.util.Set;
import org.apache.lucene.tests.util.LuceneTestCase;
import org.apache.lucene.tests.util.automaton.AutomatonTestUtil;

/**
 * Simple unit tests for RegExp parsing.
 *
 * <p>For each type of node, test the toString() and parse tree, test the resulting automaton's
 * language, and test properties such as minimal, deterministic, no dead states
 */
public class TestRegExpParsing extends LuceneTestCase {

  public void testAnyChar() {
    RegExp re = new RegExp(".");
    assertEquals(".", re.toString());
    assertEquals("REGEXP_ANYCHAR\n", re.toStringTree());

    Automaton actual = re.toAutomaton();
    AutomatonTestUtil.assertMinimalDFA(actual);

    Automaton expected = Automata.makeAnyChar();
    assertSameLanguage(expected, actual);
  }

  public void testAnyString() {
    RegExp re = new RegExp("@", RegExp.ANYSTRING);
    assertEquals("@", re.toString());
    assertEquals("REGEXP_ANYSTRING\n", re.toStringTree());

    Automaton actual = re.toAutomaton();
    AutomatonTestUtil.assertMinimalDFA(actual);

    Automaton expected = Automata.makeAnyString();
    assertSameLanguage(expected, actual);
  }

  public void testChar() {
    RegExp re = new RegExp("c");
    assertEquals("\\c", re.toString());
    assertEquals("REGEXP_CHAR char=c\n", re.toStringTree());

    Automaton actual = re.toAutomaton();
    AutomatonTestUtil.assertMinimalDFA(actual);

    Automaton expected = Automata.makeChar('c');
    assertSameLanguage(expected, actual);
  }

  public void testCaseInsensitiveChar() {
    RegExp re = new RegExp("c", RegExp.NONE, RegExp.ASCII_CASE_INSENSITIVE);
    assertEquals("\\c", re.toString());
    assertEquals("REGEXP_CHAR char=c\n", re.toStringTree());

    Automaton actual = re.toAutomaton();
    AutomatonTestUtil.assertMinimalDFA(actual);

    Automaton expected = Automata.makeCharSet(new int[] {'c', 'C'});
    assertSameLanguage(expected, actual);
  }

  // individual characters (only) inside a class are treated as case insensitive.
  public void testCaseInsensitiveClassChar() {
    RegExp re = new RegExp("[c]", RegExp.NONE, RegExp.ASCII_CASE_INSENSITIVE);
    assertEquals(
<<<<<<< HEAD
        "REGEXP_CHAR_CLASS starts=[U+0063 U+0043] ends=[U+0063 U+0043]\n", re.toStringTree());
    AutomatonTestUtil.assertMinimalDFA(re.toAutomaton());
=======
        "REGEXP_CHAR_CLASS starts=[U+0043 U+0063] ends=[U+0043 U+0063]\n", re.toStringTree());
>>>>>>> 7c050f9c
  }

  // ranges aren't treated as case-insensitive, but maybe ok with charclass
  // instead of adding range, expand it: iterate each codepoint, adding its alternatives
  public void testCaseInsensitiveClassRange() {
    RegExp re = new RegExp("[c-d]", RegExp.NONE, RegExp.ASCII_CASE_INSENSITIVE);
    assertEquals("REGEXP_CHAR_RANGE from=c to=d\n", re.toStringTree());
    AutomatonTestUtil.assertMinimalDFA(re.toAutomaton());
  }

  public void testCaseInsensitiveCharUpper() {
    RegExp re = new RegExp("C", RegExp.NONE, RegExp.ASCII_CASE_INSENSITIVE);
    assertEquals("\\C", re.toString());
    assertEquals("REGEXP_CHAR char=C\n", re.toStringTree());

    Automaton actual = re.toAutomaton();
    AutomatonTestUtil.assertMinimalDFA(actual);

    Automaton expected = Automata.makeCharSet(new int[] {'c', 'C'});
    assertSameLanguage(expected, actual);
  }

  public void testCaseInsensitiveCharNotSensitive() {
    RegExp re = new RegExp("4", RegExp.NONE, RegExp.ASCII_CASE_INSENSITIVE);
    assertEquals("\\4", re.toString());
    assertEquals("REGEXP_CHAR char=4\n", re.toStringTree());

    Automaton actual = re.toAutomaton();
    AutomatonTestUtil.assertMinimalDFA(actual);

    Automaton expected = Automata.makeChar('4');
    assertSameLanguage(expected, actual);
  }

  public void testCaseInsensitiveCharNonAscii() {
    RegExp re = new RegExp("Ж", RegExp.NONE, RegExp.ASCII_CASE_INSENSITIVE);
    assertEquals("\\Ж", re.toString());
    assertEquals("REGEXP_CHAR char=Ж\n", re.toStringTree());

    Automaton actual = re.toAutomaton();
    AutomatonTestUtil.assertMinimalDFA(actual);

    Automaton expected = Automata.makeCharSet(new int[] {'Ж', 'ж'});
    assertSameLanguage(expected, actual);
  }

  public void testCaseInsensitiveCharUnicode() {
    RegExp re = new RegExp("Ж", RegExp.NONE, RegExp.CASE_INSENSITIVE);
    assertEquals("\\Ж", re.toString());
    assertEquals("REGEXP_CHAR char=Ж\n", re.toStringTree());

    Automaton actual = re.toAutomaton();
    assertTrue(actual.isDeterministic());

    Automaton expected = Automata.makeCharSet(new int[] {'Ж', 'ж'});
    assertSameLanguage(expected, actual);
  }

  public void testCaseInsensitiveCharUnicodeSigma() {
    RegExp re = new RegExp("σ", RegExp.NONE, RegExp.CASE_INSENSITIVE);
    assertEquals("\\σ", re.toString());
    assertEquals("REGEXP_CHAR char=σ\n", re.toStringTree());

    Automaton actual = re.toAutomaton();
    assertTrue(actual.isDeterministic());

    Automaton expected = Automata.makeCharSet(new int[] {'Σ', 'σ', 'ς'});
    assertSameLanguage(expected, actual);
  }

  public void testNegatedChar() {
    RegExp re = new RegExp("[^c]");
    // TODO: would be nice to emit negated class rather than this
    assertEquals("(.&~(\\c))", re.toString());
    assertEquals(
        String.join(
            "\n",
            "REGEXP_INTERSECTION",
            "  REGEXP_ANYCHAR",
            "  REGEXP_COMPLEMENT",
            "    REGEXP_CHAR char=c\n"),
        re.toStringTree());

    Automaton actual = re.toAutomaton();
    AutomatonTestUtil.assertMinimalDFA(actual);

    Automaton expected =
        Operations.union(
            List.of(
                Automata.makeCharRange(0, 'b'), Automata.makeCharRange('d', Integer.MAX_VALUE)));
    assertSameLanguage(expected, actual);
  }

  public void testNegatedClass() {
    RegExp re = new RegExp("[^c-da]");
    assertEquals(
        String.join(
            "\n",
            "REGEXP_INTERSECTION",
            "  REGEXP_ANYCHAR",
            "  REGEXP_COMPLEMENT",
            "    REGEXP_CHAR_CLASS starts=[U+0063 U+0061] ends=[U+0064 U+0061]\n"),
        re.toStringTree());

    Automaton actual = re.toAutomaton();
    AutomatonTestUtil.assertMinimalDFA(actual);
  }

  public void testCharRange() {
    RegExp re = new RegExp("[b-d]");
    assertEquals("[\\b-\\d]", re.toString());
    assertEquals("REGEXP_CHAR_RANGE from=b to=d\n", re.toStringTree());

    Automaton actual = re.toAutomaton();
    AutomatonTestUtil.assertMinimalDFA(actual);

    Automaton expected = Automata.makeCharRange('b', 'd');
    assertSameLanguage(expected, actual);
  }

  public void testNegatedCharRange() {
    RegExp re = new RegExp("[^b-d]");
    // TODO: would be nice to emit negated class rather than this
    assertEquals("(.&~([\\b-\\d]))", re.toString());
    assertEquals(
        String.join(
            "\n",
            "REGEXP_INTERSECTION",
            "  REGEXP_ANYCHAR",
            "  REGEXP_COMPLEMENT",
            "    REGEXP_CHAR_RANGE from=b to=d\n"),
        re.toStringTree());

    Automaton actual = re.toAutomaton();
    AutomatonTestUtil.assertMinimalDFA(actual);

    Automaton expected =
        Operations.union(
            List.of(
                Automata.makeCharRange(0, 'a'), Automata.makeCharRange('e', Integer.MAX_VALUE)));
    assertSameLanguage(expected, actual);
  }

  public void testIllegalCharRange() {
    expectThrows(
        IllegalArgumentException.class,
        () -> {
          new RegExp("[z-a]");
        });
  }

  public void testCharClassDigit() {
    RegExp re = new RegExp("[\\d]");
    assertEquals("[\\0-\\9]", re.toString());
    assertEquals("REGEXP_CHAR_RANGE from=0 to=9\n", re.toStringTree());

    Automaton actual = re.toAutomaton();
    AutomatonTestUtil.assertMinimalDFA(actual);

    Automaton expected = Automata.makeCharRange('0', '9');
    assertSameLanguage(expected, actual);
  }

  public void testCharClassNonDigit() {
    RegExp re = new RegExp("[\\D]");
    assertEquals(
        "REGEXP_CHAR_CLASS starts=[U+0000 U+003A] ends=[U+002F U+10FFFF]\n", re.toStringTree());

    Automaton actual = re.toAutomaton();
    AutomatonTestUtil.assertMinimalDFA(actual);

    Automaton expected =
        Operations.minus(
            Automata.makeAnyChar(),
            Automata.makeCharRange('0', '9'),
            Operations.DEFAULT_DETERMINIZE_WORK_LIMIT);
    assertSameLanguage(expected, actual);
  }

  public void testCharClassWhitespace() {
    RegExp re = new RegExp("[\\s]");
    assertEquals(
        "REGEXP_CHAR_CLASS starts=[U+0009 U+000D U+0020] ends=[U+000A U+000D U+0020]\n",
        re.toStringTree());

    Automaton actual = re.toAutomaton();
    AutomatonTestUtil.assertMinimalDFA(actual);

    Automaton expected =
        Operations.union(
            List.of(
                Automata.makeChar(' '),
                Automata.makeChar('\n'),
                Automata.makeChar('\r'),
                Automata.makeChar('\t')));
    assertSameLanguage(expected, actual);
  }

  public void testCharClassNonWhitespace() {
    RegExp re = new RegExp("[\\S]");
    assertEquals(
        "REGEXP_CHAR_CLASS starts=[U+0000 U+000B U+000E U+0021] ends=[U+0008 U+000C U+001F U+10FFFF]\n",
        re.toStringTree());

    Automaton actual = re.toAutomaton();
    AutomatonTestUtil.assertMinimalDFA(actual);

    Automaton expected = Automata.makeAnyChar();
    expected =
        Operations.minus(
            expected, Automata.makeChar(' '), Operations.DEFAULT_DETERMINIZE_WORK_LIMIT);
    expected =
        Operations.minus(
            expected, Automata.makeChar('\n'), Operations.DEFAULT_DETERMINIZE_WORK_LIMIT);
    expected =
        Operations.minus(
            expected, Automata.makeChar('\r'), Operations.DEFAULT_DETERMINIZE_WORK_LIMIT);
    expected =
        Operations.minus(
            expected, Automata.makeChar('\t'), Operations.DEFAULT_DETERMINIZE_WORK_LIMIT);
    assertSameLanguage(expected, actual);
  }

  public void testCharClassWord() {
    RegExp re = new RegExp("[\\w]");
    assertEquals("[\\0-\\9\\A-\\Z\\_\\a-\\z]", re.toString());
    assertEquals(
        "REGEXP_CHAR_CLASS starts=[U+0030 U+0041 U+005F U+0061] ends=[U+0039 U+005A U+005F U+007A]\n",
        re.toStringTree());

    Automaton actual = re.toAutomaton();
    AutomatonTestUtil.assertMinimalDFA(actual);

    Automaton expected =
        Operations.union(
            List.of(
                Automata.makeCharRange('a', 'z'),
                Automata.makeCharRange('A', 'Z'),
                Automata.makeCharRange('0', '9'),
                Automata.makeChar('_')));
    assertSameLanguage(expected, actual);
  }

  public void testCharClassNonWord() {
    RegExp re = new RegExp("[\\W]");
    assertEquals(
        "REGEXP_CHAR_CLASS starts=[U+0000 U+003A U+005B U+0060 U+007B] ends=[U+002F U+0040 U+005E U+0060 U+10FFFF]\n",
        re.toStringTree());

    Automaton actual = re.toAutomaton();
    AutomatonTestUtil.assertMinimalDFA(actual);

    Automaton expected = Automata.makeAnyChar();
    expected =
        Operations.minus(
            expected, Automata.makeCharRange('a', 'z'), Operations.DEFAULT_DETERMINIZE_WORK_LIMIT);
    expected =
        Operations.minus(
            expected, Automata.makeCharRange('A', 'Z'), Operations.DEFAULT_DETERMINIZE_WORK_LIMIT);
    expected =
        Operations.minus(
            expected, Automata.makeCharRange('0', '9'), Operations.DEFAULT_DETERMINIZE_WORK_LIMIT);
    expected =
        Operations.minus(
            expected, Automata.makeChar('_'), Operations.DEFAULT_DETERMINIZE_WORK_LIMIT);
    assertSameLanguage(expected, actual);
  }

  // char class with a couple of ranges, predefined,and individual chars
  public void testJumboCharClass() {
    RegExp re = new RegExp("[0-5a\\sbc-d]");
    assertEquals(
        "REGEXP_CHAR_CLASS starts=[U+0030 U+0061 U+0009 U+000D U+0020 U+0062 U+0063] ends=[U+0035 U+0061 U+000A U+000D U+0020 U+0062 U+0064]\n",
        re.toStringTree());
    Automaton actual = re.toAutomaton();
    AutomatonTestUtil.assertMinimalDFA(actual);
  }

  public void testTruncatedCharClass() {
    expectThrows(
        IllegalArgumentException.class,
        () -> {
          new RegExp("[b-d");
        });
  }

  public void testBogusCharClass() {
    expectThrows(
        IllegalArgumentException.class,
        () -> {
          new RegExp("[\\q]");
        });
  }

  public void testExcapedNotCharClass() {
    RegExp re = new RegExp("[\\?]");
    assertEquals("\\?", re.toString());
    assertEquals("REGEXP_CHAR char=?\n", re.toStringTree());

    Automaton actual = re.toAutomaton();
    AutomatonTestUtil.assertMinimalDFA(actual);

    Automaton expected = Automata.makeChar('?');
    assertSameLanguage(expected, actual);
  }

  public void testExcapedSlashNotCharClass() {
    RegExp re = new RegExp("[\\\\]");
    assertEquals("\\\\", re.toString());
    assertEquals("REGEXP_CHAR char=\\\n", re.toStringTree());

    Automaton actual = re.toAutomaton();
    AutomatonTestUtil.assertMinimalDFA(actual);

    Automaton expected = Automata.makeChar('\\');
    assertSameLanguage(expected, actual);
  }

  public void testEscapedDashCharClass() {
    RegExp re = new RegExp("[\\-]");
    assertEquals("REGEXP_CHAR char=-\n", re.toStringTree());

    Automaton actual = re.toAutomaton();
    AutomatonTestUtil.assertMinimalDFA(actual);

    Automaton expected = Automata.makeChar('-');
    assertSameLanguage(expected, actual);
  }

  public void testEmpty() {
    RegExp re = new RegExp("#", RegExp.EMPTY);
    assertEquals("#", re.toString());
    assertEquals("REGEXP_EMPTY\n", re.toStringTree());

    Automaton actual = re.toAutomaton();
    AutomatonTestUtil.assertMinimalDFA(actual);

    Automaton expected = Automata.makeEmpty();
    assertSameLanguage(expected, actual);
  }

  public void testEmptyClass() {
    Exception expected =
        expectThrows(
            IllegalArgumentException.class,
            () -> {
              new RegExp("[]");
            });
    assertEquals("expected ']' at position 2", expected.getMessage());
  }

  public void testEscapedInvalidClass() {
    Exception expected =
        expectThrows(
            IllegalArgumentException.class,
            () -> {
              new RegExp("[\\]");
            });
    assertEquals("expected ']' at position 3", expected.getMessage());
  }

  public void testInterval() {
    RegExp re = new RegExp("<5-40>");
    assertEquals("<5-40>", re.toString());
    assertEquals("REGEXP_INTERVAL<5-40>\n", re.toStringTree());

    Automaton actual = re.toAutomaton();
    // TODO: numeric intervals are NFAs
    AutomatonTestUtil.assertCleanNFA(actual);

    Automaton expected = Automata.makeDecimalInterval(5, 40, 0);
    assertSameLanguage(expected, actual);
  }

  public void testBackwardsInterval() {
    RegExp re = new RegExp("<40-5>");
    assertEquals("<5-40>", re.toString());
    assertEquals("REGEXP_INTERVAL<5-40>\n", re.toStringTree());

    Automaton actual = re.toAutomaton();
    // TODO: numeric intervals are NFAs
    AutomatonTestUtil.assertCleanNFA(actual);

    Automaton expected = Automata.makeDecimalInterval(5, 40, 0);
    assertSameLanguage(expected, actual);
  }

  public void testTruncatedInterval() {
    expectThrows(
        IllegalArgumentException.class,
        () -> {
          new RegExp("<1-");
        });
  }

  public void testTruncatedInterval2() {
    expectThrows(
        IllegalArgumentException.class,
        () -> {
          new RegExp("<1");
        });
  }

  public void testEmptyInterval() {
    expectThrows(
        IllegalArgumentException.class,
        () -> {
          new RegExp("<->");
        });
  }

  public void testOptional() {
    RegExp re = new RegExp("a?");
    assertEquals("(\\a)?", re.toString());
    assertEquals(String.join("\n", "REGEXP_OPTIONAL", "  REGEXP_CHAR char=a\n"), re.toStringTree());

    Automaton actual = re.toAutomaton();
    AutomatonTestUtil.assertMinimalDFA(actual);

    Automaton expected = Operations.optional(Automata.makeChar('a'));
    assertSameLanguage(expected, actual);
  }

  public void testRepeat0() {
    RegExp re = new RegExp("a*");
    assertEquals("(\\a)*", re.toString());
    assertEquals(String.join("\n", "REGEXP_REPEAT", "  REGEXP_CHAR char=a\n"), re.toStringTree());

    Automaton actual = re.toAutomaton();
    AutomatonTestUtil.assertMinimalDFA(actual);

    Automaton expected = Operations.repeat(Automata.makeChar('a'));
    assertSameLanguage(expected, actual);
  }

  public void testRepeat1() {
    RegExp re = new RegExp("a+");
    assertEquals("(\\a){1,}", re.toString());
    assertEquals(
        String.join("\n", "REGEXP_REPEAT_MIN min=1", "  REGEXP_CHAR char=a\n"), re.toStringTree());

    Automaton actual = re.toAutomaton();
    // not minimal, but close: minimal + 1
    assertEquals(3, actual.getNumStates());
    AutomatonTestUtil.assertCleanDFA(actual);

    Automaton expected = Operations.repeat(Automata.makeChar('a'), 1);
    assertSameLanguage(expected, actual);
  }

  public void testRepeatN() {
    RegExp re = new RegExp("a{5}");
    assertEquals("(\\a){5,5}", re.toString());
    assertEquals(
        String.join("\n", "REGEXP_REPEAT_MINMAX min=5 max=5", "  REGEXP_CHAR char=a\n"),
        re.toStringTree());

    Automaton actual = re.toAutomaton();
    AutomatonTestUtil.assertMinimalDFA(actual);

    Automaton expected = Operations.repeat(Automata.makeChar('a'), 5, 5);
    assertSameLanguage(expected, actual);
  }

  public void testRepeatNPlus() {
    RegExp re = new RegExp("a{5,}");
    assertEquals("(\\a){5,}", re.toString());
    assertEquals(
        String.join("\n", "REGEXP_REPEAT_MIN min=5", "  REGEXP_CHAR char=a\n"), re.toStringTree());

    Automaton actual = re.toAutomaton();
    // not minimal, but close: minimal + 1
    assertEquals(7, actual.getNumStates());
    AutomatonTestUtil.assertCleanDFA(actual);

    Automaton expected = Operations.repeat(Automata.makeChar('a'), 5);
    assertSameLanguage(expected, actual);
  }

  public void testRepeatMN() {
    RegExp re = new RegExp("a{5,8}");
    assertEquals("(\\a){5,8}", re.toString());
    assertEquals(
        String.join("\n", "REGEXP_REPEAT_MINMAX min=5 max=8", "  REGEXP_CHAR char=a\n"),
        re.toStringTree());

    Automaton actual = re.toAutomaton();
    AutomatonTestUtil.assertMinimalDFA(actual);

    Automaton expected = Operations.repeat(Automata.makeChar('a'), 5, 8);
    assertSameLanguage(expected, actual);
  }

  public void testTruncatedRepeat() {
    expectThrows(
        IllegalArgumentException.class,
        () -> {
          new RegExp("a{5,8");
        });
  }

  public void testBogusRepeat() {
    expectThrows(
        IllegalArgumentException.class,
        () -> {
          new RegExp("a{Z}");
        });
  }

  public void testString() {
    RegExp re = new RegExp("boo");
    assertEquals("\"boo\"", re.toString());
    assertEquals("REGEXP_STRING string=boo\n", re.toStringTree());

    Automaton actual = re.toAutomaton();
    AutomatonTestUtil.assertMinimalDFA(actual);

    Automaton expected = Automata.makeString("boo");
    assertSameLanguage(expected, actual);
  }

  public void testCaseInsensitiveString() {
    RegExp re = new RegExp("boo", RegExp.NONE, RegExp.ASCII_CASE_INSENSITIVE);
    assertEquals("\"boo\"", re.toString());
    assertEquals("REGEXP_STRING string=boo\n", re.toStringTree());

    Automaton actual = re.toAutomaton();
    AutomatonTestUtil.assertMinimalDFA(actual);

    Automaton c1 = Operations.union(List.of(Automata.makeChar('b'), Automata.makeChar('B')));
    Automaton c2 = Operations.union(List.of(Automata.makeChar('o'), Automata.makeChar('O')));

    Automaton expected = Operations.concatenate(List.of(c1, c2, c2));
    assertSameLanguage(expected, actual);
  }

  public void testExplicitString() {
    RegExp re = new RegExp("\"boo\"");
    assertEquals("\"boo\"", re.toString());
    assertEquals("REGEXP_STRING string=boo\n", re.toStringTree());

    Automaton actual = re.toAutomaton();
    AutomatonTestUtil.assertMinimalDFA(actual);

    Automaton expected = Automata.makeString("boo");
    assertSameLanguage(expected, actual);
  }

  public void testNotTerminatedString() {
    expectThrows(
        IllegalArgumentException.class,
        () -> {
          new RegExp("\"boo");
        });
  }

  public void testConcatenation() {
    RegExp re = new RegExp("[b-c][e-f]");
    assertEquals("[\\b-\\c][\\e-\\f]", re.toString());
    assertEquals(
        String.join(
            "\n",
            "REGEXP_CONCATENATION",
            "  REGEXP_CHAR_RANGE from=b to=c",
            "  REGEXP_CHAR_RANGE from=e to=f\n"),
        re.toStringTree());

    Automaton actual = re.toAutomaton();
    AutomatonTestUtil.assertMinimalDFA(actual);

    Automaton expected =
        Operations.concatenate(
            List.of(Automata.makeCharRange('b', 'c'), Automata.makeCharRange('e', 'f')));
    assertSameLanguage(expected, actual);
  }

  public void testIntersection() {
    RegExp re = new RegExp("[b-f]&[e-f]");
    assertEquals("([\\b-\\f]&[\\e-\\f])", re.toString());
    assertEquals(
        String.join(
            "\n",
            "REGEXP_INTERSECTION",
            "  REGEXP_CHAR_RANGE from=b to=f",
            "  REGEXP_CHAR_RANGE from=e to=f\n"),
        re.toStringTree());

    Automaton actual = re.toAutomaton();
    AutomatonTestUtil.assertMinimalDFA(actual);

    Automaton expected =
        Operations.intersection(Automata.makeCharRange('b', 'f'), Automata.makeCharRange('e', 'f'));
    assertSameLanguage(expected, actual);
  }

  public void testTruncatedIntersection() {
    expectThrows(
        IllegalArgumentException.class,
        () -> {
          new RegExp("a&");
        });
  }

  public void testTruncatedIntersectionParens() {
    expectThrows(
        IllegalArgumentException.class,
        () -> {
          new RegExp("(a)&(");
        });
  }

  public void testUnion() {
    RegExp re = new RegExp("[b-c]|[e-f]");
    assertEquals("([\\b-\\c]|[\\e-\\f])", re.toString());
    assertEquals(
        String.join(
            "\n",
            "REGEXP_UNION",
            "  REGEXP_CHAR_RANGE from=b to=c",
            "  REGEXP_CHAR_RANGE from=e to=f\n"),
        re.toStringTree());

    Automaton actual = re.toAutomaton();
    AutomatonTestUtil.assertMinimalDFA(actual);

    Automaton expected =
        Operations.union(
            List.of(Automata.makeCharRange('b', 'c'), Automata.makeCharRange('e', 'f')));
    assertSameLanguage(expected, actual);
  }

  public void testTruncatedUnion() {
    expectThrows(
        IllegalArgumentException.class,
        () -> {
          new RegExp("a|");
        });
  }

  public void testTruncatedUnionParens() {
    expectThrows(
        IllegalArgumentException.class,
        () -> {
          new RegExp("(a)|(");
        });
  }

  public void testAutomaton() {
    AutomatonProvider myProvider =
        new AutomatonProvider() {
          @Override
          public Automaton getAutomaton(String name) {
            return Automata.makeChar('z');
          }
        };
    RegExp re = new RegExp("<myletter>", RegExp.ALL);
    assertEquals("<myletter>", re.toString());
    assertEquals("REGEXP_AUTOMATON\n", re.toStringTree());
    assertEquals(Set.of("myletter"), re.getIdentifiers());

    Automaton actual = re.toAutomaton(myProvider);
    AutomatonTestUtil.assertMinimalDFA(actual);

    Automaton expected = Automata.makeChar('z');
    assertSameLanguage(expected, actual);
  }

  public void testAutomatonMap() {
    RegExp re = new RegExp("<myletter>", RegExp.ALL);
    assertEquals("<myletter>", re.toString());
    assertEquals("REGEXP_AUTOMATON\n", re.toStringTree());
    assertEquals(Set.of("myletter"), re.getIdentifiers());

    Automaton actual = re.toAutomaton(Map.of("myletter", Automata.makeChar('z')));
    AutomatonTestUtil.assertMinimalDFA(actual);

    Automaton expected = Automata.makeChar('z');
    assertSameLanguage(expected, actual);
  }

  public void testAutomatonIOException() {
    AutomatonProvider myProvider =
        new AutomatonProvider() {
          @Override
          public Automaton getAutomaton(String name) throws IOException {
            throw new IOException("fake ioexception");
          }
        };
    RegExp re = new RegExp("<myletter>", RegExp.ALL);
    assertEquals("<myletter>", re.toString());
    assertEquals("REGEXP_AUTOMATON\n", re.toStringTree());
    assertEquals(Set.of("myletter"), re.getIdentifiers());

    expectThrows(
        IllegalArgumentException.class,
        () -> {
          re.toAutomaton(myProvider);
        });
  }

  public void testAutomatonNotFound() {
    RegExp re = new RegExp("<bogus>", RegExp.ALL);
    assertEquals("<bogus>", re.toString());
    assertEquals("REGEXP_AUTOMATON\n", re.toStringTree());

    expectThrows(
        IllegalArgumentException.class,
        () -> {
          re.toAutomaton(Map.of("myletter", Automata.makeChar('z')));
        });
  }

  public void testIllegalSyntaxFlags() {
    expectThrows(
        IllegalArgumentException.class,
        () -> {
          new RegExp("bogus", Integer.MAX_VALUE);
        });
  }

  public void testIllegalMatchFlags() {
    expectThrows(
        IllegalArgumentException.class,
        () -> {
          new RegExp("bogus", RegExp.ALL, 1);
        });
  }

  private void assertSameLanguage(Automaton expected, Automaton actual) {
    expected = Operations.determinize(expected, Operations.DEFAULT_DETERMINIZE_WORK_LIMIT);
    actual = Operations.determinize(actual, Operations.DEFAULT_DETERMINIZE_WORK_LIMIT);
    boolean result = AutomatonTestUtil.sameLanguage(expected, actual);
    if (result == false) {
      System.out.println(expected.toDot());
      System.out.println(actual.toDot());
    }
    assertTrue(result);
  }
}<|MERGE_RESOLUTION|>--- conflicted
+++ resolved
@@ -83,12 +83,8 @@
   public void testCaseInsensitiveClassChar() {
     RegExp re = new RegExp("[c]", RegExp.NONE, RegExp.ASCII_CASE_INSENSITIVE);
     assertEquals(
-<<<<<<< HEAD
-        "REGEXP_CHAR_CLASS starts=[U+0063 U+0043] ends=[U+0063 U+0043]\n", re.toStringTree());
+        "REGEXP_CHAR_CLASS starts=[U+0043 U+0063] ends=[U+0043 U+0063]\n", re.toStringTree());
     AutomatonTestUtil.assertMinimalDFA(re.toAutomaton());
-=======
-        "REGEXP_CHAR_CLASS starts=[U+0043 U+0063] ends=[U+0043 U+0063]\n", re.toStringTree());
->>>>>>> 7c050f9c
   }
 
   // ranges aren't treated as case-insensitive, but maybe ok with charclass
@@ -141,7 +137,7 @@
     assertEquals("REGEXP_CHAR char=Ж\n", re.toStringTree());
 
     Automaton actual = re.toAutomaton();
-    assertTrue(actual.isDeterministic());
+    AutomatonTestUtil.assertMinimalDFA(actual);
 
     Automaton expected = Automata.makeCharSet(new int[] {'Ж', 'ж'});
     assertSameLanguage(expected, actual);
@@ -153,7 +149,7 @@
     assertEquals("REGEXP_CHAR char=σ\n", re.toStringTree());
 
     Automaton actual = re.toAutomaton();
-    assertTrue(actual.isDeterministic());
+    AutomatonTestUtil.assertMinimalDFA(actual);
 
     Automaton expected = Automata.makeCharSet(new int[] {'Σ', 'σ', 'ς'});
     assertSameLanguage(expected, actual);
