--- conflicted
+++ resolved
@@ -75,11 +75,7 @@
     Automaton actual = re.toAutomaton();
     assertTrue(actual.isDeterministic());
 
-<<<<<<< HEAD
     Automaton expected = Automata.makeCharSet(new int[] {'c', 'C'});
-=======
-    Automaton expected = Operations.union(List.of(Automata.makeChar('c'), Automata.makeChar('C')));
->>>>>>> 32089206
     assertSameLanguage(expected, actual);
   }
 
@@ -87,11 +83,7 @@
   public void testCaseInsensitiveClassChar() {
     RegExp re = new RegExp("[c]", RegExp.NONE, RegExp.ASCII_CASE_INSENSITIVE);
     assertEquals(
-<<<<<<< HEAD
         "REGEXP_CHAR_CLASS starts=[U+0043 U+0063] ends=[U+0043 U+0063]\n", re.toStringTree());
-=======
-        "REGEXP_CHAR_CLASS starts=[U+0063 U+0043] ends=[U+0063 U+0043]\n", re.toStringTree());
->>>>>>> 32089206
   }
 
   // ranges aren't treated as case-insensitive, but maybe ok with charclass
@@ -109,11 +101,7 @@
     Automaton actual = re.toAutomaton();
     assertTrue(actual.isDeterministic());
 
-<<<<<<< HEAD
     Automaton expected = Automata.makeCharSet(new int[] {'c', 'C'});
-=======
-    Automaton expected = Operations.union(List.of(Automata.makeChar('c'), Automata.makeChar('C')));
->>>>>>> 32089206
     assertSameLanguage(expected, actual);
   }
 
