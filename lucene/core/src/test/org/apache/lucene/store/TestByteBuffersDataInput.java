--- conflicted
+++ resolved
@@ -203,11 +203,7 @@
   @Test
   public void testSlicingWindow() throws Exception {
     ByteBuffersDataOutput dst = new ByteBuffersDataOutput();
-<<<<<<< HEAD
-    assertEquals(0, dst.toDataInput().slice(0, 0).size());
-=======
     assertEquals(0, dst.toDataInput().slice(0, 0).length());
->>>>>>> 75ae372b
 
     dst.writeBytes(randomBytesOfLength(1024 * 8));
     ByteBuffersDataInput in = dst.toDataInput();
