/*
 * Licensed to the Apache Software Foundation (ASF) under one or more
 * contributor license agreements.  See the NOTICE file distributed with
 * this work for additional information regarding copyright ownership.
 * The ASF licenses this file to You under the Apache License, Version 2.0
 * (the "License"); you may not use this file except in compliance with
 * the License.  You may obtain a copy of the License at
 *
 *     http://www.apache.org/licenses/LICENSE-2.0
 *
 * Unless required by applicable law or agreed to in writing, software
 * distributed under the License is distributed on an "AS IS" BASIS,
 * WITHOUT WARRANTIES OR CONDITIONS OF ANY KIND, either express or implied.
 * See the License for the specific language governing permissions and
 * limitations under the License.
 */
package org.apache.lucene.store;

import java.io.IOException;
import java.lang.ProcessBuilder.Redirect;
import java.nio.file.Path;
import java.nio.file.Paths;
import java.util.ArrayList;
import java.util.List;
import java.util.concurrent.TimeUnit;
import org.apache.lucene.tests.util.LuceneTestCase;
import org.apache.lucene.util.SuppressForbidden;

@LuceneTestCase.SuppressFileSystems("*")
public class TestStressLockFactories extends LuceneTestCase {

  @SuppressForbidden(reason = "ProcessBuilder only allows to redirect to java.io.File")
  private static final ProcessBuilder applyRedirection(ProcessBuilder pb, int client, Path dir) {
    if (VERBOSE) {
      return pb.inheritIO();
    } else {
      return pb.redirectError(dir.resolve("err-" + client + ".txt").toFile())
          .redirectOutput(dir.resolve("out-" + client + ".txt").toFile())
          .redirectInput(Redirect.INHERIT);
    }
  }

  private void runImpl(Class<? extends LockFactory> impl) throws Exception {
    final int clients = TEST_NIGHTLY ? 5 : 2;
    final String host = "127.0.0.1";
    final int delay = 1;
    final int rounds = (TEST_NIGHTLY ? 30000 : 500) * RANDOM_MULTIPLIER;

    final Path dir = createTempDir(impl.getSimpleName());

    final List<Process> processes = new ArrayList<>(clients);

    LockVerifyServer.run(
        host,
        clients,
        addr -> {
          // spawn clients as separate Java processes
          for (int i = 0; i < clients; i++) {
            try {
<<<<<<< HEAD
              processes.add(
                  applyRedirection(
                          new ProcessBuilder(
                              Paths.get(System.getProperty("java.home"), "bin", "java").toString(),
                              "-Xmx32M",
                              "--enable-preview", // TODO: fix this with LUCENE-10370
                              "-cp",
                              System.getProperty("java.class.path"),
                              LockStressTest.class.getName(),
                              Integer.toString(i),
                              addr.getHostString(),
                              Integer.toString(addr.getPort()),
                              impl.getName(),
                              dir.toString(),
                              Integer.toString(delay),
                              Integer.toString(rounds)),
                          i,
                          dir)
                      .start());
=======
              List<String> args = new ArrayList<>();
              args.add(Paths.get(System.getProperty("java.home"), "bin", "java").toString());
              args.addAll(getJvmForkArguments());
              args.addAll(
                  List.of(
                      "-Xmx32M",
                      LockStressTest.class.getName(),
                      Integer.toString(i),
                      addr.getHostString(),
                      Integer.toString(addr.getPort()),
                      impl.getName(),
                      dir.toString(),
                      Integer.toString(delay),
                      Integer.toString(rounds)));

              processes.add(applyRedirection(new ProcessBuilder(args), i, dir).start());
>>>>>>> 2620b566
            } catch (IOException ioe) {
              throw new AssertionError("Failed to start child process.", ioe);
            }
          }
        });

    // wait for all processes to exit...
    try {
      for (Process p : processes) {
        if (p.waitFor(15, TimeUnit.SECONDS)) {
          assertEquals("Process " + p.pid() + " died abnormally?", 0, p.waitFor());
        }
      }
    } finally {
      // kill all processes, which are still alive.
      for (Process p : processes) {
        if (p.isAlive()) {
          p.destroyForcibly().waitFor();
        }
      }
    }
  }

  public void testNativeFSLockFactory() throws Exception {
    runImpl(NativeFSLockFactory.class);
  }

  public void testSimpleFSLockFactory() throws Exception {
    runImpl(SimpleFSLockFactory.class);
  }
}<|MERGE_RESOLUTION|>--- conflicted
+++ resolved
@@ -57,33 +57,13 @@
           // spawn clients as separate Java processes
           for (int i = 0; i < clients; i++) {
             try {
-<<<<<<< HEAD
-              processes.add(
-                  applyRedirection(
-                          new ProcessBuilder(
-                              Paths.get(System.getProperty("java.home"), "bin", "java").toString(),
-                              "-Xmx32M",
-                              "--enable-preview", // TODO: fix this with LUCENE-10370
-                              "-cp",
-                              System.getProperty("java.class.path"),
-                              LockStressTest.class.getName(),
-                              Integer.toString(i),
-                              addr.getHostString(),
-                              Integer.toString(addr.getPort()),
-                              impl.getName(),
-                              dir.toString(),
-                              Integer.toString(delay),
-                              Integer.toString(rounds)),
-                          i,
-                          dir)
-                      .start());
-=======
               List<String> args = new ArrayList<>();
               args.add(Paths.get(System.getProperty("java.home"), "bin", "java").toString());
               args.addAll(getJvmForkArguments());
               args.addAll(
                   List.of(
                       "-Xmx32M",
+                      "--enable-preview", // TODO: fix this somehow
                       LockStressTest.class.getName(),
                       Integer.toString(i),
                       addr.getHostString(),
@@ -94,7 +74,6 @@
                       Integer.toString(rounds)));
 
               processes.add(applyRedirection(new ProcessBuilder(args), i, dir).start());
->>>>>>> 2620b566
             } catch (IOException ioe) {
               throw new AssertionError("Failed to start child process.", ioe);
             }
