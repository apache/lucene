/*
 * Licensed to the Apache Software Foundation (ASF) under one or more
 * contributor license agreements.  See the NOTICE file distributed with
 * this work for additional information regarding copyright ownership.
 * The ASF licenses this file to You under the Apache License, Version 2.0
 * (the "License"); you may not use this file except in compliance with
 * the License.  You may obtain a copy of the License at
 *
 *     http://www.apache.org/licenses/LICENSE-2.0
 *
 * Unless required by applicable law or agreed to in writing, software
 * distributed under the License is distributed on an "AS IS" BASIS,
 * WITHOUT WARRANTIES OR CONDITIONS OF ANY KIND, either express or implied.
 * See the License for the specific language governing permissions and
 * limitations under the License.
 */
package org.apache.lucene.codecs.perfield;

import java.io.IOException;
import java.util.ArrayList;
import java.util.Arrays;
import java.util.Collections;
import java.util.HashSet;
import java.util.List;
import java.util.Random;
import org.apache.lucene.analysis.Analyzer;
import org.apache.lucene.codecs.Codec;
import org.apache.lucene.codecs.DocValuesConsumer;
import org.apache.lucene.codecs.DocValuesFormat;
import org.apache.lucene.codecs.DocValuesProducer;
import org.apache.lucene.document.BinaryDocValuesField;
import org.apache.lucene.document.Document;
import org.apache.lucene.document.Field;
import org.apache.lucene.document.NumericDocValuesField;
import org.apache.lucene.document.TextField;
import org.apache.lucene.index.BinaryDocValues;
import org.apache.lucene.index.DirectoryReader;
import org.apache.lucene.index.FieldInfo;
import org.apache.lucene.index.IndexReader;
import org.apache.lucene.index.IndexWriter;
import org.apache.lucene.index.IndexWriterConfig;
import org.apache.lucene.index.MergeState;
import org.apache.lucene.index.NumericDocValues;
import org.apache.lucene.index.SegmentReadState;
import org.apache.lucene.index.SegmentWriteState;
import org.apache.lucene.index.StoredFields;
import org.apache.lucene.index.Term;
import org.apache.lucene.search.IndexSearcher;
import org.apache.lucene.search.Query;
import org.apache.lucene.search.TermQuery;
import org.apache.lucene.search.TopDocs;
import org.apache.lucene.store.Directory;
import org.apache.lucene.tests.analysis.MockAnalyzer;
import org.apache.lucene.tests.codecs.asserting.AssertingCodec;
import org.apache.lucene.tests.index.BaseDocValuesFormatTestCase;
import org.apache.lucene.tests.index.RandomCodec;
import org.apache.lucene.tests.util.TestUtil;
import org.apache.lucene.util.BytesRef;

/** Basic tests of PerFieldDocValuesFormat */
public class TestPerFieldDocValuesFormat extends BaseDocValuesFormatTestCase {
  private Codec codec;

  @Override
  public void setUp() throws Exception {
    codec = new RandomCodec(new Random(random().nextLong()), Collections.emptySet());
    super.setUp();
  }

  @Override
  protected Codec getCodec() {
    return codec;
  }

  @Override
  protected boolean codecAcceptsHugeBinaryValues(String field) {
    return TestUtil.fieldSupportsHugeBinaryDocValues(field);
  }

  // just a simple trivial test
  // TODO: we should come up with a test that somehow checks that segment suffix
  // is respected by all codec apis (not just docvalues and postings)
  public void testTwoFieldsTwoFormats() throws IOException {
    Analyzer analyzer = new MockAnalyzer(random());

    Directory directory = newDirectory();
    // we don't use RandomIndexWriter because it might add more docvalues than we expect !!!!1
    IndexWriterConfig iwc = newIndexWriterConfig(analyzer);
    final DocValuesFormat fast = TestUtil.getDefaultDocValuesFormat();
    final DocValuesFormat slow = DocValuesFormat.forName("Asserting");
    iwc.setCodec(
        new AssertingCodec() {
          @Override
          public DocValuesFormat getDocValuesFormatForField(String field) {
            if ("dv1".equals(field)) {
              return fast;
            } else {
              return slow;
            }
          }
        });
    IndexWriter iwriter = new IndexWriter(directory, iwc);
    Document doc = new Document();
    String longTerm =
        "longtermlongtermlongtermlongtermlongtermlongtermlongtermlongterm"
            + "longtermlongtermlongtermlongtermlongtermlongtermlong"
            + "termlongtermlongtermlongterm";
    String text = "This is the text to be indexed. " + longTerm;
    doc.add(newTextField("fieldname", text, Field.Store.YES));
    doc.add(new NumericDocValuesField("dv1", 5));
    doc.add(new BinaryDocValuesField("dv2", new BytesRef("hello world")));
    iwriter.addDocument(doc);
    iwriter.close();

    // Now search the index:
    IndexReader ireader = DirectoryReader.open(directory); // read-only=true
    IndexSearcher isearcher = newSearcher(ireader);

    assertEquals(1, isearcher.count(new TermQuery(new Term("fieldname", longTerm))));
    Query query = new TermQuery(new Term("fieldname", "text"));
    TopDocs hits = isearcher.search(query, 1);
<<<<<<< HEAD
    assertEquals(1, hits.totalHits.value);
=======
    assertEquals(1, hits.totalHits.value());
>>>>>>> 75ae372b
    StoredFields storedFields = isearcher.storedFields();
    // Iterate through the results:
    for (int i = 0; i < hits.scoreDocs.length; i++) {
      int hitDocID = hits.scoreDocs[i].doc;
      Document hitDoc = storedFields.document(hitDocID);
      assertEquals(text, hitDoc.get("fieldname"));
      assert ireader.leaves().size() == 1;
      NumericDocValues dv = ireader.leaves().get(0).reader().getNumericDocValues("dv1");
      assertEquals(hitDocID, dv.advance(hitDocID));
      assertEquals(5, dv.longValue());

      BinaryDocValues dv2 = ireader.leaves().get(0).reader().getBinaryDocValues("dv2");
      assertEquals(hitDocID, dv2.advance(hitDocID));
      final BytesRef term = dv2.binaryValue();
      assertEquals(new BytesRef("hello world"), term);
    }

    ireader.close();
    directory.close();
  }

  public void testMergeCalledOnTwoFormats() throws IOException {
    MergeRecordingDocValueFormatWrapper dvf1 =
        new MergeRecordingDocValueFormatWrapper(TestUtil.getDefaultDocValuesFormat());
    MergeRecordingDocValueFormatWrapper dvf2 =
        new MergeRecordingDocValueFormatWrapper(TestUtil.getDefaultDocValuesFormat());

    IndexWriterConfig iwc = new IndexWriterConfig();
    iwc.setCodec(
        new AssertingCodec() {
          @Override
          public DocValuesFormat getDocValuesFormatForField(String field) {
            switch (field) {
              case "dv1":
              case "dv2":
                return dvf1;

              case "dv3":
                return dvf2;

              default:
                return super.getDocValuesFormatForField(field);
            }
          }
        });

    Directory directory = newDirectory();

    IndexWriter iwriter = new IndexWriter(directory, iwc);

    Document doc = new Document();
    doc.add(new NumericDocValuesField("dv1", 5));
    doc.add(new NumericDocValuesField("dv2", 42));
    doc.add(new BinaryDocValuesField("dv3", new BytesRef("hello world")));
    iwriter.addDocument(doc);
    iwriter.commit();

    doc = new Document();
    doc.add(new NumericDocValuesField("dv1", 8));
    doc.add(new NumericDocValuesField("dv2", 45));
    doc.add(new BinaryDocValuesField("dv3", new BytesRef("goodbye world")));
    iwriter.addDocument(doc);
    iwriter.commit();

    iwriter.forceMerge(1, true);
    iwriter.close();

    assertEquals(1, dvf1.nbMergeCalls);
    assertEquals(new HashSet<>(Arrays.asList("dv1", "dv2")), new HashSet<>(dvf1.fieldNames));
    assertEquals(1, dvf2.nbMergeCalls);
    assertEquals(Collections.singletonList("dv3"), dvf2.fieldNames);

    directory.close();
  }

  public void testDocValuesMergeWithIndexedFields() throws IOException {
    MergeRecordingDocValueFormatWrapper docValuesFormat =
        new MergeRecordingDocValueFormatWrapper(TestUtil.getDefaultDocValuesFormat());

    IndexWriterConfig iwc = new IndexWriterConfig();
    iwc.setCodec(
        new AssertingCodec() {
          @Override
          public DocValuesFormat getDocValuesFormatForField(String field) {
            return docValuesFormat;
          }
        });

    Directory directory = newDirectory();

    IndexWriter iwriter = new IndexWriter(directory, iwc);

    Document doc = new Document();
    doc.add(new NumericDocValuesField("dv1", 5));
    doc.add(new TextField("normalField", "not a doc value", Field.Store.NO));
    iwriter.addDocument(doc);
    iwriter.commit();

    doc = new Document();
    doc.add(new TextField("anotherField", "again no doc values here", Field.Store.NO));
    doc.add(new TextField("normalField", "my document without doc values", Field.Store.NO));
    iwriter.addDocument(doc);
    iwriter.commit();

    iwriter.forceMerge(1, true);
    iwriter.close();

    // "normalField" and "anotherField" are ignored when merging doc values.
    assertEquals(1, docValuesFormat.nbMergeCalls);
    assertEquals(Collections.singletonList("dv1"), docValuesFormat.fieldNames);
    directory.close();
  }

  private static final class MergeRecordingDocValueFormatWrapper extends DocValuesFormat {
    private final DocValuesFormat delegate;
    final List<String> fieldNames = new ArrayList<>();
    volatile int nbMergeCalls = 0;

    MergeRecordingDocValueFormatWrapper(DocValuesFormat delegate) {
      super(delegate.getName());
      this.delegate = delegate;
    }

    @Override
    public DocValuesConsumer fieldsConsumer(SegmentWriteState state) throws IOException {
      final DocValuesConsumer consumer = delegate.fieldsConsumer(state);
      return new DocValuesConsumer() {
        @Override
        public void addNumericField(FieldInfo field, DocValuesProducer values) throws IOException {
          consumer.addNumericField(field, values);
        }

        @Override
        public void addBinaryField(FieldInfo field, DocValuesProducer values) throws IOException {
          consumer.addBinaryField(field, values);
        }

        @Override
        public void addSortedField(FieldInfo field, DocValuesProducer values) throws IOException {
          consumer.addSortedField(field, values);
        }

        @Override
        public void addSortedNumericField(FieldInfo field, DocValuesProducer values)
            throws IOException {
          consumer.addSortedNumericField(field, values);
        }

        @Override
        public void addSortedSetField(FieldInfo field, DocValuesProducer values)
            throws IOException {
          consumer.addSortedSetField(field, values);
        }

        @Override
        public void merge(MergeState mergeState) throws IOException {
          nbMergeCalls++;
          for (FieldInfo fi : mergeState.mergeFieldInfos) {
            fieldNames.add(fi.name);
          }
          consumer.merge(mergeState);
        }

        @Override
        public void close() throws IOException {
          consumer.close();
        }
      };
    }

    @Override
    public DocValuesProducer fieldsProducer(SegmentReadState state) throws IOException {
      return delegate.fieldsProducer(state);
    }
  }
}<|MERGE_RESOLUTION|>--- conflicted
+++ resolved
@@ -119,11 +119,7 @@
     assertEquals(1, isearcher.count(new TermQuery(new Term("fieldname", longTerm))));
     Query query = new TermQuery(new Term("fieldname", "text"));
     TopDocs hits = isearcher.search(query, 1);
-<<<<<<< HEAD
-    assertEquals(1, hits.totalHits.value);
-=======
     assertEquals(1, hits.totalHits.value());
->>>>>>> 75ae372b
     StoredFields storedFields = isearcher.storedFields();
     // Iterate through the results:
     for (int i = 0; i < hits.scoreDocs.length; i++) {
