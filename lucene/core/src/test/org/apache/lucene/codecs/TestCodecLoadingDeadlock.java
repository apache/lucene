/*
 * Licensed to the Apache Software Foundation (ASF) under one or more
 * contributor license agreements.  See the NOTICE file distributed with
 * this work for additional information regarding copyright ownership.
 * The ASF licenses this file to You under the Apache License, Version 2.0
 * (the "License"); you may not use this file except in compliance with
 * the License.  You may obtain a copy of the License at
 *
 *     http://www.apache.org/licenses/LICENSE-2.0
 *
 * Unless required by applicable law or agreed to in writing, software
 * distributed under the License is distributed on an "AS IS" BASIS,
 * WITHOUT WARRANTIES OR CONDITIONS OF ANY KIND, either express or implied.
 * See the License for the specific language governing permissions and
 * limitations under the License.
 */
package org.apache.lucene.codecs;

import com.carrotsearch.randomizedtesting.LifecycleScope;
import com.carrotsearch.randomizedtesting.RandomizedContext;
import com.carrotsearch.randomizedtesting.RandomizedRunner;
import com.carrotsearch.randomizedtesting.RandomizedTest;
import java.nio.file.Files;
import java.nio.file.Path;
import java.nio.file.Paths;
import java.util.ArrayList;
import java.util.Arrays;
import java.util.List;
import java.util.Locale;
import java.util.Random;
import java.util.Set;
import java.util.concurrent.CopyOnWriteArrayList;
import java.util.concurrent.CyclicBarrier;
import java.util.concurrent.ExecutorService;
import java.util.concurrent.Executors;
import java.util.concurrent.TimeUnit;
import java.util.stream.Collectors;
import java.util.stream.IntStream;
import org.apache.lucene.tests.util.LuceneTestCase;
import org.apache.lucene.util.NamedThreadFactory;
import org.apache.lucene.util.SuppressForbidden;
import org.junit.Assert;
import org.junit.Test;
import org.junit.runner.RunWith;

/* WARNING: This test does *not* extend LuceneTestCase to prevent static class
 * initialization when spawned as subprocess (and please let default codecs alive)! */

@RunWith(RandomizedRunner.class)
public class TestCodecLoadingDeadlock extends Assert {
  private static final int MAX_TIME_SECONDS = 30;

  @Test
  @SuppressForbidden(reason = "Uses Path.toFile because ProcessBuilder requires it.")
  public void testDeadlock() throws Exception {
    // pick random codec names for stress test in separate process:
    final Random rnd = RandomizedContext.current().getRandom();
    Set<String> avail;
    final String codecName =
        new ArrayList<>(avail = Codec.availableCodecs()).get(rnd.nextInt(avail.size()));
    final String pfName =
        new ArrayList<>(avail = PostingsFormat.availablePostingsFormats())
            .get(rnd.nextInt(avail.size()));
    final String dvfName =
        new ArrayList<>(avail = DocValuesFormat.availableDocValuesFormats())
            .get(rnd.nextInt(avail.size()));

    System.out.printf(Locale.ROOT, "codec: %s, pf: %s, dvf: %s%n", codecName, pfName, dvfName);

    List<String> args = new ArrayList<>();
    args.add(Paths.get(System.getProperty("java.home"), "bin", "java").toString());
    args.addAll(LuceneTestCase.getJvmForkArguments());
    args.addAll(List.of(getClass().getName(), codecName, pfName, dvfName));

    List<String> args = new ArrayList<>();
    args.add(Paths.get(System.getProperty("java.home"), "bin", "java").toString());
    args.addAll(LuceneTestCase.getJvmForkArguments());
    args.addAll(List.of(getClass().getName(), codecName, pfName, dvfName));

    // Fork a separate JVM to reinitialize classes.
<<<<<<< HEAD
    final Process p = new ProcessBuilder(args).inheritIO().start();
    if (p.waitFor(MAX_TIME_SECONDS * 2, TimeUnit.SECONDS)) {
      assertEquals("Process died abnormally?", 0, p.waitFor());
    } else {
      p.destroyForcibly().waitFor();
      fail("Process did not exit after 60 secs?");
=======
    final Path output = RandomizedTest.newTempFile(LifecycleScope.TEST);
    final Process p =
        new ProcessBuilder(args).redirectErrorStream(true).redirectOutput(output.toFile()).start();
    boolean success = false;
    try {
      if (p.waitFor(MAX_TIME_SECONDS * 2, TimeUnit.SECONDS)) {
        assertEquals("Process died abnormally?", 0, p.waitFor());
        success = true;
      } else {
        p.destroyForcibly().waitFor();
        fail("Process did not exit after 60 secs?");
      }
    } finally {
      if (!success) {
        System.out.println("Subprocess emitted the following output:");
        System.out.write(Files.readAllBytes(output));
      }
>>>>>>> 75ae372b
    }
  }

  // This method is called in a spawned process.
  public static void main(final String... args) throws Exception {
    final String codecName = args[0];
    final String pfName = args[1];
    final String dvfName = args[2];

    final int numThreads = 14; // two times the modulo in switch statement below
    final CopyOnWriteArrayList<Thread> allThreads = new CopyOnWriteArrayList<>();
    final ExecutorService pool =
        Executors.newFixedThreadPool(
            numThreads,
            new NamedThreadFactory("deadlockchecker") {
              @Override
              public Thread newThread(Runnable r) {
                Thread t = super.newThread(r);
                allThreads.add(t);
                return t;
              }
            });

    final CyclicBarrier barrier = new CyclicBarrier(numThreads);
    IntStream.range(0, numThreads)
        .forEach(
            taskNo ->
                pool.execute(
                    () -> {
                      try {
                        // Await a common barrier point for all threads and then
                        // run racy code. This is intentional.
                        barrier.await();
                        switch (taskNo % 7) {
                          case 0:
                            Codec.getDefault();
                            break;
                          case 1:
                            Codec.forName(codecName);
                            break;
                          case 2:
                            PostingsFormat.forName(pfName);
                            break;
                          case 3:
                            DocValuesFormat.forName(dvfName);
                            break;
                          case 4:
                            Codec.availableCodecs();
                            break;
                          case 5:
                            PostingsFormat.availablePostingsFormats();
                            break;
                          case 6:
                            DocValuesFormat.availableDocValuesFormats();
                            break;
                          default:
                            throw new AssertionError();
                        }
                      } catch (Throwable t) {
                        synchronized (args) {
                          System.err.println(
                              Thread.currentThread().getName()
                                  + " failed to lookup codec service:");
                          t.printStackTrace(System.err);
                        }
                        Runtime.getRuntime().halt(1); // signal failure to caller
                      }
                    }));

    pool.shutdown();

    if (!pool.awaitTermination(MAX_TIME_SECONDS, TimeUnit.SECONDS)) {
      // Try to collect stacks so that we can better diagnose the failure.
      System.err.println(
          "Pool didn't return after "
              + MAX_TIME_SECONDS
              + " seconds, classloader deadlock? Dumping stack traces.");

      for (Thread t : allThreads) {
        System.err.println(
            "# Thread: "
                + t
                + ", "
                + "state: "
                + t.getState()
                + ", "
                + "stack:\n\t"
                + Arrays.stream(t.getStackTrace())
                    .map(Object::toString)
                    .collect(Collectors.joining("\t"))
                + "\n");
      }
      Runtime.getRuntime().halt(1); // signal failure to caller
    }
  }
}<|MERGE_RESOLUTION|>--- conflicted
+++ resolved
@@ -72,20 +72,7 @@
     args.addAll(LuceneTestCase.getJvmForkArguments());
     args.addAll(List.of(getClass().getName(), codecName, pfName, dvfName));
 
-    List<String> args = new ArrayList<>();
-    args.add(Paths.get(System.getProperty("java.home"), "bin", "java").toString());
-    args.addAll(LuceneTestCase.getJvmForkArguments());
-    args.addAll(List.of(getClass().getName(), codecName, pfName, dvfName));
-
     // Fork a separate JVM to reinitialize classes.
-<<<<<<< HEAD
-    final Process p = new ProcessBuilder(args).inheritIO().start();
-    if (p.waitFor(MAX_TIME_SECONDS * 2, TimeUnit.SECONDS)) {
-      assertEquals("Process died abnormally?", 0, p.waitFor());
-    } else {
-      p.destroyForcibly().waitFor();
-      fail("Process did not exit after 60 secs?");
-=======
     final Path output = RandomizedTest.newTempFile(LifecycleScope.TEST);
     final Process p =
         new ProcessBuilder(args).redirectErrorStream(true).redirectOutput(output.toFile()).start();
@@ -103,7 +90,6 @@
         System.out.println("Subprocess emitted the following output:");
         System.out.write(Files.readAllBytes(output));
       }
->>>>>>> 75ae372b
     }
   }
 
