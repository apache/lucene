--- conflicted
+++ resolved
@@ -187,10 +187,6 @@
     }
   }
 
-<<<<<<< HEAD
-  @com.carrotsearch.randomizedtesting.annotations.Repeat(iterations = 100)
-=======
->>>>>>> 71d4ad67
   public void testBulkScorerBytes() throws IOException {
     int dims = random().nextInt(1, 1024);
     int size = random().nextInt(2, 255);
@@ -213,10 +209,6 @@
     }
   }
 
-<<<<<<< HEAD
-  @com.carrotsearch.randomizedtesting.annotations.Repeat(iterations = 100)
-=======
->>>>>>> 71d4ad67
   public void testBulkScorerFloats() throws IOException {
     int dims = random().nextInt(1, 1024);
     int size = random().nextInt(2, 255);
