--- conflicted
+++ resolved
@@ -208,10 +208,8 @@
             new Lucene99HnswScalarQuantizedVectorsFormat(20, 100, 0, (byte) -1, false, null, null));
     expectThrows(
         IllegalArgumentException.class,
-<<<<<<< HEAD
         () ->
             new Lucene99HnswScalarQuantizedVectorsFormat(20, 100, 0, (byte) 9, false, null, null));
-
     expectThrows(
         IllegalArgumentException.class,
         () ->
@@ -223,8 +221,6 @@
                 20, 100, 100, (byte) 7, false, null, null));
     expectThrows(
         IllegalArgumentException.class,
-=======
->>>>>>> 1f909bac
         () ->
             new Lucene99HnswScalarQuantizedVectorsFormat(
                 20, 100, 1, (byte) 7, false, null, new SameThreadExecutorService()));
