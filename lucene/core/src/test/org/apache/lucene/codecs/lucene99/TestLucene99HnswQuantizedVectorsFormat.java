/*
 * Licensed to the Apache Software Foundation (ASF) under one or more
 * contributor license agreements.  See the NOTICE file distributed with
 * this work for additional information regarding copyright ownership.
 * The ASF licenses this file to You under the Apache License, Version 2.0
 * (the "License"); you may not use this file except in compliance with
 * the License.  You may obtain a copy of the License at
 *
 *     http://www.apache.org/licenses/LICENSE-2.0
 *
 * Unless required by applicable law or agreed to in writing, software
 * distributed under the License is distributed on an "AS IS" BASIS,
 * WITHOUT WARRANTIES OR CONDITIONS OF ANY KIND, either express or implied.
 * See the License for the specific language governing permissions and
 * limitations under the License.
 */
package org.apache.lucene.codecs.lucene99;

import static org.apache.lucene.codecs.lucene99.Lucene99ScalarQuantizedVectorsFormat.calculateDefaultConfidenceInterval;
import static org.apache.lucene.search.DocIdSetIterator.NO_MORE_DOCS;

import java.util.ArrayList;
import java.util.Arrays;
import java.util.List;
import org.apache.lucene.codecs.Codec;
import org.apache.lucene.codecs.FilterCodec;
import org.apache.lucene.codecs.KnnVectorsFormat;
import org.apache.lucene.codecs.KnnVectorsReader;
import org.apache.lucene.codecs.perfield.PerFieldKnnVectorsFormat;
import org.apache.lucene.document.Document;
import org.apache.lucene.document.KnnByteVectorField;
import org.apache.lucene.document.KnnFloatVectorField;
import org.apache.lucene.index.ByteVectorValues;
import org.apache.lucene.index.CodecReader;
import org.apache.lucene.index.DirectoryReader;
import org.apache.lucene.index.FloatVectorValues;
import org.apache.lucene.index.IndexReader;
import org.apache.lucene.index.IndexWriter;
import org.apache.lucene.index.IndexWriterConfig;
import org.apache.lucene.index.LeafReader;
import org.apache.lucene.index.LeafReaderContext;
import org.apache.lucene.index.NoMergePolicy;
import org.apache.lucene.index.VectorEncoding;
import org.apache.lucene.index.VectorSimilarityFunction;
import org.apache.lucene.store.Directory;
import org.apache.lucene.tests.index.BaseKnnVectorsFormatTestCase;
import org.apache.lucene.tests.index.RandomIndexWriter;
import org.apache.lucene.tests.util.TestUtil;
import org.apache.lucene.util.SameThreadExecutorService;
import org.apache.lucene.util.VectorUtil;
import org.apache.lucene.util.quantization.QuantizedByteVectorValues;
import org.apache.lucene.util.quantization.ScalarQuantizer;

public class TestLucene99HnswQuantizedVectorsFormat extends BaseKnnVectorsFormatTestCase {

  @Override
  protected Codec getCodec() {
    return new Lucene99Codec() {
      @Override
      public KnnVectorsFormat getKnnVectorsFormatForField(String field) {
        return new Lucene99HnswScalarQuantizedVectorsFormat(
            Lucene99HnswVectorsFormat.DEFAULT_MAX_CONN,
            Lucene99HnswVectorsFormat.DEFAULT_BEAM_WIDTH);
      }
    };
  }

  @Override
  public void testSparseVectors() throws Exception {
    int numDocs = atLeast(1000);
    int numFields = TestUtil.nextInt(random(), 1, 10);
    int[] fieldDocCounts = new int[numFields];
    double[] fieldTotals = new double[numFields];
    int[] fieldDims = new int[numFields];
    VectorSimilarityFunction[] fieldSimilarityFunctions = new VectorSimilarityFunction[numFields];
    VectorEncoding[] fieldVectorEncodings = new VectorEncoding[numFields];
    for (int i = 0; i < numFields; i++) {
      fieldDims[i] = random().nextInt(20) + 1;
      fieldSimilarityFunctions[i] = randomSimilarity();
      fieldVectorEncodings[i] = randomVectorEncoding();
    }
    try (Directory dir = newDirectory();
        RandomIndexWriter w = new RandomIndexWriter(random(), dir, newIndexWriterConfig())) {
      for (int i = 0; i < numDocs; i++) {
        Document doc = new Document();
        for (int field = 0; field < numFields; field++) {
          String fieldName = "int" + field;
          if (random().nextInt(100) == 17) {
            switch (fieldVectorEncodings[field]) {
              case BYTE -> {
                byte[] b = randomVector8(fieldDims[field]);
                doc.add(new KnnByteVectorField(fieldName, b, fieldSimilarityFunctions[field]));
                fieldTotals[field] += b[0];
              }
              case FLOAT32 -> {
                float[] v = randomNormalizedVector(fieldDims[field]);
                doc.add(new KnnFloatVectorField(fieldName, v, fieldSimilarityFunctions[field]));
                fieldTotals[field] += v[0];
              }
            }
            fieldDocCounts[field]++;
          }
        }
        w.addDocument(doc);
      }
      try (IndexReader r = w.getReader()) {
        for (int field = 0; field < numFields; field++) {
          int docCount = 0;
          double checksum = 0;
          String fieldName = "int" + field;
          switch (fieldVectorEncodings[field]) {
            case BYTE -> {
              for (LeafReaderContext ctx : r.leaves()) {
                ByteVectorValues byteVectorValues = ctx.reader().getByteVectorValues(fieldName);
                if (byteVectorValues != null) {
                  docCount += byteVectorValues.size();
                  while (byteVectorValues.nextDoc() != NO_MORE_DOCS) {
                    checksum += byteVectorValues.vectorValue()[0];
                  }
                }
              }
            }
            case FLOAT32 -> {
              for (LeafReaderContext ctx : r.leaves()) {
                FloatVectorValues vectorValues = ctx.reader().getFloatVectorValues(fieldName);
                if (vectorValues != null) {
                  docCount += vectorValues.size();
                  while (vectorValues.nextDoc() != NO_MORE_DOCS) {
                    checksum += vectorValues.vectorValue()[0];
                  }
                }
              }
            }
          }
          assertEquals(fieldDocCounts[field], docCount);
          // Account for quantization done when indexing fields w/BYTE encoding
          double delta = fieldVectorEncodings[field] == VectorEncoding.BYTE ? numDocs * 0.01 : 1e-5;
          assertEquals(fieldTotals[field], checksum, delta);
        }
      }
    }
  }

  public void testQuantizedVectorsWriteAndRead() throws Exception {
    // create lucene directory with codec
    int numVectors = 1 + random().nextInt(50);
    VectorSimilarityFunction similarityFunction = randomSimilarity();
    boolean normalize = similarityFunction == VectorSimilarityFunction.COSINE;
    int dim = random().nextInt(64) + 1;
    List<float[]> vectors = new ArrayList<>(numVectors);
    for (int i = 0; i < numVectors; i++) {
      vectors.add(randomVector(dim));
    }
    ScalarQuantizer scalarQuantizer =
        ScalarQuantizer.fromVectors(
            new Lucene99ScalarQuantizedVectorsWriter.FloatVectorWrapper(vectors, normalize),
<<<<<<< HEAD
            calculateDefaultConfidenceInterval(dim),
            7);
=======
            confidenceInterval,
            numVectors);
>>>>>>> b527e101
    float[] expectedCorrections = new float[numVectors];
    byte[][] expectedVectors = new byte[numVectors][];
    for (int i = 0; i < numVectors; i++) {
      float[] vector = vectors.get(i);
      if (normalize) {
        float[] copy = new float[vector.length];
        System.arraycopy(vector, 0, copy, 0, copy.length);
        VectorUtil.l2normalize(copy);
        vector = copy;
      }

      expectedVectors[i] = new byte[dim];
      expectedCorrections[i] =
          scalarQuantizer.quantize(vector, expectedVectors[i], similarityFunction);
    }
    float[] randomlyReusedVector = new float[dim];

    try (Directory dir = newDirectory();
        IndexWriter w =
            new IndexWriter(
                dir,
                new IndexWriterConfig()
                    .setMaxBufferedDocs(numVectors + 1)
                    .setRAMBufferSizeMB(IndexWriterConfig.DISABLE_AUTO_FLUSH)
                    .setMergePolicy(NoMergePolicy.INSTANCE))) {
      for (int i = 0; i < numVectors; i++) {
        Document doc = new Document();
        // randomly reuse a vector, this ensures the underlying codec doesn't rely on the array
        // reference
        final float[] v;
        if (random().nextBoolean()) {
          System.arraycopy(vectors.get(i), 0, randomlyReusedVector, 0, dim);
          v = randomlyReusedVector;
        } else {
          v = vectors.get(i);
        }
        doc.add(new KnnFloatVectorField("f", v, similarityFunction));
        w.addDocument(doc);
      }
      w.commit();
      try (IndexReader reader = DirectoryReader.open(w)) {
        LeafReader r = getOnlyLeafReader(reader);
        if (r instanceof CodecReader codecReader) {
          KnnVectorsReader knnVectorsReader = codecReader.getVectorReader();
          if (knnVectorsReader instanceof PerFieldKnnVectorsFormat.FieldsReader fieldsReader) {
            knnVectorsReader = fieldsReader.getFieldReader("f");
          }
          if (knnVectorsReader instanceof Lucene99HnswVectorsReader hnswReader) {
            assertNotNull(hnswReader.getQuantizationState("f"));
            QuantizedByteVectorValues quantizedByteVectorValues =
                hnswReader.getQuantizedVectorValues("f");
            int docId = -1;
            while ((docId = quantizedByteVectorValues.nextDoc()) != NO_MORE_DOCS) {
              byte[] vector = quantizedByteVectorValues.vectorValue();
              float offset = quantizedByteVectorValues.getScoreCorrectionConstant();
              for (int i = 0; i < dim; i++) {
                assertEquals(vector[i], expectedVectors[docId][i]);
              }
              assertEquals(offset, expectedCorrections[docId], 0.00001f);
            }
          } else {
            fail("reader is not Lucene99HnswVectorsReader");
          }
        } else {
          fail("reader is not CodecReader");
        }
      }
    }
  }

  public void testToString() {
    FilterCodec customCodec =
        new FilterCodec("foo", Codec.getDefault()) {
          @Override
          public KnnVectorsFormat knnVectorsFormat() {
            return new Lucene99HnswScalarQuantizedVectorsFormat(10, 20, 1, 0.9f, null);
          }
        };
    String expectedString =
        "Lucene99HnswScalarQuantizedVectorsFormat(name=Lucene99HnswScalarQuantizedVectorsFormat, maxConn=10, beamWidth=20, flatVectorFormat=Lucene99ScalarQuantizedVectorsFormat(name=Lucene99ScalarQuantizedVectorsFormat, confidenceInterval=0.9, rawVectorFormat=Lucene99FlatVectorsFormat()))";
    assertEquals(expectedString, customCodec.knnVectorsFormat().toString());
  }

  public void testLimits() {
    expectThrows(
        IllegalArgumentException.class, () -> new Lucene99HnswScalarQuantizedVectorsFormat(-1, 20));
    expectThrows(
        IllegalArgumentException.class, () -> new Lucene99HnswScalarQuantizedVectorsFormat(0, 20));
    expectThrows(
        IllegalArgumentException.class, () -> new Lucene99HnswScalarQuantizedVectorsFormat(20, 0));
    expectThrows(
        IllegalArgumentException.class, () -> new Lucene99HnswScalarQuantizedVectorsFormat(20, -1));
    expectThrows(
        IllegalArgumentException.class,
        () -> new Lucene99HnswScalarQuantizedVectorsFormat(512 + 1, 20));
    expectThrows(
        IllegalArgumentException.class,
        () -> new Lucene99HnswScalarQuantizedVectorsFormat(20, 3201));
    expectThrows(
        IllegalArgumentException.class,
        () -> new Lucene99HnswScalarQuantizedVectorsFormat(20, 100, 0, 1.1f, null));
    expectThrows(
        IllegalArgumentException.class,
        () -> new Lucene99HnswScalarQuantizedVectorsFormat(20, 100, 0, 0.8f, null));
    expectThrows(
        IllegalArgumentException.class,
        () -> new Lucene99HnswScalarQuantizedVectorsFormat(20, 100, 100, null, null));
    expectThrows(
        IllegalArgumentException.class,
        () ->
            new Lucene99HnswScalarQuantizedVectorsFormat(
                20, 100, 1, null, new SameThreadExecutorService()));
  }

  // Ensures that all expected vector similarity functions are translatable
  // in the format.
  public void testVectorSimilarityFuncs() {
    // This does not necessarily have to be all similarity functions, but
    // differences should be considered carefully.
    var expectedValues = Arrays.stream(VectorSimilarityFunction.values()).toList();
    assertEquals(Lucene99HnswVectorsReader.SIMILARITY_FUNCTIONS, expectedValues);
  }
}<|MERGE_RESOLUTION|>--- conflicted
+++ resolved
@@ -154,13 +154,8 @@
     ScalarQuantizer scalarQuantizer =
         ScalarQuantizer.fromVectors(
             new Lucene99ScalarQuantizedVectorsWriter.FloatVectorWrapper(vectors, normalize),
-<<<<<<< HEAD
             calculateDefaultConfidenceInterval(dim),
-            7);
-=======
-            confidenceInterval,
             numVectors);
->>>>>>> b527e101
     float[] expectedCorrections = new float[numVectors];
     byte[][] expectedVectors = new byte[numVectors][];
     for (int i = 0; i < numVectors; i++) {
