--- conflicted
+++ resolved
@@ -231,15 +231,6 @@
     final boolean doScores;
     final CollectorManager<?, ? extends TopDocs> allManager;
     if (sort == null) {
-<<<<<<< HEAD
-      allManager = TopScoreDocCollector.createSharedManager(maxDoc, null, Integer.MAX_VALUE);
-      doScores = false;
-    } else if (sort == Sort.RELEVANCE) {
-      allManager = TopFieldCollector.createSharedManager(sort, maxDoc, null, Integer.MAX_VALUE);
-      doScores = true;
-    } else {
-      allManager = TopFieldCollector.createSharedManager(sort, maxDoc, null, Integer.MAX_VALUE);
-=======
       allManager = new TopScoreDocCollectorManager(maxDoc, null, Integer.MAX_VALUE);
       doScores = false;
     } else if (sort == Sort.RELEVANCE) {
@@ -247,7 +238,6 @@
       doScores = true;
     } else {
       allManager = new TopFieldCollectorManager(sort, maxDoc, null, Integer.MAX_VALUE);
->>>>>>> 75ae372b
       doScores = random().nextBoolean();
     }
     all = searcher.search(query, allManager);
@@ -278,30 +268,13 @@
         if (VERBOSE) {
           System.out.println("  iter lastBottom=" + lastBottom);
         }
-<<<<<<< HEAD
-        pagedManager =
-            TopScoreDocCollector.createSharedManager(pageSize, lastBottom, Integer.MAX_VALUE);
-=======
         pagedManager = new TopScoreDocCollectorManager(pageSize, lastBottom, Integer.MAX_VALUE);
->>>>>>> 75ae372b
       } else {
         if (VERBOSE) {
           System.out.println("  iter lastBottom=" + lastBottom);
         }
-<<<<<<< HEAD
-        if (sort == Sort.RELEVANCE) {
-          pagedManager =
-              TopFieldCollector.createSharedManager(
-                  sort, pageSize, (FieldDoc) lastBottom, Integer.MAX_VALUE);
-        } else {
-          pagedManager =
-              TopFieldCollector.createSharedManager(
-                  sort, pageSize, (FieldDoc) lastBottom, Integer.MAX_VALUE);
-        }
-=======
         pagedManager =
             new TopFieldCollectorManager(sort, pageSize, (FieldDoc) lastBottom, Integer.MAX_VALUE);
->>>>>>> 75ae372b
       }
       paged = searcher.search(query, pagedManager);
       if (doScores) {
@@ -323,11 +296,7 @@
   }
 
   void assertPage(int pageStart, TopDocs all, TopDocs paged) throws IOException {
-<<<<<<< HEAD
-    assertEquals(all.totalHits.value, paged.totalHits.value);
-=======
     assertEquals(all.totalHits.value(), paged.totalHits.value());
->>>>>>> 75ae372b
     StoredFields storedFields = searcher.storedFields();
     for (int i = 0; i < paged.scoreDocs.length; i++) {
       ScoreDoc sd1 = all.scoreDocs[pageStart + i];
