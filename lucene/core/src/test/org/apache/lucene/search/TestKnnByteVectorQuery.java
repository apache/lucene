--- conflicted
+++ resolved
@@ -19,18 +19,14 @@
 import java.io.IOException;
 import org.apache.lucene.document.Field;
 import org.apache.lucene.document.KnnByteVectorField;
-<<<<<<< HEAD
-import org.apache.lucene.index.*;
-import org.apache.lucene.search.knn.KnnCollectorManager;
-=======
 import org.apache.lucene.index.DirectoryReader;
 import org.apache.lucene.index.IndexReader;
 import org.apache.lucene.index.LeafReaderContext;
 import org.apache.lucene.index.QueryTimeout;
 import org.apache.lucene.index.Term;
 import org.apache.lucene.index.VectorSimilarityFunction;
+import org.apache.lucene.search.knn.KnnCollectorManager;
 import org.apache.lucene.search.knn.KnnSearchStrategy;
->>>>>>> d3ce401f
 import org.apache.lucene.store.Directory;
 import org.apache.lucene.util.Bits;
 import org.apache.lucene.util.TestVectorUtil;
@@ -140,61 +136,32 @@
     }
   }
 
-  static class CappedResultsThrowingKnnVectorQuery extends ThrowingKnnVectorQuery {
+    static class CappedResultsThrowingKnnVectorQuery extends ThrowingKnnVectorQuery {
 
-    private final int maxResults;
+        private final int maxResults;
 
-    public CappedResultsThrowingKnnVectorQuery(
-        String field, byte[] target, int k, Query filter, int maxResults) {
-      super(field, target, k, filter);
-      this.maxResults = maxResults;
+        public CappedResultsThrowingKnnVectorQuery(
+                String field, byte[] target, int k, Query filter, int maxResults) {
+            super(field, target, k, filter);
+            this.maxResults = maxResults;
+        }
+
+        @Override
+        protected TopDocs approximateSearch(
+                LeafReaderContext context,
+                Bits acceptDocs,
+                int visitedLimit,
+                KnnCollectorManager knnCollectorManager)
+                throws IOException {
+            TopDocs topDocs =
+                    super.approximateSearch(context, acceptDocs, Integer.MAX_VALUE, knnCollectorManager);
+            long results = Math.min(topDocs.totalHits.value(), maxResults);
+            ScoreDoc[] scoreDocs = new ScoreDoc[(int) results];
+            for (int i = 0; i < scoreDocs.length; i++) {
+                scoreDocs[i] = topDocs.scoreDocs[i];
+            }
+
+            return new TopDocs(new TotalHits(results, TotalHits.Relation.EQUAL_TO), scoreDocs);
+        }
     }
-
-    @Override
-    protected TopDocs approximateSearch(
-        LeafReaderContext context,
-        Bits acceptDocs,
-        int visitedLimit,
-        KnnCollectorManager knnCollectorManager)
-        throws IOException {
-      TopDocs topDocs =
-          super.approximateSearch(context, acceptDocs, Integer.MAX_VALUE, knnCollectorManager);
-      long results = Math.min(topDocs.totalHits.value(), maxResults);
-      ScoreDoc[] scoreDocs = new ScoreDoc[(int) results];
-      for (int i = 0; i < scoreDocs.length; i++) {
-        scoreDocs[i] = topDocs.scoreDocs[i];
-      }
-
-      return new TopDocs(new TotalHits(results, TotalHits.Relation.EQUAL_TO), scoreDocs);
-    }
-  }
-
-  /** Ensures that an approximate query returns at most maxResults results. */
-  static class ApproximateResultsKnnQuery extends KnnByteVectorQuery {
-
-    private final int maxResults;
-    private boolean exactSearchInvoked = false;
-
-    public ApproximateResultsKnnQuery(
-        String field, byte[] target, int k, Query filter, int maxResults) {
-      super(field, target, k, filter);
-      this.maxResults = maxResults;
-    }
-
-    @Override
-    protected TopDocs approximateSearch(
-        LeafReaderContext context,
-        Bits acceptDocs,
-        int visitedLimit,
-        KnnCollectorManager knnCollectorManager)
-        throws IOException {
-      TopDocs topDocs =
-          super.approximateSearch(context, acceptDocs, visitedLimit, knnCollectorManager);
-      long results = Math.min(topDocs.totalHits.value(), maxResults);
-      ScoreDoc[] scoreDocs = new ScoreDoc[(int) results];
-      System.arraycopy(topDocs.scoreDocs, 0, scoreDocs, 0, scoreDocs.length);
-
-      return new TopDocs(new TotalHits(results, TotalHits.Relation.EQUAL_TO), scoreDocs);
-    }
-  }
 }