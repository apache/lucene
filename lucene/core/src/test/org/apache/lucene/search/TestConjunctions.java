--- conflicted
+++ resolved
@@ -124,50 +124,6 @@
     b.add(new TermQuery(new Term("field", "b")), BooleanClause.Occur.FILTER);
     Query q = b.build();
     IndexSearcher s = new IndexSearcher(r);
-<<<<<<< HEAD
-    final AtomicBoolean setScorerCalled = new AtomicBoolean(false);
-    s.search(
-        q,
-        new CollectorManager<SimpleCollector, Object>() {
-          @Override
-          public SimpleCollector newCollector() throws IOException {
-            return new SimpleCollector() {
-              @Override
-              public void setScorer(Scorable s) throws IOException {
-                Collection<Scorer.ChildScorable> childScorers = s.getChildren();
-                setScorerCalled.set(true);
-                assertEquals(2, childScorers.size());
-                Set<String> terms = new HashSet<>();
-                for (Scorer.ChildScorable childScorer : childScorers) {
-                  Query query = ((Scorer) childScorer.child).getWeight().getQuery();
-                  assertTrue(query instanceof TermQuery);
-                  Term term = ((TermQuery) query).getTerm();
-                  assertEquals("field", term.field());
-                  terms.add(term.text());
-                }
-                assertEquals(2, terms.size());
-                assertTrue(terms.contains("a"));
-                assertTrue(terms.contains("b"));
-              }
-
-              @Override
-              public void collect(int doc) {}
-
-              @Override
-              public ScoreMode scoreMode() {
-                return ScoreMode.COMPLETE;
-              }
-            };
-          }
-
-          @Override
-          public Object reduce(Collection<SimpleCollector> collectors) throws IOException {
-            return null;
-          }
-        });
-
-    assertTrue(setScorerCalled.get());
-=======
     s.search(
         q,
         new CollectorManager<TestCollector, Void>() {
@@ -184,7 +140,6 @@
             return null;
           }
         });
->>>>>>> 382aa549
     IOUtils.close(r, w, dir);
   }
 
