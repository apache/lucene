--- conflicted
+++ resolved
@@ -153,16 +153,9 @@
       List<BooleanClause> clauseList = query.clauses();
       assertEquals(2, clauseList.size());
       Set<String> terms = new HashSet<>();
-<<<<<<< HEAD
-      for (Scorer.ChildScorable childScorer : childScorers) {
-        Query query = ((Scorer) childScorer.child()).getWeight().getQuery();
-        assertTrue(query instanceof TermQuery);
-        Term term = ((TermQuery) query).getTerm();
-=======
       for (BooleanClause clause : clauseList) {
         assert (clause.query() instanceof TermQuery);
         Term term = ((TermQuery) clause.query()).getTerm();
->>>>>>> 1c655823
         assertEquals("field", term.field());
         terms.add(term.text());
       }
