/*
 * Licensed to the Apache Software Foundation (ASF) under one or more
 * contributor license agreements.  See the NOTICE file distributed with
 * this work for additional information regarding copyright ownership.
 * The ASF licenses this file to You under the Apache License, Version 2.0
 * (the "License"); you may not use this file except in compliance with
 * the License.  You may obtain a copy of the License at
 *
 *     http://www.apache.org/licenses/LICENSE-2.0
 *
 * Unless required by applicable law or agreed to in writing, software
 * distributed under the License is distributed on an "AS IS" BASIS,
 * WITHOUT WARRANTIES OR CONDITIONS OF ANY KIND, either express or implied.
 * See the License for the specific language governing permissions and
 * limitations under the License.
 */
package org.apache.lucene.search;

import com.carrotsearch.randomizedtesting.generators.RandomPicks;
import java.io.IOException;
import java.util.ArrayList;
import java.util.HashSet;
import java.util.List;
import java.util.Random;
import java.util.Set;
import org.apache.lucene.document.Document;
import org.apache.lucene.document.Field.Store;
import org.apache.lucene.document.NumericDocValuesField;
import org.apache.lucene.document.StringField;
import org.apache.lucene.index.IndexReader;
import org.apache.lucene.index.IndexWriterConfig;
<<<<<<< HEAD
import org.apache.lucene.index.LeafReaderContext;
=======
>>>>>>> 75ae372b
import org.apache.lucene.index.SerialMergeScheduler;
import org.apache.lucene.index.Term;
import org.apache.lucene.search.IndexSearcher.LeafReaderContextPartition;
import org.apache.lucene.search.IndexSearcher.LeafSlice;
import org.apache.lucene.store.Directory;
import org.apache.lucene.tests.analysis.MockAnalyzer;
import org.apache.lucene.tests.index.MockRandomMergePolicy;
import org.apache.lucene.tests.index.RandomIndexWriter;
import org.apache.lucene.tests.search.CheckHits;
import org.apache.lucene.tests.util.LuceneTestCase;
import org.apache.lucene.tests.util.TestUtil;
<<<<<<< HEAD
=======
import org.apache.lucene.util.Bits;
>>>>>>> 75ae372b

public class TestTopFieldCollectorEarlyTermination extends LuceneTestCase {

  private int numDocs;
  private List<String> terms;
  private Directory dir;
  private final Sort sort = new Sort(new SortField("ndv1", SortField.Type.LONG));
  private RandomIndexWriter iw;
  private IndexReader reader;
  private static final int FORCE_MERGE_MAX_SEGMENT_COUNT = 5;

  private Document randomDocument() {
    final Document doc = new Document();
    doc.add(new NumericDocValuesField("ndv1", random().nextInt(10)));
    doc.add(new NumericDocValuesField("ndv2", random().nextInt(10)));
    doc.add(new StringField("s", RandomPicks.randomFrom(random(), terms), Store.YES));
    return doc;
  }

  private void createRandomIndex(boolean singleSortedSegment) throws IOException {
    dir = newDirectory();
    numDocs = atLeast(150);
    final int numTerms = TestUtil.nextInt(random(), 1, numDocs / 5);
    Set<String> randomTerms = new HashSet<>();
    while (randomTerms.size() < numTerms) {
      randomTerms.add(TestUtil.randomSimpleString(random()));
    }
    terms = new ArrayList<>(randomTerms);
    final long seed = random().nextLong();
    final IndexWriterConfig iwc = newIndexWriterConfig(new MockAnalyzer(new Random(seed)));
    if (iwc.getMergePolicy() instanceof MockRandomMergePolicy) {
      // MockRandomMP randomly wraps the leaf readers which makes merging angry
      iwc.setMergePolicy(newTieredMergePolicy());
    }
    iwc.setMergeScheduler(new SerialMergeScheduler()); // for reproducible tests
    iwc.setIndexSort(sort);
    iw = new RandomIndexWriter(new Random(seed), dir, iwc);
    iw.setDoRandomForceMerge(false); // don't do this, it may happen anyway with MockRandomMP
    for (int i = 0; i < numDocs; ++i) {
      final Document doc = randomDocument();
      iw.addDocument(doc);
      if (i == numDocs / 2 || (i != numDocs - 1 && random().nextInt(8) == 0)) {
        iw.commit();
      }
      if (random().nextInt(15) == 0) {
        final String term = RandomPicks.randomFrom(random(), terms);
        iw.deleteDocuments(new Term("s", term));
      }
    }
    if (singleSortedSegment) {
      iw.forceMerge(1);
    } else if (random().nextBoolean()) {
      iw.forceMerge(FORCE_MERGE_MAX_SEGMENT_COUNT);
    }
    reader = iw.getReader();
    if (reader.numDocs() == 0) {
      iw.addDocument(new Document());
      reader.close();
      reader = iw.getReader();
    }
  }

  private void closeIndex() throws IOException {
    reader.close();
    iw.close();
    dir.close();
  }

  public void testEarlyTermination() throws IOException {
    doTestEarlyTermination(false);
  }

  public void testEarlyTerminationWhenPaging() throws IOException {
    doTestEarlyTermination(true);
  }

  private void doTestEarlyTermination(boolean paging) throws IOException {
    final int iters = atLeast(1);
    for (int i = 0; i < iters; ++i) {
      createRandomIndex(false);
      for (int j = 0; j < iters; ++j) {
        final IndexSearcher searcher = newSearcher(reader);
        int maxSliceSize = 0;
        for (LeafSlice slice : searcher.getSlices()) {
          int numDocs = 0; // number of live docs in the slice
          for (LeafReaderContextPartition partition : slice.partitions) {
            Bits liveDocs = partition.ctx.reader().getLiveDocs();
            int maxDoc = Math.min(partition.maxDocId, partition.ctx.reader().maxDoc());
            for (int doc = partition.minDocId; doc < maxDoc; ++doc) {
              if (liveDocs == null || liveDocs.get(doc)) {
                numDocs++;
              }
            }
          }
          maxSliceSize = Math.max(maxSliceSize, numDocs);
        }
        final int numHits = TestUtil.nextInt(random(), 1, numDocs);
        FieldDoc after;
        if (paging) {
          assert searcher.getIndexReader().numDocs() > 0;
          TopFieldDocs td = searcher.search(new MatchAllDocsQuery(), 10, sort);
          after = (FieldDoc) td.scoreDocs[td.scoreDocs.length - 1];
        } else {
          after = null;
        }
        final TopFieldCollectorManager manager1 =
            new TopFieldCollectorManager(sort, numHits, after, Integer.MAX_VALUE);
        final TopFieldCollectorManager manager2 =
            new TopFieldCollectorManager(sort, numHits, after, 1);

        final Query query;
        if (random().nextBoolean()) {
          query = new TermQuery(new Term("s", RandomPicks.randomFrom(random(), terms)));
        } else {
          query = new MatchAllDocsQuery();
        }
        TopDocs td1 = searcher.search(query, manager1);
        TopDocs td2 = searcher.search(query, manager2);

<<<<<<< HEAD
        assertNotEquals(TotalHits.Relation.GREATER_THAN_OR_EQUAL_TO, td1.totalHits.relation);
        if (paging == false && maxSegmentSize > numHits && query instanceof MatchAllDocsQuery) {
          // Make sure that we sometimes early terminate
          assertEquals(TotalHits.Relation.GREATER_THAN_OR_EQUAL_TO, td2.totalHits.relation);
        }
        if (td2.totalHits.relation == TotalHits.Relation.GREATER_THAN_OR_EQUAL_TO) {
          assertTrue(td2.totalHits.value >= td1.scoreDocs.length);
          assertTrue(td2.totalHits.value <= reader.maxDoc());
=======
        assertNotEquals(TotalHits.Relation.GREATER_THAN_OR_EQUAL_TO, td1.totalHits.relation());
        if (paging == false && maxSliceSize > numHits && query instanceof MatchAllDocsQuery) {
          // Make sure that we sometimes early terminate
          assertEquals(TotalHits.Relation.GREATER_THAN_OR_EQUAL_TO, td2.totalHits.relation());
        }
        if (td2.totalHits.relation() == TotalHits.Relation.GREATER_THAN_OR_EQUAL_TO) {
          assertTrue(td2.totalHits.value() >= td1.scoreDocs.length);
          assertTrue(td2.totalHits.value() <= reader.maxDoc());
>>>>>>> 75ae372b
        } else {
          assertEquals(td2.totalHits.value(), td1.totalHits.value());
        }
        CheckHits.checkEqual(query, td1.scoreDocs, td2.scoreDocs);
      }
      closeIndex();
    }
  }

  public void testCanEarlyTerminateOnDocId() {
    assertTrue(
        TopFieldCollector.canEarlyTerminate(
            new Sort(SortField.FIELD_DOC), new Sort(SortField.FIELD_DOC)));

    assertTrue(TopFieldCollector.canEarlyTerminate(new Sort(SortField.FIELD_DOC), null));

    assertFalse(
        TopFieldCollector.canEarlyTerminate(
            new Sort(new SortField("a", SortField.Type.LONG)), null));

    assertFalse(
        TopFieldCollector.canEarlyTerminate(
            new Sort(new SortField("a", SortField.Type.LONG)),
            new Sort(new SortField("b", SortField.Type.LONG))));

    assertTrue(
        TopFieldCollector.canEarlyTerminate(
            new Sort(SortField.FIELD_DOC), new Sort(new SortField("b", SortField.Type.LONG))));

    assertTrue(
        TopFieldCollector.canEarlyTerminate(
            new Sort(SortField.FIELD_DOC),
            new Sort(new SortField("b", SortField.Type.LONG), SortField.FIELD_DOC)));

    assertFalse(
        TopFieldCollector.canEarlyTerminate(
            new Sort(new SortField("a", SortField.Type.LONG)), new Sort(SortField.FIELD_DOC)));

    assertFalse(
        TopFieldCollector.canEarlyTerminate(
            new Sort(new SortField("a", SortField.Type.LONG), SortField.FIELD_DOC),
            new Sort(SortField.FIELD_DOC)));
  }

  public void testCanEarlyTerminateOnPrefix() {
    assertTrue(
        TopFieldCollector.canEarlyTerminate(
            new Sort(new SortField("a", SortField.Type.LONG)),
            new Sort(new SortField("a", SortField.Type.LONG))));

    assertTrue(
        TopFieldCollector.canEarlyTerminate(
            new Sort(
                new SortField("a", SortField.Type.LONG), new SortField("b", SortField.Type.STRING)),
            new Sort(
                new SortField("a", SortField.Type.LONG),
                new SortField("b", SortField.Type.STRING))));

    assertTrue(
        TopFieldCollector.canEarlyTerminate(
            new Sort(new SortField("a", SortField.Type.LONG)),
            new Sort(
                new SortField("a", SortField.Type.LONG),
                new SortField("b", SortField.Type.STRING))));

    assertFalse(
        TopFieldCollector.canEarlyTerminate(
            new Sort(new SortField("a", SortField.Type.LONG, true)), null));

    assertFalse(
        TopFieldCollector.canEarlyTerminate(
            new Sort(new SortField("a", SortField.Type.LONG, true)),
            new Sort(new SortField("a", SortField.Type.LONG, false))));

    assertFalse(
        TopFieldCollector.canEarlyTerminate(
            new Sort(
                new SortField("a", SortField.Type.LONG), new SortField("b", SortField.Type.STRING)),
            new Sort(new SortField("a", SortField.Type.LONG))));

    assertFalse(
        TopFieldCollector.canEarlyTerminate(
            new Sort(
                new SortField("a", SortField.Type.LONG), new SortField("b", SortField.Type.STRING)),
            new Sort(
                new SortField("a", SortField.Type.LONG),
                new SortField("c", SortField.Type.STRING))));

    assertFalse(
        TopFieldCollector.canEarlyTerminate(
            new Sort(
                new SortField("a", SortField.Type.LONG), new SortField("b", SortField.Type.STRING)),
            new Sort(
                new SortField("c", SortField.Type.LONG),
                new SortField("b", SortField.Type.STRING))));
  }
}<|MERGE_RESOLUTION|>--- conflicted
+++ resolved
@@ -29,10 +29,6 @@
 import org.apache.lucene.document.StringField;
 import org.apache.lucene.index.IndexReader;
 import org.apache.lucene.index.IndexWriterConfig;
-<<<<<<< HEAD
-import org.apache.lucene.index.LeafReaderContext;
-=======
->>>>>>> 75ae372b
 import org.apache.lucene.index.SerialMergeScheduler;
 import org.apache.lucene.index.Term;
 import org.apache.lucene.search.IndexSearcher.LeafReaderContextPartition;
@@ -44,10 +40,7 @@
 import org.apache.lucene.tests.search.CheckHits;
 import org.apache.lucene.tests.util.LuceneTestCase;
 import org.apache.lucene.tests.util.TestUtil;
-<<<<<<< HEAD
-=======
 import org.apache.lucene.util.Bits;
->>>>>>> 75ae372b
 
 public class TestTopFieldCollectorEarlyTermination extends LuceneTestCase {
 
@@ -167,16 +160,6 @@
         TopDocs td1 = searcher.search(query, manager1);
         TopDocs td2 = searcher.search(query, manager2);
 
-<<<<<<< HEAD
-        assertNotEquals(TotalHits.Relation.GREATER_THAN_OR_EQUAL_TO, td1.totalHits.relation);
-        if (paging == false && maxSegmentSize > numHits && query instanceof MatchAllDocsQuery) {
-          // Make sure that we sometimes early terminate
-          assertEquals(TotalHits.Relation.GREATER_THAN_OR_EQUAL_TO, td2.totalHits.relation);
-        }
-        if (td2.totalHits.relation == TotalHits.Relation.GREATER_THAN_OR_EQUAL_TO) {
-          assertTrue(td2.totalHits.value >= td1.scoreDocs.length);
-          assertTrue(td2.totalHits.value <= reader.maxDoc());
-=======
         assertNotEquals(TotalHits.Relation.GREATER_THAN_OR_EQUAL_TO, td1.totalHits.relation());
         if (paging == false && maxSliceSize > numHits && query instanceof MatchAllDocsQuery) {
           // Make sure that we sometimes early terminate
@@ -185,7 +168,6 @@
         if (td2.totalHits.relation() == TotalHits.Relation.GREATER_THAN_OR_EQUAL_TO) {
           assertTrue(td2.totalHits.value() >= td1.scoreDocs.length);
           assertTrue(td2.totalHits.value() <= reader.maxDoc());
->>>>>>> 75ae372b
         } else {
           assertEquals(td2.totalHits.value(), td1.totalHits.value());
         }
