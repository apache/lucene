--- conflicted
+++ resolved
@@ -171,19 +171,6 @@
                         RandomPicks.randomFrom(
                             random(), new String[] {"blue", "red", "yellow", "green"});
                     final Query q = new TermQuery(new Term("color", value));
-<<<<<<< HEAD
-                    final int totalHits1 = searcher.count(q); // will use the cache
-                    TotalHitCountCollector collector2 = new TotalHitCountCollector();
-                    searcher.search(
-                        q,
-                        new FilterCollector(collector2) {
-                          @Override
-                          public ScoreMode scoreMode() {
-                            return ScoreMode.COMPLETE; // will not use the cache because of scores
-                          }
-                        });
-                    final long totalHits2 = collector2.getTotalHits();
-=======
                     CollectorManager<DummyTotalHitCountCollector, Integer> collectorManager =
                         DummyTotalHitCountCollector.createManager();
                     // will use the cache
@@ -214,7 +201,6 @@
                                         .collect(Collectors.toList()));
                               }
                             });
->>>>>>> 382aa549
                     assertEquals(totalHits2, totalHits1);
                   } finally {
                     mgr.release(searcher);
@@ -1014,11 +1000,7 @@
 
     searcher.setQueryCache(queryCache);
     searcher.setQueryCachingPolicy(policy);
-<<<<<<< HEAD
-    searcher.count(query.build());
-=======
     searcher.search(query.build(), DummyTotalHitCountCollector.createManager());
->>>>>>> 382aa549
 
     reader.close();
     dir.close();
@@ -1245,11 +1227,7 @@
 
     try {
       // trigger an eviction
-<<<<<<< HEAD
-      searcher.count(new MatchAllDocsQuery());
-=======
       searcher.search(new MatchAllDocsQuery(), DummyTotalHitCountCollector.createManager());
->>>>>>> 382aa549
       fail();
     } catch (
         @SuppressWarnings("unused")
