--- conflicted
+++ resolved
@@ -2511,7 +2511,7 @@
 
     Query query = IntPoint.newSetQuery("field", 1, 3, 5);
     Weight weight =
-        searcher.createWeight(searcher.rewrite(query), ScoreMode.COMPLETE_NO_SCORES, 1f);
+            searcher.createWeight(searcher.rewrite(query), ScoreMode.COMPLETE_NO_SCORES, 1f);
     assertNull(weight.scorerSupplier(reader.leaves().get(0)));
 
     query = IntPoint.newSetQuery("field", 11, 13, 15);
@@ -2538,7 +2538,6 @@
     w.close();
     dir.close();
   }
-<<<<<<< HEAD
 
   public void testPointRangeQueryWithEqualValues() throws Exception {
     Directory dir = newDirectory();
@@ -2582,6 +2581,4 @@
     r.close();
     dir.close();
   }
-=======
->>>>>>> d05d6fe1
 }