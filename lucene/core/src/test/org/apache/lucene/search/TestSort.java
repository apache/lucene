--- conflicted
+++ resolved
@@ -840,11 +840,7 @@
 
     // Now with overflow
     td = searcher.search(new MatchAllDocsQuery(), 1, sort);
-<<<<<<< HEAD
-    assertEquals(4, td.totalHits.value);
-=======
     assertEquals(4, td.totalHits.value());
->>>>>>> 75ae372b
     assertEquals("bar", searcher.storedFields().document(td.scoreDocs[0].doc).get("value1"));
     assertEquals("0", searcher.storedFields().document(td.scoreDocs[0].doc).get("value2"));
 
@@ -900,11 +896,7 @@
     Sort sort = new Sort(new SortField("value", SortField.Type.STRING));
 
     TopFieldDocs td = searcher.search(new MatchAllDocsQuery(), 10, sort);
-<<<<<<< HEAD
-    assertEquals(2, td.totalHits.value);
-=======
     assertEquals(2, td.totalHits.value());
->>>>>>> 75ae372b
     assertNull(((FieldDoc) td.scoreDocs[0]).fields[0]);
     assertNull(((FieldDoc) td.scoreDocs[1]).fields[0]);
 
@@ -940,11 +932,7 @@
     Sort sort = new Sort(new SortField("value", SortField.Type.INT));
 
     TopFieldDocs td = searcher.search(new MatchAllDocsQuery(), 10, sort);
-<<<<<<< HEAD
-    assertEquals(2, td.totalHits.value);
-=======
     assertEquals(2, td.totalHits.value());
->>>>>>> 75ae372b
     assertEquals(0, ((FieldDoc) td.scoreDocs[0]).fields[0]);
     assertEquals(0, ((FieldDoc) td.scoreDocs[1]).fields[0]);
 
@@ -980,11 +968,7 @@
     Sort sort = new Sort(new SortField("value", SortField.Type.LONG));
 
     TopFieldDocs td = searcher.search(new MatchAllDocsQuery(), 10, sort);
-<<<<<<< HEAD
-    assertEquals(2, td.totalHits.value);
-=======
     assertEquals(2, td.totalHits.value());
->>>>>>> 75ae372b
     assertEquals(0L, ((FieldDoc) td.scoreDocs[0]).fields[0]);
     assertEquals(0L, ((FieldDoc) td.scoreDocs[1]).fields[0]);
 
@@ -1020,11 +1004,7 @@
     Sort sort = new Sort(new SortField("value", SortField.Type.DOUBLE));
 
     TopFieldDocs td = searcher.search(new MatchAllDocsQuery(), 10, sort);
-<<<<<<< HEAD
-    assertEquals(2, td.totalHits.value);
-=======
     assertEquals(2, td.totalHits.value());
->>>>>>> 75ae372b
     assertEquals(0.0, ((FieldDoc) td.scoreDocs[0]).fields[0]);
     assertEquals(0.0, ((FieldDoc) td.scoreDocs[1]).fields[0]);
 
@@ -1060,11 +1040,7 @@
     Sort sort = new Sort(new SortField("value", SortField.Type.FLOAT));
 
     TopFieldDocs td = searcher.search(new MatchAllDocsQuery(), 10, sort);
-<<<<<<< HEAD
-    assertEquals(2, td.totalHits.value);
-=======
     assertEquals(2, td.totalHits.value());
->>>>>>> 75ae372b
     assertEquals(0.0f, ((FieldDoc) td.scoreDocs[0]).fields[0]);
     assertEquals(0.0f, ((FieldDoc) td.scoreDocs[1]).fields[0]);
 
