--- conflicted
+++ resolved
@@ -57,18 +57,11 @@
     try (MultiReader multiReader = new MultiReader()) {
       context = multiReader.getContext();
       IndexSearcher searcher = new IndexSearcher(context);
-      QueryUtils.checkEqual(
+      QueryUtils.checkUnequal(
           new TermQuery(new Term("foo", "bar")),
           new TermQuery(
               new Term("foo", "bar"), TermStates.build(searcher, new Term("foo", "bar"), true)));
     }
-<<<<<<< HEAD
-    QueryUtils.checkUnequal(
-        new TermQuery(new Term("foo", "bar")),
-        new TermQuery(
-            new Term("foo", "bar"), TermStates.build(context, new Term("foo", "bar"), true)));
-=======
->>>>>>> dd70ed58
   }
 
   public void testCreateWeightDoesNotSeekIfScoresAreNotNeeded() throws IOException {
