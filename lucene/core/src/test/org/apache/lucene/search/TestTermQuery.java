/*
 * Licensed to the Apache Software Foundation (ASF) under one or more
 * contributor license agreements.  See the NOTICE file distributed with
 * this work for additional information regarding copyright ownership.
 * The ASF licenses this file to You under the Apache License, Version 2.0
 * (the "License"); you may not use this file except in compliance with
 * the License.  You may obtain a copy of the License at
 *
 *     http://www.apache.org/licenses/LICENSE-2.0
 *
 * Unless required by applicable law or agreed to in writing, software
 * distributed under the License is distributed on an "AS IS" BASIS,
 * WITHOUT WARRANTIES OR CONDITIONS OF ANY KIND, either express or implied.
 * See the License for the specific language governing permissions and
 * limitations under the License.
 */
package org.apache.lucene.search;

import java.io.IOException;
import java.util.concurrent.atomic.AtomicBoolean;
import java.util.concurrent.atomic.AtomicReference;
import org.apache.lucene.document.Document;
import org.apache.lucene.document.Field.Store;
import org.apache.lucene.document.StringField;
import org.apache.lucene.index.CompositeReaderContext;
import org.apache.lucene.index.DirectoryReader;
import org.apache.lucene.index.FieldInvertState;
import org.apache.lucene.index.FilterDirectoryReader;
import org.apache.lucene.index.FilterLeafReader;
import org.apache.lucene.index.LeafReader;
import org.apache.lucene.index.MultiReader;
import org.apache.lucene.index.NoMergePolicy;
import org.apache.lucene.index.Term;
import org.apache.lucene.index.TermState;
import org.apache.lucene.index.TermStates;
import org.apache.lucene.index.Terms;
import org.apache.lucene.index.TermsEnum;
import org.apache.lucene.search.similarities.Similarity;
import org.apache.lucene.store.Directory;
import org.apache.lucene.tests.index.RandomIndexWriter;
import org.apache.lucene.tests.search.DummyTotalHitCountCollector;
import org.apache.lucene.tests.search.QueryUtils;
import org.apache.lucene.tests.util.LuceneTestCase;
import org.apache.lucene.tests.util.TestUtil;
import org.apache.lucene.util.BytesRef;
import org.apache.lucene.util.IOUtils;

public class TestTermQuery extends LuceneTestCase {

  public void testEquals() throws IOException {
    QueryUtils.checkEqual(
        new TermQuery(new Term("foo", "bar")), new TermQuery(new Term("foo", "bar")));
    QueryUtils.checkUnequal(
        new TermQuery(new Term("foo", "bar")), new TermQuery(new Term("foo", "baz")));
    final CompositeReaderContext context;
    try (MultiReader multiReader = new MultiReader()) {
      context = multiReader.getContext();
      IndexSearcher searcher = new IndexSearcher(context);
      QueryUtils.checkEqual(
          new TermQuery(new Term("foo", "bar")),
          new TermQuery(
              new Term("foo", "bar"), TermStates.build(searcher, new Term("foo", "bar"), true)));
    }
  }

  public void testCreateWeightDoesNotSeekIfScoresAreNotNeeded() throws IOException {
    Directory dir = newDirectory();
    RandomIndexWriter w =
        new RandomIndexWriter(
            random(), dir, newIndexWriterConfig().setMergePolicy(NoMergePolicy.INSTANCE));
    // segment that contains the term
    Document doc = new Document();
    doc.add(new StringField("foo", "bar", Store.NO));
    w.addDocument(doc);
    w.getReader().close();
    // segment that does not contain the term
    doc = new Document();
    doc.add(new StringField("foo", "baz", Store.NO));
    w.addDocument(doc);
    w.getReader().close();
    // segment that does not contain the field
    w.addDocument(new Document());

    DirectoryReader reader = w.getReader();
    FilterDirectoryReader noSeekReader = new NoSeekDirectoryReader(reader);
    IndexSearcher noSeekSearcher = new IndexSearcher(noSeekReader);
    Query query = new TermQuery(new Term("foo", "bar"));
    AssertionError e =
        expectThrows(
            AssertionError.class,
            () ->
                noSeekSearcher.createWeight(noSeekSearcher.rewrite(query), ScoreMode.COMPLETE, 1));
    assertEquals("no seek", e.getMessage());

    noSeekSearcher.createWeight(
        noSeekSearcher.rewrite(query), ScoreMode.COMPLETE_NO_SCORES, 1); // no exception
    IndexSearcher searcher = new IndexSearcher(reader);
    // use a collector rather than searcher.count() which would just read the
    // doc freq instead of creating a scorer
<<<<<<< HEAD
    TotalHitCountCollectorManager collectorManager = new TotalHitCountCollectorManager();
    int totalHits = searcher.search(query, collectorManager);
    assertEquals(1, totalHits);

    TermQuery queryWithContext =
        new TermQuery(
            new Term("foo", "bar"),
            TermStates.build(reader.getContext(), new Term("foo", "bar"), true));

    collectorManager = new TotalHitCountCollectorManager();
    totalHits = searcher.search(queryWithContext, collectorManager);
=======
    int totalHits = searcher.search(query, DummyTotalHitCountCollector.createManager());
    assertEquals(1, totalHits);
    TermQuery queryWithContext =
        new TermQuery(
            new Term("foo", "bar"), TermStates.build(searcher, new Term("foo", "bar"), true));
    totalHits = searcher.search(queryWithContext, DummyTotalHitCountCollector.createManager());
>>>>>>> 382aa549
    assertEquals(1, totalHits);

    IOUtils.close(reader, w, dir);
  }

  // LUCENE-9620 Add Weight#count(LeafReaderContext)
  public void testQueryMatchesCount() throws IOException {
    Directory dir = newDirectory();
    RandomIndexWriter w = new RandomIndexWriter(random(), dir);

    int randomNumDocs = TestUtil.nextInt(random(), 10, 100);
    int numMatchingDocs = 0;

    for (int i = 0; i < randomNumDocs; i++) {
      Document doc = new Document();
      if (random().nextBoolean()) {
        doc.add(new StringField("foo", "bar", Store.NO));
        numMatchingDocs++;
      }
      w.addDocument(doc);
    }
    w.forceMerge(1);

    DirectoryReader reader = w.getReader();
    final IndexSearcher searcher = new IndexSearcher(reader);

    Query testQuery = new TermQuery(new Term("foo", "bar"));
    assertEquals(searcher.count(testQuery), numMatchingDocs);
    final Weight weight = searcher.createWeight(testQuery, ScoreMode.COMPLETE, 1);
    assertEquals(weight.count(reader.leaves().get(0)), numMatchingDocs);

    IOUtils.close(reader, w, dir);
  }

  public void testGetTermStates() throws Exception {

    // no term states:
    assertNull(new TermQuery(new Term("foo", "bar")).getTermStates());

    Directory dir = newDirectory();
    RandomIndexWriter w =
        new RandomIndexWriter(
            random(), dir, newIndexWriterConfig().setMergePolicy(NoMergePolicy.INSTANCE));
    // segment that contains the term
    Document doc = new Document();
    doc.add(new StringField("foo", "bar", Store.NO));
    w.addDocument(doc);
    w.getReader().close();
    // segment that does not contain the term
    doc = new Document();
    doc.add(new StringField("foo", "baz", Store.NO));
    w.addDocument(doc);
    w.getReader().close();
    // segment that does not contain the field
    w.addDocument(new Document());

    DirectoryReader reader = w.getReader();
    IndexSearcher searcher = new IndexSearcher(reader);
    TermQuery queryWithContext =
        new TermQuery(
            new Term("foo", "bar"), TermStates.build(searcher, new Term("foo", "bar"), true));
    assertNotNull(queryWithContext.getTermStates());
    IOUtils.close(reader, w, dir);
  }

  public void testWithWithDifferentScoreModes() throws Exception {
    Directory dir = newDirectory();
    RandomIndexWriter w =
        new RandomIndexWriter(
            random(), dir, newIndexWriterConfig().setMergePolicy(NoMergePolicy.INSTANCE));
    // segment that contains the term
    Document doc = new Document();
    doc.add(new StringField("foo", "bar", Store.NO));
    w.addDocument(doc);
    w.getReader().close();
    DirectoryReader reader = w.getReader();
    IndexSearcher searcher = new IndexSearcher(reader);
    Similarity existingSimilarity = searcher.getSimilarity();

    for (ScoreMode scoreMode : ScoreMode.values()) {
      final AtomicReference<ScoreMode> scoreModeInWeight = new AtomicReference<ScoreMode>();
      final AtomicBoolean scorerCalled = new AtomicBoolean();
      searcher.setSimilarity(
          new Similarity() { // Wrapping existing similarity for testing
            @Override
            public long computeNorm(FieldInvertState state) {
              return existingSimilarity.computeNorm(state);
            }

            @Override
            public SimScorer scorer(
                float boost, CollectionStatistics collectionStats, TermStatistics... termStats) {
              scorerCalled.set(true);
              return existingSimilarity.scorer(boost, collectionStats, termStats);
            }
          });
      TermQuery termQuery =
          new TermQuery(new Term("foo", "bar")) {
            @Override
            public Weight createWeight(IndexSearcher searcher, ScoreMode scoreMode, float boost)
                throws IOException {
              scoreModeInWeight.set(scoreMode);
              return super.createWeight(searcher, scoreMode, boost);
            }
          };
      termQuery.createWeight(searcher, scoreMode, 1f);
      assertEquals(scoreMode, scoreModeInWeight.get());
      assertEquals(scoreMode.needsScores(), scorerCalled.get());
    }
    IOUtils.close(reader, w, dir);
  }

  private static class NoSeekDirectoryReader extends FilterDirectoryReader {

    public NoSeekDirectoryReader(DirectoryReader in) throws IOException {
      super(
          in,
          new SubReaderWrapper() {
            @Override
            public LeafReader wrap(LeafReader reader) {
              return new NoSeekLeafReader(reader);
            }
          });
    }

    @Override
    protected DirectoryReader doWrapDirectoryReader(DirectoryReader in) throws IOException {
      return new NoSeekDirectoryReader(in);
    }

    @Override
    public CacheHelper getReaderCacheHelper() {
      return in.getReaderCacheHelper();
    }
  }

  private static class NoSeekLeafReader extends FilterLeafReader {

    public NoSeekLeafReader(LeafReader in) {
      super(in);
    }

    @Override
    public Terms terms(String field) throws IOException {
      Terms terms = super.terms(field);
      return terms == null
          ? null
          : new FilterTerms(terms) {
            @Override
            public TermsEnum iterator() throws IOException {
              return new FilterTermsEnum(super.iterator()) {
                @Override
                public SeekStatus seekCeil(BytesRef text) throws IOException {
                  throw new AssertionError("no seek");
                }

                @Override
                public void seekExact(BytesRef term, TermState state) throws IOException {
                  throw new AssertionError("no seek");
                }

                @Override
                public boolean seekExact(BytesRef text) throws IOException {
                  throw new AssertionError("no seek");
                }

                @Override
                public void seekExact(long ord) throws IOException {
                  throw new AssertionError("no seek");
                }
              };
            }
          };
    }

    @Override
    public CacheHelper getCoreCacheHelper() {
      return in.getCoreCacheHelper();
    }

    @Override
    public CacheHelper getReaderCacheHelper() {
      return in.getReaderCacheHelper();
    }
  }
}<|MERGE_RESOLUTION|>--- conflicted
+++ resolved
@@ -97,26 +97,12 @@
     IndexSearcher searcher = new IndexSearcher(reader);
     // use a collector rather than searcher.count() which would just read the
     // doc freq instead of creating a scorer
-<<<<<<< HEAD
-    TotalHitCountCollectorManager collectorManager = new TotalHitCountCollectorManager();
-    int totalHits = searcher.search(query, collectorManager);
-    assertEquals(1, totalHits);
-
-    TermQuery queryWithContext =
-        new TermQuery(
-            new Term("foo", "bar"),
-            TermStates.build(reader.getContext(), new Term("foo", "bar"), true));
-
-    collectorManager = new TotalHitCountCollectorManager();
-    totalHits = searcher.search(queryWithContext, collectorManager);
-=======
     int totalHits = searcher.search(query, DummyTotalHitCountCollector.createManager());
     assertEquals(1, totalHits);
     TermQuery queryWithContext =
         new TermQuery(
             new Term("foo", "bar"), TermStates.build(searcher, new Term("foo", "bar"), true));
     totalHits = searcher.search(queryWithContext, DummyTotalHitCountCollector.createManager());
->>>>>>> 382aa549
     assertEquals(1, totalHits);
 
     IOUtils.close(reader, w, dir);
