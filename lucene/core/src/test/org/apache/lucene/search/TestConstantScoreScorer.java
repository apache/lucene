/*
 * Licensed to the Apache Software Foundation (ASF) under one or more
 * contributor license agreements.  See the NOTICE file distributed with
 * this work for additional information regarding copyright ownership.
 * The ASF licenses this file to You under the Apache License, Version 2.0
 * (the "License"); you may not use this file except in compliance with
 * the License.  You may obtain a copy of the License at
 *
 *     http://www.apache.org/licenses/LICENSE-2.0
 *
 * Unless required by applicable law or agreed to in writing, software
 * distributed under the License is distributed on an "AS IS" BASIS,
 * WITHOUT WARRANTIES OR CONDITIONS OF ANY KIND, either express or implied.
 * See the License for the specific language governing permissions and
 * limitations under the License.
 */
package org.apache.lucene.search;

import static org.apache.lucene.search.BooleanClause.Occur;
import static org.apache.lucene.search.DocIdSetIterator.NO_MORE_DOCS;
import static org.hamcrest.CoreMatchers.equalTo;

import java.io.IOException;
import java.util.List;
import org.apache.lucene.analysis.Analyzer;
import org.apache.lucene.document.Document;
import org.apache.lucene.document.Field;
import org.apache.lucene.index.DirectoryReader;
import org.apache.lucene.index.IndexReader;
import org.apache.lucene.index.IndexWriter;
import org.apache.lucene.index.LeafReaderContext;
import org.apache.lucene.index.Term;
import org.apache.lucene.store.Directory;
import org.apache.lucene.tests.analysis.MockAnalyzer;
import org.apache.lucene.tests.index.RandomIndexWriter;
import org.apache.lucene.tests.util.LuceneTestCase;

public class TestConstantScoreScorer extends LuceneTestCase {
  private static final String FIELD = "f";
  private static final String[] VALUES =
      new String[] {"foo", "bar", "foo bar", "bar foo", "foo not bar", "bar foo bar", "azerty"};

  private static final Query TERM_QUERY =
      new BooleanQuery.Builder()
          .add(new TermQuery(new Term(FIELD, "foo")), Occur.MUST)
          .add(new TermQuery(new Term(FIELD, "bar")), Occur.MUST)
          .build();
  private static final Query PHRASE_QUERY = new PhraseQuery(FIELD, "foo", "bar");

  public void testMatching_ScoreMode_COMPLETE() throws Exception {
    testMatching(ScoreMode.COMPLETE);
  }

  public void testMatching_ScoreMode_COMPLETE_NO_SCORES() throws Exception {
    testMatching(ScoreMode.COMPLETE_NO_SCORES);
  }

  private void testMatching(ScoreMode scoreMode) throws Exception {

    try (TestConstantScoreScorerIndex index = new TestConstantScoreScorerIndex()) {
      int doc;
      ConstantScoreScorer scorer = index.constantScoreScorer(TERM_QUERY, 1f, scoreMode);

      // "foo bar" match
      doc = scorer.iterator().nextDoc();
      assertThat(doc, equalTo(2));
      assertThat(scorer.score(), equalTo(1f));

      // should not reset iterator
      scorer.setMinCompetitiveScore(2f);
      assertThat(scorer.docID(), equalTo(doc));
      assertThat(scorer.iterator().docID(), equalTo(doc));
      assertThat(scorer.score(), equalTo(1f));

      // "bar foo" match
      doc = scorer.iterator().nextDoc();
      assertThat(doc, equalTo(3));
      assertThat(scorer.score(), equalTo(1f));

      // "foo not bar" match
      doc = scorer.iterator().nextDoc();
      assertThat(doc, equalTo(4));
      assertThat(scorer.score(), equalTo(1f));

      // "foo bar foo" match
      doc = scorer.iterator().nextDoc();
      assertThat(doc, equalTo(5));
      assertThat(scorer.score(), equalTo(1f));

      doc = scorer.iterator().nextDoc();
      assertThat(doc, equalTo(NO_MORE_DOCS));
    }
  }

  public void testMatching_ScoreMode_TOP_SCORES() throws Exception {
    try (TestConstantScoreScorerIndex index = new TestConstantScoreScorerIndex()) {
      int doc;
      ConstantScoreScorer scorer = index.constantScoreScorer(TERM_QUERY, 1f, ScoreMode.TOP_SCORES);

      // "foo bar" match
      doc = scorer.iterator().nextDoc();
      assertThat(doc, equalTo(2));
      assertThat(scorer.score(), equalTo(1f));

      scorer.setMinCompetitiveScore(2f);
      assertThat(scorer.docID(), equalTo(doc));
      assertThat(scorer.iterator().docID(), equalTo(doc));
      assertThat(scorer.score(), equalTo(1f));

      doc = scorer.iterator().nextDoc();
      assertThat(doc, equalTo(NO_MORE_DOCS));
    }
  }

  public void testTwoPhaseMatching_ScoreMode_COMPLETE() throws Exception {
    testTwoPhaseMatching(ScoreMode.COMPLETE);
  }

  public void testTwoPhaseMatching_ScoreMode_COMPLETE_NO_SCORES() throws Exception {
    testTwoPhaseMatching(ScoreMode.COMPLETE_NO_SCORES);
  }

  private void testTwoPhaseMatching(ScoreMode scoreMode) throws Exception {
    try (TestConstantScoreScorerIndex index = new TestConstantScoreScorerIndex()) {
      int doc;
      ConstantScoreScorer scorer = index.constantScoreScorer(PHRASE_QUERY, 1f, scoreMode);

      // "foo bar" match
      doc = scorer.iterator().nextDoc();
      assertThat(doc, equalTo(2));
      assertThat(scorer.score(), equalTo(1f));

      // should not reset iterator
      scorer.setMinCompetitiveScore(2f);
      assertThat(scorer.docID(), equalTo(doc));
      assertThat(scorer.iterator().docID(), equalTo(doc));
      assertThat(scorer.score(), equalTo(1f));

      // "foo not bar" will match the approximation but not the two phase iterator

      // "foo bar foo" match
      doc = scorer.iterator().nextDoc();
      assertThat(doc, equalTo(5));
      assertThat(scorer.score(), equalTo(1f));

      doc = scorer.iterator().nextDoc();
      assertThat(doc, equalTo(NO_MORE_DOCS));
    }
  }

  public void testTwoPhaseMatching_ScoreMode_TOP_SCORES() throws Exception {
    try (TestConstantScoreScorerIndex index = new TestConstantScoreScorerIndex()) {
      int doc;
      ConstantScoreScorer scorer =
          index.constantScoreScorer(PHRASE_QUERY, 1f, ScoreMode.TOP_SCORES);

      // "foo bar" match
      doc = scorer.iterator().nextDoc();
      assertThat(doc, equalTo(2));
      assertThat(scorer.score(), equalTo(1f));

      scorer.setMinCompetitiveScore(2f);
      assertThat(scorer.docID(), equalTo(doc));
      assertThat(scorer.iterator().docID(), equalTo(doc));
      assertThat(scorer.score(), equalTo(1f));

      doc = scorer.iterator().nextDoc();
      assertThat(doc, equalTo(NO_MORE_DOCS));
    }
  }

  static class TestConstantScoreScorerIndex implements AutoCloseable {
    private final Directory directory;
    private final RandomIndexWriter writer;
    private final IndexReader reader;

    TestConstantScoreScorerIndex() throws IOException {
      directory = newDirectory();

      writer =
          new RandomIndexWriter(
              random(),
              directory,
              newIndexWriterConfig().setMergePolicy(newLogMergePolicy(random().nextBoolean())));

      for (String VALUE : VALUES) {
        Document doc = new Document();
        doc.add(newTextField(FIELD, VALUE, Field.Store.YES));
        writer.addDocument(doc);
      }
      writer.forceMerge(1);

      reader = writer.getReader();
      writer.close();
    }

    ConstantScoreScorer constantScoreScorer(Query query, float score, ScoreMode scoreMode)
        throws IOException {
      IndexSearcher searcher = newSearcher(reader);
      Weight weight = searcher.createWeight(new ConstantScoreQuery(query), scoreMode, 1);
      List<LeafReaderContext> leaves = searcher.getIndexReader().leaves();

      assertThat(leaves.size(), equalTo(1));

      LeafReaderContext context = leaves.get(0);
      Scorer scorer = weight.scorer(context);

      if (scorer.twoPhaseIterator() == null) {
        return new ConstantScoreScorer(scorer.getWeight(), score, scoreMode, scorer.iterator());
      } else {
        return new ConstantScoreScorer(
            scorer.getWeight(), score, scoreMode, scorer.twoPhaseIterator());
      }
    }

    @Override
    public void close() throws IOException {
      reader.close();
      directory.close();
    }
  }

  public void testEarlyTermination() throws IOException {
    Analyzer analyzer = new MockAnalyzer(random());
    Directory dir = newDirectory();
    IndexWriter iw =
        new IndexWriter(
            dir,
            newIndexWriterConfig(analyzer)
                .setMaxBufferedDocs(2)
                .setMergePolicy(newLogMergePolicy()));
    final int numDocs = 50;
    for (int i = 0; i < numDocs; i++) {
      Document doc = new Document();
      Field f = newTextField("key", i % 2 == 0 ? "foo bar" : "baz", Field.Store.YES);
      doc.add(f);
      iw.addDocument(doc);
    }
    IndexReader ir = DirectoryReader.open(iw);

    // Don't use threads so that we can assert on the number of visited hits
    IndexSearcher is = newSearcher(ir, true, true, false);

<<<<<<< HEAD
    TopScoreDocCollectorManager c = new TopScoreDocCollectorManager(10, 10);
    TopDocs topDocs = is.search(new ConstantScoreQuery(new TermQuery(new Term("key", "foo"))), c);
    assertEquals(11, topDocs.totalHits.value);
    assertEquals(TotalHits.Relation.GREATER_THAN_OR_EQUAL_TO, topDocs.totalHits.relation);

    c = new TopScoreDocCollectorManager(10, 10);
=======
    CollectorManager<TopScoreDocCollector, TopDocs> manager =
        TopScoreDocCollector.createSharedManager(10, null, 10);
    TopDocs topDocs =
        is.search(new ConstantScoreQuery(new TermQuery(new Term("key", "foo"))), manager);
    assertEquals(11, topDocs.totalHits.value);
    assertEquals(TotalHits.Relation.GREATER_THAN_OR_EQUAL_TO, topDocs.totalHits.relation);

    manager = TopScoreDocCollector.createSharedManager(10, null, 10);
>>>>>>> 382aa549
    Query query =
        new BooleanQuery.Builder()
            .add(new ConstantScoreQuery(new TermQuery(new Term("key", "foo"))), Occur.SHOULD)
            .add(new ConstantScoreQuery(new TermQuery(new Term("key", "bar"))), Occur.FILTER)
            .build();
<<<<<<< HEAD
    topDocs = is.search(query, c);
=======
    topDocs = is.search(query, manager);
>>>>>>> 382aa549
    assertEquals(11, topDocs.totalHits.value);
    assertEquals(TotalHits.Relation.GREATER_THAN_OR_EQUAL_TO, topDocs.totalHits.relation);

    iw.close();
    ir.close();
    dir.close();
  }
}<|MERGE_RESOLUTION|>--- conflicted
+++ resolved
@@ -241,33 +241,18 @@
     // Don't use threads so that we can assert on the number of visited hits
     IndexSearcher is = newSearcher(ir, true, true, false);
 
-<<<<<<< HEAD
     TopScoreDocCollectorManager c = new TopScoreDocCollectorManager(10, 10);
     TopDocs topDocs = is.search(new ConstantScoreQuery(new TermQuery(new Term("key", "foo"))), c);
     assertEquals(11, topDocs.totalHits.value);
     assertEquals(TotalHits.Relation.GREATER_THAN_OR_EQUAL_TO, topDocs.totalHits.relation);
 
     c = new TopScoreDocCollectorManager(10, 10);
-=======
-    CollectorManager<TopScoreDocCollector, TopDocs> manager =
-        TopScoreDocCollector.createSharedManager(10, null, 10);
-    TopDocs topDocs =
-        is.search(new ConstantScoreQuery(new TermQuery(new Term("key", "foo"))), manager);
-    assertEquals(11, topDocs.totalHits.value);
-    assertEquals(TotalHits.Relation.GREATER_THAN_OR_EQUAL_TO, topDocs.totalHits.relation);
-
-    manager = TopScoreDocCollector.createSharedManager(10, null, 10);
->>>>>>> 382aa549
     Query query =
         new BooleanQuery.Builder()
             .add(new ConstantScoreQuery(new TermQuery(new Term("key", "foo"))), Occur.SHOULD)
             .add(new ConstantScoreQuery(new TermQuery(new Term("key", "bar"))), Occur.FILTER)
             .build();
-<<<<<<< HEAD
     topDocs = is.search(query, c);
-=======
-    topDocs = is.search(query, manager);
->>>>>>> 382aa549
     assertEquals(11, topDocs.totalHits.value);
     assertEquals(TotalHits.Relation.GREATER_THAN_OR_EQUAL_TO, topDocs.totalHits.relation);
 
