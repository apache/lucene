--- conflicted
+++ resolved
@@ -117,28 +117,17 @@
 
     IndexSearcher singleThreadedSearcher = newSearcher(ir, true, true, false);
     final int totalHitsThreshold = 200;
-<<<<<<< HEAD
     TopScoreDocCollectorManager collectorManager =
         new TopScoreDocCollectorManager(10, totalHitsThreshold);
 
-    TopDocs topDocs = is.search(new MatchAllDocsQuery(), collectorManager);
-    assertEquals(totalHitsThreshold + 1, topDocs.totalHits.value);
-    assertEquals(TotalHits.Relation.GREATER_THAN_OR_EQUAL_TO, topDocs.totalHits.relation);
-
-    collectorManager = new TopScoreDocCollectorManager(10, numDocs);
-
-    topDocs = is.search(new MatchAllDocsQuery(), collectorManager);
-=======
-    CollectorManager<TopScoreDocCollector, TopDocs> manager =
-        TopScoreDocCollector.createSharedManager(10, null, totalHitsThreshold);
-    TopDocs topDocs = singleThreadedSearcher.search(new MatchAllDocsQuery(), manager);
+    TopDocs topDocs = singleThreadedSearcher.search(new MatchAllDocsQuery(), collectorManager);
     assertEquals(totalHitsThreshold + 1, topDocs.totalHits.value);
     assertEquals(TotalHits.Relation.GREATER_THAN_OR_EQUAL_TO, topDocs.totalHits.relation);
 
     IndexSearcher is = newSearcher(ir);
-    manager = TopScoreDocCollector.createSharedManager(10, null, numDocs);
-    topDocs = is.search(new MatchAllDocsQuery(), manager);
->>>>>>> 382aa549
+    collectorManager = new TopScoreDocCollectorManager(10, numDocs);
+
+    topDocs = is.search(new MatchAllDocsQuery(), collectorManager);
     assertEquals(numDocs, topDocs.totalHits.value);
     assertEquals(TotalHits.Relation.EQUAL_TO, topDocs.totalHits.relation);
 
