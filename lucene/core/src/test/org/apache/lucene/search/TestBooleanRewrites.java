--- conflicted
+++ resolved
@@ -330,13 +330,8 @@
     int depth = TestUtil.nextInt(random(), 10, 30);
     TestRewriteQuery rewriteQueryExpected = new TestRewriteQuery();
     TestRewriteQuery rewriteQuery = new TestRewriteQuery();
-<<<<<<< HEAD
-    Query expectedQuery =
-        new BooleanQuery.Builder().add(rewriteQueryExpected, Occur.FILTER).build();
-=======
     BooleanQuery.Builder expectedQueryBuilder =
         new BooleanQuery.Builder().add(rewriteQueryExpected, Occur.FILTER);
->>>>>>> 75ae372b
     Query deepBuilder =
         new BooleanQuery.Builder()
             .add(rewriteQuery, Occur.SHOULD)
@@ -350,23 +345,6 @@
               .add(tq, Occur.SHOULD)
               .add(deepBuilder, Occur.SHOULD);
       deepBuilder = bq.build();
-<<<<<<< HEAD
-      BooleanQuery.Builder expectedBq = new BooleanQuery.Builder().add(tq, Occur.FILTER);
-      if (i == depth) {
-        expectedBq.add(rewriteQuery, Occur.FILTER);
-      } else {
-        expectedBq.add(expectedQuery, Occur.FILTER);
-      }
-      expectedQuery = expectedBq.build();
-    }
-    BooleanQuery bq = new BooleanQuery.Builder().add(deepBuilder, Occur.FILTER).build();
-    expectedQuery = new BoostQuery(new ConstantScoreQuery(expectedQuery), 0.0f);
-    Query rewritten = searcher.rewrite(bq);
-    assertEquals(expectedQuery, rewritten);
-    // the SHOULD clauses cause more rewrites because they incrementally change to `MUST` and then
-    // `FILTER`
-    assertEquals("Depth=" + depth, depth + 1, rewriteQuery.numRewrites);
-=======
       expectedQueryBuilder.add(tq, Occur.FILTER);
       if (i == depth) {
         expectedQueryBuilder.add(rewriteQuery, Occur.FILTER);
@@ -380,7 +358,6 @@
     // the SHOULD clauses cause more rewrites because they incrementally change to `MUST` and then
     // `FILTER`, plus the flattening of required clauses
     assertEquals("Depth=" + depth, depth * 2, rewriteQuery.numRewrites);
->>>>>>> 75ae372b
   }
 
   public void testDeeplyNestedBooleanRewrite() throws IOException {
@@ -390,34 +367,14 @@
     int depth = TestUtil.nextInt(random(), 10, 30);
     TestRewriteQuery rewriteQueryExpected = new TestRewriteQuery();
     TestRewriteQuery rewriteQuery = new TestRewriteQuery();
-<<<<<<< HEAD
-    Query expectedQuery =
-        new BooleanQuery.Builder().add(rewriteQueryExpected, Occur.FILTER).build();
-=======
     BooleanQuery.Builder expectedQueryBuilder =
         new BooleanQuery.Builder().add(rewriteQueryExpected, Occur.FILTER);
->>>>>>> 75ae372b
     Query deepBuilder = new BooleanQuery.Builder().add(rewriteQuery, Occur.MUST).build();
     for (int i = depth; i > 0; i--) {
       TermQuery tq = termQueryFunction.apply(i);
       BooleanQuery.Builder bq =
           new BooleanQuery.Builder().add(tq, Occur.MUST).add(deepBuilder, Occur.MUST);
       deepBuilder = bq.build();
-<<<<<<< HEAD
-      BooleanQuery.Builder expectedBq = new BooleanQuery.Builder().add(tq, Occur.FILTER);
-      if (i == depth) {
-        expectedBq.add(rewriteQuery, Occur.FILTER);
-      } else {
-        expectedBq.add(expectedQuery, Occur.FILTER);
-      }
-      expectedQuery = expectedBq.build();
-    }
-    BooleanQuery bq = new BooleanQuery.Builder().add(deepBuilder, Occur.FILTER).build();
-    expectedQuery = new BoostQuery(new ConstantScoreQuery(expectedQuery), 0.0f);
-    Query rewritten = searcher.rewrite(bq);
-    assertEquals(expectedQuery, rewritten);
-    assertEquals("Depth=" + depth, 1, rewriteQuery.numRewrites);
-=======
       expectedQueryBuilder.add(tq, Occur.FILTER);
       if (i == depth) {
         expectedQueryBuilder.add(rewriteQuery, Occur.FILTER);
@@ -430,7 +387,6 @@
     assertEquals(expectedQuery, rewritten);
     // `depth` rewrites because of the flattening
     assertEquals("Depth=" + depth, depth, rewriteQuery.numRewrites);
->>>>>>> 75ae372b
   }
 
   public void testRemoveMatchAllFilter() throws IOException {
@@ -559,7 +515,6 @@
       query = randomWrapper(random, query);
     }
     return query;
-<<<<<<< HEAD
   }
 
   private Query randomWrapper(Random random, Query query) {
@@ -573,21 +528,6 @@
     }
   }
 
-=======
-  }
-
-  private Query randomWrapper(Random random, Query query) {
-    switch (random.nextInt(2)) {
-      case 0:
-        return new BoostQuery(query, TestUtil.nextInt(random, 0, 4));
-      case 1:
-        return new ConstantScoreQuery(query);
-      default:
-        throw new AssertionError();
-    }
-  }
-
->>>>>>> 75ae372b
   private Query randomQuery(Random random) {
     if (random.nextInt(5) == 0) {
       return randomWrapper(random, randomQuery(random));
@@ -966,7 +906,6 @@
 
   public void testShouldMatchNoDocsQuery() throws IOException {
     IndexSearcher searcher = newSearcher(new MultiReader());
-<<<<<<< HEAD
 
     BooleanQuery query =
         new BooleanQuery.Builder()
@@ -1009,50 +948,6 @@
     assertEquals(new MatchNoDocsQuery(), searcher.rewrite(query));
   }
 
-=======
-
-    BooleanQuery query =
-        new BooleanQuery.Builder()
-            .add(new TermQuery(new Term("foo", "bar")), Occur.SHOULD)
-            .add(new MatchNoDocsQuery(), Occur.SHOULD)
-            .build();
-    assertEquals(new TermQuery(new Term("foo", "bar")), searcher.rewrite(query));
-  }
-
-  public void testMustNotMatchNoDocsQuery() throws IOException {
-    IndexSearcher searcher = newSearcher(new MultiReader());
-
-    BooleanQuery query =
-        new BooleanQuery.Builder()
-            .add(new TermQuery(new Term("foo", "bar")), Occur.SHOULD)
-            .add(new MatchNoDocsQuery(), Occur.MUST_NOT)
-            .build();
-    assertEquals(new TermQuery(new Term("foo", "bar")), searcher.rewrite(query));
-  }
-
-  public void testMustMatchNoDocsQuery() throws IOException {
-    IndexSearcher searcher = newSearcher(new MultiReader());
-
-    BooleanQuery query =
-        new BooleanQuery.Builder()
-            .add(new TermQuery(new Term("foo", "bar")), Occur.MUST)
-            .add(new MatchNoDocsQuery(), Occur.MUST)
-            .build();
-    assertEquals(new MatchNoDocsQuery(), searcher.rewrite(query));
-  }
-
-  public void testFilterMatchNoDocsQuery() throws IOException {
-    IndexSearcher searcher = newSearcher(new MultiReader());
-
-    BooleanQuery query =
-        new BooleanQuery.Builder()
-            .add(new TermQuery(new Term("foo", "bar")), Occur.MUST)
-            .add(new MatchNoDocsQuery(), Occur.FILTER)
-            .build();
-    assertEquals(new MatchNoDocsQuery(), searcher.rewrite(query));
-  }
-
->>>>>>> 75ae372b
   public void testEmptyBoolean() throws IOException {
     IndexSearcher searcher = newSearcher(new MultiReader());
     BooleanQuery query = new BooleanQuery.Builder().build();
@@ -1083,7 +978,6 @@
         new BoostQuery(new ConstantScoreQuery(new TermQuery(new Term("foo", "bar"))), 0);
     assertEquals(expected2, searcher.rewrite(query2));
   }
-<<<<<<< HEAD
 
   public void testSimplifyMustNotClauses() throws IOException {
     IndexSearcher searcher = newSearcher(new MultiReader());
@@ -1225,149 +1119,6 @@
     }
 
     @Override
-=======
-
-  public void testSimplifyMustNotClauses() throws IOException {
-    IndexSearcher searcher = newSearcher(new MultiReader());
-
-    BooleanQuery query =
-        new BooleanQuery.Builder()
-            .add(new TermQuery(new Term("foo", "bar")), Occur.MUST)
-            .add(new ConstantScoreQuery(new TermQuery(new Term("foo", "baz"))), Occur.MUST_NOT)
-            .build();
-    BooleanQuery expected =
-        new BooleanQuery.Builder()
-            .add(new TermQuery(new Term("foo", "bar")), Occur.MUST)
-            .add(new TermQuery(new Term("foo", "baz")), Occur.MUST_NOT)
-            .build();
-    assertEquals(expected, searcher.rewrite(query));
-  }
-
-  public void testSimplifyNonScoringShouldClauses() throws IOException {
-    IndexSearcher searcher = newSearcher(new MultiReader());
-
-    Query query =
-        new ConstantScoreQuery(
-            new BooleanQuery.Builder()
-                .add(new TermQuery(new Term("foo", "bar")), Occur.SHOULD)
-                .add(new ConstantScoreQuery(new TermQuery(new Term("foo", "baz"))), Occur.SHOULD)
-                .build());
-    Query expected =
-        new ConstantScoreQuery(
-            new BooleanQuery.Builder()
-                .add(new TermQuery(new Term("foo", "bar")), Occur.SHOULD)
-                .add(new TermQuery(new Term("foo", "baz")), Occur.SHOULD)
-                .build());
-    assertEquals(expected, searcher.rewrite(query));
-  }
-
-  public void testShouldClausesLessThanOrEqualToMinimumNumberShouldMatch() throws IOException {
-    IndexSearcher searcher = newSearcher(new MultiReader());
-
-    // The only one SHOULD clause is MatchNoDocsQuery
-    BooleanQuery query =
-        new BooleanQuery.Builder()
-            .add(new PhraseQuery.Builder().build(), Occur.SHOULD)
-            .setMinimumNumberShouldMatch(1)
-            .build();
-    assertEquals(new MatchNoDocsQuery(), searcher.rewrite(query));
-    query =
-        new BooleanQuery.Builder()
-            .add(new PhraseQuery.Builder().build(), Occur.SHOULD)
-            .setMinimumNumberShouldMatch(0)
-            .build();
-    assertEquals(new MatchNoDocsQuery(), searcher.rewrite(query));
-
-    // Meaningful SHOULD clause count is less than MinimumNumberShouldMatch
-    query =
-        new BooleanQuery.Builder()
-            .add(new PhraseQuery.Builder().build(), Occur.SHOULD)
-            .add(new PhraseQuery.Builder().add(new Term("field", "a")).build(), Occur.SHOULD)
-            .setMinimumNumberShouldMatch(2)
-            .build();
-    assertEquals(new MatchNoDocsQuery(), searcher.rewrite(query));
-
-    // Meaningful SHOULD clause count is equal to MinimumNumberShouldMatch
-    query =
-        new BooleanQuery.Builder()
-            .add(new PhraseQuery.Builder().add(new Term("field", "b")).build(), Occur.SHOULD)
-            .add(
-                new PhraseQuery.Builder()
-                    .add(new Term("field", "a"))
-                    .add(new Term("field", "c"))
-                    .build(),
-                Occur.SHOULD)
-            .setMinimumNumberShouldMatch(2)
-            .build();
-    BooleanQuery expected =
-        new BooleanQuery.Builder()
-            .add(new TermQuery(new Term("field", "b")), Occur.MUST)
-            .add(
-                new PhraseQuery.Builder()
-                    .add(new Term("field", "a"))
-                    .add(new Term("field", "c"))
-                    .build(),
-                Occur.MUST)
-            .build();
-    assertEquals(expected, searcher.rewrite(query));
-
-    // Invalid Inner query get removed after rewrite
-    Query inner =
-        new BooleanQuery.Builder()
-            .add(new PhraseQuery.Builder().build(), Occur.SHOULD)
-            .add(new PhraseQuery.Builder().add(new Term("field", "a")).build(), Occur.SHOULD)
-            .setMinimumNumberShouldMatch(2)
-            .build();
-
-    query =
-        new BooleanQuery.Builder()
-            .add(inner, Occur.SHOULD)
-            .add(new PhraseQuery.Builder().add(new Term("field", "b")).build(), Occur.SHOULD)
-            .add(
-                new PhraseQuery.Builder()
-                    .add(new Term("field", "a"))
-                    .add(new Term("field", "c"))
-                    .build(),
-                Occur.SHOULD)
-            .setMinimumNumberShouldMatch(2)
-            .build();
-    assertEquals(expected, searcher.rewrite(query));
-
-    query =
-        new BooleanQuery.Builder()
-            .add(inner, Occur.SHOULD)
-            .add(new PhraseQuery.Builder().add(new Term("field", "b")).build(), Occur.SHOULD)
-            .setMinimumNumberShouldMatch(2)
-            .build();
-    assertEquals(new MatchNoDocsQuery(), searcher.rewrite(query));
-  }
-
-  // Test query to count number of rewrites for its lifetime.
-  private static final class TestRewriteQuery extends Query {
-
-    private int numRewrites = 0;
-
-    @Override
-    public String toString(String field) {
-      return "TestRewriteQuery{rewrites=" + numRewrites + "}";
-    }
-
-    @Override
-    public Query rewrite(IndexSearcher indexSearcher) {
-      numRewrites++;
-      return this;
-    }
-
-    @Override
-    public void visit(QueryVisitor visitor) {}
-
-    @Override
-    public boolean equals(Object obj) {
-      return obj instanceof TestRewriteQuery;
-    }
-
-    @Override
->>>>>>> 75ae372b
     public int hashCode() {
       return TestRewriteQuery.class.hashCode();
     }
