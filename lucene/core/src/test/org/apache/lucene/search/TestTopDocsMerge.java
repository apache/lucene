/*
 * Licensed to the Apache Software Foundation (ASF) under one or more
 * contributor license agreements.  See the NOTICE file distributed with
 * this work for additional information regarding copyright ownership.
 * The ASF licenses this file to You under the Apache License, Version 2.0
 * (the "License"); you may not use this file except in compliance with
 * the License.  You may obtain a copy of the License at
 *
 *     http://www.apache.org/licenses/LICENSE-2.0
 *
 * Unless required by applicable law or agreed to in writing, software
 * distributed under the License is distributed on an "AS IS" BASIS,
 * WITHOUT WARRANTIES OR CONDITIONS OF ANY KIND, either express or implied.
 * See the License for the specific language governing permissions and
 * limitations under the License.
 */
package org.apache.lucene.search;

import java.io.IOException;
import java.util.ArrayList;
import java.util.Collections;
import java.util.HashMap;
import java.util.List;
import java.util.Map;
import org.apache.lucene.document.Document;
import org.apache.lucene.document.Field;
import org.apache.lucene.document.FloatDocValuesField;
import org.apache.lucene.document.NumericDocValuesField;
import org.apache.lucene.document.SortedDocValuesField;
import org.apache.lucene.index.CompositeReaderContext;
import org.apache.lucene.index.IndexReader;
import org.apache.lucene.index.IndexReaderContext;
import org.apache.lucene.index.LeafReaderContext;
import org.apache.lucene.index.ReaderUtil;
import org.apache.lucene.index.Term;
import org.apache.lucene.store.Directory;
import org.apache.lucene.tests.index.RandomIndexWriter;
import org.apache.lucene.tests.util.LuceneTestCase;
import org.apache.lucene.tests.util.TestUtil;
import org.apache.lucene.util.ArrayUtil;
import org.apache.lucene.util.BytesRef;

public class TestTopDocsMerge extends LuceneTestCase {

  private static class ShardSearcher extends IndexSearcher {
    private final List<LeafReaderContext> ctx;

    public ShardSearcher(LeafReaderContext ctx, IndexReaderContext parent) {
      super(parent);
      this.ctx = Collections.singletonList(ctx);
    }

    public void search(Weight weight, Collector collector) throws IOException {
      search(ctx, weight, collector);
    }

    public TopDocs search(Weight weight, int topN) throws IOException {
      TopScoreDocCollector collector =
          new TopScoreDocCollectorManager(topN, null, Integer.MAX_VALUE, false).newCollector();
      search(ctx, weight, collector);
      return collector.topDocs();
    }

    @Override
    public String toString() {
      return "ShardSearcher(" + ctx.get(0) + ")";
    }
  }

  public void testSort_1() throws Exception {
    testSort(false);
  }

  public void testSort_2() throws Exception {
    testSort(true);
  }

  public void testInconsistentTopDocsFail() {
    TopDocs[] topDocs =
        new TopDocs[] {
          new TopDocs(
              new TotalHits(1, TotalHits.Relation.EQUAL_TO),
              new ScoreDoc[] {new ScoreDoc(1, 1.0f, 5)}),
          new TopDocs(
              new TotalHits(1, TotalHits.Relation.EQUAL_TO),
              new ScoreDoc[] {new ScoreDoc(1, 1.0f, -1)})
        };
    if (random().nextBoolean()) {
      ArrayUtil.swap(topDocs, 0, 1);
    }
    expectThrows(
        IllegalArgumentException.class,
        () -> {
          TopDocs.merge(0, 2, topDocs);
        });
  }

  public void testPreAssignedShardIndex() {
    boolean useConstantScore = random().nextBoolean();
    int numTopDocs = 2 + random().nextInt(10);
    ArrayList<TopDocs> topDocs = new ArrayList<>(numTopDocs);
    Map<Integer, TopDocs> shardResultMapping = new HashMap<>();
    int numHitsTotal = 0;
    for (int i = 0; i < numTopDocs; i++) {
      int numHits = 1 + random().nextInt(10);
      numHitsTotal += numHits;
      ScoreDoc[] scoreDocs = new ScoreDoc[numHits];
      for (int j = 0; j < scoreDocs.length; j++) {
        float score = useConstantScore ? 1.0f : random().nextFloat();
        // we set the shard index to index in the list here but shuffle the entire list below
        scoreDocs[j] = new ScoreDoc((100 * i) + j, score, i);
      }
      topDocs.add(new TopDocs(new TotalHits(numHits, TotalHits.Relation.EQUAL_TO), scoreDocs));
      shardResultMapping.put(i, topDocs.get(i));
    }
    // shuffle the entire thing such that we don't get 1 to 1 mapping of shard index to index in the
    // array
    // -- well likely ;)
    Collections.shuffle(topDocs, random());
    final int from = random().nextInt(numHitsTotal - 1);
    final int size = 1 + random().nextInt(numHitsTotal - from);

    // passing false here means TopDocs.merge uses the incoming ScoreDoc.shardIndex
    // that we already set, instead of the position of that TopDocs in the array:
    TopDocs merge = TopDocs.merge(from, size, topDocs.toArray(new TopDocs[0]));

    assertTrue(merge.scoreDocs.length > 0);
    for (ScoreDoc scoreDoc : merge.scoreDocs) {
      assertTrue(scoreDoc.shardIndex != -1);
      TopDocs shardTopDocs = shardResultMapping.get(scoreDoc.shardIndex);
      assertNotNull(shardTopDocs);
      boolean found = false;
      for (ScoreDoc shardScoreDoc : shardTopDocs.scoreDocs) {
        if (shardScoreDoc == scoreDoc) {
          found = true;
          break;
        }
      }
      assertTrue(found);
    }

    // now ensure merge is stable even if we use our own shard IDs
    Collections.shuffle(topDocs, random());
    TopDocs merge2 = TopDocs.merge(from, size, topDocs.toArray(new TopDocs[0]));
    assertArrayEquals(merge.scoreDocs, merge2.scoreDocs);
  }

  void testSort(boolean useFrom) throws Exception {

    IndexReader reader = null;
    Directory dir = null;

    final int numDocs = TEST_NIGHTLY ? atLeast(1000) : atLeast(100);

    final String[] tokens = new String[] {"a", "b", "c", "d", "e"};

    if (VERBOSE) {
      System.out.println("TEST: make index");
    }

    {
      dir = newDirectory();
      final RandomIndexWriter w = new RandomIndexWriter(random(), dir);
      // w.setDoRandomForceMerge(false);

      // w.w.getConfig().setMaxBufferedDocs(atLeast(100));

      final String[] content = new String[atLeast(20)];

      for (int contentIDX = 0; contentIDX < content.length; contentIDX++) {
        final StringBuilder sb = new StringBuilder();
        final int numTokens = TestUtil.nextInt(random(), 1, 10);
        for (int tokenIDX = 0; tokenIDX < numTokens; tokenIDX++) {
          sb.append(tokens[random().nextInt(tokens.length)]).append(' ');
        }
        content[contentIDX] = sb.toString();
      }

      for (int docIDX = 0; docIDX < numDocs; docIDX++) {
        final Document doc = new Document();
        doc.add(
            new SortedDocValuesField(
                "string", new BytesRef(TestUtil.randomRealisticUnicodeString(random()))));
        doc.add(newTextField("text", content[random().nextInt(content.length)], Field.Store.NO));
        doc.add(new FloatDocValuesField("float", random().nextFloat()));
        final int intValue;
        if (random().nextInt(100) == 17) {
          intValue = Integer.MIN_VALUE;
        } else if (random().nextInt(100) == 17) {
          intValue = Integer.MAX_VALUE;
        } else {
          intValue = random().nextInt();
        }
        doc.add(new NumericDocValuesField("int", intValue));
        if (VERBOSE) {
          System.out.println("  doc=" + doc);
        }
        w.addDocument(doc);
      }

      reader = w.getReader();
      w.close();
    }

    // NOTE: sometimes reader has just one segment, which is
    // important to test
    final IndexSearcher searcher = newSearcher(reader);
    final IndexReaderContext ctx = searcher.getTopReaderContext();

    final ShardSearcher[] subSearchers;
    final int[] docStarts;

    if (ctx instanceof LeafReaderContext) {
      subSearchers = new ShardSearcher[1];
      docStarts = new int[1];
      subSearchers[0] = new ShardSearcher((LeafReaderContext) ctx, ctx);
      docStarts[0] = 0;
    } else {
      final CompositeReaderContext compCTX = (CompositeReaderContext) ctx;
      final int size = compCTX.leaves().size();
      subSearchers = new ShardSearcher[size];
      docStarts = new int[size];
      int docBase = 0;
      for (int searcherIDX = 0; searcherIDX < subSearchers.length; searcherIDX++) {
        final LeafReaderContext leave = compCTX.leaves().get(searcherIDX);
        subSearchers[searcherIDX] = new ShardSearcher(leave, compCTX);
        docStarts[searcherIDX] = docBase;
        docBase += leave.reader().maxDoc();
      }
    }

    final List<SortField> sortFields = new ArrayList<>();
    sortFields.add(new SortField("string", SortField.Type.STRING, true));
    sortFields.add(new SortField("string", SortField.Type.STRING, false));
    sortFields.add(new SortField("int", SortField.Type.INT, true));
    sortFields.add(new SortField("int", SortField.Type.INT, false));
    sortFields.add(new SortField("float", SortField.Type.FLOAT, true));
    sortFields.add(new SortField("float", SortField.Type.FLOAT, false));
    sortFields.add(new SortField(null, SortField.Type.SCORE, true));
    sortFields.add(new SortField(null, SortField.Type.SCORE, false));
    sortFields.add(new SortField(null, SortField.Type.DOC, true));
    sortFields.add(new SortField(null, SortField.Type.DOC, false));

    int numIters = atLeast(300);
    for (int iter = 0; iter < numIters; iter++) {

      // TODO: custom FieldComp...
      final Query query = new TermQuery(new Term("text", tokens[random().nextInt(tokens.length)]));

      final Sort sort;
      if (random().nextInt(10) == 4) {
        // Sort by score
        sort = null;
      } else {
        final SortField[] randomSortFields = new SortField[TestUtil.nextInt(random(), 1, 3)];
        for (int sortIDX = 0; sortIDX < randomSortFields.length; sortIDX++) {
          randomSortFields[sortIDX] = sortFields.get(random().nextInt(sortFields.size()));
        }
        sort = new Sort(randomSortFields);
      }

      final int numHits = TestUtil.nextInt(random(), 1, numDocs + 5);
      // final int numHits = 5;

      if (VERBOSE) {
        System.out.println("TEST: search query=" + query + " sort=" + sort + " numHits=" + numHits);
      }

      int from = -1;
      int size = -1;
      // First search on whole index:
      final TopDocs topHits;
      if (sort == null) {
        if (useFrom) {

          from = TestUtil.nextInt(random(), 0, numHits - 1);
          size = numHits - from;
          TopDocs tempTopHits =
              searcher.search(query, new TopScoreDocCollectorManager(numHits, Integer.MAX_VALUE));
          if (from < tempTopHits.scoreDocs.length) {
            // Can't use TopDocs#topDocs(start, howMany), since it has different behaviour when
            // start >= hitCount
            // than TopDocs#merge currently has
            ScoreDoc[] newScoreDocs =
                new ScoreDoc[Math.min(size, tempTopHits.scoreDocs.length - from)];
            System.arraycopy(tempTopHits.scoreDocs, from, newScoreDocs, 0, newScoreDocs.length);
            tempTopHits.scoreDocs = newScoreDocs;
            topHits = tempTopHits;
          } else {
            topHits = new TopDocs(tempTopHits.totalHits, new ScoreDoc[0]);
          }
        } else {
          topHits = searcher.search(query, numHits);
        }
      } else {
<<<<<<< HEAD
        final TopFieldCollector c =
            new TopFieldCollectorManager(sort, numHits, null, Integer.MAX_VALUE, false)
                .newCollector();
        searcher.search(query, c);
=======
        TopFieldDocs topFieldDocs =
            searcher.search(query, new TopFieldCollectorManager(sort, numHits, Integer.MAX_VALUE));
>>>>>>> 8d4f7a6e
        if (useFrom) {
          from = TestUtil.nextInt(random(), 0, numHits - 1);
          size = numHits - from;
          if (from < topFieldDocs.scoreDocs.length) {
            // Can't use TopDocs#topDocs(start, howMany), since it has different behaviour when
            // start >= hitCount
            // than TopDocs#merge currently has
            ScoreDoc[] newScoreDocs =
                new ScoreDoc[Math.min(size, topFieldDocs.scoreDocs.length - from)];
            System.arraycopy(topFieldDocs.scoreDocs, from, newScoreDocs, 0, newScoreDocs.length);
            topFieldDocs.scoreDocs = newScoreDocs;
            topHits = topFieldDocs;
          } else {
            topHits = new TopDocs(topFieldDocs.totalHits, new ScoreDoc[0]);
          }
        } else {
          topHits = topFieldDocs;
        }
      }

      if (VERBOSE) {
        if (useFrom) {
          System.out.println("from=" + from + " size=" + size);
        }
        System.out.println(
            "  top search: "
                + topHits.totalHits.value
                + " totalHits; hits="
                + (topHits.scoreDocs == null ? "null" : topHits.scoreDocs.length));
        if (topHits.scoreDocs != null) {
          for (int hitIDX = 0; hitIDX < topHits.scoreDocs.length; hitIDX++) {
            final ScoreDoc sd = topHits.scoreDocs[hitIDX];
            System.out.println("    doc=" + sd.doc + " score=" + sd.score);
          }
        }
      }

      // ... then all shards:
      final Weight w = searcher.createWeight(searcher.rewrite(query), ScoreMode.COMPLETE, 1);

      final TopDocs[] shardHits;
      if (sort == null) {
        shardHits = new TopDocs[subSearchers.length];
      } else {
        shardHits = new TopFieldDocs[subSearchers.length];
      }
      for (int shardIDX = 0; shardIDX < subSearchers.length; shardIDX++) {
        final TopDocs subHits;
        final ShardSearcher subSearcher = subSearchers[shardIDX];
        if (sort == null) {
          subHits = subSearcher.search(w, numHits);
        } else {
          final TopFieldCollector c =
              new TopFieldCollectorManager(sort, numHits, null, Integer.MAX_VALUE, false)
                  .newCollector();
          subSearcher.search(w, c);
          subHits = c.topDocs(0, numHits);
        }

        for (int i = 0; i < subHits.scoreDocs.length; i++) {
          subHits.scoreDocs[i].shardIndex = shardIDX;
        }

        shardHits[shardIDX] = subHits;
        if (VERBOSE) {
          System.out.println(
              "  shard="
                  + shardIDX
                  + " "
                  + subHits.totalHits.value
                  + " totalHits hits="
                  + (subHits.scoreDocs == null ? "null" : subHits.scoreDocs.length));
          if (subHits.scoreDocs != null) {
            for (ScoreDoc sd : subHits.scoreDocs) {
              System.out.println("    doc=" + sd.doc + " score=" + sd.score);
            }
          }
        }
      }

      // Merge:
      final TopDocs mergedHits;
      if (useFrom) {
        if (sort == null) {
          mergedHits = TopDocs.merge(from, size, shardHits);
        } else {
          mergedHits = TopDocs.merge(sort, from, size, (TopFieldDocs[]) shardHits);
        }
      } else {
        if (sort == null) {
          mergedHits = TopDocs.merge(numHits, shardHits);
        } else {
          mergedHits = TopDocs.merge(sort, numHits, (TopFieldDocs[]) shardHits);
        }
      }

      if (mergedHits.scoreDocs != null) {
        // Make sure the returned shards are correct:
        for (int hitIDX = 0; hitIDX < mergedHits.scoreDocs.length; hitIDX++) {
          final ScoreDoc sd = mergedHits.scoreDocs[hitIDX];
          assertEquals(
              "doc=" + sd.doc + " wrong shard",
              ReaderUtil.subIndex(sd.doc, docStarts),
              sd.shardIndex);
        }
      }

      TestUtil.assertConsistent(topHits, mergedHits);
    }
    reader.close();
    dir.close();
  }

  public void testMergeTotalHitsRelation() {
    TopDocs topDocs1 =
        new TopDocs(
            new TotalHits(2, TotalHits.Relation.EQUAL_TO),
            new ScoreDoc[] {new ScoreDoc(42, 2f, 0)});
    TopDocs topDocs2 =
        new TopDocs(
            new TotalHits(1, TotalHits.Relation.EQUAL_TO),
            new ScoreDoc[] {new ScoreDoc(42, 2f, 1)});
    TopDocs topDocs3 =
        new TopDocs(
            new TotalHits(1, TotalHits.Relation.GREATER_THAN_OR_EQUAL_TO),
            new ScoreDoc[] {new ScoreDoc(42, 2f, 2)});
    TopDocs topDocs4 =
        new TopDocs(
            new TotalHits(3, TotalHits.Relation.GREATER_THAN_OR_EQUAL_TO),
            new ScoreDoc[] {new ScoreDoc(42, 2f, 3)});

    TopDocs merged1 = TopDocs.merge(1, new TopDocs[] {topDocs1, topDocs2});
    assertEquals(new TotalHits(3, TotalHits.Relation.EQUAL_TO), merged1.totalHits);

    TopDocs merged2 = TopDocs.merge(1, new TopDocs[] {topDocs1, topDocs3});
    assertEquals(new TotalHits(3, TotalHits.Relation.GREATER_THAN_OR_EQUAL_TO), merged2.totalHits);

    TopDocs merged3 = TopDocs.merge(1, new TopDocs[] {topDocs3, topDocs4});
    assertEquals(new TotalHits(4, TotalHits.Relation.GREATER_THAN_OR_EQUAL_TO), merged3.totalHits);

    TopDocs merged4 = TopDocs.merge(1, new TopDocs[] {topDocs4, topDocs2});
    assertEquals(new TotalHits(4, TotalHits.Relation.GREATER_THAN_OR_EQUAL_TO), merged4.totalHits);
  }
}<|MERGE_RESOLUTION|>--- conflicted
+++ resolved
@@ -293,15 +293,8 @@
           topHits = searcher.search(query, numHits);
         }
       } else {
-<<<<<<< HEAD
-        final TopFieldCollector c =
-            new TopFieldCollectorManager(sort, numHits, null, Integer.MAX_VALUE, false)
-                .newCollector();
-        searcher.search(query, c);
-=======
         TopFieldDocs topFieldDocs =
             searcher.search(query, new TopFieldCollectorManager(sort, numHits, Integer.MAX_VALUE));
->>>>>>> 8d4f7a6e
         if (useFrom) {
           from = TestUtil.nextInt(random(), 0, numHits - 1);
           size = numHits - from;
