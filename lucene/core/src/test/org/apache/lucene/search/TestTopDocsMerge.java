/*
 * Licensed to the Apache Software Foundation (ASF) under one or more
 * contributor license agreements.  See the NOTICE file distributed with
 * this work for additional information regarding copyright ownership.
 * The ASF licenses this file to You under the Apache License, Version 2.0
 * (the "License"); you may not use this file except in compliance with
 * the License.  You may obtain a copy of the License at
 *
 *     http://www.apache.org/licenses/LICENSE-2.0
 *
 * Unless required by applicable law or agreed to in writing, software
 * distributed under the License is distributed on an "AS IS" BASIS,
 * WITHOUT WARRANTIES OR CONDITIONS OF ANY KIND, either express or implied.
 * See the License for the specific language governing permissions and
 * limitations under the License.
 */
package org.apache.lucene.search;

import java.io.IOException;
import java.util.ArrayList;
import java.util.Collections;
import java.util.HashMap;
import java.util.List;
import java.util.Map;
import org.apache.lucene.document.Document;
import org.apache.lucene.document.Field;
import org.apache.lucene.document.FloatDocValuesField;
import org.apache.lucene.document.NumericDocValuesField;
import org.apache.lucene.document.SortedDocValuesField;
import org.apache.lucene.index.CompositeReaderContext;
import org.apache.lucene.index.IndexReader;
import org.apache.lucene.index.IndexReaderContext;
import org.apache.lucene.index.LeafReaderContext;
import org.apache.lucene.index.ReaderUtil;
import org.apache.lucene.index.Term;
import org.apache.lucene.store.Directory;
import org.apache.lucene.tests.index.RandomIndexWriter;
import org.apache.lucene.tests.util.LuceneTestCase;
import org.apache.lucene.tests.util.TestUtil;
import org.apache.lucene.util.ArrayUtil;
import org.apache.lucene.util.BytesRef;

public class TestTopDocsMerge extends LuceneTestCase {

  private static class ShardSearcher extends IndexSearcher {
    private final LeafReaderContext ctx;

    public ShardSearcher(LeafReaderContext ctx, IndexReaderContext parent) {
      super(parent);
      this.ctx = ctx;
    }

    public void search(Weight weight, Collector collector) throws IOException {
      searchLeaf(ctx, weight, collector);
    }

    public TopDocs search(Weight weight, int topN) throws IOException {
<<<<<<< HEAD
      TopScoreDocCollector collector = TopScoreDocCollector.create(topN, Integer.MAX_VALUE);
      searchLeaf(ctx, weight, collector);
=======
      TopScoreDocCollector collector =
          new TopScoreDocCollectorManager(topN, null, Integer.MAX_VALUE, false).newCollector();
      search(ctx, weight, collector);
>>>>>>> 8a7d4842
      return collector.topDocs();
    }

    @Override
    public String toString() {
      return "ShardSearcher(" + ctx + ")";
    }
  }

  public void testSort_1() throws Exception {
    testSort(false);
  }

  public void testSort_2() throws Exception {
    testSort(true);
  }

  public void testInconsistentTopDocsFail() {
    TopDocs[] topDocs =
        new TopDocs[] {
          new TopDocs(
              new TotalHits(1, TotalHits.Relation.EQUAL_TO),
              new ScoreDoc[] {new ScoreDoc(1, 1.0f, 5)}),
          new TopDocs(
              new TotalHits(1, TotalHits.Relation.EQUAL_TO),
              new ScoreDoc[] {new ScoreDoc(1, 1.0f, -1)})
        };
    if (random().nextBoolean()) {
      ArrayUtil.swap(topDocs, 0, 1);
    }
    expectThrows(
        IllegalArgumentException.class,
        () -> {
          TopDocs.merge(0, 2, topDocs);
        });
  }

  public void testPreAssignedShardIndex() {
    boolean useConstantScore = random().nextBoolean();
    int numTopDocs = 2 + random().nextInt(10);
    ArrayList<TopDocs> topDocs = new ArrayList<>(numTopDocs);
    Map<Integer, TopDocs> shardResultMapping = new HashMap<>();
    int numHitsTotal = 0;
    for (int i = 0; i < numTopDocs; i++) {
      int numHits = 1 + random().nextInt(10);
      numHitsTotal += numHits;
      ScoreDoc[] scoreDocs = new ScoreDoc[numHits];
      for (int j = 0; j < scoreDocs.length; j++) {
        float score = useConstantScore ? 1.0f : random().nextFloat();
        // we set the shard index to index in the list here but shuffle the entire list below
        scoreDocs[j] = new ScoreDoc((100 * i) + j, score, i);
      }
      topDocs.add(new TopDocs(new TotalHits(numHits, TotalHits.Relation.EQUAL_TO), scoreDocs));
      shardResultMapping.put(i, topDocs.get(i));
    }
    // shuffle the entire thing such that we don't get 1 to 1 mapping of shard index to index in the
    // array
    // -- well likely ;)
    Collections.shuffle(topDocs, random());
    final int from = random().nextInt(numHitsTotal - 1);
    final int size = 1 + random().nextInt(numHitsTotal - from);

    // passing false here means TopDocs.merge uses the incoming ScoreDoc.shardIndex
    // that we already set, instead of the position of that TopDocs in the array:
    TopDocs merge = TopDocs.merge(from, size, topDocs.toArray(new TopDocs[0]));

    assertTrue(merge.scoreDocs.length > 0);
    for (ScoreDoc scoreDoc : merge.scoreDocs) {
      assertTrue(scoreDoc.shardIndex != -1);
      TopDocs shardTopDocs = shardResultMapping.get(scoreDoc.shardIndex);
      assertNotNull(shardTopDocs);
      boolean found = false;
      for (ScoreDoc shardScoreDoc : shardTopDocs.scoreDocs) {
        if (shardScoreDoc == scoreDoc) {
          found = true;
          break;
        }
      }
      assertTrue(found);
    }

    // now ensure merge is stable even if we use our own shard IDs
    Collections.shuffle(topDocs, random());
    TopDocs merge2 = TopDocs.merge(from, size, topDocs.toArray(new TopDocs[0]));
    assertArrayEquals(merge.scoreDocs, merge2.scoreDocs);
  }

  void testSort(boolean useFrom) throws Exception {

    IndexReader reader = null;
    Directory dir = null;

    final int numDocs = TEST_NIGHTLY ? atLeast(1000) : atLeast(100);

    final String[] tokens = new String[] {"a", "b", "c", "d", "e"};

    if (VERBOSE) {
      System.out.println("TEST: make index");
    }

    {
      dir = newDirectory();
      final RandomIndexWriter w = new RandomIndexWriter(random(), dir);
      // w.setDoRandomForceMerge(false);

      // w.w.getConfig().setMaxBufferedDocs(atLeast(100));

      final String[] content = new String[atLeast(20)];

      for (int contentIDX = 0; contentIDX < content.length; contentIDX++) {
        final StringBuilder sb = new StringBuilder();
        final int numTokens = TestUtil.nextInt(random(), 1, 10);
        for (int tokenIDX = 0; tokenIDX < numTokens; tokenIDX++) {
          sb.append(tokens[random().nextInt(tokens.length)]).append(' ');
        }
        content[contentIDX] = sb.toString();
      }

      for (int docIDX = 0; docIDX < numDocs; docIDX++) {
        final Document doc = new Document();
        doc.add(
            new SortedDocValuesField(
                "string", new BytesRef(TestUtil.randomRealisticUnicodeString(random()))));
        doc.add(newTextField("text", content[random().nextInt(content.length)], Field.Store.NO));
        doc.add(new FloatDocValuesField("float", random().nextFloat()));
        final int intValue;
        if (random().nextInt(100) == 17) {
          intValue = Integer.MIN_VALUE;
        } else if (random().nextInt(100) == 17) {
          intValue = Integer.MAX_VALUE;
        } else {
          intValue = random().nextInt();
        }
        doc.add(new NumericDocValuesField("int", intValue));
        if (VERBOSE) {
          System.out.println("  doc=" + doc);
        }
        w.addDocument(doc);
      }

      reader = w.getReader();
      w.close();
    }

    // NOTE: sometimes reader has just one segment, which is
    // important to test
    final IndexSearcher searcher = newSearcher(reader);
    final IndexReaderContext ctx = searcher.getTopReaderContext();

    final ShardSearcher[] subSearchers;
    final int[] docStarts;

    if (ctx instanceof LeafReaderContext) {
      subSearchers = new ShardSearcher[1];
      docStarts = new int[1];
      subSearchers[0] = new ShardSearcher((LeafReaderContext) ctx, ctx);
      docStarts[0] = 0;
    } else {
      final CompositeReaderContext compCTX = (CompositeReaderContext) ctx;
      final int size = compCTX.leaves().size();
      subSearchers = new ShardSearcher[size];
      docStarts = new int[size];
      int docBase = 0;
      for (int searcherIDX = 0; searcherIDX < subSearchers.length; searcherIDX++) {
        final LeafReaderContext leave = compCTX.leaves().get(searcherIDX);
        subSearchers[searcherIDX] = new ShardSearcher(leave, compCTX);
        docStarts[searcherIDX] = docBase;
        docBase += leave.reader().maxDoc();
      }
    }

    final List<SortField> sortFields = new ArrayList<>();
    sortFields.add(new SortField("string", SortField.Type.STRING, true));
    sortFields.add(new SortField("string", SortField.Type.STRING, false));
    sortFields.add(new SortField("int", SortField.Type.INT, true));
    sortFields.add(new SortField("int", SortField.Type.INT, false));
    sortFields.add(new SortField("float", SortField.Type.FLOAT, true));
    sortFields.add(new SortField("float", SortField.Type.FLOAT, false));
    sortFields.add(new SortField(null, SortField.Type.SCORE, true));
    sortFields.add(new SortField(null, SortField.Type.SCORE, false));
    sortFields.add(new SortField(null, SortField.Type.DOC, true));
    sortFields.add(new SortField(null, SortField.Type.DOC, false));

    int numIters = atLeast(300);
    for (int iter = 0; iter < numIters; iter++) {

      // TODO: custom FieldComp...
      final Query query = new TermQuery(new Term("text", tokens[random().nextInt(tokens.length)]));

      final Sort sort;
      if (random().nextInt(10) == 4) {
        // Sort by score
        sort = null;
      } else {
        final SortField[] randomSortFields = new SortField[TestUtil.nextInt(random(), 1, 3)];
        for (int sortIDX = 0; sortIDX < randomSortFields.length; sortIDX++) {
          randomSortFields[sortIDX] = sortFields.get(random().nextInt(sortFields.size()));
        }
        sort = new Sort(randomSortFields);
      }

      final int numHits = TestUtil.nextInt(random(), 1, numDocs + 5);
      // final int numHits = 5;

      if (VERBOSE) {
        System.out.println("TEST: search query=" + query + " sort=" + sort + " numHits=" + numHits);
      }

      int from = -1;
      int size = -1;
      // First search on whole index:
      final TopDocs topHits;
      if (sort == null) {
        if (useFrom) {

          from = TestUtil.nextInt(random(), 0, numHits - 1);
          size = numHits - from;
          TopDocs tempTopHits =
              searcher.search(query, new TopScoreDocCollectorManager(numHits, Integer.MAX_VALUE));
          if (from < tempTopHits.scoreDocs.length) {
            // Can't use TopDocs#topDocs(start, howMany), since it has different behaviour when
            // start >= hitCount
            // than TopDocs#merge currently has
            ScoreDoc[] newScoreDocs =
                new ScoreDoc[Math.min(size, tempTopHits.scoreDocs.length - from)];
            System.arraycopy(tempTopHits.scoreDocs, from, newScoreDocs, 0, newScoreDocs.length);
            tempTopHits.scoreDocs = newScoreDocs;
            topHits = tempTopHits;
          } else {
            topHits = new TopDocs(tempTopHits.totalHits, new ScoreDoc[0]);
          }
        } else {
          topHits = searcher.search(query, numHits);
        }
      } else {
        TopFieldDocs topFieldDocs =
            searcher.search(query, new TopFieldCollectorManager(sort, numHits, Integer.MAX_VALUE));
        if (useFrom) {
          from = TestUtil.nextInt(random(), 0, numHits - 1);
          size = numHits - from;
          if (from < topFieldDocs.scoreDocs.length) {
            // Can't use TopDocs#topDocs(start, howMany), since it has different behaviour when
            // start >= hitCount
            // than TopDocs#merge currently has
            ScoreDoc[] newScoreDocs =
                new ScoreDoc[Math.min(size, topFieldDocs.scoreDocs.length - from)];
            System.arraycopy(topFieldDocs.scoreDocs, from, newScoreDocs, 0, newScoreDocs.length);
            topFieldDocs.scoreDocs = newScoreDocs;
            topHits = topFieldDocs;
          } else {
            topHits = new TopDocs(topFieldDocs.totalHits, new ScoreDoc[0]);
          }
        } else {
          topHits = topFieldDocs;
        }
      }

      if (VERBOSE) {
        if (useFrom) {
          System.out.println("from=" + from + " size=" + size);
        }
        System.out.println(
            "  top search: "
                + topHits.totalHits.value
                + " totalHits; hits="
                + (topHits.scoreDocs == null ? "null" : topHits.scoreDocs.length));
        if (topHits.scoreDocs != null) {
          for (int hitIDX = 0; hitIDX < topHits.scoreDocs.length; hitIDX++) {
            final ScoreDoc sd = topHits.scoreDocs[hitIDX];
            System.out.println("    doc=" + sd.doc + " score=" + sd.score);
          }
        }
      }

      // ... then all shards:
      final Weight w = searcher.createWeight(searcher.rewrite(query), ScoreMode.COMPLETE, 1);

      final TopDocs[] shardHits;
      if (sort == null) {
        shardHits = new TopDocs[subSearchers.length];
      } else {
        shardHits = new TopFieldDocs[subSearchers.length];
      }
      for (int shardIDX = 0; shardIDX < subSearchers.length; shardIDX++) {
        final TopDocs subHits;
        final ShardSearcher subSearcher = subSearchers[shardIDX];
        if (sort == null) {
          subHits = subSearcher.search(w, numHits);
        } else {
          final TopFieldCollector c =
              new TopFieldCollectorManager(sort, numHits, null, Integer.MAX_VALUE, false)
                  .newCollector();
          subSearcher.search(w, c);
          subHits = c.topDocs(0, numHits);
        }

        for (int i = 0; i < subHits.scoreDocs.length; i++) {
          subHits.scoreDocs[i].shardIndex = shardIDX;
        }

        shardHits[shardIDX] = subHits;
        if (VERBOSE) {
          System.out.println(
              "  shard="
                  + shardIDX
                  + " "
                  + subHits.totalHits.value
                  + " totalHits hits="
                  + (subHits.scoreDocs == null ? "null" : subHits.scoreDocs.length));
          if (subHits.scoreDocs != null) {
            for (ScoreDoc sd : subHits.scoreDocs) {
              System.out.println("    doc=" + sd.doc + " score=" + sd.score);
            }
          }
        }
      }

      // Merge:
      final TopDocs mergedHits;
      if (useFrom) {
        if (sort == null) {
          mergedHits = TopDocs.merge(from, size, shardHits);
        } else {
          mergedHits = TopDocs.merge(sort, from, size, (TopFieldDocs[]) shardHits);
        }
      } else {
        if (sort == null) {
          mergedHits = TopDocs.merge(numHits, shardHits);
        } else {
          mergedHits = TopDocs.merge(sort, numHits, (TopFieldDocs[]) shardHits);
        }
      }

      if (mergedHits.scoreDocs != null) {
        // Make sure the returned shards are correct:
        for (int hitIDX = 0; hitIDX < mergedHits.scoreDocs.length; hitIDX++) {
          final ScoreDoc sd = mergedHits.scoreDocs[hitIDX];
          assertEquals(
              "doc=" + sd.doc + " wrong shard",
              ReaderUtil.subIndex(sd.doc, docStarts),
              sd.shardIndex);
        }
      }

      TestUtil.assertConsistent(topHits, mergedHits);
    }
    reader.close();
    dir.close();
  }

  public void testMergeTotalHitsRelation() {
    TopDocs topDocs1 =
        new TopDocs(
            new TotalHits(2, TotalHits.Relation.EQUAL_TO),
            new ScoreDoc[] {new ScoreDoc(42, 2f, 0)});
    TopDocs topDocs2 =
        new TopDocs(
            new TotalHits(1, TotalHits.Relation.EQUAL_TO),
            new ScoreDoc[] {new ScoreDoc(42, 2f, 1)});
    TopDocs topDocs3 =
        new TopDocs(
            new TotalHits(1, TotalHits.Relation.GREATER_THAN_OR_EQUAL_TO),
            new ScoreDoc[] {new ScoreDoc(42, 2f, 2)});
    TopDocs topDocs4 =
        new TopDocs(
            new TotalHits(3, TotalHits.Relation.GREATER_THAN_OR_EQUAL_TO),
            new ScoreDoc[] {new ScoreDoc(42, 2f, 3)});

    TopDocs merged1 = TopDocs.merge(1, new TopDocs[] {topDocs1, topDocs2});
    assertEquals(new TotalHits(3, TotalHits.Relation.EQUAL_TO), merged1.totalHits);

    TopDocs merged2 = TopDocs.merge(1, new TopDocs[] {topDocs1, topDocs3});
    assertEquals(new TotalHits(3, TotalHits.Relation.GREATER_THAN_OR_EQUAL_TO), merged2.totalHits);

    TopDocs merged3 = TopDocs.merge(1, new TopDocs[] {topDocs3, topDocs4});
    assertEquals(new TotalHits(4, TotalHits.Relation.GREATER_THAN_OR_EQUAL_TO), merged3.totalHits);

    TopDocs merged4 = TopDocs.merge(1, new TopDocs[] {topDocs4, topDocs2});
    assertEquals(new TotalHits(4, TotalHits.Relation.GREATER_THAN_OR_EQUAL_TO), merged4.totalHits);
  }
}<|MERGE_RESOLUTION|>--- conflicted
+++ resolved
@@ -55,14 +55,9 @@
     }
 
     public TopDocs search(Weight weight, int topN) throws IOException {
-<<<<<<< HEAD
-      TopScoreDocCollector collector = TopScoreDocCollector.create(topN, Integer.MAX_VALUE);
-      searchLeaf(ctx, weight, collector);
-=======
       TopScoreDocCollector collector =
           new TopScoreDocCollectorManager(topN, null, Integer.MAX_VALUE, false).newCollector();
-      search(ctx, weight, collector);
->>>>>>> 8a7d4842
+      searchLeaf(ctx, weight, collector);
       return collector.topDocs();
     }
 
