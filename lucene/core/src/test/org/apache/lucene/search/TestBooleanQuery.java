/*
 * Licensed to the Apache Software Foundation (ASF) under one or more
 * contributor license agreements.  See the NOTICE file distributed with
 * this work for additional information regarding copyright ownership.
 * The ASF licenses this file to You under the Apache License, Version 2.0
 * (the "License"); you may not use this file except in compliance with
 * the License.  You may obtain a copy of the License at
 *
 *     http://www.apache.org/licenses/LICENSE-2.0
 *
 * Unless required by applicable law or agreed to in writing, software
 * distributed under the License is distributed on an "AS IS" BASIS,
 * WITHOUT WARRANTIES OR CONDITIONS OF ANY KIND, either express or implied.
 * See the License for the specific language governing permissions and
 * limitations under the License.
 */
package org.apache.lucene.search;

import static com.carrotsearch.randomizedtesting.RandomizedTest.randomBoolean;

import com.carrotsearch.randomizedtesting.generators.RandomNumbers;
import com.carrotsearch.randomizedtesting.generators.RandomPicks;
import java.io.IOException;
import java.util.ArrayList;
import java.util.Arrays;
import java.util.Collection;
import java.util.Collections;
import java.util.List;
import java.util.concurrent.ExecutorService;
import java.util.concurrent.Executors;
import java.util.concurrent.TimeUnit;
import java.util.concurrent.atomic.AtomicBoolean;
import org.apache.lucene.document.Document;
import org.apache.lucene.document.Field;
import org.apache.lucene.document.Field.Store;
import org.apache.lucene.document.LongPoint;
import org.apache.lucene.document.StringField;
import org.apache.lucene.document.TextField;
import org.apache.lucene.index.DirectoryReader;
import org.apache.lucene.index.IndexReader;
import org.apache.lucene.index.IndexWriter;
import org.apache.lucene.index.IndexWriterConfig;
import org.apache.lucene.index.LeafReaderContext;
import org.apache.lucene.index.MultiReader;
import org.apache.lucene.index.Term;
import org.apache.lucene.search.BooleanClause.Occur;
import org.apache.lucene.search.similarities.ClassicSimilarity;
import org.apache.lucene.store.Directory;
<<<<<<< HEAD
import org.apache.lucene.util.FixedBitSet;
import org.apache.lucene.util.FixedBitSetCollector;
=======
import org.apache.lucene.tests.analysis.MockAnalyzer;
import org.apache.lucene.tests.index.RandomIndexWriter;
import org.apache.lucene.tests.search.DummyTotalHitCountCollector;
import org.apache.lucene.tests.search.FixedBitSetCollector;
import org.apache.lucene.tests.search.QueryUtils;
import org.apache.lucene.tests.util.LuceneTestCase;
import org.apache.lucene.tests.util.TestUtil;
import org.apache.lucene.util.FixedBitSet;
>>>>>>> 382aa549
import org.apache.lucene.util.IOUtils;
import org.apache.lucene.util.NamedThreadFactory;
import org.apache.lucene.util.automaton.Operations;

public class TestBooleanQuery extends LuceneTestCase {

  public void testEquality() throws Exception {
    BooleanQuery.Builder bq1 = new BooleanQuery.Builder();
    bq1.add(new TermQuery(new Term("field", "value1")), BooleanClause.Occur.SHOULD);
    bq1.add(new TermQuery(new Term("field", "value2")), BooleanClause.Occur.SHOULD);
    BooleanQuery.Builder nested1 = new BooleanQuery.Builder();
    nested1.add(new TermQuery(new Term("field", "nestedvalue1")), BooleanClause.Occur.SHOULD);
    nested1.add(new TermQuery(new Term("field", "nestedvalue2")), BooleanClause.Occur.SHOULD);
    bq1.add(nested1.build(), BooleanClause.Occur.SHOULD);

    BooleanQuery.Builder bq2 = new BooleanQuery.Builder();
    bq2.add(new TermQuery(new Term("field", "value1")), BooleanClause.Occur.SHOULD);
    bq2.add(new TermQuery(new Term("field", "value2")), BooleanClause.Occur.SHOULD);
    BooleanQuery.Builder nested2 = new BooleanQuery.Builder();
    nested2.add(new TermQuery(new Term("field", "nestedvalue1")), BooleanClause.Occur.SHOULD);
    nested2.add(new TermQuery(new Term("field", "nestedvalue2")), BooleanClause.Occur.SHOULD);
    bq2.add(nested2.build(), BooleanClause.Occur.SHOULD);

    assertEquals(bq1.build(), bq2.build());
  }

  public void testEqualityDoesNotDependOnOrder() {
    TermQuery[] queries =
        new TermQuery[] {
          new TermQuery(new Term("foo", "bar")), new TermQuery(new Term("foo", "baz"))
        };
    for (int iter = 0; iter < 10; ++iter) {
      List<BooleanClause> clauses = new ArrayList<>();
      final int numClauses = random().nextInt(20);
      for (int i = 0; i < numClauses; ++i) {
        Query query = RandomPicks.randomFrom(random(), queries);
        if (random().nextBoolean()) {
          query = new BoostQuery(query, random().nextFloat());
        }
        Occur occur = RandomPicks.randomFrom(random(), Occur.values());
        clauses.add(new BooleanClause(query, occur));
      }

      final int minShouldMatch = random().nextInt(5);
      BooleanQuery.Builder bq1Builder = new BooleanQuery.Builder();
      bq1Builder.setMinimumNumberShouldMatch(minShouldMatch);
      for (BooleanClause clause : clauses) {
        bq1Builder.add(clause);
      }
      final BooleanQuery bq1 = bq1Builder.build();

      Collections.shuffle(clauses, random());
      BooleanQuery.Builder bq2Builder = new BooleanQuery.Builder();
      bq2Builder.setMinimumNumberShouldMatch(minShouldMatch);
      for (BooleanClause clause : clauses) {
        bq2Builder.add(clause);
      }
      final BooleanQuery bq2 = bq2Builder.build();

      QueryUtils.checkEqual(bq1, bq2);
    }
  }

  public void testEqualityOnDuplicateShouldClauses() {
    BooleanQuery bq1 =
        new BooleanQuery.Builder()
            .setMinimumNumberShouldMatch(random().nextInt(2))
            .add(new TermQuery(new Term("foo", "bar")), Occur.SHOULD)
            .build();
    BooleanQuery bq2 =
        new BooleanQuery.Builder()
            .setMinimumNumberShouldMatch(bq1.getMinimumNumberShouldMatch())
            .add(new TermQuery(new Term("foo", "bar")), Occur.SHOULD)
            .add(new TermQuery(new Term("foo", "bar")), Occur.SHOULD)
            .build();
    QueryUtils.checkUnequal(bq1, bq2);
  }

  public void testEqualityOnDuplicateMustClauses() {
    BooleanQuery bq1 =
        new BooleanQuery.Builder()
            .setMinimumNumberShouldMatch(random().nextInt(2))
            .add(new TermQuery(new Term("foo", "bar")), Occur.MUST)
            .build();
    BooleanQuery bq2 =
        new BooleanQuery.Builder()
            .setMinimumNumberShouldMatch(bq1.getMinimumNumberShouldMatch())
            .add(new TermQuery(new Term("foo", "bar")), Occur.MUST)
            .add(new TermQuery(new Term("foo", "bar")), Occur.MUST)
            .build();
    QueryUtils.checkUnequal(bq1, bq2);
  }

  public void testEqualityOnDuplicateFilterClauses() {
    BooleanQuery bq1 =
        new BooleanQuery.Builder()
            .setMinimumNumberShouldMatch(random().nextInt(2))
            .add(new TermQuery(new Term("foo", "bar")), Occur.FILTER)
            .build();
    BooleanQuery bq2 =
        new BooleanQuery.Builder()
            .setMinimumNumberShouldMatch(bq1.getMinimumNumberShouldMatch())
            .add(new TermQuery(new Term("foo", "bar")), Occur.FILTER)
            .add(new TermQuery(new Term("foo", "bar")), Occur.FILTER)
            .build();
    QueryUtils.checkEqual(bq1, bq2);
  }

  public void testEqualityOnDuplicateMustNotClauses() {
    BooleanQuery bq1 =
        new BooleanQuery.Builder()
            .setMinimumNumberShouldMatch(random().nextInt(2))
            .add(new MatchAllDocsQuery(), Occur.MUST)
            .add(new TermQuery(new Term("foo", "bar")), Occur.FILTER)
            .build();
    BooleanQuery bq2 =
        new BooleanQuery.Builder()
            .setMinimumNumberShouldMatch(bq1.getMinimumNumberShouldMatch())
            .add(new MatchAllDocsQuery(), Occur.MUST)
            .add(new TermQuery(new Term("foo", "bar")), Occur.FILTER)
            .add(new TermQuery(new Term("foo", "bar")), Occur.FILTER)
            .build();
    QueryUtils.checkEqual(bq1, bq2);
  }

  public void testHashCodeIsStable() {
    BooleanQuery bq =
        new BooleanQuery.Builder()
            .add(
                new TermQuery(new Term("foo", TestUtil.randomSimpleString(random()))), Occur.SHOULD)
            .add(
                new TermQuery(new Term("foo", TestUtil.randomSimpleString(random()))), Occur.SHOULD)
            .build();
    final int hashCode = bq.hashCode();
    assertEquals(hashCode, bq.hashCode());
  }

  public void testTooManyClauses() {
    // Bad code (such as in a Query.rewrite() impl) should be prevented from creating a BooleanQuery
    // that directly exceeds the maxClauseCount (prior to needing IndexSearcher.rewrite() to do a
    // full walk of the final result)
    BooleanQuery.Builder bq = new BooleanQuery.Builder();
    for (int i = 0; i < IndexSearcher.getMaxClauseCount(); i++) {
      bq.add(new TermQuery(new Term("foo", "bar-" + i)), Occur.SHOULD);
    }
    expectThrows(
        IndexSearcher.TooManyClauses.class,
        () -> {
          bq.add(new TermQuery(new Term("foo", "bar-MAX")), Occur.SHOULD);
        });
  }

  // LUCENE-1630
  public void testNullOrSubScorer() throws Throwable {
    Directory dir = newDirectory();
    RandomIndexWriter w = new RandomIndexWriter(random(), dir);
    Document doc = new Document();
    doc.add(newTextField("field", "a b c d", Field.Store.NO));
    w.addDocument(doc);

    IndexReader r = w.getReader();
    IndexSearcher s = newSearcher(r);
    // this test relies upon coord being the default implementation,
    // otherwise scores are different!
    s.setSimilarity(new ClassicSimilarity());

    BooleanQuery.Builder q = new BooleanQuery.Builder();
    q.add(new TermQuery(new Term("field", "a")), BooleanClause.Occur.SHOULD);

    // PhraseQuery w/ no terms added returns a null scorer
    PhraseQuery pq = new PhraseQuery("field", new String[0]);
    q.add(pq, BooleanClause.Occur.SHOULD);
    assertEquals(1, s.search(q.build(), 10).totalHits.value);

    // A required clause which returns null scorer should return null scorer to
    // IndexSearcher.
    q = new BooleanQuery.Builder();
    pq = new PhraseQuery("field", new String[0]);
    q.add(new TermQuery(new Term("field", "a")), BooleanClause.Occur.SHOULD);
    q.add(pq, BooleanClause.Occur.MUST);
    assertEquals(0, s.search(q.build(), 10).totalHits.value);

    DisjunctionMaxQuery dmq =
        new DisjunctionMaxQuery(Arrays.asList(new TermQuery(new Term("field", "a")), pq), 1.0f);
    assertEquals(1, s.search(dmq, 10).totalHits.value);

    r.close();
    w.close();
    dir.close();
  }

  public void testDeMorgan() throws Exception {
    Directory dir1 = newDirectory();
    RandomIndexWriter iw1 = new RandomIndexWriter(random(), dir1);
    Document doc1 = new Document();
    doc1.add(newTextField("field", "foo bar", Field.Store.NO));
    iw1.addDocument(doc1);
    IndexReader reader1 = iw1.getReader();
    iw1.close();

    Directory dir2 = newDirectory();
    RandomIndexWriter iw2 = new RandomIndexWriter(random(), dir2);
    Document doc2 = new Document();
    doc2.add(newTextField("field", "foo baz", Field.Store.NO));
    iw2.addDocument(doc2);
    IndexReader reader2 = iw2.getReader();
    iw2.close();

    BooleanQuery.Builder query = new BooleanQuery.Builder(); // Query: +foo -ba*
    query.add(new TermQuery(new Term("field", "foo")), BooleanClause.Occur.MUST);
    WildcardQuery wildcardQuery =
        new WildcardQuery(
            new Term("field", "ba*"),
            Operations.DEFAULT_DETERMINIZE_WORK_LIMIT,
            MultiTermQuery.SCORING_BOOLEAN_REWRITE);
    query.add(wildcardQuery, BooleanClause.Occur.MUST_NOT);

    MultiReader multireader = new MultiReader(reader1, reader2);
    IndexSearcher searcher = newSearcher(multireader);
    assertEquals(0, searcher.search(query.build(), 10).totalHits.value);

    final ExecutorService es =
        Executors.newCachedThreadPool(new NamedThreadFactory("NRT search threads"));
    searcher = new IndexSearcher(multireader, es);
    if (VERBOSE) System.out.println("rewritten form: " + searcher.rewrite(query.build()));
    assertEquals(0, searcher.search(query.build(), 10).totalHits.value);
    es.shutdown();
    es.awaitTermination(1, TimeUnit.SECONDS);

    multireader.close();
    reader1.close();
    reader2.close();
    dir1.close();
    dir2.close();
  }

  public void testBS2DisjunctionNextVsAdvance() throws Exception {
    final Directory d = newDirectory();
    final RandomIndexWriter w = new RandomIndexWriter(random(), d);
    final int numDocs = atLeast(300);
    for (int docUpto = 0; docUpto < numDocs; docUpto++) {
      String contents = "a";
      if (random().nextInt(20) <= 16) {
        contents += " b";
      }
      if (random().nextInt(20) <= 8) {
        contents += " c";
      }
      if (random().nextInt(20) <= 4) {
        contents += " d";
      }
      if (random().nextInt(20) <= 2) {
        contents += " e";
      }
      if (random().nextInt(20) <= 1) {
        contents += " f";
      }
      Document doc = new Document();
      doc.add(new TextField("field", contents, Field.Store.NO));
      w.addDocument(doc);
    }
    w.forceMerge(1);
    final IndexReader r = w.getReader();
    final IndexSearcher s = newSearcher(r);
    w.close();

    for (int iter = 0; iter < 10 * RANDOM_MULTIPLIER; iter++) {
      if (VERBOSE) {
        System.out.println("iter=" + iter);
      }
      final List<String> terms = new ArrayList<>(Arrays.asList("a", "b", "c", "d", "e", "f"));
      final int numTerms = TestUtil.nextInt(random(), 1, terms.size());
      while (terms.size() > numTerms) {
        terms.remove(random().nextInt(terms.size()));
      }

      if (VERBOSE) {
        System.out.println("  terms=" + terms);
      }

      final BooleanQuery.Builder q = new BooleanQuery.Builder();
      for (String term : terms) {
        q.add(
            new BooleanClause(new TermQuery(new Term("field", term)), BooleanClause.Occur.SHOULD));
      }

      Weight weight = s.createWeight(s.rewrite(q.build()), ScoreMode.COMPLETE, 1);

      Scorer scorer = weight.scorer(s.leafContexts.get(0));

      // First pass: just use .nextDoc() to gather all hits
      final List<ScoreDoc> hits = new ArrayList<>();
      while (scorer.iterator().nextDoc() != DocIdSetIterator.NO_MORE_DOCS) {
        hits.add(new ScoreDoc(scorer.docID(), scorer.score()));
      }

      if (VERBOSE) {
        System.out.println("  " + hits.size() + " hits");
      }

      // Now, randomly next/advance through the list and
      // verify exact match:
      for (int iter2 = 0; iter2 < 10; iter2++) {

        weight = s.createWeight(s.rewrite(q.build()), ScoreMode.COMPLETE, 1);
        scorer = weight.scorer(s.leafContexts.get(0));

        if (VERBOSE) {
          System.out.println("  iter2=" + iter2);
        }

        int upto = -1;
        while (upto < hits.size()) {
          final int nextUpto;
          final int nextDoc;
          final int left = hits.size() - upto;
          if (left == 1 || random().nextBoolean()) {
            // next
            nextUpto = 1 + upto;
            nextDoc = scorer.iterator().nextDoc();
          } else {
            // advance
            int inc = TestUtil.nextInt(random(), 1, left - 1);
            nextUpto = inc + upto;
            nextDoc = scorer.iterator().advance(hits.get(nextUpto).doc);
          }

          if (nextUpto == hits.size()) {
            assertEquals(DocIdSetIterator.NO_MORE_DOCS, nextDoc);
          } else {
            final ScoreDoc hit = hits.get(nextUpto);
            assertEquals(hit.doc, nextDoc);
            // Test for precise float equality:
            assertTrue(
                "doc "
                    + hit.doc
                    + " has wrong score: expected="
                    + hit.score
                    + " actual="
                    + scorer.score(),
                hit.score == scorer.score());
          }
          upto = nextUpto;
        }
      }
    }

    r.close();
    d.close();
  }

  public void testMinShouldMatchLeniency() throws Exception {
    Directory dir = newDirectory();
    IndexWriter w = new IndexWriter(dir, newIndexWriterConfig(new MockAnalyzer(random())));
    Document doc = new Document();
    doc.add(newTextField("field", "a b c d", Field.Store.NO));
    w.addDocument(doc);
    IndexReader r = DirectoryReader.open(w);
    IndexSearcher s = newSearcher(r);
    BooleanQuery.Builder bq = new BooleanQuery.Builder();
    bq.add(new TermQuery(new Term("field", "a")), BooleanClause.Occur.SHOULD);
    bq.add(new TermQuery(new Term("field", "b")), BooleanClause.Occur.SHOULD);

    // No doc can match: BQ has only 2 clauses and we are asking for minShouldMatch=4
    bq.setMinimumNumberShouldMatch(4);
    assertEquals(0, s.search(bq.build(), 1).totalHits.value);
    r.close();
    w.close();
    dir.close();
  }

  private static FixedBitSet getMatches(IndexSearcher searcher, Query query) throws IOException {
    return searcher.search(query, FixedBitSetCollector.createManager(searcher.reader.maxDoc()));
  }

  public void testFILTERClauseBehavesLikeMUST() throws IOException {
    Directory dir = newDirectory();
    RandomIndexWriter w = new RandomIndexWriter(random(), dir);
    Document doc = new Document();
    Field f = newTextField("field", "a b c d", Field.Store.NO);
    doc.add(f);
    w.addDocument(doc);
    f.setStringValue("b d");
    w.addDocument(doc);
    f.setStringValue("d");
    w.addDocument(doc);
    w.commit();

    DirectoryReader reader = w.getReader();
    final IndexSearcher searcher = new IndexSearcher(reader);

    for (List<String> requiredTerms :
        Arrays.<List<String>>asList(
            Arrays.asList("a", "d"),
            Arrays.asList("a", "b", "d"),
            Arrays.asList("d"),
            Arrays.asList("e"),
            Arrays.asList())) {
      final BooleanQuery.Builder bq1 = new BooleanQuery.Builder();
      final BooleanQuery.Builder bq2 = new BooleanQuery.Builder();
      for (String term : requiredTerms) {
        final Query q = new TermQuery(new Term("field", term));
        bq1.add(q, Occur.MUST);
        bq2.add(q, Occur.FILTER);
      }

      final FixedBitSet matches1 = getMatches(searcher, bq1.build());
      final FixedBitSet matches2 = getMatches(searcher, bq2.build());
      assertEquals(matches1, matches2);
    }

    reader.close();
    w.close();
    dir.close();
  }

  private void assertSameScoresWithoutFilters(IndexSearcher searcher, BooleanQuery bq)
      throws IOException {
    final BooleanQuery.Builder bq2Builder = new BooleanQuery.Builder();
    for (BooleanClause c : bq) {
      if (c.getOccur() != Occur.FILTER) {
        bq2Builder.add(c);
      }
    }
    bq2Builder.setMinimumNumberShouldMatch(bq.getMinimumNumberShouldMatch());
    BooleanQuery bq2 = bq2Builder.build();

    final AtomicBoolean matched = new AtomicBoolean();
    searcher.search(
        bq,
<<<<<<< HEAD
        new CollectorManager<SimpleCollector, Object>() {
          @Override
          public SimpleCollector newCollector() throws IOException {
            return new SimpleCollector() {
              int docBase;
              Scorable scorer;

              @Override
              protected void doSetNextReader(LeafReaderContext context) throws IOException {
                super.doSetNextReader(context);
                docBase = context.docBase;
              }

              @Override
              public ScoreMode scoreMode() {
                return ScoreMode.COMPLETE;
              }

              @Override
              public void setScorer(Scorable scorer) throws IOException {
                this.scorer = scorer;
              }

              @Override
              public void collect(int doc) throws IOException {
                final float actualScore = scorer.score();
                final float expectedScore =
                    searcher.explain(bq2, docBase + doc).getValue().floatValue();
                assertEquals(expectedScore, actualScore, 10e-5);
                matched.set(true);
              }
            };
          }

          @Override
          public Object reduce(Collection<SimpleCollector> collectors) throws IOException {
=======
        new CollectorManager<SimpleCollector, Void>() {
          @Override
          public SimpleCollector newCollector() {
            return new SimpleCollector() {
              int docBase;
              Scorable scorer;

              @Override
              protected void doSetNextReader(LeafReaderContext context) throws IOException {
                super.doSetNextReader(context);
                docBase = context.docBase;
              }

              @Override
              public ScoreMode scoreMode() {
                return ScoreMode.COMPLETE;
              }

              @Override
              public void setScorer(Scorable scorer) {
                this.scorer = scorer;
              }

              @Override
              public void collect(int doc) throws IOException {
                final float actualScore = scorer.score();
                final float expectedScore =
                    searcher.explain(bq2, docBase + doc).getValue().floatValue();
                assertEquals(expectedScore, actualScore, 10e-5);
                matched.set(true);
              }
            };
          }

          @Override
          public Void reduce(Collection<SimpleCollector> collectors) {
>>>>>>> 382aa549
            return null;
          }
        });

    assertTrue(matched.get());
  }

  public void testFilterClauseDoesNotImpactScore() throws IOException {
    Directory dir = newDirectory();
    RandomIndexWriter w = new RandomIndexWriter(random(), dir);
    Document doc = new Document();
    Field f = newTextField("field", "a b c d", Field.Store.NO);
    doc.add(f);
    w.addDocument(doc);
    f.setStringValue("b d");
    w.addDocument(doc);
    f.setStringValue("a d");
    w.addDocument(doc);
    w.commit();

    DirectoryReader reader = w.getReader();
    final IndexSearcher searcher = newSearcher(reader);

    BooleanQuery.Builder qBuilder = new BooleanQuery.Builder();
    qBuilder.add(new TermQuery(new Term("field", "a")), Occur.FILTER);

    // With a single clause, we will rewrite to the underlying
    // query. Make sure that it returns null scores
    assertSameScoresWithoutFilters(searcher, qBuilder.build());

    // Now with two clauses, we will get a conjunction scorer
    // Make sure it returns null scores
    qBuilder.add(new TermQuery(new Term("field", "b")), Occur.FILTER);
    BooleanQuery q = qBuilder.build();
    assertSameScoresWithoutFilters(searcher, q);

    // Now with a scoring clause, we need to make sure that
    // the boolean scores are the same as those from the term
    // query
    qBuilder.add(new TermQuery(new Term("field", "c")), Occur.SHOULD);
    q = qBuilder.build();
    assertSameScoresWithoutFilters(searcher, q);

    // FILTER and empty SHOULD
    qBuilder = new BooleanQuery.Builder();
    qBuilder.add(new TermQuery(new Term("field", "a")), Occur.FILTER);
    qBuilder.add(new TermQuery(new Term("field", "e")), Occur.SHOULD);
    q = qBuilder.build();
    assertSameScoresWithoutFilters(searcher, q);

    // mix of FILTER and MUST
    qBuilder = new BooleanQuery.Builder();
    qBuilder.add(new TermQuery(new Term("field", "a")), Occur.FILTER);
    qBuilder.add(new TermQuery(new Term("field", "d")), Occur.MUST);
    q = qBuilder.build();
    assertSameScoresWithoutFilters(searcher, q);

    // FILTER + minShouldMatch
    qBuilder = new BooleanQuery.Builder();
    qBuilder.add(new TermQuery(new Term("field", "b")), Occur.FILTER);
    qBuilder.add(new TermQuery(new Term("field", "a")), Occur.SHOULD);
    qBuilder.add(new TermQuery(new Term("field", "d")), Occur.SHOULD);
    qBuilder.setMinimumNumberShouldMatch(1);
    q = qBuilder.build();
    assertSameScoresWithoutFilters(searcher, q);

    reader.close();
    w.close();
    dir.close();
  }

  public void testConjunctionPropagatesApproximations() throws IOException {
    Directory dir = newDirectory();
    RandomIndexWriter w = new RandomIndexWriter(random(), dir);
    Document doc = new Document();
    Field f = newTextField("field", "a b c", Field.Store.NO);
    doc.add(f);
    w.addDocument(doc);
    w.commit();

    DirectoryReader reader = w.getReader();
    // not LuceneTestCase.newSearcher to not have the asserting wrappers
    // and do instanceof checks
    final IndexSearcher searcher = new IndexSearcher(reader);
    searcher.setQueryCache(null); // to still have approximations

    PhraseQuery pq = new PhraseQuery("field", "a", "b");

    BooleanQuery.Builder q = new BooleanQuery.Builder();
    q.add(pq, Occur.MUST);
    q.add(new TermQuery(new Term("field", "c")), Occur.FILTER);

    final Weight weight = searcher.createWeight(searcher.rewrite(q.build()), ScoreMode.COMPLETE, 1);
    final Scorer scorer = weight.scorer(searcher.getIndexReader().leaves().get(0));
    assertTrue(scorer instanceof ConjunctionScorer);
    assertNotNull(scorer.twoPhaseIterator());

    reader.close();
    w.close();
    dir.close();
  }

  public void testDisjunctionPropagatesApproximations() throws IOException {
    Directory dir = newDirectory();
    RandomIndexWriter w = new RandomIndexWriter(random(), dir);
    Document doc = new Document();
    Field f = newTextField("field", "a b c", Field.Store.NO);
    doc.add(f);
    w.addDocument(doc);
    w.commit();

    DirectoryReader reader = w.getReader();
    final IndexSearcher searcher = new IndexSearcher(reader);
    searcher.setQueryCache(null); // to still have approximations

    PhraseQuery pq = new PhraseQuery("field", "a", "b");

    BooleanQuery.Builder q = new BooleanQuery.Builder();
    q.add(pq, Occur.SHOULD);
    q.add(new TermQuery(new Term("field", "c")), Occur.SHOULD);

    final Weight weight = searcher.createWeight(searcher.rewrite(q.build()), ScoreMode.COMPLETE, 1);
    final Scorer scorer = weight.scorer(reader.leaves().get(0));
    assertTrue(scorer instanceof DisjunctionScorer);
    assertNotNull(scorer.twoPhaseIterator());

    reader.close();
    w.close();
    dir.close();
  }

  public void testBoostedScorerPropagatesApproximations() throws IOException {
    Directory dir = newDirectory();
    RandomIndexWriter w = new RandomIndexWriter(random(), dir);
    Document doc = new Document();
    Field f = newTextField("field", "a b c", Field.Store.NO);
    doc.add(f);
    w.addDocument(doc);
    w.commit();

    DirectoryReader reader = w.getReader();
    // not LuceneTestCase.newSearcher to not have the asserting wrappers
    // and do instanceof checks
    final IndexSearcher searcher = new IndexSearcher(reader);
    searcher.setQueryCache(null); // to still have approximations

    PhraseQuery pq = new PhraseQuery("field", "a", "b");

    BooleanQuery.Builder q = new BooleanQuery.Builder();
    q.add(pq, Occur.SHOULD);
    q.add(new TermQuery(new Term("field", "d")), Occur.SHOULD);

    final Weight weight = searcher.createWeight(searcher.rewrite(q.build()), ScoreMode.COMPLETE, 1);
    final Scorer scorer = weight.scorer(searcher.getIndexReader().leaves().get(0));
    assertTrue(scorer instanceof PhraseScorer);
    assertNotNull(scorer.twoPhaseIterator());

    reader.close();
    w.close();
    dir.close();
  }

  public void testExclusionPropagatesApproximations() throws IOException {
    Directory dir = newDirectory();
    RandomIndexWriter w = new RandomIndexWriter(random(), dir);
    Document doc = new Document();
    Field f = newTextField("field", "a b c", Field.Store.NO);
    doc.add(f);
    w.addDocument(doc);
    w.commit();

    DirectoryReader reader = w.getReader();
    final IndexSearcher searcher = new IndexSearcher(reader);
    searcher.setQueryCache(null); // to still have approximations

    PhraseQuery pq = new PhraseQuery("field", "a", "b");

    BooleanQuery.Builder q = new BooleanQuery.Builder();
    q.add(pq, Occur.SHOULD);
    q.add(new TermQuery(new Term("field", "c")), Occur.MUST_NOT);

    final Weight weight = searcher.createWeight(searcher.rewrite(q.build()), ScoreMode.COMPLETE, 1);
    final Scorer scorer = weight.scorer(reader.leaves().get(0));
    assertTrue(scorer instanceof ReqExclScorer);
    assertNotNull(scorer.twoPhaseIterator());

    reader.close();
    w.close();
    dir.close();
  }

  public void testReqOptPropagatesApproximations() throws IOException {
    Directory dir = newDirectory();
    RandomIndexWriter w = new RandomIndexWriter(random(), dir);
    Document doc = new Document();
    Field f = newTextField("field", "a b c", Field.Store.NO);
    doc.add(f);
    w.addDocument(doc);
    w.commit();

    DirectoryReader reader = w.getReader();
    final IndexSearcher searcher = new IndexSearcher(reader);
    searcher.setQueryCache(null); // to still have approximations

    PhraseQuery pq = new PhraseQuery("field", "a", "b");

    BooleanQuery.Builder q = new BooleanQuery.Builder();
    q.add(pq, Occur.MUST);
    q.add(new TermQuery(new Term("field", "c")), Occur.SHOULD);

    final Weight weight = searcher.createWeight(searcher.rewrite(q.build()), ScoreMode.COMPLETE, 1);
    final Scorer scorer = weight.scorer(reader.leaves().get(0));
    assertTrue(scorer instanceof ReqOptSumScorer);
    assertNotNull(scorer.twoPhaseIterator());

    reader.close();
    w.close();
    dir.close();
  }

  // LUCENE-9620 Add Weight#count(LeafReaderContext)
  public void testQueryMatchesCount() throws IOException {
    Directory dir = newDirectory();
    RandomIndexWriter w = new RandomIndexWriter(random(), dir);

    int randomNumDocs = TestUtil.nextInt(random(), 10, 100);
    int numMatchingDocs = 0;

    for (int i = 0; i < randomNumDocs; i++) {
      Document doc = new Document();
      Field f;
      if (random().nextBoolean()) {
        f = newTextField("field", "a b c " + random().nextInt(), Field.Store.NO);
        numMatchingDocs++;
      } else {
        f = newTextField("field", String.valueOf(random().nextInt()), Field.Store.NO);
      }
      doc.add(f);
      w.addDocument(doc);
    }
    w.commit();

    DirectoryReader reader = w.getReader();
    final IndexSearcher searcher = new IndexSearcher(reader);

    BooleanQuery.Builder q = new BooleanQuery.Builder();
    q.add(new PhraseQuery("field", "a", "b"), Occur.SHOULD);
    q.add(new TermQuery(new Term("field", "c")), Occur.SHOULD);

    Query builtQuery = q.build();

    assertEquals(searcher.count(builtQuery), numMatchingDocs);

    IOUtils.close(reader, w, dir);
  }

  public void testConjunctionMatchesCount() throws IOException {
    Directory dir = newDirectory();
    IndexWriter writer = new IndexWriter(dir, new IndexWriterConfig());
    Document doc = new Document();
    LongPoint longPoint = new LongPoint("long", 3L);
    doc.add(longPoint);
    StringField stringField = new StringField("string", "abc", Store.NO);
    doc.add(stringField);
    writer.addDocument(doc);
    longPoint.setLongValue(10);
    stringField.setStringValue("xyz");
    writer.addDocument(doc);
    IndexReader reader = DirectoryReader.open(writer);
    writer.close();
    IndexSearcher searcher = new IndexSearcher(reader);

    Query query =
        new BooleanQuery.Builder()
            .add(new TermQuery(new Term("string", "abc")), Occur.MUST)
            .add(LongPoint.newExactQuery("long", 3L), Occur.FILTER)
            .build();
    Weight weight = searcher.createWeight(query, ScoreMode.COMPLETE, 1f);
    // Both queries match a single doc, BooleanWeight can't figure out the count of the conjunction
    assertEquals(-1, weight.count(reader.leaves().get(0)));

    query =
        new BooleanQuery.Builder()
            .add(new TermQuery(new Term("string", "missing")), Occur.MUST)
            .add(LongPoint.newExactQuery("long", 3L), Occur.FILTER)
            .build();
    weight = searcher.createWeight(query, ScoreMode.COMPLETE, 1f);
    // One query has a count of 0, the conjunction has a count of 0 too
    assertEquals(0, weight.count(reader.leaves().get(0)));

    query =
        new BooleanQuery.Builder()
            .add(new TermQuery(new Term("string", "abc")), Occur.MUST)
            .add(LongPoint.newExactQuery("long", 5L), Occur.FILTER)
            .build();
    weight = searcher.createWeight(query, ScoreMode.COMPLETE, 1f);
    // One query has a count of 0, the conjunction has a count of 0 too
    assertEquals(0, weight.count(reader.leaves().get(0)));

    query =
        new BooleanQuery.Builder()
            .add(new TermQuery(new Term("string", "abc")), Occur.MUST)
            .add(LongPoint.newRangeQuery("long", 0L, 10L), Occur.FILTER)
            .build();
    // One query matches all docs, the count of the conjunction is the count of the other query
    weight = searcher.createWeight(query, ScoreMode.COMPLETE, 1f);
    assertEquals(1, weight.count(reader.leaves().get(0)));

    query =
        new BooleanQuery.Builder()
            .add(new MatchAllDocsQuery(), Occur.MUST)
            .add(LongPoint.newRangeQuery("long", 1L, 5L), Occur.FILTER)
            .build();
    // One query matches all docs, the count of the conjunction is the count of the other query
    weight = searcher.createWeight(query, ScoreMode.COMPLETE, 1f);
    assertEquals(1, weight.count(reader.leaves().get(0)));

    reader.close();
    dir.close();
  }

  public void testDisjunctionMatchesCount() throws IOException {
    Directory dir = newDirectory();
    IndexWriter writer = new IndexWriter(dir, new IndexWriterConfig());
    Document doc = new Document();
    LongPoint longPoint = new LongPoint("long", 3L);
    LongPoint longPoint3dim = new LongPoint("long3dim", 3L, 4L, 5L);
    doc.add(longPoint);
    doc.add(longPoint3dim);
    StringField stringField = new StringField("string", "abc", Store.NO);
    doc.add(stringField);
    writer.addDocument(doc);
    longPoint.setLongValue(10);
    longPoint3dim.setLongValues(10L, 11L, 12L);
    stringField.setStringValue("xyz");
    writer.addDocument(doc);
    IndexReader reader = DirectoryReader.open(writer);
    writer.close();
    IndexSearcher searcher = new IndexSearcher(reader);

    Query query =
        new BooleanQuery.Builder()
            .add(new TermQuery(new Term("string", "abc")), Occur.SHOULD)
            .add(LongPoint.newExactQuery("long", 3L), Occur.SHOULD)
            .build();
    Weight weight = searcher.createWeight(query, ScoreMode.COMPLETE, 1f);
    // Both queries match a single doc, BooleanWeight can't figure out the count of the disjunction
    assertEquals(-1, weight.count(reader.leaves().get(0)));

    query =
        new BooleanQuery.Builder()
            .add(new TermQuery(new Term("string", "missing")), Occur.SHOULD)
            .add(LongPoint.newExactQuery("long", 3L), Occur.SHOULD)
            .build();
    weight = searcher.createWeight(query, ScoreMode.COMPLETE, 1f);
    // One query has a count of 0, the disjunction count is the other count
    assertEquals(1, weight.count(reader.leaves().get(0)));

    query =
        new BooleanQuery.Builder()
            .add(new TermQuery(new Term("string", "abc")), Occur.SHOULD)
            .add(LongPoint.newExactQuery("long", 5L), Occur.SHOULD)
            .build();
    weight = searcher.createWeight(query, ScoreMode.COMPLETE, 1f);
    // One query has a count of 0, the disjunction count is the other count
    assertEquals(1, weight.count(reader.leaves().get(0)));

    query =
        new BooleanQuery.Builder()
            .add(new TermQuery(new Term("string", "abc")), Occur.SHOULD)
            .add(LongPoint.newRangeQuery("long", 0L, 10L), Occur.SHOULD)
            .build();
    // One query matches all docs, the count of the disjunction is the number of docs
    weight = searcher.createWeight(query, ScoreMode.COMPLETE, 1f);
    assertEquals(2, weight.count(reader.leaves().get(0)));

    query =
        new BooleanQuery.Builder()
            .add(new MatchAllDocsQuery(), Occur.SHOULD)
            .add(LongPoint.newRangeQuery("long", 1L, 5L), Occur.SHOULD)
            .build();
    // One query matches all docs, the count of the disjunction is the number of docs
    weight = searcher.createWeight(query, ScoreMode.COMPLETE, 1f);
    assertEquals(2, weight.count(reader.leaves().get(0)));

    long[] lower = new long[] {4L, 5L, 6L};
    long[] upper = new long[] {9L, 10L, 11L};
    Query unknownCountQuery = LongPoint.newRangeQuery("long3dim", lower, upper);
    assert reader.leaves().size() == 1;
    assert searcher
            .createWeight(unknownCountQuery, ScoreMode.COMPLETE, 1f)
            .count(reader.leaves().get(0))
        == -1;

    query =
        new BooleanQuery.Builder()
            .add(new TermQuery(new Term("string", "xyz")), Occur.MUST)
            .add(unknownCountQuery, Occur.MUST_NOT)
            .add(new MatchAllDocsQuery(), Occur.MUST_NOT)
            .build();
    weight = searcher.createWeight(query, ScoreMode.COMPLETE, 1f);
    // count of the first MUST_NOT clause is unknown, but the second MUST_NOT clause matches all
    // docs
    assertEquals(0, weight.count(reader.leaves().get(0)));

    query =
        new BooleanQuery.Builder()
            .add(new TermQuery(new Term("string", "xyz")), Occur.MUST)
            .add(unknownCountQuery, Occur.MUST_NOT)
            .add(new TermQuery(new Term("string", "abc")), Occur.MUST_NOT)
            .build();
    weight = searcher.createWeight(query, ScoreMode.COMPLETE, 1f);
    // count of the first MUST_NOT clause is unknown, though the second MUST_NOT clause matche one
    // doc, we can't figure out the number of
    // docs
    assertEquals(-1, weight.count(reader.leaves().get(0)));

    // test pure disjunction
    query =
        new BooleanQuery.Builder()
            .add(unknownCountQuery, Occur.SHOULD)
            .add(new MatchAllDocsQuery(), Occur.SHOULD)
            .build();
    weight = searcher.createWeight(query, ScoreMode.COMPLETE, 1f);
    // count of the first SHOULD clause is unknown, but the second SHOULD clause matches all docs
    assertEquals(2, weight.count(reader.leaves().get(0)));

    query =
        new BooleanQuery.Builder()
            .add(unknownCountQuery, Occur.SHOULD)
            .add(new TermQuery(new Term("string", "abc")), Occur.SHOULD)
            .build();
    weight = searcher.createWeight(query, ScoreMode.COMPLETE, 1f);
    // count of the first SHOULD clause is unknown, though the second SHOULD clause matche one doc,
    // we can't figure out the number of
    // docs
    assertEquals(-1, weight.count(reader.leaves().get(0)));

    reader.close();
    dir.close();
  }

  // test BlockMaxMaxscoreScorer
  public void testDisjunctionTwoClausesMatchesCountAndScore() throws Exception {
    List<String[]> docContent =
        Arrays.asList(
            new String[] {"A", "B"}, // 0
            new String[] {"A"}, // 1
            new String[] {}, // 2
            new String[] {"A", "B", "C"}, // 3
            new String[] {"B"}, // 4
            new String[] {"B", "C"} // 5
            );

    // result sorted by score
    int[][] matchDocScore = {
      {0, 2 + 1},
      {3, 2 + 1},
      {1, 2},
      {4, 1},
      {5, 1}
    };

    try (Directory dir = newDirectory()) {
      try (IndexWriter w =
          new IndexWriter(dir, newIndexWriterConfig().setMergePolicy(newLogMergePolicy()))) {

        for (String[] values : docContent) {
          Document doc = new Document();
          for (String value : values) {
            doc.add(new StringField("foo", value, Field.Store.NO));
          }
          w.addDocument(doc);
        }
        w.forceMerge(1);
      }

      try (IndexReader reader = DirectoryReader.open(dir)) {
        IndexSearcher searcher = newSearcher(reader);

        Query query =
            new BooleanQuery.Builder()
                .add(
                    new BoostQuery(new ConstantScoreQuery(new TermQuery(new Term("foo", "A"))), 2),
                    BooleanClause.Occur.SHOULD)
                .add(
                    new ConstantScoreQuery(new TermQuery(new Term("foo", "B"))),
                    BooleanClause.Occur.SHOULD)
                .build();

        TopDocs topDocs = searcher.search(query, 10);

        for (int i = 0; i < topDocs.scoreDocs.length; i++) {
          ScoreDoc scoreDoc = topDocs.scoreDocs[i];
          assertEquals(matchDocScore[i][0], scoreDoc.doc);
          assertEquals(matchDocScore[i][1], scoreDoc.score, 0);
        }
      }
    }
  }

  public void testDisjunctionRandomClausesMatchesCount() throws Exception {
    int numFieldValue = RandomNumbers.randomIntBetween(random(), 1, 10);
    int[] numDocsPerFieldValue = new int[numFieldValue];
    int allDocsCount = 0;

    for (int i = 0; i < numDocsPerFieldValue.length; i++) {
      int numDocs = RandomNumbers.randomIntBetween(random(), 10, 50);
      numDocsPerFieldValue[i] = numDocs;
      allDocsCount += numDocs;
    }

    try (Directory dir = newDirectory()) {
      try (IndexWriter w =
          new IndexWriter(dir, newIndexWriterConfig().setMergePolicy(newLogMergePolicy()))) {

        for (int i = 0; i < numFieldValue; i++) {
          for (int j = 0; j < numDocsPerFieldValue[i]; j++) {
            Document doc = new Document();
            doc.add(new StringField("field", String.valueOf(i), Field.Store.NO));
            w.addDocument(doc);
          }
        }

        w.forceMerge(1);
      }

      int matchedDocsCount = 0;
      try (IndexReader reader = DirectoryReader.open(dir)) {
        IndexSearcher searcher = newSearcher(reader);

        BooleanQuery.Builder builder = new BooleanQuery.Builder();

        for (int i = 0; i < numFieldValue; i++) {
          if (randomBoolean()) {
            matchedDocsCount += numDocsPerFieldValue[i];
            builder.add(
                new TermQuery(new Term("field", String.valueOf(i))), BooleanClause.Occur.SHOULD);
          }
        }

        Query query = builder.build();

        TopDocs topDocs = searcher.search(query, allDocsCount);
        assertEquals(matchedDocsCount, topDocs.scoreDocs.length);
      }
    }
  }

  public void testProhibitedMatchesCount() throws IOException {
    Directory dir = newDirectory();
    IndexWriter writer = new IndexWriter(dir, new IndexWriterConfig());
    Document doc = new Document();
    LongPoint longPoint = new LongPoint("long", 3L);
    doc.add(longPoint);
    StringField stringField = new StringField("string", "abc", Store.NO);
    doc.add(stringField);
    writer.addDocument(doc);
    longPoint.setLongValue(10);
    stringField.setStringValue("xyz");
    writer.addDocument(doc);
    IndexReader reader = DirectoryReader.open(writer);
    writer.close();
    IndexSearcher searcher = new IndexSearcher(reader);

    Query query =
        new BooleanQuery.Builder()
            .add(new TermQuery(new Term("string", "abc")), Occur.MUST)
            .add(LongPoint.newExactQuery("long", 3L), Occur.MUST_NOT)
            .build();
    Weight weight = searcher.createWeight(query, ScoreMode.COMPLETE, 1f);
    // Both queries match a single doc, BooleanWeight can't figure out the count of the query
    assertEquals(-1, weight.count(reader.leaves().get(0)));

    query =
        new BooleanQuery.Builder()
            .add(new TermQuery(new Term("string", "missing")), Occur.MUST)
            .add(LongPoint.newExactQuery("long", 3L), Occur.MUST_NOT)
            .build();
    weight = searcher.createWeight(query, ScoreMode.COMPLETE, 1f);
    // the positive clause doesn't match any docs, so the overall query doesn't either
    assertEquals(0, weight.count(reader.leaves().get(0)));

    query =
        new BooleanQuery.Builder()
            .add(new TermQuery(new Term("string", "abc")), Occur.MUST)
            .add(LongPoint.newExactQuery("long", 5L), Occur.MUST_NOT)
            .build();
    weight = searcher.createWeight(query, ScoreMode.COMPLETE, 1f);
    // the negative clause doesn't match any docs, so the overall count is the count of the positive
    // clause
    assertEquals(1, weight.count(reader.leaves().get(0)));

    query =
        new BooleanQuery.Builder()
            .add(new TermQuery(new Term("string", "abc")), Occur.MUST)
            .add(LongPoint.newRangeQuery("long", 0L, 10L), Occur.MUST_NOT)
            .build();
    // the negative clause matches all docs, so the query doesn't match any docs
    weight = searcher.createWeight(query, ScoreMode.COMPLETE, 1f);
    assertEquals(0, weight.count(reader.leaves().get(0)));

    query =
        new BooleanQuery.Builder()
            .add(LongPoint.newRangeQuery("long", 0L, 10L), Occur.MUST)
            .add(new TermQuery(new Term("string", "abc")), Occur.MUST_NOT)
            .build();
    // The positive clause matches all docs, so we can subtract the number of matches of the
    // negative clause
    weight = searcher.createWeight(query, ScoreMode.COMPLETE, 1f);
    assertEquals(1, weight.count(reader.leaves().get(0)));

    reader.close();
    dir.close();
  }

  public void testRandomBooleanQueryMatchesCount() throws IOException {
    Directory dir = newDirectory();
    IndexWriter writer = new IndexWriter(dir, new IndexWriterConfig());
    Document doc = new Document();
    LongPoint longPoint = new LongPoint("long", 3L);
    doc.add(longPoint);
    StringField stringField = new StringField("string", "abc", Store.NO);
    doc.add(stringField);
    writer.addDocument(doc);
    longPoint.setLongValue(10);
    stringField.setStringValue("xyz");
    writer.addDocument(doc);
    IndexReader reader = DirectoryReader.open(writer);
    writer.close();
    IndexSearcher searcher = new IndexSearcher(reader);
    for (int iter = 0; iter < 1000; ++iter) {
      final int numClauses = TestUtil.nextInt(random(), 2, 5);
      BooleanQuery.Builder builder = new BooleanQuery.Builder();
      int numShouldClauses = 0;
      for (int i = 0; i < numClauses; ++i) {
        Query query;
        switch (random().nextInt(6)) {
          case 0:
            query = new TermQuery(new Term("string", "abc"));
            break;
          case 1:
            query = LongPoint.newExactQuery("long", 3L);
            break;
          case 2:
            query = new TermQuery(new Term("string", "missing"));
            break;
          case 3:
            query = LongPoint.newExactQuery("long", 5L);
            break;
          case 4:
            query = new MatchAllDocsQuery();
            break;
          default:
            query = LongPoint.newRangeQuery("long", 0L, 10L);
            break;
        }
        Occur occur = RandomPicks.randomFrom(random(), Occur.values());
        if (occur == Occur.SHOULD) {
          numShouldClauses++;
        }
        builder.add(query, occur);
      }
      builder.setMinimumNumberShouldMatch(TestUtil.nextInt(random(), 0, numShouldClauses));
      Query booleanQuery = builder.build();
      assertEquals(
          (int) searcher.search(booleanQuery, DummyTotalHitCountCollector.createManager()),
          searcher.count(booleanQuery));
    }
    reader.close();
    dir.close();
  }

  public void testToString() {
    BooleanQuery.Builder bq = new BooleanQuery.Builder();
    bq.add(new TermQuery(new Term("field", "a")), Occur.SHOULD);
    bq.add(new TermQuery(new Term("field", "b")), Occur.MUST);
    bq.add(new TermQuery(new Term("field", "c")), Occur.MUST_NOT);
    bq.add(new TermQuery(new Term("field", "d")), Occur.FILTER);
    assertEquals("a +b -c #d", bq.build().toString("field"));
  }

  public void testQueryVisitor() throws IOException {
    Term a = new Term("f", "a");
    Term b = new Term("f", "b");
    Term c = new Term("f", "c");
    Term d = new Term("f", "d");
    BooleanQuery.Builder bqBuilder = new BooleanQuery.Builder();
    bqBuilder.add(new TermQuery(a), Occur.SHOULD);
    bqBuilder.add(new TermQuery(b), Occur.MUST);
    bqBuilder.add(new TermQuery(c), Occur.FILTER);
    bqBuilder.add(new TermQuery(d), Occur.MUST_NOT);
    BooleanQuery bq = bqBuilder.build();

    bq.visit(
        new QueryVisitor() {

          Term expected;

          @Override
          public QueryVisitor getSubVisitor(Occur occur, Query parent) {
            switch (occur) {
              case SHOULD:
                expected = a;
                break;
              case MUST:
                expected = b;
                break;
              case FILTER:
                expected = c;
                break;
              case MUST_NOT:
                expected = d;
                break;
              default:
                throw new IllegalStateException();
            }
            return this;
          }

          @Override
          public void consumeTerms(Query query, Term... terms) {
            assertEquals(expected, terms[0]);
          }
        });
  }
}<|MERGE_RESOLUTION|>--- conflicted
+++ resolved
@@ -46,10 +46,6 @@
 import org.apache.lucene.search.BooleanClause.Occur;
 import org.apache.lucene.search.similarities.ClassicSimilarity;
 import org.apache.lucene.store.Directory;
-<<<<<<< HEAD
-import org.apache.lucene.util.FixedBitSet;
-import org.apache.lucene.util.FixedBitSetCollector;
-=======
 import org.apache.lucene.tests.analysis.MockAnalyzer;
 import org.apache.lucene.tests.index.RandomIndexWriter;
 import org.apache.lucene.tests.search.DummyTotalHitCountCollector;
@@ -58,7 +54,6 @@
 import org.apache.lucene.tests.util.LuceneTestCase;
 import org.apache.lucene.tests.util.TestUtil;
 import org.apache.lucene.util.FixedBitSet;
->>>>>>> 382aa549
 import org.apache.lucene.util.IOUtils;
 import org.apache.lucene.util.NamedThreadFactory;
 import org.apache.lucene.util.automaton.Operations;
@@ -489,10 +484,9 @@
     final AtomicBoolean matched = new AtomicBoolean();
     searcher.search(
         bq,
-<<<<<<< HEAD
-        new CollectorManager<SimpleCollector, Object>() {
+        new CollectorManager<SimpleCollector, Void>() {
           @Override
-          public SimpleCollector newCollector() throws IOException {
+          public SimpleCollector newCollector() {
             return new SimpleCollector() {
               int docBase;
               Scorable scorer;
@@ -509,7 +503,7 @@
               }
 
               @Override
-              public void setScorer(Scorable scorer) throws IOException {
+              public void setScorer(Scorable scorer) {
                 this.scorer = scorer;
               }
 
@@ -525,45 +519,7 @@
           }
 
           @Override
-          public Object reduce(Collection<SimpleCollector> collectors) throws IOException {
-=======
-        new CollectorManager<SimpleCollector, Void>() {
-          @Override
-          public SimpleCollector newCollector() {
-            return new SimpleCollector() {
-              int docBase;
-              Scorable scorer;
-
-              @Override
-              protected void doSetNextReader(LeafReaderContext context) throws IOException {
-                super.doSetNextReader(context);
-                docBase = context.docBase;
-              }
-
-              @Override
-              public ScoreMode scoreMode() {
-                return ScoreMode.COMPLETE;
-              }
-
-              @Override
-              public void setScorer(Scorable scorer) {
-                this.scorer = scorer;
-              }
-
-              @Override
-              public void collect(int doc) throws IOException {
-                final float actualScore = scorer.score();
-                final float expectedScore =
-                    searcher.explain(bq2, docBase + doc).getValue().floatValue();
-                assertEquals(expectedScore, actualScore, 10e-5);
-                matched.set(true);
-              }
-            };
-          }
-
-          @Override
           public Void reduce(Collection<SimpleCollector> collectors) {
->>>>>>> 382aa549
             return null;
           }
         });
