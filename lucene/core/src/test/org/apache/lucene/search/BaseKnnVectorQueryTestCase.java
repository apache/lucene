/*
 * Licensed to the Apache Software Foundation (ASF) under one or more
 * contributor license agreements.  See the NOTICE file distributed with
 * this work for additional information regarding copyright ownership.
 * The ASF licenses this file to You under the Apache License, Version 2.0
 * (the "License"); you may not use this file except in compliance with
 * the License.  You may obtain a copy of the License at
 *
 *     http://www.apache.org/licenses/LICENSE-2.0
 *
 * Unless required by applicable law or agreed to in writing, software
 * distributed under the License is distributed on an "AS IS" BASIS,
 * WITHOUT WARRANTIES OR CONDITIONS OF ANY KIND, either express or implied.
 * See the License for the specific language governing permissions and
 * limitations under the License.
 */
package org.apache.lucene.search;

import static com.carrotsearch.randomizedtesting.RandomizedTest.frequently;
import static com.carrotsearch.randomizedtesting.RandomizedTest.randomBoolean;
import static com.carrotsearch.randomizedtesting.RandomizedTest.randomIntBetween;
import static org.apache.lucene.search.DocIdSetIterator.NO_MORE_DOCS;

import java.io.IOException;
import java.util.HashSet;
import java.util.Random;
import java.util.Set;
import org.apache.lucene.codecs.KnnVectorsFormat;
import org.apache.lucene.document.Document;
import org.apache.lucene.document.Field;
import org.apache.lucene.document.IntPoint;
import org.apache.lucene.document.NumericDocValuesField;
import org.apache.lucene.document.StringField;
import org.apache.lucene.index.DirectoryReader;
import org.apache.lucene.index.FieldInfo;
import org.apache.lucene.index.FilterDirectoryReader;
import org.apache.lucene.index.FilterLeafReader;
import org.apache.lucene.index.IndexReader;
import org.apache.lucene.index.IndexWriter;
import org.apache.lucene.index.IndexWriterConfig;
import org.apache.lucene.index.KnnVectorValues;
import org.apache.lucene.index.LeafReader;
import org.apache.lucene.index.LeafReaderContext;
import org.apache.lucene.index.NoMergePolicy;
import org.apache.lucene.index.QueryTimeout;
import org.apache.lucene.index.SerialMergeScheduler;
import org.apache.lucene.index.StoredFields;
import org.apache.lucene.index.Term;
import org.apache.lucene.index.VectorEncoding;
import org.apache.lucene.index.VectorSimilarityFunction;
import org.apache.lucene.search.knn.KnnCollectorManager;
import org.apache.lucene.search.knn.TopKnnCollectorManager;
import org.apache.lucene.store.Directory;
import org.apache.lucene.tests.analysis.MockAnalyzer;
import org.apache.lucene.tests.index.RandomIndexWriter;
import org.apache.lucene.tests.store.BaseDirectoryWrapper;
import org.apache.lucene.tests.util.LuceneTestCase;
import org.apache.lucene.tests.util.TestUtil;
import org.apache.lucene.util.BitSet;
import org.apache.lucene.util.BitSetIterator;
import org.apache.lucene.util.Bits;
import org.apache.lucene.util.FixedBitSet;

/** Test cases for AbstractKnnVectorQuery objects. */
abstract class BaseKnnVectorQueryTestCase extends LuceneTestCase {
  // handle quantization noise
  static final float EPSILON = 0.001f;

  abstract AbstractKnnVectorQuery getKnnVectorQuery(
      String field, float[] query, int k, Query queryFilter);

  /** Ensures that query throws an exception when an exact search is executed */
  abstract AbstractKnnVectorQuery getThrowingKnnVectorQuery(
      String field, float[] query, int k, Query queryFilter);

  /**
   * Ensures that an approximate query returns at most maxResults results, and throws an exception
   * when an exact search is executed
   */
  abstract AbstractKnnVectorQuery getCappedResultsThrowingKnnVectorQuery(
      String field, float[] vec, int k, Query query, int maxResults);

  AbstractKnnVectorQuery getKnnVectorQuery(String field, float[] query, int k) {
    return getKnnVectorQuery(field, query, k, null);
  }

  abstract float[] randomVector(int dim);

  abstract Field getKnnVectorField(
      String name, float[] vector, VectorSimilarityFunction similarityFunction);

  abstract Field getKnnVectorField(String name, float[] vector);

  /**
   * Creates a new directory. Subclasses can override to test different directory implementations.
   */
  protected BaseDirectoryWrapper newDirectoryForTest() {
    return LuceneTestCase.newDirectory(random());
  }

  protected IndexWriterConfig configStandardCodec() throws IOException {
    return new IndexWriterConfig().setCodec(TestUtil.getDefaultCodec());
  }

  public void testEquals() {
    AbstractKnnVectorQuery q1 = getKnnVectorQuery("f1", new float[] {0, 1}, 10);
    Query filter1 = new TermQuery(new Term("id", "id1"));
    AbstractKnnVectorQuery q2 = getKnnVectorQuery("f1", new float[] {0, 1}, 10, filter1);

    assertNotEquals(q2, q1);
    assertNotEquals(q1, q2);
    assertEquals(q2, getKnnVectorQuery("f1", new float[] {0, 1}, 10, filter1));

    Query filter2 = new TermQuery(new Term("id", "id2"));
    assertNotEquals(q2, getKnnVectorQuery("f1", new float[] {0, 1}, 10, filter2));

    assertEquals(q1, getKnnVectorQuery("f1", new float[] {0, 1}, 10));

    assertNotEquals(null, q1);

    assertNotEquals(q1, new TermQuery(new Term("f1", "x")));

    assertNotEquals(q1, getKnnVectorQuery("f2", new float[] {0, 1}, 10));
    assertNotEquals(q1, getKnnVectorQuery("f1", new float[] {1, 1}, 10));
    assertNotEquals(q1, getKnnVectorQuery("f1", new float[] {0, 1}, 2));
    assertNotEquals(q1, getKnnVectorQuery("f1", new float[] {0}, 10));
  }

  public void testGetField() {
    AbstractKnnVectorQuery q1 = getKnnVectorQuery("f1", new float[] {0, 1}, 10);
    Query filter1 = new TermQuery(new Term("id", "id1"));
    AbstractKnnVectorQuery q2 = getKnnVectorQuery("f2", new float[] {0, 1}, 10, filter1);

    assertEquals("f1", q1.getField());
    assertEquals("f2", q2.getField());
  }

  public void testGetK() {
    AbstractKnnVectorQuery q1 = getKnnVectorQuery("f1", new float[] {0, 1}, 6);
    Query filter1 = new TermQuery(new Term("id", "id1"));
    AbstractKnnVectorQuery q2 = getKnnVectorQuery("f2", new float[] {0, 1}, 7, filter1);

    assertEquals(6, q1.getK());
    assertEquals(7, q2.getK());
  }

  public void testGetFilter() {
    AbstractKnnVectorQuery q1 = getKnnVectorQuery("f1", new float[] {0, 1}, 6);
    Query filter1 = new TermQuery(new Term("id", "id1"));
    AbstractKnnVectorQuery q2 = getKnnVectorQuery("f2", new float[] {0, 1}, 7, filter1);

    assertNull(q1.getFilter());
    assertEquals(filter1, q2.getFilter());
  }

  /**
   * Tests if a AbstractKnnVectorQuery is rewritten to a MatchNoDocsQuery when there are no
   * documents to match.
   */
  public void testEmptyIndex() throws IOException {
    try (Directory indexStore = getIndexStore("field");
        IndexReader reader = DirectoryReader.open(indexStore)) {
      IndexSearcher searcher = newSearcher(reader);
      AbstractKnnVectorQuery kvq = getKnnVectorQuery("field", new float[] {1, 2}, 10);
      assertMatches(searcher, kvq, 0);
      Query q = searcher.rewrite(kvq);
      assertTrue(q instanceof MatchNoDocsQuery);
    }
  }

  /**
   * Tests that a AbstractKnnVectorQuery whose topK &gt;= numDocs returns all the documents in score
   * order
   */
  public void testFindAll() throws IOException {
    try (Directory indexStore =
            getIndexStore("field", new float[] {0, 1}, new float[] {1, 2}, new float[] {0, 0});
        IndexReader reader = DirectoryReader.open(indexStore)) {
      IndexSearcher searcher = newSearcher(reader);
      AbstractKnnVectorQuery kvq = getKnnVectorQuery("field", new float[] {0, 0}, 10);
      assertMatches(searcher, kvq, 3);
      ScoreDoc[] scoreDocs = searcher.search(kvq, 3).scoreDocs;
      assertIdMatches(reader, "id2", scoreDocs[0]);
      assertIdMatches(reader, "id0", scoreDocs[1]);
      assertIdMatches(reader, "id1", scoreDocs[2]);
    }
  }

  public void testFindFewer() throws IOException {
    try (Directory indexStore =
            getIndexStore("field", new float[] {0, 1}, new float[] {1, 2}, new float[] {0, 0});
        IndexReader reader = DirectoryReader.open(indexStore)) {
      IndexSearcher searcher = newSearcher(reader);
      AbstractKnnVectorQuery kvq = getKnnVectorQuery("field", new float[] {0, 0}, 2);
      assertMatches(searcher, kvq, 2);
      ScoreDoc[] scoreDocs = searcher.search(kvq, 3).scoreDocs;
      assertEquals(scoreDocs.length, 2);
      assertTopIdsMatches(reader, Set.of("id2", "id0"), scoreDocs);
    }
  }

  public void testSearchBoost() throws IOException {
    try (Directory indexStore =
            getIndexStore("field", new float[] {0, 1}, new float[] {1, 2}, new float[] {0, 0});
        IndexReader reader = DirectoryReader.open(indexStore)) {
      IndexSearcher searcher = newSearcher(reader);

      Query vectorQuery = getKnnVectorQuery("field", new float[] {0, 0}, 10);
      ScoreDoc[] scoreDocs = searcher.search(vectorQuery, 3).scoreDocs;

      Query boostQuery = new BoostQuery(vectorQuery, 3.0f);
      ScoreDoc[] boostScoreDocs = searcher.search(boostQuery, 3).scoreDocs;
      assertEquals(scoreDocs.length, boostScoreDocs.length);

      for (int i = 0; i < scoreDocs.length; i++) {
        ScoreDoc scoreDoc = scoreDocs[i];
        ScoreDoc boostScoreDoc = boostScoreDocs[i];

        assertEquals(scoreDoc.doc, boostScoreDoc.doc);
        assertEquals(scoreDoc.score * 3.0f, boostScoreDoc.score, 0.001f);
      }
    }
  }

  /** Tests that a AbstractKnnVectorQuery applies the filter query */
  public void testSimpleFilter() throws IOException {
    try (Directory indexStore =
            getIndexStore("field", new float[] {0, 1}, new float[] {1, 2}, new float[] {0, 0});
        IndexReader reader = DirectoryReader.open(indexStore)) {
      IndexSearcher searcher = newSearcher(reader);
      Query filter = new TermQuery(new Term("id", "id2"));
      Query kvq = getKnnVectorQuery("field", new float[] {0, 0}, 10, filter);
      TopDocs topDocs = searcher.search(kvq, 3);
      assertEquals(1, topDocs.totalHits.value());
      assertIdMatches(reader, "id2", topDocs.scoreDocs[0]);
    }
  }

  public void testFilterWithNoVectorMatches() throws IOException {
    try (Directory indexStore =
            getIndexStore("field", new float[] {0, 1}, new float[] {1, 2}, new float[] {0, 0});
        IndexReader reader = DirectoryReader.open(indexStore)) {
      IndexSearcher searcher = newSearcher(reader);

      Query filter = new TermQuery(new Term("other", "value"));
      Query kvq = getKnnVectorQuery("field", new float[] {0, 0}, 10, filter);
      TopDocs topDocs = searcher.search(kvq, 3);
      assertEquals(0, topDocs.totalHits.value());
    }
  }

  /** testDimensionMismatch */
  public void testDimensionMismatch() throws IOException {
    try (Directory indexStore =
            getIndexStore("field", new float[] {0, 1}, new float[] {1, 2}, new float[] {0, 0});
        IndexReader reader = DirectoryReader.open(indexStore)) {
      IndexSearcher searcher = newSearcher(reader);
      AbstractKnnVectorQuery kvq = getKnnVectorQuery("field", new float[] {0}, 1);
      IllegalArgumentException e =
          expectThrows(IllegalArgumentException.class, () -> searcher.search(kvq, 10));
      assertEquals("vector query dimension: 1 differs from field dimension: 2", e.getMessage());
    }
  }

  /** testNonVectorField */
  public void testNonVectorField() throws IOException {
    try (Directory indexStore =
            getIndexStore("field", new float[] {0, 1}, new float[] {1, 2}, new float[] {0, 0});
        IndexReader reader = DirectoryReader.open(indexStore)) {
      IndexSearcher searcher = newSearcher(reader);
      assertMatches(searcher, getKnnVectorQuery("xyzzy", new float[] {0}, 10), 0);
      assertMatches(searcher, getKnnVectorQuery("id", new float[] {0}, 10), 0);
    }
  }

  /** Test bad parameters */
  public void testIllegalArguments() throws IOException {
    expectThrows(IllegalArgumentException.class, () -> getKnnVectorQuery("xx", new float[] {1}, 0));
  }

  public void testDifferentReader() throws IOException {
    try (Directory indexStore =
            getIndexStore("field", new float[] {0, 1}, new float[] {1, 2}, new float[] {0, 0});
        IndexReader reader = DirectoryReader.open(indexStore)) {
      AbstractKnnVectorQuery query = getKnnVectorQuery("field", new float[] {2, 3}, 3);
      Query dasq = query.rewrite(newSearcher(reader));
      IndexSearcher leafSearcher = newSearcher(reader.leaves().get(0).reader());
      expectThrows(
          IllegalStateException.class,
          () -> dasq.createWeight(leafSearcher, ScoreMode.COMPLETE, 1));
    }
  }

  public void testScoreEuclidean() throws IOException {
    float[][] vectors = new float[5][];
    for (int j = 0; j < 5; j++) {
      vectors[j] = new float[] {j, j};
    }
    try (Directory d = getStableIndexStore("field", vectors);
        IndexReader reader = DirectoryReader.open(d)) {
      IndexSearcher searcher = new IndexSearcher(reader);
      AbstractKnnVectorQuery query = getKnnVectorQuery("field", new float[] {2, 3}, 3);
      Query rewritten = query.rewrite(searcher);
      Weight weight = searcher.createWeight(rewritten, ScoreMode.COMPLETE, 1);
      Scorer scorer = weight.scorer(reader.leaves().get(0));

      // prior to advancing, score is 0
      assertEquals(-1, scorer.docID());
      expectThrows(ArrayIndexOutOfBoundsException.class, scorer::score);

      // This is 1 / ((l2distance((2,3), (2, 2)) = 1) + 1) = 0.5
      assertEquals(1 / 2f, scorer.getMaxScore(2), 0);
      assertEquals(1 / 2f, scorer.getMaxScore(Integer.MAX_VALUE), 0);

      DocIdSetIterator it = scorer.iterator();
      assertEquals(3, it.cost());
      int firstDoc = it.nextDoc();
      if (firstDoc == 1) {
        assertEquals(1 / 6f, scorer.score(), 0);
        assertEquals(3, it.advance(3));
        assertEquals(1 / 2f, scorer.score(), 0);
        assertEquals(NO_MORE_DOCS, it.advance(4));
      } else {
        assertEquals(2, firstDoc);
        assertEquals(1 / 2f, scorer.score(), 0);
        assertEquals(4, it.advance(4));
        assertEquals(1 / 6f, scorer.score(), 0);
        assertEquals(NO_MORE_DOCS, it.advance(5));
      }
      expectThrows(ArrayIndexOutOfBoundsException.class, scorer::score);
    }
  }

  public void testScoreCosine() throws IOException {
    float[][] vectors = new float[5][];
    for (int j = 1; j <= 5; j++) {
      vectors[j - 1] = new float[] {j, j * j};
    }
    try (Directory d = getStableIndexStore("field", VectorSimilarityFunction.COSINE, vectors);
        IndexReader reader = DirectoryReader.open(d)) {
      assertEquals(1, reader.leaves().size());
      IndexSearcher searcher = new IndexSearcher(reader);
      AbstractKnnVectorQuery query = getKnnVectorQuery("field", new float[] {2, 3}, 3);
      Query rewritten = query.rewrite(searcher);
      Weight weight = searcher.createWeight(rewritten, ScoreMode.COMPLETE, 1);
      Scorer scorer = weight.scorer(reader.leaves().get(0));

      // prior to advancing, score is undefined
      assertEquals(-1, scorer.docID());
      expectThrows(ArrayIndexOutOfBoundsException.class, scorer::score);

      /* score0 = ((2,3) * (1, 1) = 5) / (||2, 3|| * ||1, 1|| = sqrt(26)), then
       * normalized by (1 + x) /2.
       */
      float score0 =
          (float) ((1 + (2 * 1 + 3 * 1) / Math.sqrt((2 * 2 + 3 * 3) * (1 * 1 + 1 * 1))) / 2);

      /* score1 = ((2,3) * (2, 4) = 16) / (||2, 3|| * ||2, 4|| = sqrt(260)), then
       * normalized by (1 + x) /2
       */
      float score1 =
          (float) ((1 + (2 * 2 + 3 * 4) / Math.sqrt((2 * 2 + 3 * 3) * (2 * 2 + 4 * 4))) / 2);

      // doc 1 happens to have the maximum score
      assertEquals(score1, scorer.getMaxScore(2), 0.0001);
      assertEquals(score1, scorer.getMaxScore(Integer.MAX_VALUE), 0.0001);

      DocIdSetIterator it = scorer.iterator();
      assertEquals(3, it.cost());
      assertEquals(0, it.nextDoc());
      // doc 0 has (1, 1)
      assertEquals(score0, scorer.score(), 0.0001);
      assertEquals(1, it.advance(1));
      assertEquals(score1, scorer.score(), 0.0001);

      // since topK was 3
      assertEquals(NO_MORE_DOCS, it.advance(4));
      expectThrows(ArrayIndexOutOfBoundsException.class, scorer::score);
    }
  }

  public void testScoreMIP() throws IOException {
    float[][] vectors = {{0, 1}, {1, 2}, {0, 0}};
    try (Directory d =
            getStableIndexStore("field", VectorSimilarityFunction.MAXIMUM_INNER_PRODUCT, vectors);
        IndexReader reader = DirectoryReader.open(d)) {
      IndexSearcher searcher = newSearcher(reader);
      AbstractKnnVectorQuery kvq = getKnnVectorQuery("field", new float[] {0, -1}, 10);
      assertMatches(searcher, kvq, 3);
      ScoreDoc[] scoreDocs = searcher.search(kvq, 3).scoreDocs;
      assertIdMatches(reader, "id2", scoreDocs[0]);
      assertIdMatches(reader, "id0", scoreDocs[1]);
      assertIdMatches(reader, "id1", scoreDocs[2]);

      assertEquals(1.0, scoreDocs[0].score, 1e-7);
      assertEquals(1 / 2f, scoreDocs[1].score, 1e-7);
      assertEquals(1 / 3f, scoreDocs[2].score, 1e-7);
    }
  }

  public void testExplain() throws IOException {
    try (Directory d = newDirectoryForTest()) {
      try (IndexWriter w = new IndexWriter(d, new IndexWriterConfig())) {
        for (int j = 0; j < 5; j++) {
          Document doc = new Document();
          doc.add(getKnnVectorField("field", new float[] {j, j}));
          w.addDocument(doc);
        }
      }
      try (IndexReader reader = DirectoryReader.open(d)) {
        IndexSearcher searcher = new IndexSearcher(reader);
        AbstractKnnVectorQuery query = getKnnVectorQuery("field", new float[] {2, 3}, 3);
        Explanation matched = searcher.explain(query, 2);
        assertTrue(matched.isMatch());
        // scores vary widely due to quantization
        assertEquals(1 / 2f, matched.getValue().doubleValue(), 0.5);
        assertEquals(0, matched.getDetails().length);
        assertEquals("within top 3 docs", matched.getDescription());

        Explanation nomatch = searcher.explain(query, 5);
        assertFalse(nomatch.isMatch());
        assertEquals(0f, nomatch.getValue());
        assertEquals(0, matched.getDetails().length);
        assertEquals("not in top 3 docs", nomatch.getDescription());
      }
    }
  }

  public void testExplainMultipleSegments() throws IOException {
    try (Directory d = newDirectoryForTest()) {
      try (IndexWriter w = new IndexWriter(d, new IndexWriterConfig())) {
        for (int j = 0; j < 5; j++) {
          Document doc = new Document();
          doc.add(getKnnVectorField("field", new float[] {j, j}));
          w.addDocument(doc);
          w.commit();
        }
      }
      try (IndexReader reader = DirectoryReader.open(d)) {
        IndexSearcher searcher = new IndexSearcher(reader);
        AbstractKnnVectorQuery query = getKnnVectorQuery("field", new float[] {2, 3}, 3);
        Explanation matched = searcher.explain(query, 2); // (2, 2)
        assertTrue(matched.isMatch());
        // scores vary widely due to quantization
        assertEquals(1 / 2f, matched.getValue().doubleValue(), 0.5);
        assertEquals(0, matched.getDetails().length);
        assertEquals("within top 3 docs", matched.getDescription());

        Explanation nomatch = searcher.explain(query, 4);
        assertFalse(nomatch.isMatch());
        assertEquals(0f, nomatch.getValue());
        assertEquals(0, matched.getDetails().length);
        assertEquals("not in top 3 docs", nomatch.getDescription());
      }
    }
  }

  /** Test that when vectors are abnormally distributed among segments, we still find the top K */
  public void testSkewedIndex() throws IOException {
    /* We have to choose the numbers carefully here so that some segment has more than the expected
     * number of top K documents, but no more than K documents in total (otherwise we might occasionally
     * randomly fail to find one).
     */
    try (Directory d = newDirectoryForTest()) {
      try (IndexWriter w = new IndexWriter(d, configStandardCodec())) {
        int r = 0;
        for (int i = 0; i < 5; i++) {
          for (int j = 0; j < 5; j++) {
            Document doc = new Document();
            doc.add(getKnnVectorField("field", new float[] {r, r}));
            doc.add(new StringField("id", "id" + r, Field.Store.YES));
            w.addDocument(doc);
            ++r;
          }
          w.flush();
        }
      }
      try (IndexReader reader = DirectoryReader.open(d)) {
        IndexSearcher searcher = newSearcher(reader);
        TopDocs results = searcher.search(getKnnVectorQuery("field", new float[] {0, 0}, 8), 10);
        assertEquals(8, results.scoreDocs.length);
        assertIdMatches(reader, "id0", results.scoreDocs[0]);
        assertIdMatches(reader, "id7", results.scoreDocs[7]);

        // test some results in the middle of the sequence - also tests docid tiebreaking
        results = searcher.search(getKnnVectorQuery("field", new float[] {10, 10}, 8), 10);
        assertEquals(8, results.scoreDocs.length);
        assertIdMatches(reader, "id10", results.scoreDocs[0]);
        assertIdMatches(reader, "id6", results.scoreDocs[7]);
      }
    }
  }

  /** Tests with random vectors, number of documents, etc. Uses RandomIndexWriter. */
  public void testRandomConsistencySingleThreaded() throws IOException {
    assertRandomConsistency(false);
  }

  @AwaitsFix(bugUrl = "https://github.com/apache/lucene/issues/14180")
  public void testRandomConsistencyMultiThreaded() throws IOException {
    assertRandomConsistency(true);
  }

  private void assertRandomConsistency(boolean multiThreaded) throws IOException {
    int numDocs = 100;
    int dimension = 4;
    int numIters = 10;
    boolean everyDocHasAVector = random().nextBoolean();
    Random r = random();
    try (Directory d = newDirectoryForTest()) {
      // To ensure consistency between seeded runs, remove some randomness
      IndexWriterConfig iwc = new IndexWriterConfig(new MockAnalyzer(random()));
      iwc.setMergeScheduler(new SerialMergeScheduler());
      iwc.setMergePolicy(NoMergePolicy.INSTANCE);
      iwc.setMaxBufferedDocs(numDocs);
      iwc.setRAMBufferSizeMB(IndexWriterConfig.DISABLE_AUTO_FLUSH);
      try (IndexWriter w = new IndexWriter(d, iwc)) {
        for (int i = 0; i < numDocs; i++) {
          Document doc = new Document();
          if (everyDocHasAVector || random().nextInt(10) != 2) {
            doc.add(getKnnVectorField("field", randomVector(dimension)));
          }
          w.addDocument(doc);
          if (r.nextBoolean() && i % 50 == 0) {
            w.flush();
          }
        }
      }
      try (IndexReader reader = DirectoryReader.open(d)) {
        IndexSearcher searcher = newSearcher(reader, true, true, multiThreaded);
        // first get the initial set of docs, and we expect all future queries to be exactly the
        // same
        int k = random().nextInt(80) + 1;
        AbstractKnnVectorQuery query = getKnnVectorQuery("field", randomVector(dimension), k);
        int n = random().nextInt(100) + 1;
        TopDocs expectedResults = searcher.search(query, n);
        for (int i = 0; i < numIters; i++) {
          TopDocs results = searcher.search(query, n);
          assertEquals(expectedResults.totalHits.value(), results.totalHits.value());
          assertEquals(expectedResults.scoreDocs.length, results.scoreDocs.length);
          for (int j = 0; j < results.scoreDocs.length; j++) {
            assertEquals(expectedResults.scoreDocs[j].doc, results.scoreDocs[j].doc);
            assertEquals(expectedResults.scoreDocs[j].score, results.scoreDocs[j].score, EPSILON);
          }
        }
      }
    }
  }

  /** Tests with random vectors, number of documents, etc. Uses RandomIndexWriter. */
  public void testRandom() throws IOException {
    int numDocs = atLeast(100);
    int dimension = atLeast(5);
    int numIters = atLeast(10);
    boolean everyDocHasAVector = random().nextBoolean();
    try (Directory d = newDirectoryForTest()) {
      RandomIndexWriter w = new RandomIndexWriter(random(), d);
      for (int i = 0; i < numDocs; i++) {
        Document doc = new Document();
        if (everyDocHasAVector || random().nextInt(10) != 2) {
          doc.add(getKnnVectorField("field", randomVector(dimension)));
        }
        w.addDocument(doc);
      }
      w.close();
      try (IndexReader reader = DirectoryReader.open(d)) {
        IndexSearcher searcher = newSearcher(reader);
        for (int i = 0; i < numIters; i++) {
          int k = random().nextInt(80) + 1;
          AbstractKnnVectorQuery query = getKnnVectorQuery("field", randomVector(dimension), k);
          int n = random().nextInt(100) + 1;
          TopDocs results = searcher.search(query, n);
          int expected = Math.min(Math.min(n, k), reader.numDocs());
          // we may get fewer results than requested if there are deletions, but this test doesn't
          // test that
          assert reader.hasDeletions() == false;
          assertEquals(expected, results.scoreDocs.length);
          assertTrue(results.totalHits.value() >= results.scoreDocs.length);
          // verify the results are in descending score order
          float last = Float.MAX_VALUE;
          for (ScoreDoc scoreDoc : results.scoreDocs) {
            assertTrue(scoreDoc.score <= last);
            last = scoreDoc.score;
          }
        }
      }
    }
  }

  /** Tests with random vectors and a random filter. Uses RandomIndexWriter. */
  public void testRandomWithFilter() throws IOException {
    int numDocs = 1000;
    int dimension = atLeast(5);
    int numIters = atLeast(10);
    try (Directory d = newDirectoryForTest()) {
      // Always use the default kNN format to have predictable behavior around when it hits
      // visitedLimit. This is fine since the test targets AbstractKnnVectorQuery logic, not the kNN
      // format
      // implementation.
      IndexWriterConfig iwc = configStandardCodec();
      RandomIndexWriter w = new RandomIndexWriter(random(), d, iwc);
      for (int i = 0; i < numDocs; i++) {
        Document doc = new Document();
        doc.add(getKnnVectorField("field", randomVector(dimension)));
        doc.add(new NumericDocValuesField("tag", i));
        doc.add(new IntPoint("tag", i));
        w.addDocument(doc);
      }
      w.forceMerge(1);
      w.close();

      try (DirectoryReader reader = DirectoryReader.open(d)) {
        IndexSearcher searcher = newSearcher(reader);
        for (int i = 0; i < numIters; i++) {
          int lower = random().nextInt(500);

          // Test a filter with cost less than k and check we use exact search
          Query filter1 = IntPoint.newRangeQuery("tag", lower, lower + 8);
          TopDocs results =
              searcher.search(
                  getKnnVectorQuery("field", randomVector(dimension), 10, filter1), numDocs);
          assertEquals(9, results.totalHits.value());
          assertEquals(results.totalHits.value(), results.scoreDocs.length);
          expectThrows(
              UnsupportedOperationException.class,
              () ->
                  searcher.search(
                      getThrowingKnnVectorQuery("field", randomVector(dimension), 10, filter1),
                      numDocs));

          // Test an unrestrictive filter and check we use approximate search
          Query filter3 = IntPoint.newRangeQuery("tag", lower, numDocs);
          results =
              searcher.search(
                  getThrowingKnnVectorQuery("field", randomVector(dimension), 5, filter3),
                  numDocs,
                  new Sort(new SortField("tag", SortField.Type.INT)));
          assertEquals(5, results.totalHits.value());
          assertEquals(results.totalHits.value(), results.scoreDocs.length);

          for (ScoreDoc scoreDoc : results.scoreDocs) {
            FieldDoc fieldDoc = (FieldDoc) scoreDoc;
            assertEquals(1, fieldDoc.fields.length);

            int tag = (int) fieldDoc.fields[0];
            assertTrue(lower <= tag && tag <= numDocs);
          }
<<<<<<< HEAD

          // Test a filter that exhausts visitedLimit in upper levels, and switches to exact search
          Query filter4 = IntPoint.newRangeQuery("tag", lower, lower + 6);
          expectThrows(
              UnsupportedOperationException.class,
              () ->
                  searcher.search(
                      getThrowingKnnVectorQuery("field", randomVector(dimension), 1, filter4),
                      numDocs));

          // Test a filter with cost slightly more than k, and check we use exact search as k
          // results are not retrieved from approximate search
          Query filter5 = IntPoint.newRangeQuery("tag", lower, lower + 11);
          results =
              searcher.search(
                  getKnnVectorQuery("field", randomVector(dimension), 10, filter5), numDocs);
          assertEquals(10, results.totalHits.value());
          assertEquals(results.totalHits.value(), results.scoreDocs.length);
          expectThrows(
              UnsupportedOperationException.class,
              () ->
                  searcher.search(
                      getCappedResultsThrowingKnnVectorQuery(
                          "field", randomVector(dimension), 10, filter5, 5),
                      numDocs));
          assertEquals(10, results.totalHits.value());
          assertEquals(results.totalHits.value(), results.scoreDocs.length);
=======
>>>>>>> 70abd1f4
        }
        // Test a filter that exhausts visitedLimit in upper levels, and switches to exact search
        // due to extreme edge cases, removing the randomness
        float[] vector = new float[dimension];
        for (int i = 0; i < dimension; i++) {
          vector[i] = i % 2 == 0 ? 42 : 7;
        }
        Query filter4 = IntPoint.newRangeQuery("tag", 250, 256);
        expectThrows(
            UnsupportedOperationException.class,
            () -> searcher.search(getThrowingKnnVectorQuery("field", vector, 1, filter4), numDocs));
      }
    }
  }

  /** Tests filtering when all vectors have the same score. */
  public void testFilterWithSameScore() throws IOException {
    int numDocs = 100;
    int dimension = atLeast(5);
    try (Directory d = newDirectoryForTest()) {
      // Always use the default kNN format to have predictable behavior around when it hits
      // visitedLimit. This is fine since the test targets AbstractKnnVectorQuery logic, not the kNN
      // format
      // implementation.
      IndexWriterConfig iwc = configStandardCodec();
      IndexWriter w = new IndexWriter(d, iwc);
      float[] vector = randomVector(dimension);
      for (int i = 0; i < numDocs; i++) {
        Document doc = new Document();
        doc.add(getKnnVectorField("field", vector));
        doc.add(new IntPoint("tag", i));
        w.addDocument(doc);
      }
      w.forceMerge(1);
      w.close();

      try (DirectoryReader reader = DirectoryReader.open(d)) {
        IndexSearcher searcher = newSearcher(reader);
        int lower = random().nextInt(50);
        int size = 5;

        // Test a restrictive filter, which usually performs exact search
        Query filter1 = IntPoint.newRangeQuery("tag", lower, lower + 6);
        TopDocs results =
            searcher.search(
                getKnnVectorQuery("field", randomVector(dimension), size, filter1), size);
        assertEquals(size, results.scoreDocs.length);

        // Test an unrestrictive filter, which usually performs approximate search
        Query filter2 = IntPoint.newRangeQuery("tag", lower, numDocs);
        results =
            searcher.search(
                getKnnVectorQuery("field", randomVector(dimension), size, filter2), size);
        assertEquals(size, results.scoreDocs.length);
      }
    }
  }

  public void testDeletes() throws IOException {
    try (Directory dir = newDirectoryForTest();
        IndexWriter w = new IndexWriter(dir, newIndexWriterConfig())) {
      final int numDocs = atLeast(100);
      final int dim = 30;
      for (int i = 0; i < numDocs; ++i) {
        Document d = new Document();
        d.add(new StringField("index", String.valueOf(i), Field.Store.YES));
        if (frequently()) {
          d.add(getKnnVectorField("vector", randomVector(dim)));
        }
        w.addDocument(d);
      }
      w.commit();

      // Delete some documents at random, both those with and without vectors
      Set<Term> toDelete = new HashSet<>();
      for (int i = 0; i < 25; i++) {
        int index = random().nextInt(numDocs);
        toDelete.add(new Term("index", String.valueOf(index)));
      }
      w.deleteDocuments(toDelete.toArray(new Term[0]));
      w.commit();

      int hits = 50;
      try (IndexReader reader = DirectoryReader.open(dir)) {
        Set<String> allIds = new HashSet<>();
        IndexSearcher searcher = new IndexSearcher(reader);
        AbstractKnnVectorQuery query = getKnnVectorQuery("vector", randomVector(dim), hits);
        TopDocs topDocs = searcher.search(query, numDocs);
        StoredFields storedFields = reader.storedFields();
        for (ScoreDoc scoreDoc : topDocs.scoreDocs) {
          Document doc = storedFields.document(scoreDoc.doc, Set.of("index"));
          String index = doc.get("index");
          assertFalse(
              "search returned a deleted document: " + index,
              toDelete.contains(new Term("index", index)));
          allIds.add(index);
        }
        assertEquals("search missed some documents", hits, allIds.size());
      }
    }
  }

  public void testAllDeletes() throws IOException {
    try (Directory dir = newDirectoryForTest();
        IndexWriter w = new IndexWriter(dir, newIndexWriterConfig())) {
      final int numDocs = atLeast(100);
      final int dim = 30;
      for (int i = 0; i < numDocs; ++i) {
        Document d = new Document();
        d.add(getKnnVectorField("vector", randomVector(dim)));
        w.addDocument(d);
      }
      w.commit();

      w.deleteDocuments(new MatchAllDocsQuery());
      w.commit();

      try (IndexReader reader = DirectoryReader.open(dir)) {
        IndexSearcher searcher = new IndexSearcher(reader);
        AbstractKnnVectorQuery query = getKnnVectorQuery("vector", randomVector(dim), numDocs);
        TopDocs topDocs = searcher.search(query, numDocs);
        assertEquals(0, topDocs.scoreDocs.length);
      }
    }
  }

  // Test ghost fields, that have a field info but no values
  public void testMergeAwayAllValues() throws IOException {
    int dim = 30;
    try (Directory dir = newDirectoryForTest();
        IndexWriter w = new IndexWriter(dir, newIndexWriterConfig())) {
      Document doc = new Document();
      doc.add(new StringField("id", "0", Field.Store.NO));
      w.addDocument(doc);
      doc = new Document();
      doc.add(new StringField("id", "1", Field.Store.NO));
      doc.add(getKnnVectorField("field", randomVector(dim)));
      w.addDocument(doc);
      w.commit();
      w.deleteDocuments(new Term("id", "1"));
      w.forceMerge(1);

      try (DirectoryReader reader = DirectoryReader.open(w)) {
        LeafReader leafReader = getOnlyLeafReader(reader);
        FieldInfo fi = leafReader.getFieldInfos().fieldInfo("field");
        assertNotNull(fi);
        KnnVectorValues vectorValues;
        switch (fi.getVectorEncoding()) {
          case BYTE:
            vectorValues = leafReader.getByteVectorValues("field");
            break;
          case FLOAT32:
            vectorValues = leafReader.getFloatVectorValues("field");
            break;
          default:
            throw new AssertionError();
        }
        assertNotNull(vectorValues);
        assertEquals(NO_MORE_DOCS, vectorValues.iterator().nextDoc());
      }
    }
  }

  /**
   * Check that the query behaves reasonably when using a custom filter reader where there are no
   * live docs.
   */
  public void testNoLiveDocsReader() throws IOException {
    IndexWriterConfig iwc = newIndexWriterConfig();
    try (Directory dir = newDirectoryForTest();
        IndexWriter w = new IndexWriter(dir, iwc)) {
      final int numDocs = 10;
      final int dim = 30;
      for (int i = 0; i < numDocs; ++i) {
        Document d = new Document();
        d.add(new StringField("index", String.valueOf(i), Field.Store.NO));
        d.add(getKnnVectorField("vector", randomVector(dim)));
        w.addDocument(d);
      }
      w.commit();

      try (DirectoryReader reader = DirectoryReader.open(dir)) {
        DirectoryReader wrappedReader = new NoLiveDocsDirectoryReader(reader);
        IndexSearcher searcher = new IndexSearcher(wrappedReader);
        AbstractKnnVectorQuery query = getKnnVectorQuery("vector", randomVector(dim), numDocs);
        TopDocs topDocs = searcher.search(query, numDocs);
        assertEquals(0, topDocs.scoreDocs.length);
      }
    }
  }

  /**
   * Test that AbstractKnnVectorQuery optimizes the case where the filter query is backed by {@link
   * BitSetIterator}.
   */
  public void testBitSetQuery() throws IOException {
    IndexWriterConfig iwc = newIndexWriterConfig();
    try (Directory dir = newDirectoryForTest();
        IndexWriter w = new IndexWriter(dir, iwc)) {
      final int numDocs = 100;
      final int dim = 30;
      for (int i = 0; i < numDocs; ++i) {
        Document d = new Document();
        d.add(getKnnVectorField("vector", randomVector(dim)));
        w.addDocument(d);
      }
      w.commit();

      try (DirectoryReader reader = DirectoryReader.open(dir)) {
        IndexSearcher searcher = new IndexSearcher(reader);

        Query filter = new ThrowingBitSetQuery(new FixedBitSet(numDocs));
        expectThrows(
            UnsupportedOperationException.class,
            () ->
                searcher.search(
                    getKnnVectorQuery("vector", randomVector(dim), 10, filter), numDocs));
      }
    }
  }

  /** Test functionality of {@link TimeLimitingKnnCollectorManager}. */
  public void testTimeLimitingKnnCollectorManager() throws IOException {
    try (Directory indexStore =
            getIndexStore("field", new float[] {0, 1}, new float[] {1, 2}, new float[] {0, 0});
        IndexReader reader = DirectoryReader.open(indexStore)) {
      IndexSearcher searcher = newSearcher(reader);

      KnnCollectorManager delegate = new TopKnnCollectorManager(3, searcher);

      // A collector manager with no timeout
      TimeLimitingKnnCollectorManager noTimeoutManager =
          new TimeLimitingKnnCollectorManager(delegate, null);
      KnnCollector noTimeoutCollector =
          noTimeoutManager.newCollector(Integer.MAX_VALUE, null, searcher.leafContexts.get(0));

      // Check that a normal collector is created without timeout
      assertFalse(
          noTimeoutCollector instanceof TimeLimitingKnnCollectorManager.TimeLimitingKnnCollector);
      noTimeoutCollector.collect(0, 0);
      assertFalse(noTimeoutCollector.earlyTerminated());

      // Check that results are complete
      TopDocs noTimeoutTopDocs = noTimeoutCollector.topDocs();
      assertEquals(TotalHits.Relation.EQUAL_TO, noTimeoutTopDocs.totalHits.relation());
      assertEquals(1, noTimeoutTopDocs.scoreDocs.length);

      // A collector manager that immediately times out
      TimeLimitingKnnCollectorManager timeoutManager =
          new TimeLimitingKnnCollectorManager(delegate, () -> true);
      KnnCollector timeoutCollector =
          timeoutManager.newCollector(Integer.MAX_VALUE, null, searcher.leafContexts.get(0));

      // Check that a time limiting collector is created, which returns partial results
      assertFalse(timeoutCollector instanceof TopKnnCollector);
      timeoutCollector.collect(0, 0);
      assertTrue(timeoutCollector.earlyTerminated());

      // Check that partial results are returned
      TopDocs timeoutTopDocs = timeoutCollector.topDocs();
      assertEquals(
          TotalHits.Relation.GREATER_THAN_OR_EQUAL_TO, timeoutTopDocs.totalHits.relation());
      assertEquals(1, timeoutTopDocs.scoreDocs.length);
    }
  }

  /** Test that the query times out correctly. */
  public void testTimeout() throws IOException {
    try (Directory indexStore =
            getIndexStore("field", new float[] {0, 1}, new float[] {1, 2}, new float[] {0, 0});
        IndexReader reader = DirectoryReader.open(indexStore)) {
      IndexSearcher searcher = newSearcher(reader);

      AbstractKnnVectorQuery query = getKnnVectorQuery("field", new float[] {0.0f, 1.0f}, 2);
      AbstractKnnVectorQuery exactQuery =
          getKnnVectorQuery("field", new float[] {0.0f, 1.0f}, 10, new MatchAllDocsQuery());

      assertEquals(2, searcher.count(query)); // Expect some results without timeout
      assertEquals(3, searcher.count(exactQuery)); // Same for exact search

      searcher.setTimeout(() -> true); // Immediately timeout
      assertEquals(0, searcher.count(query)); // Expect no results with the timeout
      assertEquals(0, searcher.count(exactQuery)); // Same for exact search

      searcher.setTimeout(new CountingQueryTimeout(1)); // Only score 1 doc
      // Note: We get partial results when the HNSW graph has 1 layer, but no results for > 1 layer
      // because the timeout is exhausted while finding the best entry node for the last level
      assertTrue(searcher.count(query) <= 1); // Expect at most 1 result

      searcher.setTimeout(new CountingQueryTimeout(1)); // Only score 1 doc
      assertEquals(1, searcher.count(exactQuery)); // Expect only 1 result
    }
  }

  /** Creates a new directory and adds documents with the given vectors as kNN vector fields */
  Directory getIndexStore(String field, float[]... contents) throws IOException {
    return getIndexStore(field, VectorSimilarityFunction.EUCLIDEAN, contents);
  }

  /**
   * Creates a new directory and adds documents with the given vectors with similarity as kNN vector
   * fields
   */
  Directory getIndexStore(
      String field, VectorSimilarityFunction vectorSimilarityFunction, float[]... contents)
      throws IOException {
    Directory indexStore = newDirectoryForTest();
    RandomIndexWriter writer = new RandomIndexWriter(random(), indexStore);
    for (int i = 0; i < contents.length; ++i) {
      Document doc = new Document();
      doc.add(getKnnVectorField(field, contents[i], vectorSimilarityFunction));
      doc.add(new StringField("id", "id" + i, Field.Store.YES));
      writer.addDocument(doc);
      if (randomBoolean()) {
        // Add some documents without a vector
        for (int j = 0; j < randomIntBetween(1, 5); j++) {
          doc = new Document();
          doc.add(new StringField("other", "value", Field.Store.NO));
          // Add fields that will be matched by our test filters but won't have vectors
          doc.add(new StringField("id", "id" + j, Field.Store.YES));
          writer.addDocument(doc);
        }
      }
    }
    // Add some documents without a vector
    for (int i = 0; i < 5; i++) {
      Document doc = new Document();
      doc.add(new StringField("other", "value", Field.Store.NO));
      writer.addDocument(doc);
    }
    writer.close();
    return indexStore;
  }

  /**
   * Creates a new directory and adds documents with the given vectors as kNN vector fields,
   * preserving the order of the added documents.
   */
  private Directory getStableIndexStore(String field, float[]... contents) throws IOException {
    return getStableIndexStore(field, VectorSimilarityFunction.EUCLIDEAN, contents);
  }

  private Directory getStableIndexStore(
      String field, VectorSimilarityFunction similarityFunction, float[][] contents)
      throws IOException {
    Directory indexStore = newDirectoryForTest();
    try (IndexWriter writer = new IndexWriter(indexStore, configStandardCodec())) {
      for (int i = 0; i < contents.length; ++i) {
        Document doc = new Document();
        doc.add(getKnnVectorField(field, contents[i], similarityFunction));
        doc.add(new StringField("id", "id" + i, Field.Store.YES));
        writer.addDocument(doc);
      }
      // Add some documents without a vector
      for (int i = 0; i < 5; i++) {
        Document doc = new Document();
        doc.add(new StringField("other", "value", Field.Store.NO));
        writer.addDocument(doc);
      }
    }
    return indexStore;
  }

  private void assertMatches(IndexSearcher searcher, Query q, int expectedMatches)
      throws IOException {
    ScoreDoc[] result = searcher.search(q, 1000).scoreDocs;
    assertEquals(expectedMatches, result.length);
  }

  void assertIdMatches(IndexReader reader, String expectedId, ScoreDoc scoreDoc)
      throws IOException {
    String actualId = reader.storedFields().document(scoreDoc.doc).get("id");
    assertEquals(expectedId, actualId);
  }

  void assertTopIdsMatches(IndexReader reader, Set<String> expectedIds, ScoreDoc[] scoreDocs)
      throws IOException {
    Set<String> actualIds = new HashSet<>();
    for (ScoreDoc scoreDoc : scoreDocs) {
      actualIds.add(reader.storedFields().document(scoreDoc.doc).get("id"));
    }
    assertEquals(expectedIds.size(), actualIds.size());
    assertEquals(expectedIds, actualIds);
  }

  void assertDocScoreQueryToString(Query query) {
    String queryString = query.toString("ignored");
    // The string should contain matching docIds and their score.
    // Since a forceMerge could occur in this test, we must not assert that a specific doc_id is
    // matched
    // But that instead the string format is expected and that the max score is 1.0
    assertTrue(queryString.matches("DocAndScoreQuery\\[\\d+,...]\\[\\d+.\\d+,...],1.0"));
  }

  /**
   * A version of {@link AbstractKnnVectorQuery} that throws an error when an exact search is run.
   * This allows us to check what search strategy is being used.
   */
  private static class NoLiveDocsDirectoryReader extends FilterDirectoryReader {

    private NoLiveDocsDirectoryReader(DirectoryReader in) throws IOException {
      super(
          in,
          new SubReaderWrapper() {
            @Override
            public LeafReader wrap(LeafReader reader) {
              return new NoLiveDocsLeafReader(reader);
            }
          });
    }

    @Override
    protected DirectoryReader doWrapDirectoryReader(DirectoryReader in) throws IOException {
      return new NoLiveDocsDirectoryReader(in);
    }

    @Override
    public CacheHelper getReaderCacheHelper() {
      return in.getReaderCacheHelper();
    }
  }

  private static class NoLiveDocsLeafReader extends FilterLeafReader {
    private NoLiveDocsLeafReader(LeafReader in) {
      super(in);
    }

    @Override
    public int numDocs() {
      return 0;
    }

    @Override
    public Bits getLiveDocs() {
      return new Bits.MatchNoBits(in.maxDoc());
    }

    @Override
    public CacheHelper getReaderCacheHelper() {
      return in.getReaderCacheHelper();
    }

    @Override
    public CacheHelper getCoreCacheHelper() {
      return in.getCoreCacheHelper();
    }
  }

  static class ThrowingBitSetQuery extends Query {

    private final FixedBitSet docs;

    ThrowingBitSetQuery(FixedBitSet docs) {
      this.docs = docs;
    }

    @Override
    public Weight createWeight(IndexSearcher searcher, ScoreMode scoreMode, float boost)
        throws IOException {
      return new ConstantScoreWeight(this, boost) {
        @Override
        public ScorerSupplier scorerSupplier(LeafReaderContext context) throws IOException {
          BitSetIterator bitSetIterator =
              new BitSetIterator(docs, docs.approximateCardinality()) {
                @Override
                public BitSet getBitSet() {
                  throw new UnsupportedOperationException("reusing BitSet is not supported");
                }
              };
          final var scorer = new ConstantScoreScorer(score(), scoreMode, bitSetIterator);
          return new DefaultScorerSupplier(scorer);
        }

        @Override
        public boolean isCacheable(LeafReaderContext ctx) {
          return false;
        }
      };
    }

    @Override
    public void visit(QueryVisitor visitor) {}

    @Override
    public String toString(String field) {
      return "throwingBitSetQuery";
    }

    @Override
    public boolean equals(Object other) {
      return sameClassAs(other) && docs.equals(((ThrowingBitSetQuery) other).docs);
    }

    @Override
    public int hashCode() {
      return 31 * classHash() + docs.hashCode();
    }
  }

  public void testSameFieldDifferentFormats() throws IOException {
    try (Directory directory = newDirectoryForTest()) {
      MockAnalyzer mockAnalyzer = new MockAnalyzer(random());
      IndexWriterConfig iwc = newIndexWriterConfig(mockAnalyzer);
      KnnVectorsFormat format1 = randomVectorFormat(VectorEncoding.FLOAT32);
      KnnVectorsFormat format2 = randomVectorFormat(VectorEncoding.FLOAT32);
      iwc.setCodec(TestUtil.alwaysKnnVectorsFormat(format1));

      try (IndexWriter iwriter = new IndexWriter(directory, iwc)) {
        Document doc = new Document();
        doc.add(getKnnVectorField("field1", new float[] {1, 1, 1}));
        iwriter.addDocument(doc);

        doc.clear();
        doc.add(getKnnVectorField("field1", new float[] {1, 2, 3}));
        iwriter.addDocument(doc);
        iwriter.commit();
      }

      iwc = newIndexWriterConfig(mockAnalyzer);
      iwc.setCodec(TestUtil.alwaysKnnVectorsFormat(format2));

      try (IndexWriter iwriter = new IndexWriter(directory, iwc)) {
        Document doc = new Document();
        doc.clear();
        doc.add(getKnnVectorField("field1", new float[] {1, 1, 2}));
        iwriter.addDocument(doc);

        doc.clear();
        doc.add(getKnnVectorField("field1", new float[] {4, 5, 6}));
        iwriter.addDocument(doc);
        iwriter.commit();
      }

      try (IndexReader ireader = DirectoryReader.open(directory)) {
        AbstractKnnVectorQuery vectorQuery = getKnnVectorQuery("field1", new float[] {1, 2, 3}, 10);
        TopDocs hits1 = new IndexSearcher(ireader).search(vectorQuery, 4);
        assertEquals(4, hits1.scoreDocs.length);
      }
    }
  }

  private static class CountingQueryTimeout implements QueryTimeout {
    private int remaining;

    public CountingQueryTimeout(int count) {
      remaining = count;
    }

    @Override
    public boolean shouldExit() {
      if (remaining > 0) {
        remaining--;
        return false;
      }
      return true;
    }
  }
}<|MERGE_RESOLUTION|>--- conflicted
+++ resolved
@@ -645,17 +645,6 @@
             int tag = (int) fieldDoc.fields[0];
             assertTrue(lower <= tag && tag <= numDocs);
           }
-<<<<<<< HEAD
-
-          // Test a filter that exhausts visitedLimit in upper levels, and switches to exact search
-          Query filter4 = IntPoint.newRangeQuery("tag", lower, lower + 6);
-          expectThrows(
-              UnsupportedOperationException.class,
-              () ->
-                  searcher.search(
-                      getThrowingKnnVectorQuery("field", randomVector(dimension), 1, filter4),
-                      numDocs));
-
           // Test a filter with cost slightly more than k, and check we use exact search as k
           // results are not retrieved from approximate search
           Query filter5 = IntPoint.newRangeQuery("tag", lower, lower + 11);
@@ -673,8 +662,6 @@
                       numDocs));
           assertEquals(10, results.totalHits.value());
           assertEquals(results.totalHits.value(), results.scoreDocs.length);
-=======
->>>>>>> 70abd1f4
         }
         // Test a filter that exhausts visitedLimit in upper levels, and switches to exact search
         // due to extreme edge cases, removing the randomness
