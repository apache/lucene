--- conflicted
+++ resolved
@@ -258,26 +258,16 @@
     DoubleValuesSource rewritten = vs.rewrite(searcher);
     searcher.search(
         q,
-<<<<<<< HEAD
-        new CollectorManager<SimpleCollector, Object>() {
-          @Override
-          public SimpleCollector newCollector() throws IOException {
-=======
         new CollectorManager<SimpleCollector, Void>() {
           @Override
           public SimpleCollector newCollector() {
->>>>>>> 382aa549
             return new SimpleCollector() {
 
               DoubleValues v;
               LeafReaderContext ctx;
 
               @Override
-<<<<<<< HEAD
-              protected void doSetNextReader(LeafReaderContext context) throws IOException {
-=======
               protected void doSetNextReader(LeafReaderContext context) {
->>>>>>> 382aa549
                 this.ctx = context;
               }
 
@@ -309,11 +299,7 @@
           }
 
           @Override
-<<<<<<< HEAD
-          public Object reduce(Collection<SimpleCollector> collectors) throws IOException {
-=======
           public Void reduce(Collection<SimpleCollector> collectors) {
->>>>>>> 382aa549
             return null;
           }
         });
@@ -340,15 +326,9 @@
     DoubleValuesSource vs = DoubleValuesSource.fromQuery(q).rewrite(searcher);
     searcher.search(
         q,
-<<<<<<< HEAD
-        new CollectorManager<SimpleCollector, Object>() {
-          @Override
-          public SimpleCollector newCollector() throws IOException {
-=======
         new CollectorManager<SimpleCollector, Void>() {
           @Override
           public SimpleCollector newCollector() {
->>>>>>> 382aa549
             return new SimpleCollector() {
 
               DoubleValues v;
@@ -356,11 +336,7 @@
               LeafReaderContext ctx;
 
               @Override
-<<<<<<< HEAD
-              protected void doSetNextReader(LeafReaderContext context) throws IOException {
-=======
               protected void doSetNextReader(LeafReaderContext context) {
->>>>>>> 382aa549
                 this.ctx = context;
               }
 
@@ -384,11 +360,7 @@
           }
 
           @Override
-<<<<<<< HEAD
-          public Object reduce(Collection<SimpleCollector> collectors) throws IOException {
-=======
           public Void reduce(Collection<SimpleCollector> collectors) {
->>>>>>> 382aa549
             return null;
           }
         });
