/*
 * Licensed to the Apache Software Foundation (ASF) under one or more
 * contributor license agreements.  See the NOTICE file distributed with
 * this work for additional information regarding copyright ownership.
 * The ASF licenses this file to You under the Apache License, Version 2.0
 * (the "License"); you may not use this file except in compliance with
 * the License.  You may obtain a copy of the License at
 *
 *     http://www.apache.org/licenses/LICENSE-2.0
 *
 * Unless required by applicable law or agreed to in writing, software
 * distributed under the License is distributed on an "AS IS" BASIS,
 * WITHOUT WARRANTIES OR CONDITIONS OF ANY KIND, either express or implied.
 * See the License for the specific language governing permissions and
 * limitations under the License.
 */
package org.apache.lucene.search;

import java.io.IOException;
import java.util.Collection;
<<<<<<< HEAD
import org.apache.lucene.analysis.MockAnalyzer;
import org.apache.lucene.analysis.MockTokenizer;
=======
>>>>>>> 382aa549
import org.apache.lucene.document.Document;
import org.apache.lucene.document.Field;
import org.apache.lucene.document.FieldType;
import org.apache.lucene.document.TextField;
import org.apache.lucene.index.IndexReader;
import org.apache.lucene.index.Term;
import org.apache.lucene.store.ByteBuffersDirectory;
import org.apache.lucene.store.Directory;
import org.apache.lucene.tests.analysis.MockAnalyzer;
import org.apache.lucene.tests.analysis.MockTokenizer;
import org.apache.lucene.tests.index.RandomIndexWriter;
import org.apache.lucene.tests.search.AssertingScorable;
import org.apache.lucene.tests.search.QueryUtils;
import org.apache.lucene.tests.store.MockDirectoryWrapper;
import org.apache.lucene.tests.util.LuceneTestCase;

public class TestSloppyPhraseQuery extends LuceneTestCase {

  private static final String S_1 = "A A A";
  private static final String S_2 = "A 1 2 3 A 4 5 6 A";

  private static final Document DOC_1 = makeDocument("X " + S_1 + " Y");
  private static final Document DOC_2 = makeDocument("X " + S_2 + " Y");
  private static final Document DOC_3 = makeDocument("X " + S_1 + " A Y");
  private static final Document DOC_1_B = makeDocument("X " + S_1 + " Y N N N N " + S_1 + " Z");
  private static final Document DOC_2_B = makeDocument("X " + S_2 + " Y N N N N " + S_2 + " Z");
  private static final Document DOC_3_B = makeDocument("X " + S_1 + " A Y N N N N " + S_1 + " A Y");
  private static final Document DOC_4 = makeDocument("A A X A X B A X B B A A X B A A");
  private static final Document DOC_5_3 = makeDocument("H H H X X X H H H X X X H H H");
  private static final Document DOC_5_4 = makeDocument("H H H H");

  private static final PhraseQuery QUERY_1 = makePhraseQuery(S_1);
  private static final PhraseQuery QUERY_2 = makePhraseQuery(S_2);
  private static final PhraseQuery QUERY_4 = makePhraseQuery("X A A");
  private static final PhraseQuery QUERY_5_4 = makePhraseQuery("H H H H");

  /**
   * Test DOC_4 and QUERY_4. QUERY_4 has a fuzzy (len=1) match to DOC_4, so all slop values &gt; 0
   * should succeed. But only the 3rd sequence of A's in DOC_4 will do.
   */
  public void testDoc4_Query4_All_Slops_Should_match() throws Exception {
    for (int slop = 0; slop < 30; slop++) {
      int numResultsExpected = slop < 1 ? 0 : 1;
      checkPhraseQuery(DOC_4, QUERY_4, slop, numResultsExpected);
    }
  }

  /**
   * Test DOC_1 and QUERY_1. QUERY_1 has an exact match to DOC_1, so all slop values should succeed.
   * Before LUCENE-1310, a slop value of 1 did not succeed.
   */
  public void testDoc1_Query1_All_Slops_Should_match() throws Exception {
    for (int slop = 0; slop < 30; slop++) {
      float freq1 = checkPhraseQuery(DOC_1, QUERY_1, slop, 1);
      float freq2 = checkPhraseQuery(DOC_1_B, QUERY_1, slop, 1);
      assertTrue(
          "slop=" + slop + " freq2=" + freq2 + " should be greater than score1 " + freq1,
          freq2 > freq1);
    }
  }

  /**
   * Test DOC_2 and QUERY_1. 6 should be the minimum slop to make QUERY_1 match DOC_2. Before
   * LUCENE-1310, 7 was the minimum.
   */
  public void testDoc2_Query1_Slop_6_or_more_Should_match() throws Exception {
    for (int slop = 0; slop < 30; slop++) {
      int numResultsExpected = slop < 6 ? 0 : 1;
      float freq1 = checkPhraseQuery(DOC_2, QUERY_1, slop, numResultsExpected);
      if (numResultsExpected > 0) {
        float freq2 = checkPhraseQuery(DOC_2_B, QUERY_1, slop, 1);
        assertTrue(
            "slop=" + slop + " freq2=" + freq2 + " should be greater than freq1 " + freq1,
            freq2 > freq1);
      }
    }
  }

  /**
   * Test DOC_2 and QUERY_2. QUERY_2 has an exact match to DOC_2, so all slop values should succeed.
   * Before LUCENE-1310, 0 succeeds, 1 through 7 fail, and 8 or greater succeeds.
   */
  public void testDoc2_Query2_All_Slops_Should_match() throws Exception {
    for (int slop = 0; slop < 30; slop++) {
      float freq1 = checkPhraseQuery(DOC_2, QUERY_2, slop, 1);
      float freq2 = checkPhraseQuery(DOC_2_B, QUERY_2, slop, 1);
      assertTrue(
          "slop=" + slop + " freq2=" + freq2 + " should be greater than freq1 " + freq1,
          freq2 > freq1);
    }
  }

  /**
   * Test DOC_3 and QUERY_1. QUERY_1 has an exact match to DOC_3, so all slop values should succeed.
   */
  public void testDoc3_Query1_All_Slops_Should_match() throws Exception {
    for (int slop = 0; slop < 30; slop++) {
      float freq1 = checkPhraseQuery(DOC_3, QUERY_1, slop, 1);
      float freq2 = checkPhraseQuery(DOC_3_B, QUERY_1, slop, 1);
      assertTrue(
          "slop=" + slop + " freq2=" + freq2 + " should be greater than freq1 " + freq1,
          freq2 > freq1);
    }
  }

  /** LUCENE-3412 */
  public void testDoc5_Query5_Any_Slop_Should_be_consistent() throws Exception {
    int nRepeats = 5;
    for (int slop = 0; slop < 3; slop++) {
      for (int trial = 0; trial < nRepeats; trial++) {
        // should steadily always find this one
        checkPhraseQuery(DOC_5_4, QUERY_5_4, slop, 1);
      }
      for (int trial = 0; trial < nRepeats; trial++) {
        // should steadily never find this one
        checkPhraseQuery(DOC_5_3, QUERY_5_4, slop, 0);
      }
    }
  }

  private float checkPhraseQuery(Document doc, PhraseQuery query, int slop, int expectedNumResults)
      throws Exception {
    PhraseQuery.Builder builder = new PhraseQuery.Builder();
    Term[] terms = query.getTerms();
    int[] positions = query.getPositions();
    for (int i = 0; i < terms.length; ++i) {
      builder.add(terms[i], positions[i]);
    }
    builder.setSlop(slop);
    query = builder.build();

    MockDirectoryWrapper ramDir = new MockDirectoryWrapper(random(), new ByteBuffersDirectory());
    RandomIndexWriter writer =
        new RandomIndexWriter(
            random(), ramDir, new MockAnalyzer(random(), MockTokenizer.WHITESPACE, false));
    writer.addDocument(doc);

    IndexReader reader = writer.getReader();

    IndexSearcher searcher = newSearcher(reader);
    Result result = searcher.search(query, new MaxFreqCollectorManager());
    assertEquals(
        "slop: " + slop + "  query: " + query + "  doc: " + doc + "  Wrong number of hits",
        expectedNumResults,
        result.totalHits);

    // QueryUtils.check(query,searcher);
    writer.close();
    reader.close();
    ramDir.close();

    // returns the max Scorer.freq() found, because even though norms are omitted, many index stats
    // are different
    // with these different tokens/distributions/lengths.. otherwise this test is very fragile.
    return result.max;
  }

  private static Document makeDocument(String docText) {
    Document doc = new Document();
    FieldType customType = new FieldType(TextField.TYPE_NOT_STORED);
    customType.setOmitNorms(true);
    Field f = new Field("f", docText, customType);
    doc.add(f);
    return doc;
  }

  private static PhraseQuery makePhraseQuery(String terms) {
    String[] t = terms.split(" +");
    return new PhraseQuery("f", t);
  }

  static class Result {
    float max;
    int totalHits;
  }

  static class MaxFreqCollectorManager implements CollectorManager<MaxFreqCollector, Result> {
    @Override
    public MaxFreqCollector newCollector() throws IOException {
      return new MaxFreqCollector();
    }

    @Override
    public Result reduce(Collection<MaxFreqCollector> collectors) throws IOException {
      Result result = new Result();
      for (MaxFreqCollector collector : collectors) {
        result.max = Math.max(result.max, collector.max);
        result.totalHits += collector.totalHits;
      }
      return result;
    }
  }

  static class MaxFreqCollector extends SimpleCollector {
    float max;
    int totalHits;
    Scorer scorer;

    @Override
    public void setScorer(Scorable scorer) throws IOException {
      this.scorer = (Scorer) AssertingScorable.unwrap(scorer);
    }

    @Override
    public void collect(int doc) throws IOException {
      totalHits++;
      PhraseScorer ps = (PhraseScorer) scorer;
      float freq = ps.matcher.sloppyWeight();
      while (ps.matcher.nextMatch()) {
        freq += ps.matcher.sloppyWeight();
      }
      max = Math.max(max, freq);
    }

    @Override
    public ScoreMode scoreMode() {
      return ScoreMode.COMPLETE;
    }
  }

  /** checks that no scores are infinite */
  private void assertSaneScoring(PhraseQuery pq, IndexSearcher searcher) throws Exception {
    searcher.search(
        pq,
<<<<<<< HEAD
        new CollectorManager<SimpleCollector, Object>() {
          @Override
          public SimpleCollector newCollector() throws IOException {
            return new SimpleCollector() {
              Scorer scorer;

              @Override
              public void setScorer(Scorable scorer) {
                this.scorer = (Scorer) AssertingScorable.unwrap(scorer);
              }

              @Override
              public void collect(int doc) throws IOException {
                assertFalse(Float.isInfinite(scorer.score()));
              }

              @Override
              public ScoreMode scoreMode() {
                return ScoreMode.COMPLETE;
              }
            };
          }

          @Override
          public Object reduce(Collection<SimpleCollector> collectors) throws IOException {
=======
        new CollectorManager<SimpleCollector, Void>() {
          @Override
          public SimpleCollector newCollector() {
            return new SimpleCollector() {
              Scorer scorer;

              @Override
              public void setScorer(Scorable scorer) {
                this.scorer = (Scorer) AssertingScorable.unwrap(scorer);
              }

              @Override
              public void collect(int doc) throws IOException {
                assertFalse(Float.isInfinite(scorer.score()));
              }

              @Override
              public ScoreMode scoreMode() {
                return ScoreMode.COMPLETE;
              }
            };
          }

          @Override
          public Void reduce(Collection<SimpleCollector> collectors) {
>>>>>>> 382aa549
            return null;
          }
        });

    QueryUtils.check(random(), pq, searcher);
  }

  // LUCENE-3215
  public void testSlopWithHoles() throws Exception {
    Directory dir = newDirectory();
    RandomIndexWriter iw = new RandomIndexWriter(random(), dir);
    FieldType customType = new FieldType(TextField.TYPE_NOT_STORED);
    customType.setOmitNorms(true);
    Field f = new Field("lyrics", "", customType);
    Document doc = new Document();
    doc.add(f);
    f.setStringValue("drug drug");
    iw.addDocument(doc);
    f.setStringValue("drug druggy drug");
    iw.addDocument(doc);
    f.setStringValue("drug druggy druggy drug");
    iw.addDocument(doc);
    f.setStringValue("drug druggy drug druggy drug");
    iw.addDocument(doc);
    IndexReader ir = iw.getReader();
    iw.close();
    IndexSearcher is = newSearcher(ir);

    PhraseQuery.Builder builder = new PhraseQuery.Builder();
    builder.add(new Term("lyrics", "drug"), 1);
    builder.add(new Term("lyrics", "drug"), 4);
    PhraseQuery pq = builder.build();
    // "drug the drug"~1
    assertEquals(1, is.search(pq, 4).totalHits.value);
    builder.setSlop(1);
    pq = builder.build();
    assertEquals(3, is.search(pq, 4).totalHits.value);
    builder.setSlop(2);
    pq = builder.build();
    assertEquals(4, is.search(pq, 4).totalHits.value);
    ir.close();
    dir.close();
  }

  // LUCENE-3215
  public void testInfiniteFreq1() throws Exception {
    String document = "drug druggy drug drug drug";

    Directory dir = newDirectory();
    RandomIndexWriter iw = new RandomIndexWriter(random(), dir);
    Document doc = new Document();
    doc.add(newField("lyrics", document, new FieldType(TextField.TYPE_NOT_STORED)));
    iw.addDocument(doc);
    IndexReader ir = iw.getReader();
    iw.close();

    IndexSearcher is = newSearcher(ir);
    PhraseQuery.Builder builder = new PhraseQuery.Builder();
    builder.add(new Term("lyrics", "drug"), 1);
    builder.add(new Term("lyrics", "drug"), 3);
    builder.setSlop(1);
    PhraseQuery pq = builder.build();
    // "drug the drug"~1
    assertSaneScoring(pq, is);
    ir.close();
    dir.close();
  }

  // LUCENE-3215
  public void testInfiniteFreq2() throws Exception {
    String document =
        "So much fun to be had in my head "
            + "No more sunshine "
            + "So much fun just lying in my bed "
            + "No more sunshine "
            + "I can't face the sunlight and the dirt outside "
            + "Wanna stay in 666 where this darkness don't lie "
            + "Drug drug druggy "
            + "Got a feeling sweet like honey "
            + "Drug drug druggy "
            + "Need sensation like my baby "
            + "Show me your scars you're so aware "
            + "I'm not barbaric I just care "
            + "Drug drug drug "
            + "I need a reflection to prove I exist "
            + "No more sunshine "
            + "I am a victim of designer blitz "
            + "No more sunshine "
            + "Dance like a robot when you're chained at the knee "
            + "The C.I.A say you're all they'll ever need "
            + "Drug drug druggy "
            + "Got a feeling sweet like honey "
            + "Drug drug druggy "
            + "Need sensation like my baby "
            + "Snort your lines you're so aware "
            + "I'm not barbaric I just care "
            + "Drug drug druggy "
            + "Got a feeling sweet like honey "
            + "Drug drug druggy "
            + "Need sensation like my baby";

    Directory dir = newDirectory();

    RandomIndexWriter iw = new RandomIndexWriter(random(), dir);
    Document doc = new Document();
    doc.add(newField("lyrics", document, new FieldType(TextField.TYPE_NOT_STORED)));
    iw.addDocument(doc);
    IndexReader ir = iw.getReader();
    iw.close();

    IndexSearcher is = newSearcher(ir);

    PhraseQuery.Builder builder = new PhraseQuery.Builder();
    builder.add(new Term("lyrics", "drug"), 1);
    builder.add(new Term("lyrics", "drug"), 4);
    builder.setSlop(5);
    PhraseQuery pq = builder.build();
    // "drug the drug"~5
    assertSaneScoring(pq, is);
    ir.close();
    dir.close();
  }
}<|MERGE_RESOLUTION|>--- conflicted
+++ resolved
@@ -18,11 +18,6 @@
 
 import java.io.IOException;
 import java.util.Collection;
-<<<<<<< HEAD
-import org.apache.lucene.analysis.MockAnalyzer;
-import org.apache.lucene.analysis.MockTokenizer;
-=======
->>>>>>> 382aa549
 import org.apache.lucene.document.Document;
 import org.apache.lucene.document.Field;
 import org.apache.lucene.document.FieldType;
@@ -247,10 +242,9 @@
   private void assertSaneScoring(PhraseQuery pq, IndexSearcher searcher) throws Exception {
     searcher.search(
         pq,
-<<<<<<< HEAD
-        new CollectorManager<SimpleCollector, Object>() {
+        new CollectorManager<SimpleCollector, Void>() {
           @Override
-          public SimpleCollector newCollector() throws IOException {
+          public SimpleCollector newCollector() {
             return new SimpleCollector() {
               Scorer scorer;
 
@@ -272,34 +266,7 @@
           }
 
           @Override
-          public Object reduce(Collection<SimpleCollector> collectors) throws IOException {
-=======
-        new CollectorManager<SimpleCollector, Void>() {
-          @Override
-          public SimpleCollector newCollector() {
-            return new SimpleCollector() {
-              Scorer scorer;
-
-              @Override
-              public void setScorer(Scorable scorer) {
-                this.scorer = (Scorer) AssertingScorable.unwrap(scorer);
-              }
-
-              @Override
-              public void collect(int doc) throws IOException {
-                assertFalse(Float.isInfinite(scorer.score()));
-              }
-
-              @Override
-              public ScoreMode scoreMode() {
-                return ScoreMode.COMPLETE;
-              }
-            };
-          }
-
-          @Override
           public Void reduce(Collection<SimpleCollector> collectors) {
->>>>>>> 382aa549
             return null;
           }
         });
