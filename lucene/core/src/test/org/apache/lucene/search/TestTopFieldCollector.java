/*
 * Licensed to the Apache Software Foundation (ASF) under one or more
 * contributor license agreements.  See the NOTICE file distributed with
 * this work for additional information regarding copyright ownership.
 * The ASF licenses this file to You under the Apache License, Version 2.0
 * (the "License"); you may not use this file except in compliance with
 * the License.  You may obtain a copy of the License at
 *
 *     http://www.apache.org/licenses/LICENSE-2.0
 *
 * Unless required by applicable law or agreed to in writing, software
 * distributed under the License is distributed on an "AS IS" BASIS,
 * WITHOUT WARRANTIES OR CONDITIONS OF ANY KIND, either express or implied.
 * See the License for the specific language governing permissions and
 * limitations under the License.
 */
package org.apache.lucene.search;

import static org.apache.lucene.search.SortField.FIELD_SCORE;

import java.io.IOException;
import java.util.Arrays;
import java.util.Collection;
import java.util.Comparator;
import org.apache.lucene.document.Document;
import org.apache.lucene.document.Field;
import org.apache.lucene.document.Field.Store;
import org.apache.lucene.document.NumericDocValuesField;
import org.apache.lucene.document.StringField;
import org.apache.lucene.document.TextField;
import org.apache.lucene.index.DirectoryReader;
import org.apache.lucene.index.IndexReader;
import org.apache.lucene.index.IndexWriter;
import org.apache.lucene.index.IndexWriterConfig;
import org.apache.lucene.index.LeafReaderContext;
import org.apache.lucene.index.NoMergePolicy;
import org.apache.lucene.index.Term;
import org.apache.lucene.search.BooleanClause.Occur;
import org.apache.lucene.search.FieldValueHitQueue.Entry;
import org.apache.lucene.store.Directory;
import org.apache.lucene.tests.index.RandomIndexWriter;
import org.apache.lucene.tests.search.CheckHits;
import org.apache.lucene.tests.util.LuceneTestCase;
import org.apache.lucene.tests.util.TestUtil;

public class TestTopFieldCollector extends LuceneTestCase {
  private IndexSearcher is;
  private IndexReader ir;
  private Directory dir;

  @Override
  public void setUp() throws Exception {
    super.setUp();
    dir = newDirectory();
    RandomIndexWriter iw = new RandomIndexWriter(random(), dir);
    int numDocs = atLeast(100);
    for (int i = 0; i < numDocs; i++) {
      Document doc = new Document();
      iw.addDocument(doc);
    }
    ir = iw.getReader();
    iw.close();
    // cannot use threads with this IndexSearcher since some tests rely on no threads
    is = newSearcher(ir, true, true, false);
  }

  @Override
  public void tearDown() throws Exception {
    ir.close();
    dir.close();
    super.tearDown();
  }

  private static TopDocs doSearchWithThreshold(
      int numResults, int thresHold, Query q, Sort sort, IndexReader indexReader)
      throws IOException {
    IndexSearcher searcher = newSearcher(indexReader);
    TopFieldCollectorManager manager =
<<<<<<< HEAD
        new TopFieldCollectorManager(
            sort, numResults, null, thresHold, searcher.getSlices().length > 1);
=======
        new TopFieldCollectorManager(sort, numResults, null, thresHold);
>>>>>>> 75ae372b
    return searcher.search(q, manager);
  }

  private static TopDocs doConcurrentSearchWithThreshold(
      int numResults, int threshold, Query q, Sort sort, IndexReader indexReader)
      throws IOException {
    IndexSearcher searcher = newSearcher(indexReader, true, true, true);

    TopFieldCollectorManager collectorManager =
<<<<<<< HEAD
        new TopFieldCollectorManager(
            sort, numResults, null, threshold, searcher.getSlices().length > 1);
=======
        new TopFieldCollectorManager(sort, numResults, null, threshold);
>>>>>>> 75ae372b

    TopDocs topDoc = searcher.search(q, collectorManager);

    return topDoc;
  }

  public void testSortWithoutFillFields() throws Exception {

    // There was previously a bug in TopFieldCollector when fillFields was set
    // to false - the same doc and score was set in ScoreDoc[] array. This test
    // asserts that if fillFields is false, the documents are set properly. It
    // does not use Searcher's default search methods (with Sort) since all set
    // fillFields to true.
    Sort[] sort = new Sort[] {new Sort(SortField.FIELD_DOC), new Sort()};
    for (int i = 0; i < sort.length; i++) {
      Query q = new MatchAllDocsQuery();
      TopFieldCollectorManager collectorManager =
          new TopFieldCollectorManager(sort[i], 10, Integer.MAX_VALUE);

      ScoreDoc[] sd = is.search(q, collectorManager).scoreDocs;
      for (int j = 1; j < sd.length; j++) {
        assertTrue(sd[j].doc != sd[j - 1].doc);
      }
    }
  }

  public void testSort() throws Exception {

    // Two Sort criteria to instantiate the multi/single comparators.
    Sort[] sort = new Sort[] {new Sort(SortField.FIELD_DOC), new Sort()};
    for (int i = 0; i < sort.length; i++) {
      Query q = new MatchAllDocsQuery();
      TopFieldCollectorManager tdc =
<<<<<<< HEAD
          new TopFieldCollectorManager(sort[i], 10, null, Integer.MAX_VALUE, true);
=======
          new TopFieldCollectorManager(sort[i], 10, null, Integer.MAX_VALUE);
>>>>>>> 75ae372b
      TopDocs td = is.search(q, tdc);
      ScoreDoc[] sd = td.scoreDocs;
      for (int j = 0; j < sd.length; j++) {
        assertTrue(Float.isNaN(sd[j].score));
      }
    }
  }

  public void testSharedHitcountCollector() throws Exception {
    IndexSearcher concurrentSearcher = newSearcher(ir, true, true, true);
    IndexSearcher singleThreadedSearcher = newSearcher(ir, true, true, false);

    // Two Sort criteria to instantiate the multi/single comparators.
    Sort[] sort = new Sort[] {new Sort(SortField.FIELD_DOC), new Sort()};
    for (int i = 0; i < sort.length; i++) {
      Query q = new MatchAllDocsQuery();
      TopFieldCollectorManager tdc = new TopFieldCollectorManager(sort[i], 10, Integer.MAX_VALUE);
      TopDocs td = singleThreadedSearcher.search(q, tdc);

      TopFieldCollectorManager tsdc = new TopFieldCollectorManager(sort[i], 10, Integer.MAX_VALUE);
      TopDocs td2 = concurrentSearcher.search(q, tsdc);

      ScoreDoc[] sd = td.scoreDocs;
      for (int j = 0; j < sd.length; j++) {
        assertTrue(Float.isNaN(sd[j].score));
      }

      CheckHits.checkEqual(q, td.scoreDocs, td2.scoreDocs);
    }
  }

  public void testSortWithoutTotalHitTracking() throws Exception {
    Sort sort = new Sort(SortField.FIELD_DOC);
    for (int i = 0; i < 2; i++) {
      Query q = new MatchAllDocsQuery();
      // check that setting trackTotalHits to false does not throw an NPE because
      // the index is not sorted
      TopFieldCollectorManager manager;
      if (i % 2 == 0) {
        manager = new TopFieldCollectorManager(sort, 10, 1);
      } else {
        FieldDoc fieldDoc = new FieldDoc(1, Float.NaN, new Object[] {1});
        manager = new TopFieldCollectorManager(sort, 10, fieldDoc, 1);
      }

      TopDocs td = is.search(q, manager);
      ScoreDoc[] sd = td.scoreDocs;
      for (int j = 0; j < sd.length; j++) {
        assertTrue(Float.isNaN(sd[j].score));
      }
    }
  }

  public void testTotalHits() throws Exception {
    Directory dir = newDirectory();
    Sort sort = new Sort(new SortField("foo", SortField.Type.LONG));
    IndexWriter w =
        new IndexWriter(
            dir,
            newIndexWriterConfig()
                .setMergePolicy(NoMergePolicy.INSTANCE)
                .setIndexSort(sort)
                .setMaxBufferedDocs(7)
                .setRAMBufferSizeMB(IndexWriterConfig.DISABLE_AUTO_FLUSH));
    Document doc = new Document();
    doc.add(new NumericDocValuesField("foo", 3));
    for (Document d : Arrays.asList(doc, doc, doc, doc)) {
      w.addDocument(d);
    }
    w.flush();
    for (Document d : Arrays.asList(doc, doc, doc, doc, doc, doc)) {
      w.addDocument(d);
    }
    w.flush();
    IndexReader reader = DirectoryReader.open(w);
    assertEquals(2, reader.leaves().size());
    w.close();

    for (int totalHitsThreshold = 0; totalHitsThreshold < 20; ++totalHitsThreshold) {
      for (FieldDoc after : new FieldDoc[] {null, new FieldDoc(4, Float.NaN, new Object[] {2L})}) {
        TopFieldCollector collector =
            new TopFieldCollectorManager(sort, 2, after, totalHitsThreshold).newCollector();
<<<<<<< HEAD
        ScoreAndDoc scorer = new ScoreAndDoc();
=======
        Score scorer = new Score();
>>>>>>> 75ae372b

        LeafCollector leafCollector1 = collector.getLeafCollector(reader.leaves().get(0));
        leafCollector1.setScorer(scorer);

        scorer.score = 3;
        leafCollector1.collect(0);

        scorer.score = 3;
        leafCollector1.collect(1);

        LeafCollector leafCollector2 = collector.getLeafCollector(reader.leaves().get(1));
        leafCollector2.setScorer(scorer);

        scorer.score = 3;
        if (totalHitsThreshold < 3) {
          expectThrows(CollectionTerminatedException.class, () -> leafCollector2.collect(1));
          TopDocs topDocs = collector.topDocs();
          assertEquals(
              new TotalHits(3, TotalHits.Relation.GREATER_THAN_OR_EQUAL_TO), topDocs.totalHits);
          continue;
        } else {
          leafCollector2.collect(1);
        }

        scorer.score = 4;
        if (totalHitsThreshold == 3) {
          expectThrows(CollectionTerminatedException.class, () -> leafCollector2.collect(1));
          TopDocs topDocs = collector.topDocs();
          assertEquals(
              new TotalHits(4, TotalHits.Relation.GREATER_THAN_OR_EQUAL_TO), topDocs.totalHits);
          continue;
        } else {
          leafCollector2.collect(1);
        }

        TopDocs topDocs = collector.topDocs();
        assertEquals(new TotalHits(4, TotalHits.Relation.EQUAL_TO), topDocs.totalHits);
      }
    }

    reader.close();
    dir.close();
  }

  private static class Score extends Scorable {
    float score;
    Float minCompetitiveScore = null;

    @Override
    public void setMinCompetitiveScore(float minCompetitiveScore) {
      this.minCompetitiveScore = minCompetitiveScore;
    }

    @Override
    public float score() throws IOException {
      return score;
    }
  }

  public void testSetMinCompetitiveScore() throws Exception {
    Directory dir = newDirectory();
    IndexWriter w =
        new IndexWriter(dir, newIndexWriterConfig().setMergePolicy(NoMergePolicy.INSTANCE));
    Document doc = new Document();
    w.addDocuments(Arrays.asList(doc, doc, doc, doc));
    w.flush();
    w.addDocuments(Arrays.asList(doc, doc));
    w.flush();
    IndexReader reader = DirectoryReader.open(w);
    assertEquals(2, reader.leaves().size());
    w.close();

    Sort sort = new Sort(FIELD_SCORE, new SortField("foo", SortField.Type.LONG));
    TopFieldCollector collector = new TopFieldCollectorManager(sort, 2, 2).newCollector();
<<<<<<< HEAD
    ScoreAndDoc scorer = new ScoreAndDoc();
=======
    Score scorer = new Score();
>>>>>>> 75ae372b

    LeafCollector leafCollector = collector.getLeafCollector(reader.leaves().get(0));
    leafCollector.setScorer(scorer);
    assertNull(scorer.minCompetitiveScore);

    scorer.score = 1;
    leafCollector.collect(0);
    assertNull(scorer.minCompetitiveScore);

    scorer.score = 2;
    leafCollector.collect(1);
    assertNull(scorer.minCompetitiveScore);

    scorer.score = 3;
    leafCollector.collect(2);
    assertEquals(2f, scorer.minCompetitiveScore, 0f);

    scorer.score = 0.5f;
    // Make sure we do not call setMinCompetitiveScore for non-competitive hits
    scorer.minCompetitiveScore = Float.NaN;
    leafCollector.collect(3);
    assertTrue(Float.isNaN(scorer.minCompetitiveScore));

    scorer.score = 4;
    leafCollector.collect(4);
    assertEquals(3f, scorer.minCompetitiveScore, 0f);

    // Make sure the min score is set on scorers on new segments
    scorer = new Score();
    leafCollector = collector.getLeafCollector(reader.leaves().get(1));
    leafCollector.setScorer(scorer);
    assertEquals(3f, scorer.minCompetitiveScore, 0f);

    scorer.score = 1;
    leafCollector.collect(0);
    assertEquals(3f, scorer.minCompetitiveScore, 0f);

    scorer.score = 4;
    leafCollector.collect(1);
    assertEquals(4f, scorer.minCompetitiveScore, 0f);

    reader.close();
    dir.close();
  }

  public void testTotalHitsWithScore() throws Exception {
    Directory dir = newDirectory();
    IndexWriter w =
        new IndexWriter(dir, newIndexWriterConfig().setMergePolicy(NoMergePolicy.INSTANCE));
    Document doc = new Document();
    w.addDocuments(Arrays.asList(doc, doc, doc, doc));
    w.flush();
    w.addDocuments(Arrays.asList(doc, doc, doc, doc, doc, doc));
    w.flush();
    IndexReader reader = DirectoryReader.open(w);
    assertEquals(2, reader.leaves().size());
    w.close();

    for (int totalHitsThreshold = 0; totalHitsThreshold < 20; ++totalHitsThreshold) {
      Sort sort = new Sort(FIELD_SCORE, new SortField("foo", SortField.Type.LONG));
      TopFieldCollector collector =
          new TopFieldCollectorManager(sort, 2, totalHitsThreshold).newCollector();
<<<<<<< HEAD
      ScoreAndDoc scorer = new ScoreAndDoc();
=======
      Score scorer = new Score();
>>>>>>> 75ae372b

      LeafCollector leafCollector = collector.getLeafCollector(reader.leaves().get(0));
      leafCollector.setScorer(scorer);

      scorer.score = 3;
      leafCollector.collect(0);

      scorer.score = 3;
      leafCollector.collect(1);

      leafCollector = collector.getLeafCollector(reader.leaves().get(1));
      leafCollector.setScorer(scorer);

      scorer.score = 3;
      leafCollector.collect(1);

      scorer.score = 4;
      leafCollector.collect(1);

      TopDocs topDocs = collector.topDocs();
      assertEquals(totalHitsThreshold < 4, scorer.minCompetitiveScore != null);
      assertEquals(
          new TotalHits(
              4,
              totalHitsThreshold < 4
                  ? TotalHits.Relation.GREATER_THAN_OR_EQUAL_TO
                  : TotalHits.Relation.EQUAL_TO),
          topDocs.totalHits);
    }

    reader.close();
    dir.close();
  }

  public void testSortNoResults() throws Exception {

    // Two Sort criteria to instantiate the multi/single comparators.
    Sort[] sort = new Sort[] {new Sort(SortField.FIELD_DOC), new Sort()};
    for (int i = 0; i < sort.length; i++) {
      TopDocsCollector<Entry> tdc =
<<<<<<< HEAD
          new TopFieldCollectorManager(sort[i], 10, null, Integer.MAX_VALUE, false).newCollector();
=======
          new TopFieldCollectorManager(sort[i], 10, null, Integer.MAX_VALUE).newCollector();
>>>>>>> 75ae372b
      TopDocs td = tdc.topDocs();
      assertEquals(0, td.totalHits.value());
    }
  }

  public void testComputeScoresOnlyOnce() throws Exception {
    Directory dir = newDirectory();
    RandomIndexWriter w = new RandomIndexWriter(random(), dir);
    Document doc = new Document();
    StringField text = new StringField("text", "foo", Store.NO);
    doc.add(text);
    NumericDocValuesField relevance = new NumericDocValuesField("relevance", 1);
    doc.add(relevance);
    w.addDocument(doc);
    text.setStringValue("bar");
    w.addDocument(doc);
    text.setStringValue("baz");
    w.addDocument(doc);
    IndexReader reader = w.getReader();
    Query foo = new TermQuery(new Term("text", "foo"));
    Query bar = new TermQuery(new Term("text", "bar"));
    foo = new BoostQuery(foo, 2);
    Query baz = new TermQuery(new Term("text", "baz"));
    baz = new BoostQuery(baz, 3);
    Query query =
        new BooleanQuery.Builder()
            .add(foo, Occur.SHOULD)
            .add(bar, Occur.SHOULD)
            .add(baz, Occur.SHOULD)
            .build();
    final IndexSearcher searcher = newSearcher(reader);
    for (Sort sort :
        new Sort[] {new Sort(FIELD_SCORE), new Sort(new SortField("f", SortField.Type.SCORE))}) {
      searcher.search(
          query,
          new CollectorManager<>() {
            TopFieldCollectorManager topFieldCollectorManager =
                new TopFieldCollectorManager(
                    sort, TestUtil.nextInt(random(), 1, 2), Integer.MAX_VALUE);

            @Override
            public Collector newCollector() throws IOException {
              TopFieldCollector topCollector = topFieldCollectorManager.newCollector();
              return new Collector() {
<<<<<<< HEAD
                @Override
                public LeafCollector getLeafCollector(LeafReaderContext context)
                    throws IOException {
                  final LeafCollector in = topCollector.getLeafCollector(context);
                  return new FilterLeafCollector(in) {

                    @Override
                    public void setScorer(final Scorable scorer) throws IOException {
                      Scorable s =
                          new FilterScorable(scorer) {

                            int lastComputedDoc = -1;

                            @Override
                            public float score() throws IOException {
                              if (lastComputedDoc == docID()) {
                                throw new AssertionError("Score computed twice on " + docID());
                              }
                              lastComputedDoc = docID();
                              return scorer.score();
                            }
                          };
                      super.setScorer(s);
                    }
                  };
                }

                @Override
=======
                @Override
                public LeafCollector getLeafCollector(LeafReaderContext context)
                    throws IOException {
                  final LeafCollector in = topCollector.getLeafCollector(context);
                  return new FilterLeafCollector(in) {
                    int currentDoc = -1;

                    @Override
                    public void collect(int doc) throws IOException {
                      currentDoc = doc;
                      super.collect(doc);
                    }

                    @Override
                    public void setScorer(final Scorable scorer) throws IOException {
                      Scorable s =
                          new FilterScorable(scorer) {

                            int lastComputedDoc = -1;

                            @Override
                            public float score() throws IOException {
                              if (lastComputedDoc == currentDoc) {
                                throw new AssertionError("Score computed twice on " + currentDoc);
                              }
                              lastComputedDoc = currentDoc;
                              return scorer.score();
                            }
                          };
                      super.setScorer(s);
                    }
                  };
                }

                @Override
>>>>>>> 75ae372b
                public ScoreMode scoreMode() {
                  return ScoreMode.COMPLETE;
                }
              };
            }

            @Override
            public Void reduce(Collection<Collector> collectors) {
              return null;
            }
          });
    }
    reader.close();
    w.close();
    dir.close();
  }

  public void testPopulateScores() throws IOException {
    Directory dir = newDirectory();
    RandomIndexWriter w = new RandomIndexWriter(random(), dir);
    Document doc = new Document();
    TextField field = new TextField("f", "foo bar", Store.NO);
    doc.add(field);
    NumericDocValuesField sortField = new NumericDocValuesField("sort", 0);
    doc.add(sortField);
    w.addDocument(doc);

    field.setStringValue("");
    sortField.setLongValue(3);
    w.addDocument(doc);

    field.setStringValue("foo foo bar");
    sortField.setLongValue(2);
    w.addDocument(doc);

    w.flush();

    field.setStringValue("foo");
    sortField.setLongValue(2);
    w.addDocument(doc);

    field.setStringValue("bar bar bar");
    sortField.setLongValue(0);
    w.addDocument(doc);

    IndexReader reader = w.getReader();
    w.close();
    IndexSearcher searcher = newSearcher(reader);

    for (String queryText : new String[] {"foo", "bar"}) {
      Query query = new TermQuery(new Term("f", queryText));
      for (boolean reverse : new boolean[] {false, true}) {
        ScoreDoc[] sortedByDoc = searcher.search(query, 10).scoreDocs;
        Arrays.sort(sortedByDoc, Comparator.comparingInt(sd -> sd.doc));

        Sort sort = new Sort(new SortField("sort", SortField.Type.LONG, reverse));
        ScoreDoc[] sortedByField = searcher.search(query, 10, sort).scoreDocs;
        ScoreDoc[] sortedByFieldClone = sortedByField.clone();
        TopFieldCollector.populateScores(sortedByFieldClone, searcher, query);
        for (int i = 0; i < sortedByFieldClone.length; ++i) {
          assertEquals(sortedByFieldClone[i].doc, sortedByField[i].doc);
          assertSame(
              ((FieldDoc) sortedByFieldClone[i]).fields, ((FieldDoc) sortedByField[i]).fields);
          assertEquals(
              sortedByFieldClone[i].score,
              sortedByDoc[
                  Arrays.binarySearch(
                      sortedByDoc, sortedByFieldClone[i], Comparator.comparingInt(sd -> sd.doc))]
                  .score,
              0f);
        }
      }
    }

    reader.close();
    dir.close();
  }

  public void testConcurrentMinScore() throws Exception {
    Directory dir = newDirectory();
    IndexWriter w =
        new IndexWriter(dir, newIndexWriterConfig().setMergePolicy(NoMergePolicy.INSTANCE));
    Document doc = new Document();
    w.addDocuments(Arrays.asList(doc, doc, doc, doc, doc));
    w.flush();
    w.addDocuments(Arrays.asList(doc, doc, doc, doc, doc, doc));
    w.flush();
    w.addDocuments(Arrays.asList(doc, doc));
    w.flush();
    IndexReader reader = DirectoryReader.open(w);
    assertEquals(3, reader.leaves().size());
    w.close();

    Sort sort = new Sort(SortField.FIELD_SCORE, SortField.FIELD_DOC);
    CollectorManager<TopFieldCollector, TopFieldDocs> manager =
        new TopFieldCollectorManager(sort, 2, 0);
    TopFieldCollector collector = manager.newCollector();
    TopFieldCollector collector2 = manager.newCollector();
    assertTrue(collector.minScoreAcc == collector2.minScoreAcc);
    MaxScoreAccumulator minValueChecker = collector.minScoreAcc;
    // force the check of the global minimum score on every round
    minValueChecker.modInterval = 0;

    Score scorer = new Score();
    Score scorer2 = new Score();

    LeafCollector leafCollector = collector.getLeafCollector(reader.leaves().get(0));
    leafCollector.setScorer(scorer);
    LeafCollector leafCollector2 = collector2.getLeafCollector(reader.leaves().get(1));
    leafCollector2.setScorer(scorer2);

    scorer.score = 3;
    leafCollector.collect(0);
    assertEquals(Long.MIN_VALUE, minValueChecker.getRaw());
    assertNull(scorer.minCompetitiveScore);

    scorer2.score = 6;
    leafCollector2.collect(0);
    assertEquals(Long.MIN_VALUE, minValueChecker.getRaw());
    assertNull(scorer2.minCompetitiveScore);

    scorer.score = 2;
    leafCollector.collect(1);
    assertEquals(Long.MIN_VALUE, minValueChecker.getRaw());
    assertNull(scorer.minCompetitiveScore);

    scorer2.score = 9;
    leafCollector2.collect(1);
    assertEquals(Long.MIN_VALUE, minValueChecker.getRaw());
    assertNull(scorer2.minCompetitiveScore);

    scorer2.score = 7;
    leafCollector2.collect(2);
    assertEquals(7f, MaxScoreAccumulator.toScore(minValueChecker.getRaw()), 0f);
    assertNull(scorer.minCompetitiveScore);
    assertEquals(7f, scorer2.minCompetitiveScore, 0f);

    scorer2.score = 1;
    leafCollector2.collect(3);
    assertEquals(7f, MaxScoreAccumulator.toScore(minValueChecker.getRaw()), 0f);
    assertNull(scorer.minCompetitiveScore);
    assertEquals(7f, scorer2.minCompetitiveScore, 0f);

    scorer.score = 10;
    leafCollector.collect(2);
    assertEquals(7f, MaxScoreAccumulator.toScore(minValueChecker.getRaw()), 0f);
    assertEquals(7f, scorer.minCompetitiveScore, 0f);
    assertEquals(7f, scorer2.minCompetitiveScore, 0f);

    scorer.score = 11;
    leafCollector.collect(3);
    assertEquals(10f, MaxScoreAccumulator.toScore(minValueChecker.getRaw()), 0f);
    assertEquals(10f, scorer.minCompetitiveScore, 0f);
    assertEquals(7f, scorer2.minCompetitiveScore, 0f);

    TopFieldCollector collector3 = manager.newCollector();
    LeafCollector leafCollector3 = collector3.getLeafCollector(reader.leaves().get(2));
    Score scorer3 = new Score();
    leafCollector3.setScorer(scorer3);
    assertEquals(10f, scorer3.minCompetitiveScore, 0f);

    scorer3.score = 1f;
    leafCollector3.collect(0);
    assertEquals(10f, MaxScoreAccumulator.toScore(minValueChecker.getRaw()), 0f);
    assertEquals(10f, scorer3.minCompetitiveScore, 0f);

    scorer.score = 11;
    leafCollector.collect(4);
    assertEquals(11f, MaxScoreAccumulator.toScore(minValueChecker.getRaw()), 0f);
    assertEquals(11f, scorer.minCompetitiveScore, 0f);
    assertEquals(7f, scorer2.minCompetitiveScore, 0f);
    assertEquals(10f, scorer3.minCompetitiveScore, 0f);

    scorer3.score = 2f;
    leafCollector3.collect(1);
    assertEquals(11f, MaxScoreAccumulator.toScore(minValueChecker.getRaw()), 0f);
    assertEquals(11f, scorer.minCompetitiveScore, 0f);
    assertEquals(7f, scorer2.minCompetitiveScore, 0f);
    assertEquals(11f, scorer3.minCompetitiveScore, 0f);

    TopFieldDocs topDocs = manager.reduce(Arrays.asList(collector, collector2, collector3));
    assertEquals(11, topDocs.totalHits.value());
    assertEquals(new TotalHits(11, TotalHits.Relation.GREATER_THAN_OR_EQUAL_TO), topDocs.totalHits);

    leafCollector.setScorer(scorer);
    leafCollector2.setScorer(scorer2);
    leafCollector3.setScorer(scorer3);

    reader.close();
    dir.close();
  }

  public void testRandomMinCompetitiveScore() throws Exception {
    Directory dir = newDirectory();
    RandomIndexWriter w = new RandomIndexWriter(random(), dir, newIndexWriterConfig());
    int numDocs = atLeast(1000);
    for (int i = 0; i < numDocs; ++i) {
      int numAs = 1 + random().nextInt(5);
      int numBs = random().nextFloat() < 0.5f ? 0 : 1 + random().nextInt(5);
      int numCs = random().nextFloat() < 0.1f ? 0 : 1 + random().nextInt(5);
      Document doc = new Document();
      for (int j = 0; j < numAs; ++j) {
        doc.add(new StringField("f", "A", Field.Store.NO));
      }
      for (int j = 0; j < numBs; ++j) {
        doc.add(new StringField("f", "B", Field.Store.NO));
      }
      for (int j = 0; j < numCs; ++j) {
        doc.add(new StringField("f", "C", Field.Store.NO));
      }
      w.addDocument(doc);
    }
    IndexReader indexReader = w.getReader();
    w.close();
    Query[] queries =
        new Query[] {
          new TermQuery(new Term("f", "A")),
          new TermQuery(new Term("f", "B")),
          new TermQuery(new Term("f", "C")),
          new BooleanQuery.Builder()
              .add(new TermQuery(new Term("f", "A")), BooleanClause.Occur.MUST)
              .add(new TermQuery(new Term("f", "B")), BooleanClause.Occur.SHOULD)
              .build()
        };
    for (Query query : queries) {
      Sort sort = new Sort(new SortField[] {SortField.FIELD_SCORE, SortField.FIELD_DOC});
      TopDocs tdc = doConcurrentSearchWithThreshold(5, 0, query, sort, indexReader);
      TopDocs tdc2 = doSearchWithThreshold(5, 0, query, sort, indexReader);

      assertTrue(tdc.totalHits.value() > 0);
      assertTrue(tdc2.totalHits.value() > 0);
      CheckHits.checkEqual(query, tdc.scoreDocs, tdc2.scoreDocs);
    }

    indexReader.close();
    dir.close();
  }

  public void testRelationVsTopDocsCount() throws Exception {
    Sort sort = new Sort(SortField.FIELD_SCORE, SortField.FIELD_DOC);
    try (Directory dir = newDirectory();
        IndexWriter w =
            new IndexWriter(dir, newIndexWriterConfig().setMergePolicy(NoMergePolicy.INSTANCE))) {
      Document doc = new Document();
      doc.add(new TextField("f", "foo bar", Store.NO));
      w.addDocuments(Arrays.asList(doc, doc, doc, doc, doc));
      w.flush();
      w.addDocuments(Arrays.asList(doc, doc, doc, doc, doc));
      w.flush();

      try (IndexReader reader = DirectoryReader.open(w)) {
        IndexSearcher searcher = new IndexSearcher(reader);
<<<<<<< HEAD
        TopFieldCollectorManager collectorManager =
            new TopFieldCollectorManager(sort, 2, null, 10, true);
        TopDocs topDocs = searcher.search(new TermQuery(new Term("f", "foo")), collectorManager);
        assertEquals(10, topDocs.totalHits.value);
        assertEquals(TotalHits.Relation.EQUAL_TO, topDocs.totalHits.relation);

        collectorManager = new TopFieldCollectorManager(sort, 2, null, 2, true);
        topDocs = searcher.search(new TermQuery(new Term("f", "foo")), collectorManager);
        assertTrue(10 >= topDocs.totalHits.value);
        assertEquals(TotalHits.Relation.GREATER_THAN_OR_EQUAL_TO, topDocs.totalHits.relation);

        collectorManager = new TopFieldCollectorManager(sort, 10, null, 2, true);
        topDocs = searcher.search(new TermQuery(new Term("f", "foo")), collectorManager);
        assertEquals(10, topDocs.totalHits.value);
        assertEquals(TotalHits.Relation.EQUAL_TO, topDocs.totalHits.relation);
=======
        TopFieldCollectorManager collectorManager = new TopFieldCollectorManager(sort, 2, null, 10);
        TopDocs topDocs = searcher.search(new TermQuery(new Term("f", "foo")), collectorManager);
        assertEquals(10, topDocs.totalHits.value());
        assertEquals(TotalHits.Relation.EQUAL_TO, topDocs.totalHits.relation());

        collectorManager = new TopFieldCollectorManager(sort, 2, null, 2);
        topDocs = searcher.search(new TermQuery(new Term("f", "foo")), collectorManager);
        assertTrue(10 >= topDocs.totalHits.value());
        assertEquals(TotalHits.Relation.GREATER_THAN_OR_EQUAL_TO, topDocs.totalHits.relation());

        collectorManager = new TopFieldCollectorManager(sort, 10, null, 2);
        topDocs = searcher.search(new TermQuery(new Term("f", "foo")), collectorManager);
        assertEquals(10, topDocs.totalHits.value());
        assertEquals(TotalHits.Relation.EQUAL_TO, topDocs.totalHits.relation());
>>>>>>> 75ae372b
      }
    }
  }
}<|MERGE_RESOLUTION|>--- conflicted
+++ resolved
@@ -76,12 +76,7 @@
       throws IOException {
     IndexSearcher searcher = newSearcher(indexReader);
     TopFieldCollectorManager manager =
-<<<<<<< HEAD
-        new TopFieldCollectorManager(
-            sort, numResults, null, thresHold, searcher.getSlices().length > 1);
-=======
         new TopFieldCollectorManager(sort, numResults, null, thresHold);
->>>>>>> 75ae372b
     return searcher.search(q, manager);
   }
 
@@ -91,12 +86,7 @@
     IndexSearcher searcher = newSearcher(indexReader, true, true, true);
 
     TopFieldCollectorManager collectorManager =
-<<<<<<< HEAD
-        new TopFieldCollectorManager(
-            sort, numResults, null, threshold, searcher.getSlices().length > 1);
-=======
         new TopFieldCollectorManager(sort, numResults, null, threshold);
->>>>>>> 75ae372b
 
     TopDocs topDoc = searcher.search(q, collectorManager);
 
@@ -130,11 +120,7 @@
     for (int i = 0; i < sort.length; i++) {
       Query q = new MatchAllDocsQuery();
       TopFieldCollectorManager tdc =
-<<<<<<< HEAD
-          new TopFieldCollectorManager(sort[i], 10, null, Integer.MAX_VALUE, true);
-=======
           new TopFieldCollectorManager(sort[i], 10, null, Integer.MAX_VALUE);
->>>>>>> 75ae372b
       TopDocs td = is.search(q, tdc);
       ScoreDoc[] sd = td.scoreDocs;
       for (int j = 0; j < sd.length; j++) {
@@ -217,11 +203,7 @@
       for (FieldDoc after : new FieldDoc[] {null, new FieldDoc(4, Float.NaN, new Object[] {2L})}) {
         TopFieldCollector collector =
             new TopFieldCollectorManager(sort, 2, after, totalHitsThreshold).newCollector();
-<<<<<<< HEAD
-        ScoreAndDoc scorer = new ScoreAndDoc();
-=======
         Score scorer = new Score();
->>>>>>> 75ae372b
 
         LeafCollector leafCollector1 = collector.getLeafCollector(reader.leaves().get(0));
         leafCollector1.setScorer(scorer);
@@ -296,11 +278,7 @@
 
     Sort sort = new Sort(FIELD_SCORE, new SortField("foo", SortField.Type.LONG));
     TopFieldCollector collector = new TopFieldCollectorManager(sort, 2, 2).newCollector();
-<<<<<<< HEAD
-    ScoreAndDoc scorer = new ScoreAndDoc();
-=======
     Score scorer = new Score();
->>>>>>> 75ae372b
 
     LeafCollector leafCollector = collector.getLeafCollector(reader.leaves().get(0));
     leafCollector.setScorer(scorer);
@@ -363,11 +341,7 @@
       Sort sort = new Sort(FIELD_SCORE, new SortField("foo", SortField.Type.LONG));
       TopFieldCollector collector =
           new TopFieldCollectorManager(sort, 2, totalHitsThreshold).newCollector();
-<<<<<<< HEAD
-      ScoreAndDoc scorer = new ScoreAndDoc();
-=======
       Score scorer = new Score();
->>>>>>> 75ae372b
 
       LeafCollector leafCollector = collector.getLeafCollector(reader.leaves().get(0));
       leafCollector.setScorer(scorer);
@@ -408,11 +382,7 @@
     Sort[] sort = new Sort[] {new Sort(SortField.FIELD_DOC), new Sort()};
     for (int i = 0; i < sort.length; i++) {
       TopDocsCollector<Entry> tdc =
-<<<<<<< HEAD
-          new TopFieldCollectorManager(sort[i], 10, null, Integer.MAX_VALUE, false).newCollector();
-=======
           new TopFieldCollectorManager(sort[i], 10, null, Integer.MAX_VALUE).newCollector();
->>>>>>> 75ae372b
       TopDocs td = tdc.topDocs();
       assertEquals(0, td.totalHits.value());
     }
@@ -457,36 +427,6 @@
             public Collector newCollector() throws IOException {
               TopFieldCollector topCollector = topFieldCollectorManager.newCollector();
               return new Collector() {
-<<<<<<< HEAD
-                @Override
-                public LeafCollector getLeafCollector(LeafReaderContext context)
-                    throws IOException {
-                  final LeafCollector in = topCollector.getLeafCollector(context);
-                  return new FilterLeafCollector(in) {
-
-                    @Override
-                    public void setScorer(final Scorable scorer) throws IOException {
-                      Scorable s =
-                          new FilterScorable(scorer) {
-
-                            int lastComputedDoc = -1;
-
-                            @Override
-                            public float score() throws IOException {
-                              if (lastComputedDoc == docID()) {
-                                throw new AssertionError("Score computed twice on " + docID());
-                              }
-                              lastComputedDoc = docID();
-                              return scorer.score();
-                            }
-                          };
-                      super.setScorer(s);
-                    }
-                  };
-                }
-
-                @Override
-=======
                 @Override
                 public LeafCollector getLeafCollector(LeafReaderContext context)
                     throws IOException {
@@ -522,7 +462,6 @@
                 }
 
                 @Override
->>>>>>> 75ae372b
                 public ScoreMode scoreMode() {
                   return ScoreMode.COMPLETE;
                 }
@@ -775,23 +714,6 @@
 
       try (IndexReader reader = DirectoryReader.open(w)) {
         IndexSearcher searcher = new IndexSearcher(reader);
-<<<<<<< HEAD
-        TopFieldCollectorManager collectorManager =
-            new TopFieldCollectorManager(sort, 2, null, 10, true);
-        TopDocs topDocs = searcher.search(new TermQuery(new Term("f", "foo")), collectorManager);
-        assertEquals(10, topDocs.totalHits.value);
-        assertEquals(TotalHits.Relation.EQUAL_TO, topDocs.totalHits.relation);
-
-        collectorManager = new TopFieldCollectorManager(sort, 2, null, 2, true);
-        topDocs = searcher.search(new TermQuery(new Term("f", "foo")), collectorManager);
-        assertTrue(10 >= topDocs.totalHits.value);
-        assertEquals(TotalHits.Relation.GREATER_THAN_OR_EQUAL_TO, topDocs.totalHits.relation);
-
-        collectorManager = new TopFieldCollectorManager(sort, 10, null, 2, true);
-        topDocs = searcher.search(new TermQuery(new Term("f", "foo")), collectorManager);
-        assertEquals(10, topDocs.totalHits.value);
-        assertEquals(TotalHits.Relation.EQUAL_TO, topDocs.totalHits.relation);
-=======
         TopFieldCollectorManager collectorManager = new TopFieldCollectorManager(sort, 2, null, 10);
         TopDocs topDocs = searcher.search(new TermQuery(new Term("f", "foo")), collectorManager);
         assertEquals(10, topDocs.totalHits.value());
@@ -806,7 +728,6 @@
         topDocs = searcher.search(new TermQuery(new Term("f", "foo")), collectorManager);
         assertEquals(10, topDocs.totalHits.value());
         assertEquals(TotalHits.Relation.EQUAL_TO, topDocs.totalHits.relation());
->>>>>>> 75ae372b
       }
     }
   }
