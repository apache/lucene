/*
 * Licensed to the Apache Software Foundation (ASF) under one or more
 * contributor license agreements.  See the NOTICE file distributed with
 * this work for additional information regarding copyright ownership.
 * The ASF licenses this file to You under the Apache License, Version 2.0
 * (the "License"); you may not use this file except in compliance with
 * the License.  You may obtain a copy of the License at
 *
 *     http://www.apache.org/licenses/LICENSE-2.0
 *
 * Unless required by applicable law or agreed to in writing, software
 * distributed under the License is distributed on an "AS IS" BASIS,
 * WITHOUT WARRANTIES OR CONDITIONS OF ANY KIND, either express or implied.
 * See the License for the specific language governing permissions and
 * limitations under the License.
 */
package org.apache.lucene.search;

import java.io.IOException;
import java.util.Arrays;
import java.util.List;
import java.util.Objects;
<<<<<<< HEAD
import java.util.stream.Collectors;
=======
>>>>>>> 75ae372b
import org.apache.lucene.document.Document;
import org.apache.lucene.document.Field.Store;
import org.apache.lucene.document.StringField;
import org.apache.lucene.index.DirectoryReader;
import org.apache.lucene.index.IndexReader;
import org.apache.lucene.index.IndexWriter;
import org.apache.lucene.index.LeafReaderContext;
import org.apache.lucene.index.Term;
import org.apache.lucene.search.BooleanClause.Occur;
import org.apache.lucene.store.Directory;
import org.apache.lucene.tests.search.AssertingQuery;
import org.apache.lucene.tests.search.BlockScoreQueryWrapper;
import org.apache.lucene.tests.search.CheckHits;
import org.apache.lucene.tests.util.LuceneTestCase;
import org.apache.lucene.tests.util.TestUtil;

public class TestWANDScorer extends LuceneTestCase {

  public void testScalingFactor() {
    doTestScalingFactor(1);
    doTestScalingFactor(2);
    doTestScalingFactor(Math.nextDown(1f));
    doTestScalingFactor(Math.nextUp(1f));
    doTestScalingFactor(Float.MIN_VALUE);
    doTestScalingFactor(Math.nextUp(Float.MIN_VALUE));
    doTestScalingFactor(Float.MAX_VALUE);
    doTestScalingFactor(Math.nextDown(Float.MAX_VALUE));
    assertEquals(WANDScorer.scalingFactor(Float.MIN_VALUE) + 1, WANDScorer.scalingFactor(0));
    assertEquals(
        WANDScorer.scalingFactor(Float.MAX_VALUE) - 1,
        WANDScorer.scalingFactor(Float.POSITIVE_INFINITY));

    // Greater scores produce lower scaling factors
    assertTrue(WANDScorer.scalingFactor(1f) > WANDScorer.scalingFactor(10f));
    assertTrue(
        WANDScorer.scalingFactor(Float.MAX_VALUE)
            > WANDScorer.scalingFactor(Float.POSITIVE_INFINITY));
    assertTrue(WANDScorer.scalingFactor(0f) > WANDScorer.scalingFactor(Float.MIN_VALUE));
  }

  private void doTestScalingFactor(float f) {
    int scalingFactor = WANDScorer.scalingFactor(f);
    float scaled = Math.scalb(f, scalingFactor);
    assertTrue("" + scaled, scaled >= 1 << (WANDScorer.FLOAT_MANTISSA_BITS - 1));
    assertTrue("" + scaled, scaled < 1 << WANDScorer.FLOAT_MANTISSA_BITS);
  }

  public void testScaleMaxScore() {
    assertEquals(
        1 << (WANDScorer.FLOAT_MANTISSA_BITS - 1),
        WANDScorer.scaleMaxScore(32f, WANDScorer.scalingFactor(32f)));
    assertEquals(1, WANDScorer.scaleMaxScore(32f, WANDScorer.scalingFactor(Math.scalb(1f, 60))));
    assertEquals(
        1, WANDScorer.scaleMaxScore(32f, WANDScorer.scalingFactor(Float.POSITIVE_INFINITY)));
  }

  private Query maybeWrap(Query query) {
    if (random().nextBoolean()) {
      query = new BlockScoreQueryWrapper(query, TestUtil.nextInt(random(), 2, 8));
      query = new AssertingQuery(random(), query);
    }
    return query;
  }

  public void testBasics() throws Exception {
    Directory dir = newDirectory();
    IndexWriter w =
        new IndexWriter(dir, newIndexWriterConfig().setMergePolicy(newLogMergePolicy()));
    for (String[] values :
        Arrays.asList(
            new String[] {"A", "B"}, // 0
            new String[] {"A"}, // 1
            new String[] {}, // 2
            new String[] {"A", "B", "C"}, // 3
            new String[] {"B"}, // 4
            new String[] {"B", "C"} // 5
            )) {
      Document doc = new Document();
      for (String value : values) {
        doc.add(new StringField("foo", value, Store.NO));
      }
      w.addDocument(doc);
    }
    w.forceMerge(1);
    w.close();

    IndexReader reader = DirectoryReader.open(dir);
    IndexSearcher searcher = newSearcher(reader);

    Query query =
        new WANDScorerQuery(
            new BooleanQuery.Builder()
                .add(
                    new BoostQuery(new ConstantScoreQuery(new TermQuery(new Term("foo", "A"))), 2),
                    Occur.SHOULD)
                .add(new ConstantScoreQuery(new TermQuery(new Term("foo", "B"))), Occur.SHOULD)
                .add(
                    new BoostQuery(new ConstantScoreQuery(new TermQuery(new Term("foo", "C"))), 3),
                    Occur.SHOULD)
<<<<<<< HEAD
                .build());
=======
                .build(),
            random().nextBoolean());
>>>>>>> 75ae372b

    Weight weight = searcher.createWeight(searcher.rewrite(query), ScoreMode.TOP_SCORES, 1);
    ScorerSupplier ss = weight.scorerSupplier(searcher.getIndexReader().leaves().get(0));
    ss.setTopLevelScoringClause();
    Scorer scorer = ss.get(Long.MAX_VALUE);

    assertEquals(0, scorer.iterator().nextDoc());
    assertEquals(2 + 1, scorer.score(), 0);

    assertEquals(1, scorer.iterator().nextDoc());
    assertEquals(2, scorer.score(), 0);

    assertEquals(3, scorer.iterator().nextDoc());
    assertEquals(2 + 1 + 3, scorer.score(), 0);

    assertEquals(4, scorer.iterator().nextDoc());
    assertEquals(1, scorer.score(), 0);

    assertEquals(5, scorer.iterator().nextDoc());
    assertEquals(1 + 3, scorer.score(), 0);

    assertEquals(DocIdSetIterator.NO_MORE_DOCS, scorer.iterator().nextDoc());

    ss = weight.scorerSupplier(searcher.getIndexReader().leaves().get(0));
    ss.setTopLevelScoringClause();
    scorer = ss.get(Long.MAX_VALUE);
    scorer.setMinCompetitiveScore(4);

    assertEquals(3, scorer.iterator().nextDoc());
    assertEquals(2 + 1 + 3, scorer.score(), 0);

    assertEquals(5, scorer.iterator().nextDoc());
    assertEquals(1 + 3, scorer.score(), 0);

    assertEquals(DocIdSetIterator.NO_MORE_DOCS, scorer.iterator().nextDoc());

    ss = weight.scorerSupplier(searcher.getIndexReader().leaves().get(0));
    ss.setTopLevelScoringClause();
    scorer = ss.get(Long.MAX_VALUE);

    assertEquals(0, scorer.iterator().nextDoc());
    assertEquals(2 + 1, scorer.score(), 0);

    scorer.setMinCompetitiveScore(10);

    assertEquals(DocIdSetIterator.NO_MORE_DOCS, scorer.iterator().nextDoc());

    //  test a filtered disjunction
    query =
        new BooleanQuery.Builder()
            .add(
                new WANDScorerQuery(
                    new BooleanQuery.Builder()
                        .add(
                            new BoostQuery(
                                new ConstantScoreQuery(new TermQuery(new Term("foo", "A"))), 2),
                            Occur.SHOULD)
                        .add(
                            new ConstantScoreQuery(new TermQuery(new Term("foo", "B"))),
                            Occur.SHOULD)
<<<<<<< HEAD
                        .build()),
=======
                        .build(),
                    random().nextBoolean()),
>>>>>>> 75ae372b
                Occur.MUST)
            .add(new TermQuery(new Term("foo", "C")), Occur.FILTER)
            .build();

    weight = searcher.createWeight(searcher.rewrite(query), ScoreMode.TOP_SCORES, 1);
    ss = weight.scorerSupplier(searcher.getIndexReader().leaves().get(0));
    ss.setTopLevelScoringClause();
    scorer = ss.get(Long.MAX_VALUE);

    assertEquals(3, scorer.iterator().nextDoc());
    assertEquals(2 + 1, scorer.score(), 0);

    assertEquals(5, scorer.iterator().nextDoc());
    assertEquals(1, scorer.score(), 0);

    assertEquals(DocIdSetIterator.NO_MORE_DOCS, scorer.iterator().nextDoc());

    ss = weight.scorerSupplier(searcher.getIndexReader().leaves().get(0));
    ss.setTopLevelScoringClause();
    scorer = ss.get(Long.MAX_VALUE);

    scorer.setMinCompetitiveScore(2);

    assertEquals(3, scorer.iterator().nextDoc());
    assertEquals(2 + 1, scorer.score(), 0);

    assertEquals(DocIdSetIterator.NO_MORE_DOCS, scorer.iterator().nextDoc());

    // Now test a filtered disjunction with a MUST_NOT
    query =
        new BooleanQuery.Builder()
            .add(
                new WANDScorerQuery(
                    new BooleanQuery.Builder()
                        .add(
                            new BoostQuery(
                                new ConstantScoreQuery(new TermQuery(new Term("foo", "A"))), 2),
                            Occur.SHOULD)
                        .add(
                            new ConstantScoreQuery(new TermQuery(new Term("foo", "B"))),
                            Occur.SHOULD)
<<<<<<< HEAD
                        .build()),
=======
                        .build(),
                    random().nextBoolean()),
>>>>>>> 75ae372b
                Occur.MUST)
            .add(new TermQuery(new Term("foo", "C")), Occur.MUST_NOT)
            .build();

    weight = searcher.createWeight(searcher.rewrite(query), ScoreMode.TOP_SCORES, 1);
    ss = weight.scorerSupplier(searcher.getIndexReader().leaves().get(0));
    ss.setTopLevelScoringClause();
    scorer = ss.get(Long.MAX_VALUE);

    assertEquals(0, scorer.iterator().nextDoc());
    assertEquals(2 + 1, scorer.score(), 0);

    assertEquals(1, scorer.iterator().nextDoc());
    assertEquals(2, scorer.score(), 0);

    assertEquals(4, scorer.iterator().nextDoc());
    assertEquals(1, scorer.score(), 0);

    assertEquals(DocIdSetIterator.NO_MORE_DOCS, scorer.iterator().nextDoc());

    ss = weight.scorerSupplier(searcher.getIndexReader().leaves().get(0));
    ss.setTopLevelScoringClause();
    scorer = ss.get(Long.MAX_VALUE);

    scorer.setMinCompetitiveScore(3);

    assertEquals(0, scorer.iterator().nextDoc());
    assertEquals(2 + 1, scorer.score(), 0);

    assertEquals(DocIdSetIterator.NO_MORE_DOCS, scorer.iterator().nextDoc());

    reader.close();
    dir.close();
  }

  public void testBasicsWithDisjunctionAndMinShouldMatch() throws Exception {
    try (Directory dir = newDirectory()) {
      try (IndexWriter w =
          new IndexWriter(dir, newIndexWriterConfig().setMergePolicy(newLogMergePolicy()))) {
        for (String[] values :
            Arrays.asList(
                new String[] {"A", "B"}, // 0
                new String[] {"A"}, // 1
                new String[] {}, // 2
                new String[] {"A", "B", "C"}, // 3
                new String[] {"B"}, // 4
                new String[] {"B", "C"} // 5
                )) {
          Document doc = new Document();
          for (String value : values) {
            doc.add(new StringField("foo", value, Store.NO));
          }
          w.addDocument(doc);
        }

        w.forceMerge(1);
      }

      try (IndexReader reader = DirectoryReader.open(dir)) {
        IndexSearcher searcher = newSearcher(reader);

        Query query =
            new WANDScorerQuery(
                new BooleanQuery.Builder()
                    .add(
                        new BoostQuery(
                            new ConstantScoreQuery(new TermQuery(new Term("foo", "A"))), 2),
                        Occur.SHOULD)
                    .add(new ConstantScoreQuery(new TermQuery(new Term("foo", "B"))), Occur.SHOULD)
                    .add(
                        new BoostQuery(
                            new ConstantScoreQuery(new TermQuery(new Term("foo", "C"))), 3),
                        Occur.SHOULD)
                    .setMinimumNumberShouldMatch(2)
<<<<<<< HEAD
                    .build());
=======
                    .build(),
                random().nextBoolean());
>>>>>>> 75ae372b

        Weight weight = searcher.createWeight(searcher.rewrite(query), ScoreMode.TOP_SCORES, 1);
        ScorerSupplier ss = weight.scorerSupplier(searcher.getIndexReader().leaves().get(0));
        ss.setTopLevelScoringClause();
        Scorer scorer = ss.get(Long.MAX_VALUE);

        assertEquals(0, scorer.iterator().nextDoc());
        assertEquals(2 + 1, scorer.score(), 0);

        assertEquals(3, scorer.iterator().nextDoc());
        assertEquals(2 + 1 + 3, scorer.score(), 0);

        assertEquals(5, scorer.iterator().nextDoc());
        assertEquals(1 + 3, scorer.score(), 0);

        assertEquals(DocIdSetIterator.NO_MORE_DOCS, scorer.iterator().nextDoc());

        ss = weight.scorerSupplier(searcher.getIndexReader().leaves().get(0));
        ss.setTopLevelScoringClause();
        scorer = ss.get(Long.MAX_VALUE);
        scorer.setMinCompetitiveScore(4);

        assertEquals(3, scorer.iterator().nextDoc());
        assertEquals(2 + 1 + 3, scorer.score(), 0);

        assertEquals(5, scorer.iterator().nextDoc());
        assertEquals(1 + 3, scorer.score(), 0);

        assertEquals(DocIdSetIterator.NO_MORE_DOCS, scorer.iterator().nextDoc());

        ss = weight.scorerSupplier(searcher.getIndexReader().leaves().get(0));
        ss.setTopLevelScoringClause();
        scorer = ss.get(Long.MAX_VALUE);

        assertEquals(0, scorer.iterator().nextDoc());
        assertEquals(2 + 1, scorer.score(), 0);

        scorer.setMinCompetitiveScore(10);

        assertEquals(DocIdSetIterator.NO_MORE_DOCS, scorer.iterator().nextDoc());
      }
    }
  }

  public void testBasicsWithDisjunctionAndMinShouldMatchAndTailSizeCondition() throws Exception {
    try (Directory dir = newDirectory()) {
      try (IndexWriter w =
          new IndexWriter(dir, newIndexWriterConfig().setMergePolicy(newLogMergePolicy()))) {
        for (String[] values :
            Arrays.asList(
                new String[] {"A", "B"}, // 0
                new String[] {"A"}, // 1
                new String[] {}, // 2
                new String[] {"A", "B", "C"}, // 3
                // 2 "B"s here and the non constant score term query below forces the
                // tailMaxScore >= minCompetitiveScore && tailSize < minShouldMatch condition
                new String[] {"B", "B"}, // 4
                new String[] {"B", "C"} // 5
                )) {
          Document doc = new Document();
          for (String value : values) {
            doc.add(new StringField("foo", value, Store.NO));
          }
          w.addDocument(doc);
        }

        w.forceMerge(1);
      }

      try (IndexReader reader = DirectoryReader.open(dir)) {
        IndexSearcher searcher = newSearcher(reader);

        Query query =
            new WANDScorerQuery(
                new BooleanQuery.Builder()
                    .add(new TermQuery(new Term("foo", "A")), Occur.SHOULD)
                    .add(new TermQuery(new Term("foo", "B")), Occur.SHOULD)
                    .add(new TermQuery(new Term("foo", "C")), Occur.SHOULD)
                    .setMinimumNumberShouldMatch(2)
<<<<<<< HEAD
                    .build());
=======
                    .build(),
                random().nextBoolean());
>>>>>>> 75ae372b

        Weight weight = searcher.createWeight(searcher.rewrite(query), ScoreMode.TOP_SCORES, 1);
        ScorerSupplier ss = weight.scorerSupplier(searcher.getIndexReader().leaves().get(0));
        ss.setTopLevelScoringClause();
        Scorer scorer = ss.get(Long.MAX_VALUE);

        assertEquals(0, scorer.iterator().nextDoc());
        scorer.setMinCompetitiveScore(scorer.score());

        assertEquals(3, scorer.iterator().nextDoc());
      }
    }
  }

  public void testBasicsWithDisjunctionAndMinShouldMatchAndNonScoringMode() throws Exception {
    try (Directory dir = newDirectory()) {
      try (IndexWriter w =
          new IndexWriter(dir, newIndexWriterConfig().setMergePolicy(newLogMergePolicy()))) {
        for (String[] values :
            Arrays.asList(
                new String[] {"A", "B"}, // 0
                new String[] {"A"}, // 1
                new String[] {}, // 2
                new String[] {"A", "B", "C"}, // 3
                new String[] {"B"}, // 4
                new String[] {"B", "C"} // 5
                )) {
          Document doc = new Document();
          for (String value : values) {
            doc.add(new StringField("foo", value, Store.NO));
          }
          w.addDocument(doc);
        }

        w.forceMerge(1);
      }

      try (IndexReader reader = DirectoryReader.open(dir)) {
        IndexSearcher searcher = newSearcher(reader);

        Query query =
            new WANDScorerQuery(
                new BooleanQuery.Builder()
                    .add(
                        new BoostQuery(
                            new ConstantScoreQuery(new TermQuery(new Term("foo", "A"))), 2),
                        Occur.SHOULD)
                    .add(new ConstantScoreQuery(new TermQuery(new Term("foo", "B"))), Occur.SHOULD)
                    .add(
                        new BoostQuery(
                            new ConstantScoreQuery(new TermQuery(new Term("foo", "C"))), 3),
                        Occur.SHOULD)
                    .setMinimumNumberShouldMatch(2)
<<<<<<< HEAD
                    .build());
=======
                    .build(),
                random().nextBoolean());
>>>>>>> 75ae372b

        Scorer scorer =
            searcher
                .createWeight(searcher.rewrite(query), ScoreMode.COMPLETE_NO_SCORES, 1)
                .scorer(searcher.getIndexReader().leaves().get(0));

        assertEquals(0, scorer.iterator().nextDoc());
        assertEquals(3, scorer.iterator().nextDoc());
        assertEquals(5, scorer.iterator().nextDoc());
        assertEquals(DocIdSetIterator.NO_MORE_DOCS, scorer.iterator().nextDoc());
      }
    }
  }

  public void testBasicsWithFilteredDisjunctionAndMinShouldMatch() throws Exception {
    try (Directory dir = newDirectory()) {
      try (IndexWriter w =
          new IndexWriter(dir, newIndexWriterConfig().setMergePolicy(newLogMergePolicy()))) {
        for (String[] values :
            Arrays.asList(
                new String[] {"A", "B"}, // 0
                new String[] {"A", "C", "D"}, // 1
                new String[] {}, // 2
                new String[] {"A", "B", "C", "D"}, // 3
                new String[] {"B"}, // 4
                new String[] {"C", "D"} // 5
                )) {
          Document doc = new Document();
          for (String value : values) {
            doc.add(new StringField("foo", value, Store.NO));
          }
          w.addDocument(doc);
        }

        w.forceMerge(1);
      }

      try (IndexReader reader = DirectoryReader.open(dir)) {
        IndexSearcher searcher = newSearcher(reader);

        Query query =
            new BooleanQuery.Builder()
                .add(
                    new WANDScorerQuery(
                        new BooleanQuery.Builder()
                            .add(
                                new BoostQuery(
                                    new ConstantScoreQuery(new TermQuery(new Term("foo", "A"))), 2),
                                Occur.SHOULD)
                            .add(
                                new ConstantScoreQuery(new TermQuery(new Term("foo", "B"))),
                                Occur.SHOULD)
                            .add(
                                new BoostQuery(
                                    new ConstantScoreQuery(new TermQuery(new Term("foo", "D"))), 4),
                                Occur.SHOULD)
                            .setMinimumNumberShouldMatch(2)
<<<<<<< HEAD
                            .build()),
=======
                            .build(),
                        random().nextBoolean()),
>>>>>>> 75ae372b
                    Occur.MUST)
                .add(new TermQuery(new Term("foo", "C")), Occur.FILTER)
                .build();

        Weight weight = searcher.createWeight(searcher.rewrite(query), ScoreMode.TOP_SCORES, 1);
        ScorerSupplier ss = weight.scorerSupplier(searcher.getIndexReader().leaves().get(0));
        ss.setTopLevelScoringClause();
        Scorer scorer = ss.get(Long.MAX_VALUE);

        assertEquals(1, scorer.iterator().nextDoc());
        assertEquals(2 + 4, scorer.score(), 0);

        assertEquals(3, scorer.iterator().nextDoc());
        assertEquals(2 + 1 + 4, scorer.score(), 0);

        assertEquals(DocIdSetIterator.NO_MORE_DOCS, scorer.iterator().nextDoc());

        ss = weight.scorerSupplier(searcher.getIndexReader().leaves().get(0));
        ss.setTopLevelScoringClause();
        scorer = ss.get(Long.MAX_VALUE);

        scorer.setMinCompetitiveScore(2 + 1 + 4);

        assertEquals(3, scorer.iterator().nextDoc());
        assertEquals(2 + 1 + 4, scorer.score(), 0);

        assertEquals(DocIdSetIterator.NO_MORE_DOCS, scorer.iterator().nextDoc());
      }
    }
  }

  public void testBasicsWithFilteredDisjunctionAndMinShouldMatchAndNonScoringMode()
      throws Exception {
    try (Directory dir = newDirectory()) {
      try (IndexWriter w =
          new IndexWriter(dir, newIndexWriterConfig().setMergePolicy(newLogMergePolicy()))) {
        for (String[] values :
            Arrays.asList(
                new String[] {"A", "B"}, // 0
                new String[] {"A", "C", "D"}, // 1
                new String[] {}, // 2
                new String[] {"A", "B", "C", "D"}, // 3
                new String[] {"B"}, // 4
                new String[] {"C", "D"} // 5
                )) {
          Document doc = new Document();
          for (String value : values) {
            doc.add(new StringField("foo", value, Store.NO));
          }
          w.addDocument(doc);
        }

        w.forceMerge(1);
      }

      try (IndexReader reader = DirectoryReader.open(dir)) {
        IndexSearcher searcher = newSearcher(reader);

        Query query =
            new BooleanQuery.Builder()
                .add(
                    new WANDScorerQuery(
                        new BooleanQuery.Builder()
                            .add(
                                new BoostQuery(
                                    new ConstantScoreQuery(new TermQuery(new Term("foo", "A"))), 2),
                                Occur.SHOULD)
                            .add(
                                new ConstantScoreQuery(new TermQuery(new Term("foo", "B"))),
                                Occur.SHOULD)
                            .add(
                                new BoostQuery(
                                    new ConstantScoreQuery(new TermQuery(new Term("foo", "D"))), 4),
                                Occur.SHOULD)
                            .setMinimumNumberShouldMatch(2)
<<<<<<< HEAD
                            .build()),
=======
                            .build(),
                        random().nextBoolean()),
>>>>>>> 75ae372b
                    Occur.MUST)
                .add(new TermQuery(new Term("foo", "C")), Occur.FILTER)
                .build();

        Scorer scorer =
            searcher
                .createWeight(searcher.rewrite(query), ScoreMode.TOP_DOCS, 1)
                .scorer(searcher.getIndexReader().leaves().get(0));

        assertEquals(1, scorer.iterator().nextDoc());
        assertEquals(3, scorer.iterator().nextDoc());
        assertEquals(DocIdSetIterator.NO_MORE_DOCS, scorer.iterator().nextDoc());
      }
    }
  }

  public void testBasicsWithFilteredDisjunctionAndMustNotAndMinShouldMatch() throws Exception {
    try (Directory dir = newDirectory()) {
      try (IndexWriter w =
          new IndexWriter(dir, newIndexWriterConfig().setMergePolicy(newLogMergePolicy()))) {
        for (String[] values :
            Arrays.asList(
                new String[] {"A", "B"}, // 0
                new String[] {"A", "C", "D"}, // 1
                new String[] {}, // 2
                new String[] {"A", "B", "C", "D"}, // 3
                new String[] {"B", "D"}, // 4
                new String[] {"C", "D"} // 5
                )) {
          Document doc = new Document();
          for (String value : values) {
            doc.add(new StringField("foo", value, Store.NO));
          }
          w.addDocument(doc);
        }

        w.forceMerge(1);
      }

      try (IndexReader reader = DirectoryReader.open(dir)) {
        IndexSearcher searcher = newSearcher(reader);

        Query query =
            new BooleanQuery.Builder()
                .add(
                    new WANDScorerQuery(
                        new BooleanQuery.Builder()
                            .add(
                                new BoostQuery(
                                    new ConstantScoreQuery(new TermQuery(new Term("foo", "A"))), 2),
                                Occur.SHOULD)
                            .add(
                                new ConstantScoreQuery(new TermQuery(new Term("foo", "B"))),
                                Occur.SHOULD)
                            .add(
                                new BoostQuery(
                                    new ConstantScoreQuery(new TermQuery(new Term("foo", "D"))), 4),
                                Occur.SHOULD)
                            .setMinimumNumberShouldMatch(2)
<<<<<<< HEAD
                            .build()),
=======
                            .build(),
                        random().nextBoolean()),
>>>>>>> 75ae372b
                    Occur.MUST)
                .add(new TermQuery(new Term("foo", "C")), Occur.MUST_NOT)
                .build();

        Weight weight = searcher.createWeight(searcher.rewrite(query), ScoreMode.TOP_SCORES, 1);
        Scorer scorer = weight.scorer(searcher.getIndexReader().leaves().get(0));

        assertEquals(0, scorer.iterator().nextDoc());
        assertEquals(2 + 1, scorer.score(), 0);

        assertEquals(4, scorer.iterator().nextDoc());
        assertEquals(1 + 4, scorer.score(), 0);

        assertEquals(DocIdSetIterator.NO_MORE_DOCS, scorer.iterator().nextDoc());

        ScorerSupplier ss = weight.scorerSupplier(searcher.getIndexReader().leaves().get(0));
        ss.setTopLevelScoringClause();
        scorer = ss.get(Long.MAX_VALUE);

        scorer.setMinCompetitiveScore(4);

        assertEquals(4, scorer.iterator().nextDoc());
        assertEquals(1 + 4, scorer.score(), 0);

        assertEquals(DocIdSetIterator.NO_MORE_DOCS, scorer.iterator().nextDoc());
      }
    }
  }

  public void testBasicsWithFilteredDisjunctionAndMustNotAndMinShouldMatchAndNonScoringMode()
      throws Exception {
    try (Directory dir = newDirectory()) {
      try (IndexWriter w =
          new IndexWriter(dir, newIndexWriterConfig().setMergePolicy(newLogMergePolicy()))) {
        for (String[] values :
            Arrays.asList(
                new String[] {"A", "B"}, // 0
                new String[] {"A", "C", "D"}, // 1
                new String[] {}, // 2
                new String[] {"A", "B", "C", "D"}, // 3
                new String[] {"B", "D"}, // 4
                new String[] {"C", "D"} // 5
                )) {
          Document doc = new Document();
          for (String value : values) {
            doc.add(new StringField("foo", value, Store.NO));
          }
          w.addDocument(doc);
        }

        w.forceMerge(1);
      }

      try (IndexReader reader = DirectoryReader.open(dir)) {
        IndexSearcher searcher = newSearcher(reader);

        Query query =
            new BooleanQuery.Builder()
                .add(
                    new WANDScorerQuery(
                        new BooleanQuery.Builder()
                            .add(
                                new BoostQuery(
                                    new ConstantScoreQuery(new TermQuery(new Term("foo", "A"))), 2),
                                Occur.SHOULD)
                            .add(
                                new ConstantScoreQuery(new TermQuery(new Term("foo", "B"))),
                                Occur.SHOULD)
                            .add(
                                new BoostQuery(
                                    new ConstantScoreQuery(new TermQuery(new Term("foo", "D"))), 4),
                                Occur.SHOULD)
                            .setMinimumNumberShouldMatch(2)
<<<<<<< HEAD
                            .build()),
=======
                            .build(),
                        random().nextBoolean()),
>>>>>>> 75ae372b
                    Occur.MUST)
                .add(new TermQuery(new Term("foo", "C")), Occur.MUST_NOT)
                .build();

        Scorer scorer =
            searcher
                .createWeight(searcher.rewrite(query), ScoreMode.COMPLETE_NO_SCORES, 1)
                .scorer(searcher.getIndexReader().leaves().get(0));

        assertEquals(0, scorer.iterator().nextDoc());
        assertEquals(4, scorer.iterator().nextDoc());
        assertEquals(DocIdSetIterator.NO_MORE_DOCS, scorer.iterator().nextDoc());
      }
    }
  }

  public void testRandom() throws IOException {
    Directory dir = newDirectory();
    IndexWriter w = new IndexWriter(dir, newIndexWriterConfig());
    int numDocs = atLeast(1000);
    for (int i = 0; i < numDocs; ++i) {
      Document doc = new Document();
      int numValues = random().nextInt(1 << random().nextInt(5));
      int start = random().nextInt(10);
      for (int j = 0; j < numValues; ++j) {
        doc.add(new StringField("foo", Integer.toString(start + j), Store.NO));
      }
      w.addDocument(doc);
    }
    IndexReader reader = DirectoryReader.open(w);
    w.close();
    // turn off concurrent search to avoid Random object used across threads resulting into
    // RuntimeException, as WANDScorerQuery#createWeight has reference to this searcher,
    // but will be called during searching
    IndexSearcher searcher = newSearcher(reader, true, true, false);

    for (int iter = 0; iter < 100; ++iter) {
      int start = random().nextInt(10);
      int numClauses = random().nextInt(1 << random().nextInt(5));
      BooleanQuery.Builder builder = new BooleanQuery.Builder();
      for (int i = 0; i < numClauses; ++i) {
        builder.add(
            maybeWrap(new TermQuery(new Term("foo", Integer.toString(start + i)))), Occur.SHOULD);
      }
<<<<<<< HEAD
      Query query = new WANDScorerQuery(builder.build());
=======
      Query query = new WANDScorerQuery(builder.build(), random().nextBoolean());
>>>>>>> 75ae372b

      CheckHits.checkTopScores(random(), query, searcher);

      int filterTerm = random().nextInt(30);
      Query filteredQuery =
          new BooleanQuery.Builder()
              .add(query, Occur.MUST)
              .add(new TermQuery(new Term("foo", Integer.toString(filterTerm))), Occur.FILTER)
              .build();

      CheckHits.checkTopScores(random(), filteredQuery, searcher);
    }
    reader.close();
    dir.close();
  }

  /** Degenerate case: all clauses produce a score of 0. */
  public void testRandomWithZeroScores() throws IOException {
    Directory dir = newDirectory();
    IndexWriter w = new IndexWriter(dir, newIndexWriterConfig());
    int numDocs = atLeast(1000);
    for (int i = 0; i < numDocs; ++i) {
      Document doc = new Document();
      int numValues = random().nextInt(1 << random().nextInt(5));
      int start = random().nextInt(10);
      for (int j = 0; j < numValues; ++j) {
        doc.add(new StringField("foo", Integer.toString(start + j), Store.NO));
      }
      w.addDocument(doc);
    }
    IndexReader reader = DirectoryReader.open(w);
    w.close();
    // turn off concurrent search to avoid Random object used across threads resulting into
    // RuntimeException, as WANDScorerQuery#createWeight has reference to this searcher,
    // but will be called during searching
    IndexSearcher searcher = newSearcher(reader, true, true, false);

    for (int iter = 0; iter < 100; ++iter) {
      int start = random().nextInt(10);
      int numClauses = random().nextInt(1 << random().nextInt(5));
      BooleanQuery.Builder builder = new BooleanQuery.Builder();
      for (int i = 0; i < numClauses; ++i) {
        builder.add(
            maybeWrap(
                new BoostQuery(
                    new ConstantScoreQuery(
                        new TermQuery(new Term("foo", Integer.toString(start + i)))),
                    0f)),
            Occur.SHOULD);
      }
<<<<<<< HEAD
      Query query = new WANDScorerQuery(builder.build());
=======
      Query query = new WANDScorerQuery(builder.build(), random().nextBoolean());
>>>>>>> 75ae372b

      CheckHits.checkTopScores(random(), query, searcher);

      int filterTerm = random().nextInt(30);
      Query filteredQuery =
          new BooleanQuery.Builder()
              .add(query, Occur.MUST)
              .add(new TermQuery(new Term("foo", Integer.toString(filterTerm))), Occur.FILTER)
              .build();

      CheckHits.checkTopScores(random(), filteredQuery, searcher);
    }
    reader.close();
    dir.close();
  }

  /** Test the case when some clauses produce infinite max scores. */
  public void testRandomWithInfiniteMaxScore() throws IOException {
    doTestRandomSpecialMaxScore(Float.POSITIVE_INFINITY);
  }

  /** Test the case when some clauses produce finite max scores, but their sum overflows. */
  public void testRandomWithMaxScoreOverflow() throws IOException {
    doTestRandomSpecialMaxScore(Float.MAX_VALUE);
  }

  private void doTestRandomSpecialMaxScore(float maxScore) throws IOException {
    Directory dir = newDirectory();
    IndexWriter w = new IndexWriter(dir, newIndexWriterConfig());
    int numDocs = atLeast(1000);
    for (int i = 0; i < numDocs; ++i) {
      Document doc = new Document();
      int numValues = random().nextInt(1 << random().nextInt(5));
      int start = random().nextInt(10);
      for (int j = 0; j < numValues; ++j) {
        doc.add(new StringField("foo", Integer.toString(start + j), Store.NO));
      }
      w.addDocument(doc);
    }
    IndexReader reader = DirectoryReader.open(w);
    w.close();
    // turn off concurrent search to avoid Random object used across threads resulting into
    // RuntimeException, as WANDScorerQuery#createWeight has reference to this searcher,
    // but will be called during searching
    IndexSearcher searcher = newSearcher(reader, true, true, false);

    for (int iter = 0; iter < 100; ++iter) {
      int start = random().nextInt(10);
      int numClauses = random().nextInt(1 << random().nextInt(5));
      BooleanQuery.Builder builder = new BooleanQuery.Builder();
      for (int i = 0; i < numClauses; ++i) {
        Query query = new TermQuery(new Term("foo", Integer.toString(start + i)));
        if (random().nextBoolean()) {
          query =
              new MaxScoreWrapperQuery(
                  query, numDocs / TestUtil.nextInt(random(), 1, 100), maxScore);
        }
        builder.add(query, Occur.SHOULD);
      }
<<<<<<< HEAD
      Query query = new WANDScorerQuery(builder.build());
=======
      Query query = new WANDScorerQuery(builder.build(), random().nextBoolean());
>>>>>>> 75ae372b

      CheckHits.checkTopScores(random(), query, searcher);

      int filterTerm = random().nextInt(30);
      Query filteredQuery =
          new BooleanQuery.Builder()
              .add(query, Occur.MUST)
              .add(new TermQuery(new Term("foo", Integer.toString(filterTerm))), Occur.FILTER)
              .build();

      CheckHits.checkTopScores(random(), filteredQuery, searcher);
    }
    reader.close();
    dir.close();
  }

  private static class MaxScoreWrapperScorer extends FilterScorer {

    private final int maxRange;
    private final float maxScore;
    private int lastShallowTarget = -1;

    MaxScoreWrapperScorer(Scorer scorer, int maxRange, float maxScore) {
      super(scorer);
      this.maxRange = maxRange;
      this.maxScore = maxScore;
    }

    @Override
    public int advanceShallow(int target) throws IOException {
      lastShallowTarget = target;
      return in.advanceShallow(target);
    }

    @Override
    public float getMaxScore(int upTo) throws IOException {
      if (upTo - Math.max(docID(), lastShallowTarget) >= maxRange) {
        return maxScore;
      }
      return in.getMaxScore(upTo);
    }
  }

  private static class MaxScoreWrapperQuery extends Query {

    private final Query query;
    private final int maxRange;
    private final float maxScore;

    /**
     * If asked for the maximum score over a range of doc IDs that is greater than or equal to
     * maxRange, this query will return the provided maxScore.
     */
    MaxScoreWrapperQuery(Query query, int maxRange, float maxScore) {
      this.query = query;
      this.maxRange = maxRange;
      this.maxScore = maxScore;
    }

    @Override
    public String toString(String field) {
      return query.toString(field);
    }

    @Override
    public boolean equals(Object obj) {
      if (sameClassAs(obj) == false) {
        return false;
      }
      MaxScoreWrapperQuery that = (MaxScoreWrapperQuery) obj;
      return query.equals(that.query) && maxRange == that.maxRange && maxScore == that.maxScore;
    }

    @Override
    public int hashCode() {
      int hash = classHash();
      hash = 31 * hash + query.hashCode();
      hash = 31 * hash + Integer.hashCode(maxRange);
      hash = 31 * hash + Float.hashCode(maxScore);
      return hash;
    }

    @Override
    public Query rewrite(IndexSearcher indexSearcher) throws IOException {
      Query rewritten = query.rewrite(indexSearcher);
      if (rewritten != query) {
        return new MaxScoreWrapperQuery(rewritten, maxRange, maxScore);
      }
      return super.rewrite(indexSearcher);
    }

    @Override
    public void visit(QueryVisitor visitor) {}

    @Override
    public Weight createWeight(IndexSearcher searcher, ScoreMode scoreMode, float boost)
        throws IOException {
      var weight = query.createWeight(searcher, scoreMode, boost);
      return new FilterWeight(weight) {
        @Override
        public ScorerSupplier scorerSupplier(LeafReaderContext context) throws IOException {
          ScorerSupplier supplier = weight.scorerSupplier(context);
          if (supplier == null) {
            return null;
<<<<<<< HEAD
          } else {
            return new MaxScoreWrapperScorer(scorer, maxRange, maxScore);
=======
>>>>>>> 75ae372b
          }
          return new ScorerSupplier() {
            @Override
            public Scorer get(long leadCost) throws IOException {
              return new MaxScoreWrapperScorer(supplier.get(leadCost), maxRange, maxScore);
            }

            @Override
            public long cost() {
              return supplier.cost();
            }
          };
        }
      };
    }
  }

  private static class WANDScorerQuery extends Query {
    private final BooleanQuery query;
    private final boolean doBlocks;

    private WANDScorerQuery(BooleanQuery query, boolean doBlocks) {
      assert query.clauses().size() == query.getClauses(Occur.SHOULD).size()
          : "This test utility query is only used to create WANDScorer for disjunctions.";
      this.query = query;
      this.doBlocks = doBlocks;
    }

    @Override
    public Weight createWeight(IndexSearcher searcher, ScoreMode scoreMode, float boost)
        throws IOException {
      return new Weight(query) {

        @Override
        public Explanation explain(LeafReaderContext context, int doc) throws IOException {
          // no-ops
          return null;
        }

        @Override
        public ScorerSupplier scorerSupplier(LeafReaderContext context) throws IOException {
          BooleanWeight weight = (BooleanWeight) query.createWeight(searcher, scoreMode, boost);
          List<Scorer> optionalScorers =
              weight.weightedClauses.stream()
                  .map(wc -> wc.weight)
                  .map(
                      w -> {
                        try {
                          return w.scorerSupplier(context);
                        } catch (IOException e) {
                          throw new AssertionError(e);
                        }
                      })
                  .filter(Objects::nonNull)
                  .map(
                      ss -> {
                        try {
                          return ss.get(Long.MAX_VALUE);
                        } catch (IOException e) {
                          throw new AssertionError(e);
                        }
                      })
                  .toList();
          final Scorer scorer;
          if (optionalScorers.size() > 0) {
            scorer =
                new WANDScorer(
                    optionalScorers,
                    query.getMinimumNumberShouldMatch(),
                    scoreMode,
                    doBlocks ? Long.MAX_VALUE : 0L);
          } else {
<<<<<<< HEAD
            return new ScorerSupplier() {

              @Override
              public Scorer get(long leadCost) throws IOException {
                return new MaxScoreWrapperScorer(supplier.get(leadCost), maxRange, maxScore);
              }

              @Override
              public long cost() {
                return supplier.cost();
              }
            };
=======
            scorer = weight.scorer(context);
            if (scorer == null) return null;
>>>>>>> 75ae372b
          }
          return new DefaultScorerSupplier(scorer);
        }

        @Override
        public boolean isCacheable(LeafReaderContext ctx) {
          return false;
        }
      };
    }

    @Override
    public String toString(String field) {
      return "WANDScorerQuery";
    }

    @Override
    public void visit(QueryVisitor visitor) {
      // no-ops
    }

    @Override
    public boolean equals(Object other) {
      return sameClassAs(other) && query.equals(((TestWANDScorer.WANDScorerQuery) other).query);
    }

    @Override
    public int hashCode() {
      return 31 * classHash() + query.hashCode();
    }
  }

  private static class WANDScorerQuery extends Query {
    private final BooleanQuery query;

    private WANDScorerQuery(BooleanQuery query) {
      assert query.clauses().size() == query.getClauses(Occur.SHOULD).size()
          : "This test utility query is only used to create WANDScorer for disjunctions.";
      this.query = query;
    }

    @Override
    public Weight createWeight(IndexSearcher searcher, ScoreMode scoreMode, float boost)
        throws IOException {
      return new Weight(query) {

        @Override
        public Explanation explain(LeafReaderContext context, int doc) throws IOException {
          // no-ops
          return null;
        }

        @Override
        public Scorer scorer(LeafReaderContext context) throws IOException {
          BooleanWeight weight = (BooleanWeight) query.createWeight(searcher, scoreMode, boost);
          List<Scorer> optionalScorers =
              weight.weightedClauses.stream()
                  .map(wc -> wc.weight)
                  .map(
                      w -> {
                        try {
                          return w.scorerSupplier(context);
                        } catch (IOException e) {
                          throw new AssertionError(e);
                        }
                      })
                  .filter(Objects::nonNull)
                  .map(
                      ss -> {
                        try {
                          return ss.get(Long.MAX_VALUE);
                        } catch (IOException e) {
                          throw new AssertionError(e);
                        }
                      })
                  .collect(Collectors.toList());

          if (optionalScorers.size() > 0) {
            return new WANDScorer(
                weight, optionalScorers, query.getMinimumNumberShouldMatch(), scoreMode);
          } else {
            return weight.scorer(context);
          }
        }

        @Override
        public boolean isCacheable(LeafReaderContext ctx) {
          return false;
        }
      };
    }

    @Override
    public String toString(String field) {
      return "WANDScorerQuery";
    }

    @Override
    public void visit(QueryVisitor visitor) {
      // no-ops
    }

    @Override
    public boolean equals(Object other) {
      return sameClassAs(other) && query.equals(((TestWANDScorer.WANDScorerQuery) other).query);
    }

    @Override
    public int hashCode() {
      return 31 * classHash() + query.hashCode();
    }
  }
}<|MERGE_RESOLUTION|>--- conflicted
+++ resolved
@@ -20,10 +20,6 @@
 import java.util.Arrays;
 import java.util.List;
 import java.util.Objects;
-<<<<<<< HEAD
-import java.util.stream.Collectors;
-=======
->>>>>>> 75ae372b
 import org.apache.lucene.document.Document;
 import org.apache.lucene.document.Field.Store;
 import org.apache.lucene.document.StringField;
@@ -123,12 +119,8 @@
                 .add(
                     new BoostQuery(new ConstantScoreQuery(new TermQuery(new Term("foo", "C"))), 3),
                     Occur.SHOULD)
-<<<<<<< HEAD
-                .build());
-=======
                 .build(),
             random().nextBoolean());
->>>>>>> 75ae372b
 
     Weight weight = searcher.createWeight(searcher.rewrite(query), ScoreMode.TOP_SCORES, 1);
     ScorerSupplier ss = weight.scorerSupplier(searcher.getIndexReader().leaves().get(0));
@@ -189,12 +181,8 @@
                         .add(
                             new ConstantScoreQuery(new TermQuery(new Term("foo", "B"))),
                             Occur.SHOULD)
-<<<<<<< HEAD
-                        .build()),
-=======
                         .build(),
                     random().nextBoolean()),
->>>>>>> 75ae372b
                 Occur.MUST)
             .add(new TermQuery(new Term("foo", "C")), Occur.FILTER)
             .build();
@@ -236,12 +224,8 @@
                         .add(
                             new ConstantScoreQuery(new TermQuery(new Term("foo", "B"))),
                             Occur.SHOULD)
-<<<<<<< HEAD
-                        .build()),
-=======
                         .build(),
                     random().nextBoolean()),
->>>>>>> 75ae372b
                 Occur.MUST)
             .add(new TermQuery(new Term("foo", "C")), Occur.MUST_NOT)
             .build();
@@ -316,12 +300,8 @@
                             new ConstantScoreQuery(new TermQuery(new Term("foo", "C"))), 3),
                         Occur.SHOULD)
                     .setMinimumNumberShouldMatch(2)
-<<<<<<< HEAD
-                    .build());
-=======
                     .build(),
                 random().nextBoolean());
->>>>>>> 75ae372b
 
         Weight weight = searcher.createWeight(searcher.rewrite(query), ScoreMode.TOP_SCORES, 1);
         ScorerSupplier ss = weight.scorerSupplier(searcher.getIndexReader().leaves().get(0));
@@ -401,12 +381,8 @@
                     .add(new TermQuery(new Term("foo", "B")), Occur.SHOULD)
                     .add(new TermQuery(new Term("foo", "C")), Occur.SHOULD)
                     .setMinimumNumberShouldMatch(2)
-<<<<<<< HEAD
-                    .build());
-=======
                     .build(),
                 random().nextBoolean());
->>>>>>> 75ae372b
 
         Weight weight = searcher.createWeight(searcher.rewrite(query), ScoreMode.TOP_SCORES, 1);
         ScorerSupplier ss = weight.scorerSupplier(searcher.getIndexReader().leaves().get(0));
@@ -460,12 +436,8 @@
                             new ConstantScoreQuery(new TermQuery(new Term("foo", "C"))), 3),
                         Occur.SHOULD)
                     .setMinimumNumberShouldMatch(2)
-<<<<<<< HEAD
-                    .build());
-=======
                     .build(),
                 random().nextBoolean());
->>>>>>> 75ae372b
 
         Scorer scorer =
             searcher
@@ -523,12 +495,8 @@
                                     new ConstantScoreQuery(new TermQuery(new Term("foo", "D"))), 4),
                                 Occur.SHOULD)
                             .setMinimumNumberShouldMatch(2)
-<<<<<<< HEAD
-                            .build()),
-=======
                             .build(),
                         random().nextBoolean()),
->>>>>>> 75ae372b
                     Occur.MUST)
                 .add(new TermQuery(new Term("foo", "C")), Occur.FILTER)
                 .build();
@@ -604,12 +572,8 @@
                                     new ConstantScoreQuery(new TermQuery(new Term("foo", "D"))), 4),
                                 Occur.SHOULD)
                             .setMinimumNumberShouldMatch(2)
-<<<<<<< HEAD
-                            .build()),
-=======
                             .build(),
                         random().nextBoolean()),
->>>>>>> 75ae372b
                     Occur.MUST)
                 .add(new TermQuery(new Term("foo", "C")), Occur.FILTER)
                 .build();
@@ -669,12 +633,8 @@
                                     new ConstantScoreQuery(new TermQuery(new Term("foo", "D"))), 4),
                                 Occur.SHOULD)
                             .setMinimumNumberShouldMatch(2)
-<<<<<<< HEAD
-                            .build()),
-=======
                             .build(),
                         random().nextBoolean()),
->>>>>>> 75ae372b
                     Occur.MUST)
                 .add(new TermQuery(new Term("foo", "C")), Occur.MUST_NOT)
                 .build();
@@ -748,12 +708,8 @@
                                     new ConstantScoreQuery(new TermQuery(new Term("foo", "D"))), 4),
                                 Occur.SHOULD)
                             .setMinimumNumberShouldMatch(2)
-<<<<<<< HEAD
-                            .build()),
-=======
                             .build(),
                         random().nextBoolean()),
->>>>>>> 75ae372b
                     Occur.MUST)
                 .add(new TermQuery(new Term("foo", "C")), Occur.MUST_NOT)
                 .build();
@@ -798,11 +754,7 @@
         builder.add(
             maybeWrap(new TermQuery(new Term("foo", Integer.toString(start + i)))), Occur.SHOULD);
       }
-<<<<<<< HEAD
-      Query query = new WANDScorerQuery(builder.build());
-=======
       Query query = new WANDScorerQuery(builder.build(), random().nextBoolean());
->>>>>>> 75ae372b
 
       CheckHits.checkTopScores(random(), query, searcher);
 
@@ -853,11 +805,7 @@
                     0f)),
             Occur.SHOULD);
       }
-<<<<<<< HEAD
-      Query query = new WANDScorerQuery(builder.build());
-=======
       Query query = new WANDScorerQuery(builder.build(), random().nextBoolean());
->>>>>>> 75ae372b
 
       CheckHits.checkTopScores(random(), query, searcher);
 
@@ -917,11 +865,7 @@
         }
         builder.add(query, Occur.SHOULD);
       }
-<<<<<<< HEAD
-      Query query = new WANDScorerQuery(builder.build());
-=======
       Query query = new WANDScorerQuery(builder.build(), random().nextBoolean());
->>>>>>> 75ae372b
 
       CheckHits.checkTopScores(random(), query, searcher);
 
@@ -1026,11 +970,6 @@
           ScorerSupplier supplier = weight.scorerSupplier(context);
           if (supplier == null) {
             return null;
-<<<<<<< HEAD
-          } else {
-            return new MaxScoreWrapperScorer(scorer, maxRange, maxScore);
-=======
->>>>>>> 75ae372b
           }
           return new ScorerSupplier() {
             @Override
@@ -1103,23 +1042,8 @@
                     scoreMode,
                     doBlocks ? Long.MAX_VALUE : 0L);
           } else {
-<<<<<<< HEAD
-            return new ScorerSupplier() {
-
-              @Override
-              public Scorer get(long leadCost) throws IOException {
-                return new MaxScoreWrapperScorer(supplier.get(leadCost), maxRange, maxScore);
-              }
-
-              @Override
-              public long cost() {
-                return supplier.cost();
-              }
-            };
-=======
             scorer = weight.scorer(context);
             if (scorer == null) return null;
->>>>>>> 75ae372b
           }
           return new DefaultScorerSupplier(scorer);
         }
@@ -1151,85 +1075,4 @@
       return 31 * classHash() + query.hashCode();
     }
   }
-
-  private static class WANDScorerQuery extends Query {
-    private final BooleanQuery query;
-
-    private WANDScorerQuery(BooleanQuery query) {
-      assert query.clauses().size() == query.getClauses(Occur.SHOULD).size()
-          : "This test utility query is only used to create WANDScorer for disjunctions.";
-      this.query = query;
-    }
-
-    @Override
-    public Weight createWeight(IndexSearcher searcher, ScoreMode scoreMode, float boost)
-        throws IOException {
-      return new Weight(query) {
-
-        @Override
-        public Explanation explain(LeafReaderContext context, int doc) throws IOException {
-          // no-ops
-          return null;
-        }
-
-        @Override
-        public Scorer scorer(LeafReaderContext context) throws IOException {
-          BooleanWeight weight = (BooleanWeight) query.createWeight(searcher, scoreMode, boost);
-          List<Scorer> optionalScorers =
-              weight.weightedClauses.stream()
-                  .map(wc -> wc.weight)
-                  .map(
-                      w -> {
-                        try {
-                          return w.scorerSupplier(context);
-                        } catch (IOException e) {
-                          throw new AssertionError(e);
-                        }
-                      })
-                  .filter(Objects::nonNull)
-                  .map(
-                      ss -> {
-                        try {
-                          return ss.get(Long.MAX_VALUE);
-                        } catch (IOException e) {
-                          throw new AssertionError(e);
-                        }
-                      })
-                  .collect(Collectors.toList());
-
-          if (optionalScorers.size() > 0) {
-            return new WANDScorer(
-                weight, optionalScorers, query.getMinimumNumberShouldMatch(), scoreMode);
-          } else {
-            return weight.scorer(context);
-          }
-        }
-
-        @Override
-        public boolean isCacheable(LeafReaderContext ctx) {
-          return false;
-        }
-      };
-    }
-
-    @Override
-    public String toString(String field) {
-      return "WANDScorerQuery";
-    }
-
-    @Override
-    public void visit(QueryVisitor visitor) {
-      // no-ops
-    }
-
-    @Override
-    public boolean equals(Object other) {
-      return sameClassAs(other) && query.equals(((TestWANDScorer.WANDScorerQuery) other).query);
-    }
-
-    @Override
-    public int hashCode() {
-      return 31 * classHash() + query.hashCode();
-    }
-  }
 }