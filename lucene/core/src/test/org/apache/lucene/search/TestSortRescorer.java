--- conflicted
+++ resolved
@@ -84,11 +84,7 @@
 
     // Just first pass query
     TopDocs hits = searcher.search(query, 10);
-<<<<<<< HEAD
-    assertEquals(3, hits.totalHits.value);
-=======
-    assertEquals(3, hits.totalHits.value());
->>>>>>> 75ae372b
+    assertEquals(3, hits.totalHits.value());
     assertEquals("3", r.storedFields().document(hits.scoreDocs[0].doc).get("id"));
     assertEquals("1", r.storedFields().document(hits.scoreDocs[1].doc).get("id"));
     assertEquals("2", r.storedFields().document(hits.scoreDocs[2].doc).get("id"));
@@ -97,11 +93,7 @@
     Sort sort = new Sort(new SortField("popularity", SortField.Type.INT, true));
     Rescorer rescorer = new SortRescorer(sort);
     hits = rescorer.rescore(searcher, hits, 10);
-<<<<<<< HEAD
-    assertEquals(3, hits.totalHits.value);
-=======
-    assertEquals(3, hits.totalHits.value());
->>>>>>> 75ae372b
+    assertEquals(3, hits.totalHits.value());
     assertEquals("2", r.storedFields().document(hits.scoreDocs[0].doc).get("id"));
     assertEquals("1", r.storedFields().document(hits.scoreDocs[1].doc).get("id"));
     assertEquals("3", r.storedFields().document(hits.scoreDocs[2].doc).get("id"));
@@ -128,11 +120,7 @@
 
     // Just first pass query
     TopDocs hits = searcher.search(query, 10);
-<<<<<<< HEAD
-    assertEquals(3, hits.totalHits.value);
-=======
-    assertEquals(3, hits.totalHits.value());
->>>>>>> 75ae372b
+    assertEquals(3, hits.totalHits.value());
     assertEquals("3", r.storedFields().document(hits.scoreDocs[0].doc).get("id"));
     assertEquals("1", r.storedFields().document(hits.scoreDocs[1].doc).get("id"));
     assertEquals("2", r.storedFields().document(hits.scoreDocs[2].doc).get("id"));
@@ -143,11 +131,7 @@
     Sort sort = new Sort(source.getSortField(true));
     Rescorer rescorer = new SortRescorer(sort);
     hits = rescorer.rescore(searcher, hits, 10);
-<<<<<<< HEAD
-    assertEquals(3, hits.totalHits.value);
-=======
-    assertEquals(3, hits.totalHits.value());
->>>>>>> 75ae372b
+    assertEquals(3, hits.totalHits.value());
     assertEquals("2", r.storedFields().document(hits.scoreDocs[0].doc).get("id"));
     assertEquals("1", r.storedFields().document(hits.scoreDocs[1].doc).get("id"));
     assertEquals("3", r.storedFields().document(hits.scoreDocs[2].doc).get("id"));
