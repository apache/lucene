/*
 * Licensed to the Apache Software Foundation (ASF) under one or more
 * contributor license agreements.  See the NOTICE file distributed with
 * this work for additional information regarding copyright ownership.
 * The ASF licenses this file to You under the Apache License, Version 2.0
 * (the "License"); you may not use this file except in compliance with
 * the License.  You may obtain a copy of the License at
 *
 *     http://www.apache.org/licenses/LICENSE-2.0
 *
 * Unless required by applicable law or agreed to in writing, software
 * distributed under the License is distributed on an "AS IS" BASIS,
 * WITHOUT WARRANTIES OR CONDITIONS OF ANY KIND, either express or implied.
 * See the License for the specific language governing permissions and
 * limitations under the License.
 */
package org.apache.lucene.search;

import com.carrotsearch.randomizedtesting.generators.RandomStrings;
import java.io.IOException;
import java.util.ArrayList;
import java.util.Arrays;
import java.util.Collections;
import java.util.HashSet;
import java.util.List;
import java.util.Set;
import java.util.concurrent.atomic.AtomicInteger;
import java.util.function.Supplier;
import java.util.stream.Collectors;
import org.apache.lucene.document.Document;
import org.apache.lucene.document.Field;
import org.apache.lucene.document.Field.Store;
import org.apache.lucene.document.KeywordField;
import org.apache.lucene.document.SortedSetDocValuesField;
import org.apache.lucene.document.StringField;
import org.apache.lucene.index.DirectoryReader;
import org.apache.lucene.index.FilterDirectoryReader;
import org.apache.lucene.index.FilterLeafReader;
import org.apache.lucene.index.IndexReader;
import org.apache.lucene.index.IndexWriter;
import org.apache.lucene.index.IndexWriterConfig;
import org.apache.lucene.index.LeafReader;
<<<<<<< HEAD
=======
import org.apache.lucene.index.LeafReaderContext;
>>>>>>> 75ae372b
import org.apache.lucene.index.Term;
import org.apache.lucene.index.Terms;
import org.apache.lucene.index.TermsEnum;
import org.apache.lucene.search.BooleanClause.Occur;
import org.apache.lucene.store.Directory;
import org.apache.lucene.tests.index.RandomIndexWriter;
import org.apache.lucene.tests.search.QueryUtils;
import org.apache.lucene.tests.util.LuceneTestCase;
import org.apache.lucene.tests.util.RamUsageTester;
import org.apache.lucene.tests.util.TestUtil;
import org.apache.lucene.util.BytesRef;
import org.apache.lucene.util.BytesRefIterator;
import org.apache.lucene.util.IOUtils;
import org.apache.lucene.util.automaton.ByteRunAutomaton;

public class TestTermInSetQuery extends LuceneTestCase {

  public void testAllDocsInFieldTerm() throws IOException {
    Directory dir = newDirectory();
    RandomIndexWriter iw = new RandomIndexWriter(random(), dir);
    String field = "f";

    BytesRef denseTerm = new BytesRef(TestUtil.randomAnalysisString(random(), 10, true));

    Set<BytesRef> randomTerms = new HashSet<>();
    while (randomTerms.size()
        < AbstractMultiTermQueryConstantScoreWrapper.BOOLEAN_REWRITE_TERM_COUNT_THRESHOLD) {
      randomTerms.add(new BytesRef(TestUtil.randomAnalysisString(random(), 10, true)));
    }
    assert randomTerms.size()
        == AbstractMultiTermQueryConstantScoreWrapper.BOOLEAN_REWRITE_TERM_COUNT_THRESHOLD;
    BytesRef[] otherTerms = new BytesRef[randomTerms.size()];
    int idx = 0;
    for (BytesRef term : randomTerms) {
      otherTerms[idx++] = term;
    }

    // Every doc with a value for `field` will contain `denseTerm`:
    int numDocs = 10 * otherTerms.length;
    for (int i = 0; i < numDocs; i++) {
      Document doc = new Document();
      doc.add(new StringField(field, denseTerm, Store.NO));
      BytesRef sparseTerm = otherTerms[i % otherTerms.length];
      doc.add(new StringField(field, sparseTerm, Store.NO));
      iw.addDocument(doc);
    }

    // Make sure there are some docs in the index that don't contain a value for the field at all:
    for (int i = 0; i < 100; i++) {
      Document doc = new Document();
      doc.add(new StringField("foo", "bar", Store.NO));
    }

    IndexReader reader = iw.getReader();
    IndexSearcher searcher = newSearcher(reader);
    iw.close();

    List<BytesRef> queryTerms = Arrays.stream(otherTerms).collect(Collectors.toList());
    queryTerms.add(denseTerm);

    TermInSetQuery query = new TermInSetQuery(field, queryTerms);
    TopDocs topDocs = searcher.search(query, numDocs);
<<<<<<< HEAD
    assertEquals(numDocs, topDocs.totalHits.value);
=======
    assertEquals(numDocs, topDocs.totalHits.value());
>>>>>>> 75ae372b

    reader.close();
    dir.close();
  }

  public void testDuel() throws IOException {
    final int iters = atLeast(2);
    final String field = "f";
    for (int iter = 0; iter < iters; ++iter) {
      final List<BytesRef> allTerms = new ArrayList<>();
      final int numTerms = TestUtil.nextInt(random(), 1, 1 << TestUtil.nextInt(random(), 1, 10));
      for (int i = 0; i < numTerms; ++i) {
        final String value = TestUtil.randomAnalysisString(random(), 10, true);
        allTerms.add(newBytesRef(value));
      }
      Directory dir = newDirectory();
      RandomIndexWriter iw = new RandomIndexWriter(random(), dir);
      final int numDocs = atLeast(10_000);
      for (int i = 0; i < numDocs; ++i) {
        Document doc = new Document();
        final BytesRef term = allTerms.get(random().nextInt(allTerms.size()));
        doc.add(new StringField(field, term, Store.NO));
        // Also include a doc values field with a skip-list so we can test doc-value rewrite as
        // well:
        doc.add(SortedSetDocValuesField.indexedField(field, term));
        iw.addDocument(doc);
      }
      if (numTerms > 1 && random().nextBoolean()) {
        iw.deleteDocuments(new TermQuery(new Term(field, allTerms.get(0))));
      }
      iw.commit();
      final IndexReader reader = iw.getReader();
      final IndexSearcher searcher = newSearcher(reader);
      iw.close();

      if (reader.numDocs() == 0) {
        // may occasionally happen if all documents got the same term
        IOUtils.close(reader, dir);
        continue;
      }

      for (int i = 0; i < 100; ++i) {
        final float boost = random().nextFloat() * 10;
        final int numQueryTerms =
            TestUtil.nextInt(random(), 1, 1 << TestUtil.nextInt(random(), 1, 8));
        List<BytesRef> queryTerms = new ArrayList<>();
        for (int j = 0; j < numQueryTerms; ++j) {
          queryTerms.add(allTerms.get(random().nextInt(allTerms.size())));
        }
        final BooleanQuery.Builder bq = new BooleanQuery.Builder();
        for (BytesRef t : queryTerms) {
          bq.add(new TermQuery(new Term(field, t)), Occur.SHOULD);
        }
        final Query q1 = new ConstantScoreQuery(bq.build());
        final Query q2 = new TermInSetQuery(field, queryTerms);
        final Query q3 = new TermInSetQuery(MultiTermQuery.DOC_VALUES_REWRITE, field, queryTerms);
        assertSameMatches(searcher, new BoostQuery(q1, boost), new BoostQuery(q2, boost), true);
        assertSameMatches(searcher, new BoostQuery(q1, boost), new BoostQuery(q3, boost), false);
      }

      reader.close();
      dir.close();
    }
  }

  public void testReturnsNullScoreSupplier() throws Exception {
    try (Directory directory = newDirectory()) {
      try (IndexWriter writer = new IndexWriter(directory, new IndexWriterConfig())) {
        for (char ch = 'a'; ch <= 'z'; ch++) {
          Document doc = new Document();
          doc.add(new KeywordField("id", Character.toString(ch), Field.Store.YES));
          doc.add(new KeywordField("content", Character.toString(ch), Field.Store.YES));
          writer.addDocument(doc);
        }
      }
      try (DirectoryReader reader = DirectoryReader.open(directory)) {
        List<BytesRef> terms = new ArrayList<>();
        for (char ch = 'a'; ch <= 'z'; ch++) {
          terms.add(newBytesRef(Character.toString(ch)));
        }
        Query query2 = new TermInSetQuery("content", terms);

        {
          // query1 doesn't match any documents
          Query query1 = new TermInSetQuery("id", List.of(newBytesRef("aaa"), newBytesRef("bbb")));
          BooleanQuery.Builder queryBuilder = new BooleanQuery.Builder();
          queryBuilder.add(query1, Occur.FILTER);
          queryBuilder.add(query2, Occur.FILTER);
          Query boolQuery = queryBuilder.build();

          IndexSearcher searcher = new IndexSearcher(reader);
          final LeafReaderContext ctx = reader.leaves().get(0);

          Weight weight1 = searcher.createWeight(searcher.rewrite(query1), ScoreMode.COMPLETE, 1);
          ScorerSupplier scorerSupplier1 = weight1.scorerSupplier(ctx);
          // as query1 doesn't match any documents, its scorerSupplier must be null
          assertNull(scorerSupplier1);
          Weight weight = searcher.createWeight(searcher.rewrite(boolQuery), ScoreMode.COMPLETE, 1);
          // scorerSupplier of a bool query where query1 is mandatory must be null
          ScorerSupplier scorerSupplier = weight.scorerSupplier(ctx);
          assertNull(scorerSupplier);
        }
        {
          // query1 matches some documents
          Query query1 =
              new TermInSetQuery(
                  "id", List.of(newBytesRef("aaa"), newBytesRef("bbb"), newBytesRef("b")));
          BooleanQuery.Builder queryBuilder = new BooleanQuery.Builder();
          queryBuilder.add(query1, Occur.FILTER);
          queryBuilder.add(query2, Occur.FILTER);
          Query boolQuery = queryBuilder.build();

          IndexSearcher searcher = new IndexSearcher(reader);
          final LeafReaderContext ctx = reader.leaves().get(0);

          Weight weight1 = searcher.createWeight(searcher.rewrite(query1), ScoreMode.COMPLETE, 1);
          ScorerSupplier scorerSupplier1 = weight1.scorerSupplier(ctx);
          // as query1 matches some documents, its scorerSupplier must not be null
          assertNotNull(scorerSupplier1);
          Weight weight = searcher.createWeight(searcher.rewrite(boolQuery), ScoreMode.COMPLETE, 1);
          // scorerSupplier of a bool query where query1 is mandatory must not be null
          ScorerSupplier scorerSupplier = weight.scorerSupplier(ctx);
          assertNotNull(scorerSupplier);
        }
      }
    }
  }

  /**
   * Make sure the doc values skipper isn't making the incorrect assumption that the min/max terms
   * from a TermInSetQuery don't form a continuous range.
   */
  public void testSkipperOptimizationGapAssumption() throws IOException {
    Directory dir = newDirectory();
    RandomIndexWriter iw = new RandomIndexWriter(random(), dir);
    // Index the first 10,000 docs all with the term "b" to get some skip list blocks with the range
    // [b, b]:
    for (int i = 0; i < 10_000; i++) {
      Document doc = new Document();
      BytesRef term = new BytesRef("b");
      doc.add(new SortedSetDocValuesField("field", term));
      doc.add(SortedSetDocValuesField.indexedField("idx_field", term));
      iw.addDocument(doc);
    }

    // Index a couple more docs with terms "a" and "c":
    Document doc = new Document();
    BytesRef term = new BytesRef("a");
    doc.add(new SortedSetDocValuesField("field", term));
    doc.add(SortedSetDocValuesField.indexedField("idx_field", term));
    iw.addDocument(doc);
    doc = new Document();
    term = new BytesRef("c");
    doc.add(new SortedSetDocValuesField("field", term));
    doc.add(SortedSetDocValuesField.indexedField("idx_field", term));
    iw.addDocument(doc);

    iw.commit();
    IndexReader reader = iw.getReader();
    IndexSearcher searcher = newSearcher(reader);
    iw.close();

    // Our query is for (or "a" "c") which should use a skip-list optimization to exclude blocks of
    // documents that fall outside the range [a, c]. We want to test that they don't incorrectly do
    // the inverse and include all docs in a block that fall within [a, c] (which is why we have
    // blocks of only "b" docs up-front):
    List<BytesRef> queryTerms = List.of(new BytesRef("a"), new BytesRef("c"));
    Query q1 = new TermInSetQuery(MultiTermQuery.DOC_VALUES_REWRITE, "field", queryTerms);
    Query q2 = new TermInSetQuery(MultiTermQuery.DOC_VALUES_REWRITE, "idx_field", queryTerms);
    assertSameMatches(searcher, q1, q2, false);

    reader.close();
    dir.close();
  }

  private void assertSameMatches(IndexSearcher searcher, Query q1, Query q2, boolean scores)
      throws IOException {
    final int maxDoc = searcher.getIndexReader().maxDoc();
    final TopDocs td1 = searcher.search(q1, maxDoc, scores ? Sort.RELEVANCE : Sort.INDEXORDER);
    final TopDocs td2 = searcher.search(q2, maxDoc, scores ? Sort.RELEVANCE : Sort.INDEXORDER);
    assertEquals(td1.totalHits.value(), td2.totalHits.value());
    for (int i = 0; i < td1.scoreDocs.length; ++i) {
      assertEquals(td1.scoreDocs[i].doc, td2.scoreDocs[i].doc);
      if (scores) {
        assertEquals(td1.scoreDocs[i].score, td2.scoreDocs[i].score, 10e-7);
      }
    }
  }

  public void testHashCodeAndEquals() {
    int num = atLeast(100);
    List<BytesRef> terms = new ArrayList<>();
    Set<BytesRef> uniqueTerms = new HashSet<>();
    for (int i = 0; i < num; i++) {
      String string = TestUtil.randomRealisticUnicodeString(random());
      terms.add(newBytesRef(string));
      uniqueTerms.add(newBytesRef(string));
      TermInSetQuery left = new TermInSetQuery("field", uniqueTerms);
      Collections.shuffle(terms, random());
      TermInSetQuery right = new TermInSetQuery("field", terms);
      assertEquals(right, left);
      assertEquals(right.hashCode(), left.hashCode());
      if (uniqueTerms.size() > 1) {
        List<BytesRef> asList = new ArrayList<>(uniqueTerms);
        asList.remove(0);
        TermInSetQuery notEqual = new TermInSetQuery("field", asList);
        assertFalse(left.equals(notEqual));
        assertFalse(right.equals(notEqual));
      }
    }

    TermInSetQuery tq1 = new TermInSetQuery("thing", List.of(newBytesRef("apple")));
    TermInSetQuery tq2 = new TermInSetQuery("thing", List.of(newBytesRef("orange")));
    assertFalse(tq1.hashCode() == tq2.hashCode());

    // different fields with the same term should have differing hashcodes
    tq1 = new TermInSetQuery("thing", List.of(newBytesRef("apple")));
    tq2 = new TermInSetQuery("thing2", List.of(newBytesRef("apple")));
    assertFalse(tq1.hashCode() == tq2.hashCode());
  }

  public void testSimpleEquals() {
    // Two terms with the same hash code
    assertEquals("AaAaBB".hashCode(), "BBBBBB".hashCode());
    TermInSetQuery left =
        new TermInSetQuery("id", List.of(newBytesRef("AaAaAa"), newBytesRef("AaAaBB")));
    TermInSetQuery right =
        new TermInSetQuery("id", List.of(newBytesRef("AaAaAa"), newBytesRef("BBBBBB")));
    assertFalse(left.equals(right));
  }

  public void testToString() {
    TermInSetQuery termsQuery =
        new TermInSetQuery("field1", List.of(newBytesRef("a"), newBytesRef("b"), newBytesRef("c")));
    assertEquals("field1:(a b c)", termsQuery.toString());
  }

  public void testDedup() {
    Query query1 = new TermInSetQuery("foo", List.of(newBytesRef("bar")));
    Query query2 = new TermInSetQuery("foo", List.of(newBytesRef("bar"), newBytesRef("bar")));
    QueryUtils.checkEqual(query1, query2);
  }

  public void testOrderDoesNotMatter() {
    // order of terms if different
    Query query1 = new TermInSetQuery("foo", List.of(newBytesRef("bar"), newBytesRef("baz")));
    Query query2 = new TermInSetQuery("foo", List.of(newBytesRef("baz"), newBytesRef("bar")));
    QueryUtils.checkEqual(query1, query2);
  }

  public void testRamBytesUsed() {
    List<BytesRef> terms = new ArrayList<>();
    final int numTerms = 10000 + random().nextInt(1000);
    for (int i = 0; i < numTerms; ++i) {
      terms.add(newBytesRef(RandomStrings.randomUnicodeOfLength(random(), 10)));
    }
    TermInSetQuery query = new TermInSetQuery("f", terms);
    final long actualRamBytesUsed = RamUsageTester.ramUsed(query);
    final long expectedRamBytesUsed = query.ramBytesUsed();
    // error margin within 5%
    assertEquals(
        (double) expectedRamBytesUsed, (double) actualRamBytesUsed, actualRamBytesUsed / 20.d);
  }

  private static class TermsCountingDirectoryReaderWrapper extends FilterDirectoryReader {

    private final AtomicInteger counter;

    public TermsCountingDirectoryReaderWrapper(DirectoryReader in, AtomicInteger counter)
        throws IOException {
      super(in, new TermsCountingSubReaderWrapper(counter));
      this.counter = counter;
    }

    private static class TermsCountingSubReaderWrapper extends SubReaderWrapper {
      private final AtomicInteger counter;

      public TermsCountingSubReaderWrapper(AtomicInteger counter) {
        this.counter = counter;
      }

      @Override
      public LeafReader wrap(LeafReader reader) {
        return new TermsCountingLeafReaderWrapper(reader, counter);
      }
    }

    private static class TermsCountingLeafReaderWrapper extends FilterLeafReader {

      private final AtomicInteger counter;

      public TermsCountingLeafReaderWrapper(LeafReader in, AtomicInteger counter) {
        super(in);
        this.counter = counter;
      }

      @Override
      public Terms terms(String field) throws IOException {
        Terms terms = super.terms(field);
        if (terms == null) {
          return null;
        }
        return new FilterTerms(terms) {
          @Override
          public TermsEnum iterator() throws IOException {
            counter.incrementAndGet();
            return super.iterator();
          }
        };
      }

      @Override
      public CacheHelper getCoreCacheHelper() {
        return null;
      }

      @Override
      public CacheHelper getReaderCacheHelper() {
        return null;
      }
    }

    @Override
    protected DirectoryReader doWrapDirectoryReader(DirectoryReader in) throws IOException {
      return new TermsCountingDirectoryReaderWrapper(in, counter);
    }

    @Override
    public CacheHelper getReaderCacheHelper() {
      return null;
    }
  }

  public void testPullOneTermsEnum() throws Exception {
    Directory dir = newDirectory();
    RandomIndexWriter w = new RandomIndexWriter(random(), dir);
    Document doc = new Document();
    doc.add(new StringField("foo", "1", Store.NO));
    w.addDocument(doc);
    DirectoryReader reader = w.getReader();
    w.close();
    final AtomicInteger counter = new AtomicInteger();
    DirectoryReader wrapped = new TermsCountingDirectoryReaderWrapper(reader, counter);

    final List<BytesRef> terms = new ArrayList<>();
    // enough terms to avoid the rewrite
    final int numTerms =
        TestUtil.nextInt(
            random(),
            AbstractMultiTermQueryConstantScoreWrapper.BOOLEAN_REWRITE_TERM_COUNT_THRESHOLD + 1,
            100);
    for (int i = 0; i < numTerms; ++i) {
      final BytesRef term = newBytesRef(RandomStrings.randomUnicodeOfCodepointLength(random(), 10));
      terms.add(term);
    }

    assertEquals(0, new IndexSearcher(wrapped).count(new TermInSetQuery("bar", terms)));
    assertEquals(0, counter.get()); // missing field
    new IndexSearcher(wrapped).count(new TermInSetQuery("foo", terms));
    assertEquals(1, counter.get());
    wrapped.close();
    dir.close();
  }

  public void testBinaryToString() {
    TermInSetQuery query =
        new TermInSetQuery("field", List.of(newBytesRef(new byte[] {(byte) 0xff, (byte) 0xfe})));
    assertEquals("field:([ff fe])", query.toString());
  }

  public void testIsConsideredCostlyByQueryCache() throws IOException {
    TermInSetQuery query =
        new TermInSetQuery("foo", List.of(newBytesRef("bar"), newBytesRef("baz")));
    UsageTrackingQueryCachingPolicy policy = new UsageTrackingQueryCachingPolicy();
    assertFalse(policy.shouldCache(query));
    policy.onUse(query);
    policy.onUse(query);
    // cached after two uses
    assertTrue(policy.shouldCache(query));
  }

  public void testVisitor() {
    // singleton reports back to consumeTerms()
    TermInSetQuery singleton = new TermInSetQuery("field", List.of(newBytesRef("term1")));
    singleton.visit(
        new QueryVisitor() {
          @Override
          public void consumeTerms(Query query, Term... terms) {
            assertEquals(1, terms.length);
            assertEquals(new Term("field", newBytesRef("term1")), terms[0]);
          }

          @Override
          public void consumeTermsMatching(
              Query query, String field, Supplier<ByteRunAutomaton> automaton) {
            fail("Singleton TermInSetQuery should not try to build ByteRunAutomaton");
          }
        });

    // multiple values built into automaton
    List<BytesRef> terms = new ArrayList<>();
    for (int i = 0; i < 100; i++) {
      terms.add(newBytesRef("term" + i));
    }
    TermInSetQuery t = new TermInSetQuery("field", terms);
    t.visit(
        new QueryVisitor() {
          @Override
          public void consumeTerms(Query query, Term... terms) {
            fail("TermInSetQuery with multiple terms should build automaton");
          }

          @Override
          public void consumeTermsMatching(
              Query query, String field, Supplier<ByteRunAutomaton> automaton) {
            ByteRunAutomaton a = automaton.get();
            BytesRef test = newBytesRef("nonmatching");
            assertFalse(a.run(test.bytes, test.offset, test.length));
            for (BytesRef term : terms) {
              assertTrue(a.run(term.bytes, term.offset, term.length));
            }
          }
        });
  }

  public void testTermsIterator() throws IOException {
    TermInSetQuery empty = new TermInSetQuery("field", Collections.emptyList());
    BytesRefIterator it = empty.getBytesRefIterator();
    assertNull(it.next());

    TermInSetQuery query =
        new TermInSetQuery(
            "field", List.of(newBytesRef("term1"), newBytesRef("term2"), newBytesRef("term3")));
    it = query.getBytesRefIterator();
    assertEquals(newBytesRef("term1"), it.next());
    assertEquals(newBytesRef("term2"), it.next());
    assertEquals(newBytesRef("term3"), it.next());
    assertNull(it.next());
  }
}<|MERGE_RESOLUTION|>--- conflicted
+++ resolved
@@ -40,10 +40,7 @@
 import org.apache.lucene.index.IndexWriter;
 import org.apache.lucene.index.IndexWriterConfig;
 import org.apache.lucene.index.LeafReader;
-<<<<<<< HEAD
-=======
 import org.apache.lucene.index.LeafReaderContext;
->>>>>>> 75ae372b
 import org.apache.lucene.index.Term;
 import org.apache.lucene.index.Terms;
 import org.apache.lucene.index.TermsEnum;
@@ -106,11 +103,7 @@
 
     TermInSetQuery query = new TermInSetQuery(field, queryTerms);
     TopDocs topDocs = searcher.search(query, numDocs);
-<<<<<<< HEAD
-    assertEquals(numDocs, topDocs.totalHits.value);
-=======
     assertEquals(numDocs, topDocs.totalHits.value());
->>>>>>> 75ae372b
 
     reader.close();
     dir.close();
