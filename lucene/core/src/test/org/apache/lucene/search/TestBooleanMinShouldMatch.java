/*
 * Licensed to the Apache Software Foundation (ASF) under one or more
 * contributor license agreements.  See the NOTICE file distributed with
 * this work for additional information regarding copyright ownership.
 * The ASF licenses this file to You under the Apache License, Version 2.0
 * (the "License"); you may not use this file except in compliance with
 * the License.  You may obtain a copy of the License at
 *
 *     http://www.apache.org/licenses/LICENSE-2.0
 *
 * Unless required by applicable law or agreed to in writing, software
 * distributed under the License is distributed on an "AS IS" BASIS,
 * WITHOUT WARRANTIES OR CONDITIONS OF ANY KIND, either express or implied.
 * See the License for the specific language governing permissions and
 * limitations under the License.
 */
package org.apache.lucene.search;

import java.text.DecimalFormat;
import java.text.DecimalFormatSymbols;
import java.util.Locale;
import java.util.Random;
import org.apache.lucene.document.Document;
import org.apache.lucene.document.Field;
import org.apache.lucene.index.IndexReader;
import org.apache.lucene.index.StoredFields;
import org.apache.lucene.index.Term;
import org.apache.lucene.store.Directory;
import org.apache.lucene.tests.index.RandomIndexWriter;
import org.apache.lucene.tests.search.CheckHits;
import org.apache.lucene.tests.search.QueryUtils;
import org.apache.lucene.tests.util.LuceneTestCase;
import org.junit.AfterClass;
import org.junit.BeforeClass;

/** Test that BooleanQuery.setMinimumNumberShouldMatch works. */
public class TestBooleanMinShouldMatch extends LuceneTestCase {

  private static Directory index;
  private static IndexReader r;
  private static IndexSearcher s;

  @BeforeClass
  public static void beforeClass() throws Exception {
    String[] data =
        new String[] {
          "A 1 2 3 4 5 6",
          "Z       4 5 6",
          null,
          "B   2   4 5 6",
          "Y     3   5 6",
          null,
          "C     3     6",
          "X       4 5 6"
        };

    index = newDirectory();
    RandomIndexWriter w = new RandomIndexWriter(random(), index);

    for (int i = 0; i < data.length; i++) {
      Document doc = new Document();
      doc.add(
          newStringField(
              "id", String.valueOf(i), Field.Store.YES)); // Field.Keyword("id",String.valueOf(i)));
      doc.add(newStringField("all", "all", Field.Store.YES)); // Field.Keyword("all","all"));
      if (null != data[i]) {
        doc.add(newTextField("data", data[i], Field.Store.YES)); // Field.Text("data",data[i]));
      }
      w.addDocument(doc);
    }

    r = w.getReader();
    s = newSearcher(r);
    w.close();
    // System.out.println("Set up " + getName());
  }

  @AfterClass
  public static void afterClass() throws Exception {
    s = null;
    r.close();
    r = null;
    index.close();
    index = null;
  }

  public void verifyNrHits(Query q, int expected) throws Exception {
    // bs1
    ScoreDoc[] h = s.search(q, 1000).scoreDocs;
    if (expected != h.length) {
      printHits(getTestName(), h, s);
    }
    assertEquals("result count", expected, h.length);
    // System.out.println("TEST: now check");
    // bs2
<<<<<<< HEAD
    TopScoreDocCollectorManager collectorManager =
        new TopScoreDocCollectorManager(1000, Integer.MAX_VALUE);
    TopDocs topDocs = s.search(q, collectorManager);
    ScoreDoc[] h2 = topDocs.scoreDocs;
=======
    CollectorManager<TopScoreDocCollector, TopDocs> manager =
        TopScoreDocCollector.createSharedManager(1000, null, Integer.MAX_VALUE);
    ScoreDoc[] h2 = s.search(q, manager).scoreDocs;
>>>>>>> 382aa549
    if (expected != h2.length) {
      printHits(getTestName(), h2, s);
    }
    assertEquals("result count (bs2)", expected, h2.length);

    QueryUtils.check(random(), q, s);
  }

  public void testAllOptional() throws Exception {

    BooleanQuery.Builder q = new BooleanQuery.Builder();
    for (int i = 1; i <= 4; i++) {
      q.add(new TermQuery(new Term("data", "" + i)), BooleanClause.Occur.SHOULD); // false, false);
    }
    q.setMinimumNumberShouldMatch(2); // match at least two of 4
    verifyNrHits(q.build(), 2);
  }

  public void testOneReqAndSomeOptional() throws Exception {

    /* one required, some optional */
    BooleanQuery.Builder q = new BooleanQuery.Builder();
    q.add(new TermQuery(new Term("all", "all")), BooleanClause.Occur.MUST); // true,  false);
    q.add(new TermQuery(new Term("data", "5")), BooleanClause.Occur.SHOULD); // false, false);
    q.add(new TermQuery(new Term("data", "4")), BooleanClause.Occur.SHOULD); // false, false);
    q.add(new TermQuery(new Term("data", "3")), BooleanClause.Occur.SHOULD); // false, false);

    q.setMinimumNumberShouldMatch(2); // 2 of 3 optional

    verifyNrHits(q.build(), 5);
  }

  public void testSomeReqAndSomeOptional() throws Exception {

    /* two required, some optional */
    BooleanQuery.Builder q = new BooleanQuery.Builder();
    q.add(new TermQuery(new Term("all", "all")), BooleanClause.Occur.MUST); // true,  false);
    q.add(new TermQuery(new Term("data", "6")), BooleanClause.Occur.MUST); // true,  false);
    q.add(new TermQuery(new Term("data", "5")), BooleanClause.Occur.SHOULD); // false, false);
    q.add(new TermQuery(new Term("data", "4")), BooleanClause.Occur.SHOULD); // false, false);
    q.add(new TermQuery(new Term("data", "3")), BooleanClause.Occur.SHOULD); // false, false);

    q.setMinimumNumberShouldMatch(2); // 2 of 3 optional

    verifyNrHits(q.build(), 5);
  }

  public void testOneProhibAndSomeOptional() throws Exception {

    /* one prohibited, some optional */
    BooleanQuery.Builder q = new BooleanQuery.Builder();
    q.add(new TermQuery(new Term("data", "1")), BooleanClause.Occur.SHOULD); // false, false);
    q.add(new TermQuery(new Term("data", "2")), BooleanClause.Occur.SHOULD); // false, false);
    q.add(new TermQuery(new Term("data", "3")), BooleanClause.Occur.MUST_NOT); // false, true );
    q.add(new TermQuery(new Term("data", "4")), BooleanClause.Occur.SHOULD); // false, false);

    q.setMinimumNumberShouldMatch(2); // 2 of 3 optional

    verifyNrHits(q.build(), 1);
  }

  public void testSomeProhibAndSomeOptional() throws Exception {

    /* two prohibited, some optional */
    BooleanQuery.Builder q = new BooleanQuery.Builder();
    q.add(new TermQuery(new Term("data", "1")), BooleanClause.Occur.SHOULD); // false, false);
    q.add(new TermQuery(new Term("data", "2")), BooleanClause.Occur.SHOULD); // false, false);
    q.add(new TermQuery(new Term("data", "3")), BooleanClause.Occur.MUST_NOT); // false, true );
    q.add(new TermQuery(new Term("data", "4")), BooleanClause.Occur.SHOULD); // false, false);
    q.add(new TermQuery(new Term("data", "C")), BooleanClause.Occur.MUST_NOT); // false, true );

    q.setMinimumNumberShouldMatch(2); // 2 of 3 optional

    verifyNrHits(q.build(), 1);
  }

  public void testOneReqOneProhibAndSomeOptional() throws Exception {

    /* one required, one prohibited, some optional */
    BooleanQuery.Builder q = new BooleanQuery.Builder();
    q.add(new TermQuery(new Term("data", "6")), BooleanClause.Occur.MUST); // true,  false);
    q.add(new TermQuery(new Term("data", "5")), BooleanClause.Occur.SHOULD); // false, false);
    q.add(new TermQuery(new Term("data", "4")), BooleanClause.Occur.SHOULD); // false, false);
    q.add(new TermQuery(new Term("data", "3")), BooleanClause.Occur.MUST_NOT); // false, true );
    q.add(new TermQuery(new Term("data", "2")), BooleanClause.Occur.SHOULD); // false, false);
    q.add(new TermQuery(new Term("data", "1")), BooleanClause.Occur.SHOULD); // false, false);

    q.setMinimumNumberShouldMatch(3); // 3 of 4 optional

    verifyNrHits(q.build(), 1);
  }

  public void testSomeReqOneProhibAndSomeOptional() throws Exception {

    /* two required, one prohibited, some optional */
    BooleanQuery.Builder q = new BooleanQuery.Builder();
    q.add(new TermQuery(new Term("all", "all")), BooleanClause.Occur.MUST); // true,  false);
    q.add(new TermQuery(new Term("data", "6")), BooleanClause.Occur.MUST); // true,  false);
    q.add(new TermQuery(new Term("data", "5")), BooleanClause.Occur.SHOULD); // false, false);
    q.add(new TermQuery(new Term("data", "4")), BooleanClause.Occur.SHOULD); // false, false);
    q.add(new TermQuery(new Term("data", "3")), BooleanClause.Occur.MUST_NOT); // false, true );
    q.add(new TermQuery(new Term("data", "2")), BooleanClause.Occur.SHOULD); // false, false);
    q.add(new TermQuery(new Term("data", "1")), BooleanClause.Occur.SHOULD); // false, false);

    q.setMinimumNumberShouldMatch(3); // 3 of 4 optional

    verifyNrHits(q.build(), 1);
  }

  public void testOneReqSomeProhibAndSomeOptional() throws Exception {

    /* one required, two prohibited, some optional */
    BooleanQuery.Builder q = new BooleanQuery.Builder();
    q.add(new TermQuery(new Term("data", "6")), BooleanClause.Occur.MUST); // true,  false);
    q.add(new TermQuery(new Term("data", "5")), BooleanClause.Occur.SHOULD); // false, false);
    q.add(new TermQuery(new Term("data", "4")), BooleanClause.Occur.SHOULD); // false, false);
    q.add(new TermQuery(new Term("data", "3")), BooleanClause.Occur.MUST_NOT); // false, true );
    q.add(new TermQuery(new Term("data", "2")), BooleanClause.Occur.SHOULD); // false, false);
    q.add(new TermQuery(new Term("data", "1")), BooleanClause.Occur.SHOULD); // false, false);
    q.add(new TermQuery(new Term("data", "C")), BooleanClause.Occur.MUST_NOT); // false, true );

    q.setMinimumNumberShouldMatch(3); // 3 of 4 optional

    verifyNrHits(q.build(), 1);
  }

  public void testSomeReqSomeProhibAndSomeOptional() throws Exception {

    /* two required, two prohibited, some optional */
    BooleanQuery.Builder q = new BooleanQuery.Builder();
    q.add(new TermQuery(new Term("all", "all")), BooleanClause.Occur.MUST); // true,  false);
    q.add(new TermQuery(new Term("data", "6")), BooleanClause.Occur.MUST); // true,  false);
    q.add(new TermQuery(new Term("data", "5")), BooleanClause.Occur.SHOULD); // false, false);
    q.add(new TermQuery(new Term("data", "4")), BooleanClause.Occur.SHOULD); // false, false);
    q.add(new TermQuery(new Term("data", "3")), BooleanClause.Occur.MUST_NOT); // false, true );
    q.add(new TermQuery(new Term("data", "2")), BooleanClause.Occur.SHOULD); // false, false);
    q.add(new TermQuery(new Term("data", "1")), BooleanClause.Occur.SHOULD); // false, false);
    q.add(new TermQuery(new Term("data", "C")), BooleanClause.Occur.MUST_NOT); // false, true );

    q.setMinimumNumberShouldMatch(3); // 3 of 4 optional

    verifyNrHits(q.build(), 1);
  }

  public void testMinHigherThenNumOptional() throws Exception {

    /* two required, two prohibited, some optional */
    BooleanQuery.Builder q = new BooleanQuery.Builder();
    q.add(new TermQuery(new Term("all", "all")), BooleanClause.Occur.MUST); // true,  false);
    q.add(new TermQuery(new Term("data", "6")), BooleanClause.Occur.MUST); // true,  false);
    q.add(new TermQuery(new Term("data", "5")), BooleanClause.Occur.SHOULD); // false, false);
    q.add(new TermQuery(new Term("data", "4")), BooleanClause.Occur.SHOULD); // false, false);
    q.add(new TermQuery(new Term("data", "3")), BooleanClause.Occur.MUST_NOT); // false, true );
    q.add(new TermQuery(new Term("data", "2")), BooleanClause.Occur.SHOULD); // false, false);
    q.add(new TermQuery(new Term("data", "1")), BooleanClause.Occur.SHOULD); // false, false);
    q.add(new TermQuery(new Term("data", "C")), BooleanClause.Occur.MUST_NOT); // false, true );

    q.setMinimumNumberShouldMatch(90); // 90 of 4 optional ?!?!?!

    verifyNrHits(q.build(), 0);
  }

  public void testMinEqualToNumOptional() throws Exception {

    /* two required, two optional */
    BooleanQuery.Builder q = new BooleanQuery.Builder();
    q.add(new TermQuery(new Term("all", "all")), BooleanClause.Occur.SHOULD); // false, false);
    q.add(new TermQuery(new Term("data", "6")), BooleanClause.Occur.MUST); // true,  false);
    q.add(new TermQuery(new Term("data", "3")), BooleanClause.Occur.MUST); // true,  false);
    q.add(new TermQuery(new Term("data", "2")), BooleanClause.Occur.SHOULD); // false, false);

    q.setMinimumNumberShouldMatch(2); // 2 of 2 optional

    verifyNrHits(q.build(), 1);
  }

  public void testOneOptionalEqualToMin() throws Exception {

    /* two required, one optional */
    BooleanQuery.Builder q = new BooleanQuery.Builder();
    q.add(new TermQuery(new Term("all", "all")), BooleanClause.Occur.MUST); // true,  false);
    q.add(new TermQuery(new Term("data", "3")), BooleanClause.Occur.SHOULD); // false, false);
    q.add(new TermQuery(new Term("data", "2")), BooleanClause.Occur.MUST); // true,  false);

    q.setMinimumNumberShouldMatch(1); // 1 of 1 optional

    verifyNrHits(q.build(), 1);
  }

  public void testNoOptionalButMin() throws Exception {

    /* two required, no optional */
    BooleanQuery.Builder q = new BooleanQuery.Builder();
    q.add(new TermQuery(new Term("all", "all")), BooleanClause.Occur.MUST); // true,  false);
    q.add(new TermQuery(new Term("data", "2")), BooleanClause.Occur.MUST); // true,  false);

    q.setMinimumNumberShouldMatch(1); // 1 of 0 optional

    verifyNrHits(q.build(), 0);
  }

  public void testNoOptionalButMin2() throws Exception {

    /* one required, no optional */
    BooleanQuery.Builder q = new BooleanQuery.Builder();
    q.add(new TermQuery(new Term("all", "all")), BooleanClause.Occur.MUST); // true,  false);

    q.setMinimumNumberShouldMatch(1); // 1 of 0 optional

    verifyNrHits(q.build(), 0);
  }

  public void testRandomQueries() throws Exception {
    final String field = "data";
    final String[] vals = {"1", "2", "3", "4", "5", "6", "A", "Z", "B", "Y", "Z", "X", "foo"};
    int maxLev = 4;

    // callback object to set a random setMinimumNumberShouldMatch
    TestBoolean2.Callback minNrCB =
        new TestBoolean2.Callback() {
          @Override
          public void postCreate(BooleanQuery.Builder q) {
            int opt = 0;
            for (BooleanClause clause : q.build().clauses()) {
              if (clause.getOccur() == BooleanClause.Occur.SHOULD) opt++;
            }
            q.setMinimumNumberShouldMatch(random().nextInt(opt + 2));
            if (random().nextBoolean()) {
              // also add a random negation
              Term randomTerm = new Term(field, vals[random().nextInt(vals.length)]);
              q.add(new TermQuery(randomTerm), BooleanClause.Occur.MUST_NOT);
            }
          }
        };

    // increase number of iterations for more complete testing
    int num = atLeast(20);
    for (int i = 0; i < num; i++) {
      int lev = random().nextInt(maxLev);
      final long seed = random().nextLong();
      BooleanQuery.Builder q1 =
          TestBoolean2.randBoolQuery(new Random(seed), true, lev, field, vals, null);
      // BooleanQuery q2 = TestBoolean2.randBoolQuery(new Random(seed), lev, field, vals, minNrCB);
      BooleanQuery.Builder q2 =
          TestBoolean2.randBoolQuery(new Random(seed), true, lev, field, vals, null);
      // only set minimumNumberShouldMatch on the top level query since setting
      // at a lower level can change the score.
      minNrCB.postCreate(q2);

      // Can't use Hits because normalized scores will mess things
      // up.  The non-sorting version of search() that returns TopDocs
      // will not normalize scores.
      TopDocs top1 = s.search(q1.build(), 100);
      TopDocs top2 = s.search(q2.build(), 100);
      if (i < 100) {
        QueryUtils.check(random(), q1.build(), s);
        QueryUtils.check(random(), q2.build(), s);
      }
      assertSubsetOfSameScores(q2.build(), top1, top2);
    }
    // System.out.println("Total hits:"+tot);
  }

  private void assertSubsetOfSameScores(Query q, TopDocs top1, TopDocs top2) {
    // The constrained query
    // should be a subset to the unconstrained query.
    if (top2.totalHits.value > top1.totalHits.value) {
      fail(
          "Constrained results not a subset:\n"
              + CheckHits.topdocsString(top1, 0, 0)
              + CheckHits.topdocsString(top2, 0, 0)
              + "for query:"
              + q.toString());
    }

    for (int hit = 0; hit < top2.totalHits.value; hit++) {
      int id = top2.scoreDocs[hit].doc;
      float score = top2.scoreDocs[hit].score;
      boolean found = false;
      // find this doc in other hits
      for (int other = 0; other < top1.totalHits.value; other++) {
        if (top1.scoreDocs[other].doc == id) {
          found = true;
          float otherScore = top1.scoreDocs[other].score;
          // check if scores match
          assertEquals(
              "Doc "
                  + id
                  + " scores don't match\n"
                  + CheckHits.topdocsString(top1, 0, 0)
                  + CheckHits.topdocsString(top2, 0, 0)
                  + "for query:"
                  + q.toString(),
              score,
              otherScore,
              // If there is at least one MUST/FILTER clause and if
              // minShouldMatch is equal to the number of SHOULD clauses,
              // then a query that was previously executed with
              // ReqOptSumScorer is now executed with ConjunctionScorer.
              // We need to introduce some leniency because ReqOptSumScorer
              // casts intermediate values to floats before summing up again
              // which hurts accuracy.
              Math.ulp(score));
        }
      }

      // check if subset
      if (!found)
        fail(
            "Doc "
                + id
                + " not found\n"
                + CheckHits.topdocsString(top1, 0, 0)
                + CheckHits.topdocsString(top2, 0, 0)
                + "for query:"
                + q.toString());
    }
  }

  public void testRewriteMSM1() throws Exception {
    BooleanQuery.Builder q1 = new BooleanQuery.Builder();
    q1.add(new TermQuery(new Term("data", "1")), BooleanClause.Occur.SHOULD);
    BooleanQuery.Builder q2 = new BooleanQuery.Builder();
    q2.add(new TermQuery(new Term("data", "1")), BooleanClause.Occur.SHOULD);
    q2.setMinimumNumberShouldMatch(1);
    TopDocs top1 = s.search(q1.build(), 100);
    TopDocs top2 = s.search(q2.build(), 100);
    assertSubsetOfSameScores(q2.build(), top1, top2);
  }

  public void testRewriteNegate() throws Exception {
    BooleanQuery.Builder q1 = new BooleanQuery.Builder();
    q1.add(new TermQuery(new Term("data", "1")), BooleanClause.Occur.SHOULD);
    BooleanQuery.Builder q2 = new BooleanQuery.Builder();
    q2.add(new TermQuery(new Term("data", "1")), BooleanClause.Occur.SHOULD);
    q2.add(new TermQuery(new Term("data", "Z")), BooleanClause.Occur.MUST_NOT);
    TopDocs top1 = s.search(q1.build(), 100);
    TopDocs top2 = s.search(q2.build(), 100);
    assertSubsetOfSameScores(q2.build(), top1, top2);
  }

  public void testFlattenInnerDisjunctions() throws Exception {
    Query q =
        new BooleanQuery.Builder()
            .setMinimumNumberShouldMatch(2)
            .add(new TermQuery(new Term("all", "all")), BooleanClause.Occur.SHOULD)
            .add(new TermQuery(new Term("data", "1")), BooleanClause.Occur.SHOULD)
            .add(new TermQuery(new Term("data", "2")), BooleanClause.Occur.MUST)
            .build();
    verifyNrHits(q, 1);

    Query inner =
        new BooleanQuery.Builder()
            .add(new TermQuery(new Term("all", "all")), BooleanClause.Occur.SHOULD)
            .add(new TermQuery(new Term("data", "1")), BooleanClause.Occur.SHOULD)
            .build();
    q =
        new BooleanQuery.Builder()
            .setMinimumNumberShouldMatch(2)
            .add(inner, BooleanClause.Occur.SHOULD)
            .add(new TermQuery(new Term("data", "2")), BooleanClause.Occur.MUST)
            .build();

    verifyNrHits(q, 0);
  }

  protected void printHits(String test, ScoreDoc[] h, IndexSearcher searcher) throws Exception {

    System.err.println("------- " + test + " -------");

    DecimalFormat f = new DecimalFormat("0.000000", DecimalFormatSymbols.getInstance(Locale.ROOT));

    StoredFields storedFields = searcher.storedFields();
    for (int i = 0; i < h.length; i++) {
      Document d = storedFields.document(h[i].doc);
      float score = h[i].score;
      System.err.println(
          "#" + i + ": " + f.format(score) + " - " + d.get("id") + " - " + d.get("data"));
    }
  }
}<|MERGE_RESOLUTION|>--- conflicted
+++ resolved
@@ -93,16 +93,9 @@
     assertEquals("result count", expected, h.length);
     // System.out.println("TEST: now check");
     // bs2
-<<<<<<< HEAD
     TopScoreDocCollectorManager collectorManager =
         new TopScoreDocCollectorManager(1000, Integer.MAX_VALUE);
-    TopDocs topDocs = s.search(q, collectorManager);
-    ScoreDoc[] h2 = topDocs.scoreDocs;
-=======
-    CollectorManager<TopScoreDocCollector, TopDocs> manager =
-        TopScoreDocCollector.createSharedManager(1000, null, Integer.MAX_VALUE);
-    ScoreDoc[] h2 = s.search(q, manager).scoreDocs;
->>>>>>> 382aa549
+    ScoreDoc[] h2 = s.search(q, collectorManager).scoreDocs;
     if (expected != h2.length) {
       printHits(getTestName(), h2, s);
     }
