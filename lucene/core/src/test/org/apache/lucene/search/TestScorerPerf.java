/*
 * Licensed to the Apache Software Foundation (ASF) under one or more
 * contributor license agreements.  See the NOTICE file distributed with
 * this work for additional information regarding copyright ownership.
 * The ASF licenses this file to You under the Apache License, Version 2.0
 * (the "License"); you may not use this file except in compliance with
 * the License.  You may obtain a copy of the License at
 *
 *     http://www.apache.org/licenses/LICENSE-2.0
 *
 * Unless required by applicable law or agreed to in writing, software
 * distributed under the License is distributed on an "AS IS" BASIS,
 * WITHOUT WARRANTIES OR CONDITIONS OF ANY KIND, either express or implied.
 * See the License for the specific language governing permissions and
 * limitations under the License.
 */
package org.apache.lucene.search;

import java.io.IOException;
import java.util.BitSet;
import java.util.Collection;
import org.apache.lucene.document.Document;
import org.apache.lucene.document.Field;
import org.apache.lucene.index.DirectoryReader;
import org.apache.lucene.index.IndexWriter;
import org.apache.lucene.index.IndexWriterConfig.OpenMode;
import org.apache.lucene.index.LeafReaderContext;
import org.apache.lucene.index.Term;
import org.apache.lucene.store.Directory;
import org.apache.lucene.tests.analysis.MockAnalyzer;
import org.apache.lucene.tests.util.LuceneTestCase;
import org.apache.lucene.util.BitSetIterator;
import org.apache.lucene.util.FixedBitSet;

public class TestScorerPerf extends LuceneTestCase {
  private final boolean validate = true; // set to false when doing performance testing

  public void createRandomTerms(int nDocs, int nTerms, double power, Directory dir)
      throws Exception {
    int[] freq = new int[nTerms];
    Term[] terms = new Term[nTerms];
    for (int i = 0; i < nTerms; i++) {
      int f = (nTerms + 1) - i; // make first terms less frequent
      freq[i] = (int) Math.ceil(Math.pow(f, power));
      terms[i] = new Term("f", Character.toString((char) ('A' + i)));
    }

    IndexWriter iw =
        new IndexWriter(
            dir, newIndexWriterConfig(new MockAnalyzer(random())).setOpenMode(OpenMode.CREATE));
    for (int i = 0; i < nDocs; i++) {
      Document d = new Document();
      for (int j = 0; j < nTerms; j++) {
        if (random().nextInt(freq[j]) == 0) {
          d.add(newStringField("f", terms[j].text(), Field.Store.NO));
          // System.out.println(d);
        }
      }
      iw.addDocument(d);
    }
    iw.forceMerge(1);
    iw.close();
  }

  public FixedBitSet randBitSet(int sz, int numBitsToSet) {
    FixedBitSet set = new FixedBitSet(sz);
    for (int i = 0; i < numBitsToSet; i++) {
      set.set(random().nextInt(sz));
    }
    return set;
  }

  public FixedBitSet[] randBitSets(int numSets, int setSize) {
    FixedBitSet[] sets = new FixedBitSet[numSets];
    for (int i = 0; i < sets.length; i++) {
      sets[i] = randBitSet(setSize, random().nextInt(setSize));
    }
    return sets;
  }

  private static final class CountingHitCollectorManager
      implements CollectorManager<CountingHitCollector, CountingHitCollector> {

    private final boolean validate;
    private final FixedBitSet result;

    CountingHitCollectorManager(boolean validate, FixedBitSet result) {
      this.validate = validate;
      this.result = result;
    }

    @Override
    public CountingHitCollector newCollector() {
      return validate ? new MatchingHitCollector(result) : new CountingHitCollector();
    }

    @Override
    public CountingHitCollector reduce(Collection<CountingHitCollector> collectors)
        throws IOException {
      CountingHitCollector result = new CountingHitCollector();
      for (CountingHitCollector collector : collectors) {
        result.count += collector.count;
        result.sum += collector.sum;
      }
      return result;
    }
  }

  public static class CountingHitCollector extends SimpleCollector {
    int count = 0;
    int sum = 0;
    protected int docBase = 0;

    @Override
    public void collect(int doc) {
      count++;
      sum += docBase + doc; // use it to avoid any possibility of being eliminated by hotspot
    }

    public int getCount() {
      return count;
    }

    public int getSum() {
      return sum;
    }

    @Override
    protected void doSetNextReader(LeafReaderContext context) throws IOException {
      docBase = context.docBase;
    }

    @Override
    public ScoreMode scoreMode() {
      return ScoreMode.COMPLETE_NO_SCORES;
    }
  }

  public static class MatchingHitCollector extends CountingHitCollector {
    FixedBitSet answer;
    int pos = -1;

    public MatchingHitCollector(FixedBitSet answer) {
      this.answer = answer;
    }

    public void collect(int doc, float score) {

      pos = answer.nextSetBit(pos + 1);
      if (pos != doc + docBase) {
        throw new RuntimeException("Expected doc " + pos + " but got " + doc + docBase);
      }
      super.collect(doc);
    }
  }

  private static class BitSetQuery extends Query {

    private final FixedBitSet docs;

    BitSetQuery(FixedBitSet docs) {
      this.docs = docs;
    }

    @Override
    public Weight createWeight(IndexSearcher searcher, ScoreMode scoreMode, float boost)
        throws IOException {
      return new ConstantScoreWeight(this, boost) {
        @Override
        public Scorer scorer(LeafReaderContext context) throws IOException {
          return new ConstantScoreScorer(
              this, score(), scoreMode, new BitSetIterator(docs, docs.approximateCardinality()));
        }

        @Override
        public boolean isCacheable(LeafReaderContext ctx) {
          return false;
        }
      };
    }

    @Override
    public void visit(QueryVisitor visitor) {}

    @Override
    public String toString(String field) {
      return "randomBitSetFilter";
    }

    @Override
    public boolean equals(Object other) {
      return sameClassAs(other) && docs.equals(((BitSetQuery) other).docs);
    }

    @Override
    public int hashCode() {
      return 31 * classHash() + docs.hashCode();
    }
  }

  FixedBitSet addClause(FixedBitSet[] sets, BooleanQuery.Builder bq, FixedBitSet result) {
    final FixedBitSet rnd = sets[random().nextInt(sets.length)];
    Query q = new BitSetQuery(rnd);
    bq.add(q, BooleanClause.Occur.MUST);
    if (validate) {
      if (result == null) result = rnd.clone();
      else result.and(rnd);
    }
    return result;
  }

  public int doConjunctions(IndexSearcher s, FixedBitSet[] sets, int iter, int maxClauses)
      throws IOException {
    int ret = 0;

    for (int i = 0; i < iter; i++) {
      int nClauses = random().nextInt(maxClauses - 1) + 2; // min 2 clauses
      BooleanQuery.Builder bq = new BooleanQuery.Builder();
      FixedBitSet result = null;
      for (int j = 0; j < nClauses; j++) {
        result = addClause(sets, bq, result);
      }
      CountingHitCollector hc =
          s.search(bq.build(), new CountingHitCollectorManager(validate, result));
      ret += hc.getSum();

      if (validate) assertEquals(result.cardinality(), hc.getCount());
      // System.out.println(hc.getCount());
    }

    return ret;
  }

  public int doNestedConjunctions(
      IndexSearcher s, FixedBitSet[] sets, int iter, int maxOuterClauses, int maxClauses)
      throws IOException {
    int ret = 0;
    long nMatches = 0;

    for (int i = 0; i < iter; i++) {
      int oClauses = random().nextInt(maxOuterClauses - 1) + 2;
      BooleanQuery.Builder oq = new BooleanQuery.Builder();
      FixedBitSet result = null;

      for (int o = 0; o < oClauses; o++) {

        int nClauses = random().nextInt(maxClauses - 1) + 2; // min 2 clauses
        BooleanQuery.Builder bq = new BooleanQuery.Builder();
        for (int j = 0; j < nClauses; j++) {
          result = addClause(sets, bq, result);
        }

        oq.add(bq.build(), BooleanClause.Occur.MUST);
      } // outer

      CountingHitCollector hc =
          s.search(oq.build(), new CountingHitCollectorManager(validate, result));
      nMatches += hc.getCount();
      ret += hc.getSum();
      if (validate) assertEquals(result.cardinality(), hc.getCount());
      // System.out.println(hc.getCount());
    }
    if (VERBOSE) System.out.println("Average number of matches=" + (nMatches / iter));
    return ret;
  }

  public int doTermConjunctions(
      Term[] terms, IndexSearcher s, int termsInIndex, int maxClauses, int iter)
      throws IOException {
    int ret = 0;

    long nMatches = 0;
    for (int i = 0; i < iter; i++) {
      int nClauses = random().nextInt(maxClauses - 1) + 2; // min 2 clauses
      BooleanQuery.Builder bq = new BooleanQuery.Builder();
      BitSet termflag = new BitSet(termsInIndex);
      for (int j = 0; j < nClauses; j++) {
        int tnum;
        // don't pick same clause twice
        tnum = random().nextInt(termsInIndex);
        if (termflag.get(tnum)) tnum = termflag.nextClearBit(tnum);
        if (tnum < 0 || tnum >= termsInIndex) tnum = termflag.nextClearBit(0);
        termflag.set(tnum);
        Query tq = new TermQuery(terms[tnum]);
        bq.add(tq, BooleanClause.Occur.MUST);
      }

<<<<<<< HEAD
      CountingHitCollector hc = new CountingHitCollector();

=======
      CountingHitCollector hc = s.search(bq.build(), new CountingHitCollectorManager(false, null));
>>>>>>> 382aa549
      nMatches += hc.getCount();
      ret += hc.getSum();
    }
    if (VERBOSE) System.out.println("Average number of matches=" + (nMatches / iter));

    return ret;
  }

  public int doNestedTermConjunctions(
      IndexSearcher s,
      Term[] terms,
      int termsInIndex,
      int maxOuterClauses,
      int maxClauses,
      int iter)
      throws IOException {
    int ret = 0;
    long nMatches = 0;
    for (int i = 0; i < iter; i++) {
      int oClauses = random().nextInt(maxOuterClauses - 1) + 2;
      BooleanQuery.Builder oq = new BooleanQuery.Builder();
      for (int o = 0; o < oClauses; o++) {

        int nClauses = random().nextInt(maxClauses - 1) + 2; // min 2 clauses
        BooleanQuery.Builder bq = new BooleanQuery.Builder();
        BitSet termflag = new BitSet(termsInIndex);
        for (int j = 0; j < nClauses; j++) {
          int tnum;
          // don't pick same clause twice
          tnum = random().nextInt(termsInIndex);
          if (termflag.get(tnum)) tnum = termflag.nextClearBit(tnum);
          if (tnum < 0 || tnum >= 25) tnum = termflag.nextClearBit(0);
          termflag.set(tnum);
          Query tq = new TermQuery(terms[tnum]);
          bq.add(tq, BooleanClause.Occur.MUST);
        } // inner

        oq.add(bq.build(), BooleanClause.Occur.MUST);
      } // outer

      CountingHitCollector hc = s.search(oq.build(), new CountingHitCollectorManager(false, null));
      nMatches += hc.getCount();
      ret += hc.getSum();
    }
    if (VERBOSE) System.out.println("Average number of matches=" + (nMatches / iter));
    return ret;
  }

  public int doSloppyPhrase(IndexSearcher s, int termsInIndex, int maxClauses, int iter)
      throws IOException {
    int ret = 0;

    for (int i = 0; i < iter; i++) {
      int nClauses = random().nextInt(maxClauses - 1) + 2; // min 2 clauses
      PhraseQuery.Builder builder = new PhraseQuery.Builder();
      for (int j = 0; j < nClauses; j++) {
        int tnum = random().nextInt(termsInIndex);
        builder.add(new Term("f", Character.toString((char) (tnum + 'A'))));
      }
      // slop could be random too
      builder.setSlop(termsInIndex);
      PhraseQuery q = builder.build();

      CountingHitCollector hc = s.search(q, new CountingHitCollectorManager(false, null));
      ret += hc.getSum();
    }

    return ret;
  }

  public void testConjunctions() throws Exception {
    // test many small sets... the bugs will be found on boundary conditions
    try (Directory d = newDirectory()) {
      IndexWriter iw = new IndexWriter(d, newIndexWriterConfig(new MockAnalyzer(random())));
      iw.addDocument(new Document());
      iw.close();

      try (DirectoryReader r = DirectoryReader.open(d)) {
        IndexSearcher s = newSearcher(r);
        s.setQueryCache(null);

        FixedBitSet[] sets = randBitSets(atLeast(1000), atLeast(10));

        int iterations = TEST_NIGHTLY ? atLeast(10000) : atLeast(500);
        doConjunctions(s, sets, iterations, atLeast(5));
        doNestedConjunctions(s, sets, iterations, atLeast(3), atLeast(3));
      }
    }
  }
}<|MERGE_RESOLUTION|>--- conflicted
+++ resolved
@@ -285,12 +285,7 @@
         bq.add(tq, BooleanClause.Occur.MUST);
       }
 
-<<<<<<< HEAD
-      CountingHitCollector hc = new CountingHitCollector();
-
-=======
       CountingHitCollector hc = s.search(bq.build(), new CountingHitCollectorManager(false, null));
->>>>>>> 382aa549
       nMatches += hc.getCount();
       ret += hc.getSum();
     }
