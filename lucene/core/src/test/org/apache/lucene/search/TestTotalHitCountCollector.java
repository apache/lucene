/*
 * Licensed to the Apache Software Foundation (ASF) under one or more
 * contributor license agreements.  See the NOTICE file distributed with
 * this work for additional information regarding copyright ownership.
 * The ASF licenses this file to You under the Apache License, Version 2.0
 * (the "License"); you may not use this file except in compliance with
 * the License.  You may obtain a copy of the License at
 *
 *     http://www.apache.org/licenses/LICENSE-2.0
 *
 * Unless required by applicable law or agreed to in writing, software
 * distributed under the License is distributed on an "AS IS" BASIS,
 * WITHOUT WARRANTIES OR CONDITIONS OF ANY KIND, either express or implied.
 * See the License for the specific language governing permissions and
 * limitations under the License.
 */
package org.apache.lucene.search;

import org.apache.lucene.document.Document;
import org.apache.lucene.document.Field;
import org.apache.lucene.document.StringField;
import org.apache.lucene.index.IndexReader;
import org.apache.lucene.index.Term;
import org.apache.lucene.search.BooleanClause.Occur;
import org.apache.lucene.store.Directory;
import org.apache.lucene.tests.index.RandomIndexWriter;
import org.apache.lucene.tests.util.LuceneTestCase;

public class TestTotalHitCountCollector extends LuceneTestCase {

  public void testBasics() throws Exception {
    Directory indexStore = newDirectory();
    RandomIndexWriter writer = new RandomIndexWriter(random(), indexStore);
    for (int i = 0; i < 5; i++) {
      Document doc = new Document();
      doc.add(new StringField("string", "a" + i, Field.Store.NO));
      doc.add(new StringField("string", "b" + i, Field.Store.NO));
      writer.addDocument(doc);
    }
    IndexReader reader = writer.getReader();
    writer.close();

<<<<<<< HEAD
    IndexSearcher searcher = newSearcher(reader);
    assertEquals(5, searcher.count(new MatchAllDocsQuery()));
=======
    IndexSearcher searcher = newSearcher(reader, true, true, random().nextBoolean());
    TotalHitCountCollectorManager collectorManager = new TotalHitCountCollectorManager();
    int totalHits = searcher.search(new MatchAllDocsQuery(), collectorManager);
    assertEquals(5, totalHits);

    Query query =
        new BooleanQuery.Builder()
            .add(new TermQuery(new Term("string", "a1")), Occur.SHOULD)
            .add(new TermQuery(new Term("string", "b3")), Occur.SHOULD)
            .build();
    totalHits = searcher.search(query, collectorManager);
    assertEquals(2, totalHits);

>>>>>>> 382aa549
    reader.close();
    indexStore.close();
  }
}<|MERGE_RESOLUTION|>--- conflicted
+++ resolved
@@ -40,10 +40,6 @@
     IndexReader reader = writer.getReader();
     writer.close();
 
-<<<<<<< HEAD
-    IndexSearcher searcher = newSearcher(reader);
-    assertEquals(5, searcher.count(new MatchAllDocsQuery()));
-=======
     IndexSearcher searcher = newSearcher(reader, true, true, random().nextBoolean());
     TotalHitCountCollectorManager collectorManager = new TotalHitCountCollectorManager();
     int totalHits = searcher.search(new MatchAllDocsQuery(), collectorManager);
@@ -57,7 +53,6 @@
     totalHits = searcher.search(query, collectorManager);
     assertEquals(2, totalHits);
 
->>>>>>> 382aa549
     reader.close();
     indexStore.close();
   }
