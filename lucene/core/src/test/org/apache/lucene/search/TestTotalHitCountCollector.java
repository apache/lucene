--- conflicted
+++ resolved
@@ -41,15 +41,10 @@
     IndexReader reader = writer.getReader();
     writer.close();
 
-<<<<<<< HEAD
-    IndexSearcher searcher = newSearcher(reader, true, true, random().nextBoolean());
-    TotalHitCountCollectorManager collectorManager = new TotalHitCountCollectorManager();
-=======
     Concurrency concurrency = RandomizedTest.randomFrom(Concurrency.values());
     IndexSearcher searcher = newSearcher(reader, true, true, concurrency);
     final TotalHitCountCollectorManager collectorManager =
         new TotalHitCountCollectorManager(searcher.getSlices());
->>>>>>> 75ae372b
     int totalHits = searcher.search(new MatchAllDocsQuery(), collectorManager);
     assertEquals(5, totalHits);
 
