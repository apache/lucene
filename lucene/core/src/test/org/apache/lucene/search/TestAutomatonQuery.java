/*
 * Licensed to the Apache Software Foundation (ASF) under one or more
 * contributor license agreements.  See the NOTICE file distributed with
 * this work for additional information regarding copyright ownership.
 * The ASF licenses this file to You under the Apache License, Version 2.0
 * (the "License"); you may not use this file except in compliance with
 * the License.  You may obtain a copy of the License at
 *
 *     http://www.apache.org/licenses/LICENSE-2.0
 *
 * Unless required by applicable law or agreed to in writing, software
 * distributed under the License is distributed on an "AS IS" BASIS,
 * WITHOUT WARRANTIES OR CONDITIONS OF ANY KIND, either express or implied.
 * See the License for the specific language governing permissions and
 * limitations under the License.
 */
package org.apache.lucene.search;

import static org.apache.lucene.util.automaton.Operations.DEFAULT_DETERMINIZE_WORK_LIMIT;

import java.io.IOException;
import java.util.ArrayList;
import java.util.Collections;
import java.util.List;
import java.util.concurrent.CountDownLatch;
import org.apache.lucene.document.Document;
import org.apache.lucene.document.Field;
import org.apache.lucene.index.IndexReader;
import org.apache.lucene.index.MultiTerms;
import org.apache.lucene.index.SingleTermsEnum;
import org.apache.lucene.index.Term;
import org.apache.lucene.index.Terms;
import org.apache.lucene.index.TermsEnum;
import org.apache.lucene.store.Directory;
import org.apache.lucene.tests.index.RandomIndexWriter;
import org.apache.lucene.tests.util.LuceneTestCase;
import org.apache.lucene.tests.util.Rethrow;
import org.apache.lucene.tests.util.TestUtil;
import org.apache.lucene.tests.util.automaton.AutomatonTestUtil;
import org.apache.lucene.util.BytesRef;
import org.apache.lucene.util.automaton.Automata;
import org.apache.lucene.util.automaton.Automaton;
import org.apache.lucene.util.automaton.Operations;

public class TestAutomatonQuery extends LuceneTestCase {
  private Directory directory;
  private IndexReader reader;
  private IndexSearcher searcher;

  private static final String FN = "field";

  @Override
  public void setUp() throws Exception {
    super.setUp();
    directory = newDirectory();
    RandomIndexWriter writer = new RandomIndexWriter(random(), directory);
    Document doc = new Document();
    Field titleField = newTextField("title", "some title", Field.Store.NO);
    Field field = newTextField(FN, "this is document one 2345", Field.Store.NO);
    Field footerField = newTextField("footer", "a footer", Field.Store.NO);
    doc.add(titleField);
    doc.add(field);
    doc.add(footerField);
    writer.addDocument(doc);
    field.setStringValue("some text from doc two a short piece 5678.91");
    writer.addDocument(doc);
    field.setStringValue(
        "doc three has some different stuff" + " with numbers 1234 5678.9 and letter b");
    writer.addDocument(doc);
    reader = writer.getReader();
    searcher = newSearcher(reader);
    writer.close();
  }

  @Override
  public void tearDown() throws Exception {
    reader.close();
    directory.close();
    super.tearDown();
  }

  private Term newTerm(String value) {
    return new Term(FN, value);
  }

  private long automatonQueryNrHits(AutomatonQuery query) throws IOException {
    if (VERBOSE) {
      System.out.println("TEST: run aq=" + query);
    }
    return searcher.search(query, 5).totalHits.value();
  }

  private void assertAutomatonHits(int expected, Automaton automaton) throws IOException {
    assertEquals(
        expected,
        automatonQueryNrHits(
            new AutomatonQuery(
<<<<<<< HEAD
                newTerm("bogus"),
                automaton,
                Operations.DEFAULT_DETERMINIZE_WORK_LIMIT,
                false,
                MultiTermQuery.SCORING_BOOLEAN_REWRITE)));
=======
                newTerm("bogus"), automaton, false, MultiTermQuery.SCORING_BOOLEAN_REWRITE)));
>>>>>>> 75ae372b
    assertEquals(
        expected,
        automatonQueryNrHits(
            new AutomatonQuery(
<<<<<<< HEAD
                newTerm("bogus"),
                automaton,
                Operations.DEFAULT_DETERMINIZE_WORK_LIMIT,
                false,
                MultiTermQuery.CONSTANT_SCORE_REWRITE)));
=======
                newTerm("bogus"), automaton, false, MultiTermQuery.CONSTANT_SCORE_REWRITE)));
>>>>>>> 75ae372b
    assertEquals(
        expected,
        automatonQueryNrHits(
            new AutomatonQuery(
                newTerm("bogus"),
                automaton,
<<<<<<< HEAD
                Operations.DEFAULT_DETERMINIZE_WORK_LIMIT,
=======
>>>>>>> 75ae372b
                false,
                MultiTermQuery.CONSTANT_SCORE_BLENDED_REWRITE)));
    assertEquals(
        expected,
        automatonQueryNrHits(
            new AutomatonQuery(
                newTerm("bogus"),
                automaton,
<<<<<<< HEAD
                Operations.DEFAULT_DETERMINIZE_WORK_LIMIT,
=======
>>>>>>> 75ae372b
                false,
                MultiTermQuery.CONSTANT_SCORE_BOOLEAN_REWRITE)));
  }

  /** Test some very simple automata. */
  public void testAutomata() throws IOException {
    assertAutomatonHits(0, Automata.makeEmpty());
    assertAutomatonHits(0, Automata.makeEmptyString());
    assertAutomatonHits(2, Automata.makeAnyChar());
    assertAutomatonHits(3, Automata.makeAnyString());
    assertAutomatonHits(2, Automata.makeString("doc"));
    assertAutomatonHits(1, Automata.makeChar('a'));
    assertAutomatonHits(2, Automata.makeCharRange('a', 'b'));
    assertAutomatonHits(2, Automata.makeDecimalInterval(1233, 2346, 0));
    assertAutomatonHits(
        1,
        Operations.determinize(
            Automata.makeDecimalInterval(0, 2000, 0), Operations.DEFAULT_DETERMINIZE_WORK_LIMIT));
    assertAutomatonHits(2, Operations.union(Automata.makeChar('a'), Automata.makeChar('b')));
    assertAutomatonHits(0, Operations.intersection(Automata.makeChar('a'), Automata.makeChar('b')));
    assertAutomatonHits(
        1,
        Operations.minus(
            Automata.makeCharRange('a', 'b'),
            Automata.makeChar('a'),
            DEFAULT_DETERMINIZE_WORK_LIMIT));
  }

  public void testEquals() {
    AutomatonQuery a1 = new AutomatonQuery(newTerm("foobar"), Automata.makeString("foobar"));
    // reference to a1
    AutomatonQuery a2 = a1;
    // same as a1 (accepts the same language, same term)
    AutomatonQuery a3 =
        new AutomatonQuery(
            newTerm("foobar"),
            Operations.concatenate(Automata.makeString("foo"), Automata.makeString("bar")));
    // different than a1 (same term, but different language)
    AutomatonQuery a4 = new AutomatonQuery(newTerm("foobar"), Automata.makeString("different"));
    // different than a1 (different term, same language)
    AutomatonQuery a5 = new AutomatonQuery(newTerm("blah"), Automata.makeString("foobar"));

    assertEquals(a1.hashCode(), a2.hashCode());
    assertEquals(a1, a2);

    assertEquals(a1.hashCode(), a3.hashCode());
    assertEquals(a1, a3);

    // different class
    AutomatonQuery w1 = new WildcardQuery(newTerm("foobar"));
    // different class
    AutomatonQuery w2 = new RegexpQuery(newTerm("foobar"));

    assertFalse(a1.equals(w1));
    assertFalse(a1.equals(w2));
    assertFalse(w1.equals(w2));
    assertFalse(a1.equals(a4));
    assertFalse(a1.equals(a5));
    assertFalse(a1.equals(null));
  }

  /** Test that rewriting to a single term works as expected, preserves MultiTermQuery semantics. */
  public void testRewriteSingleTerm() throws IOException {
    AutomatonQuery aq = new AutomatonQuery(newTerm("bogus"), Automata.makeString("piece"));
    Terms terms = MultiTerms.getTerms(searcher.getIndexReader(), FN);
    assertTrue(aq.getTermsEnum(terms) instanceof SingleTermsEnum);
    assertEquals(1, automatonQueryNrHits(aq));
  }

  /**
   * Test that rewriting to a prefix query works as expected, preserves MultiTermQuery semantics.
   */
  public void testRewritePrefix() throws IOException {
    Automaton pfx = Automata.makeString("do");
    Automaton prefixAutomaton = Operations.concatenate(pfx, Automata.makeAnyString());
    AutomatonQuery aq = new AutomatonQuery(newTerm("bogus"), prefixAutomaton);
    assertEquals(3, automatonQueryNrHits(aq));
  }

  /** Test handling of the empty language */
  public void testEmptyOptimization() throws IOException {
    AutomatonQuery aq = new AutomatonQuery(newTerm("bogus"), Automata.makeEmpty());
    // not yet available: assertTrue(aq.getEnum(searcher.getIndexReader())
    // instanceof EmptyTermEnum);
    Terms terms = MultiTerms.getTerms(searcher.getIndexReader(), FN);
    assertSame(TermsEnum.EMPTY, aq.getTermsEnum(terms));
    assertEquals(0, automatonQueryNrHits(aq));
  }

  public void testHashCodeWithThreads() throws Exception {
    final AutomatonQuery[] queries = new AutomatonQuery[atLeast(100)];
    for (int i = 0; i < queries.length; i++) {
      queries[i] =
          new AutomatonQuery(
              new Term("bogus", "bogus"),
              Operations.determinize(
                  AutomatonTestUtil.randomAutomaton(random()),
                  Operations.DEFAULT_DETERMINIZE_WORK_LIMIT));
    }
    final CountDownLatch startingGun = new CountDownLatch(1);
    int numThreads = TestUtil.nextInt(random(), 2, 5);
    Thread[] threads = new Thread[numThreads];
    for (int threadID = 0; threadID < numThreads; threadID++) {
      Thread thread =
          new Thread() {
            @Override
            public void run() {
              try {
                startingGun.await();
                for (int i = 0; i < queries.length; i++) {
                  queries[i].hashCode();
                }
              } catch (Exception e) {
                Rethrow.rethrow(e);
              }
            }
          };
      threads[threadID] = thread;
      thread.start();
    }
    startingGun.countDown();
    for (Thread thread : threads) {
      thread.join();
    }
  }

  public void testBiggishAutomaton() {
    int numTerms = TEST_NIGHTLY ? 3000 : 500;
    List<BytesRef> terms = new ArrayList<>();
    while (terms.size() < numTerms) {
      terms.add(new BytesRef(TestUtil.randomUnicodeString(random())));
    }
    Collections.sort(terms);
    new AutomatonQuery(new Term("foo", "bar"), Automata.makeStringUnion(terms));
  }
}<|MERGE_RESOLUTION|>--- conflicted
+++ resolved
@@ -95,50 +95,26 @@
         expected,
         automatonQueryNrHits(
             new AutomatonQuery(
-<<<<<<< HEAD
+                newTerm("bogus"), automaton, false, MultiTermQuery.SCORING_BOOLEAN_REWRITE)));
+    assertEquals(
+        expected,
+        automatonQueryNrHits(
+            new AutomatonQuery(
+                newTerm("bogus"), automaton, false, MultiTermQuery.CONSTANT_SCORE_REWRITE)));
+    assertEquals(
+        expected,
+        automatonQueryNrHits(
+            new AutomatonQuery(
                 newTerm("bogus"),
                 automaton,
-                Operations.DEFAULT_DETERMINIZE_WORK_LIMIT,
                 false,
-                MultiTermQuery.SCORING_BOOLEAN_REWRITE)));
-=======
-                newTerm("bogus"), automaton, false, MultiTermQuery.SCORING_BOOLEAN_REWRITE)));
->>>>>>> 75ae372b
-    assertEquals(
-        expected,
-        automatonQueryNrHits(
-            new AutomatonQuery(
-<<<<<<< HEAD
+                MultiTermQuery.CONSTANT_SCORE_BLENDED_REWRITE)));
+    assertEquals(
+        expected,
+        automatonQueryNrHits(
+            new AutomatonQuery(
                 newTerm("bogus"),
                 automaton,
-                Operations.DEFAULT_DETERMINIZE_WORK_LIMIT,
-                false,
-                MultiTermQuery.CONSTANT_SCORE_REWRITE)));
-=======
-                newTerm("bogus"), automaton, false, MultiTermQuery.CONSTANT_SCORE_REWRITE)));
->>>>>>> 75ae372b
-    assertEquals(
-        expected,
-        automatonQueryNrHits(
-            new AutomatonQuery(
-                newTerm("bogus"),
-                automaton,
-<<<<<<< HEAD
-                Operations.DEFAULT_DETERMINIZE_WORK_LIMIT,
-=======
->>>>>>> 75ae372b
-                false,
-                MultiTermQuery.CONSTANT_SCORE_BLENDED_REWRITE)));
-    assertEquals(
-        expected,
-        automatonQueryNrHits(
-            new AutomatonQuery(
-                newTerm("bogus"),
-                automaton,
-<<<<<<< HEAD
-                Operations.DEFAULT_DETERMINIZE_WORK_LIMIT,
-=======
->>>>>>> 75ae372b
                 false,
                 MultiTermQuery.CONSTANT_SCORE_BOOLEAN_REWRITE)));
   }
