--- conflicted
+++ resolved
@@ -772,25 +772,14 @@
             new PhraseQuery("f", "d", "d") // repeated term
             )) {
       for (int topN = 1; topN <= 2; ++topN) {
-<<<<<<< HEAD
-        TopScoreDocCollectorManager collectorManager1 =
+        TopScoreDocCollectorManager collectorManager =
             new TopScoreDocCollectorManager(topN, Integer.MAX_VALUE);
-        TopDocs topDocs1 = searcher.search(query, collectorManager1);
-        ScoreDoc[] hits1 = topDocs1.scoreDocs;
-
-        TopScoreDocCollectorManager collectorManager2 = new TopScoreDocCollectorManager(topN, 1);
-        TopDocs topDocs2 = searcher.search(query, collectorManager2);
+        ScoreDoc[] hits1 = searcher.search(query, collectorManager).scoreDocs;
+
+        collectorManager = new TopScoreDocCollectorManager(topN, 1);
+        TopDocs topDocs2 = searcher.search(query, collectorManager);
         ScoreDoc[] hits2 = topDocs2.scoreDocs;
 
-=======
-        CollectorManager<TopScoreDocCollector, TopDocs> manager =
-            TopScoreDocCollector.createSharedManager(topN, null, Integer.MAX_VALUE);
-        TopDocs topDocs = searcher.search(query, manager);
-        ScoreDoc[] hits1 = topDocs.scoreDocs;
-        manager = TopScoreDocCollector.createSharedManager(topN, null, 1);
-        topDocs = searcher.search(query, manager);
-        ScoreDoc[] hits2 = topDocs.scoreDocs;
->>>>>>> 382aa549
         assertTrue("" + query, hits1.length > 0);
         CheckHits.checkEqual(query, hits1, hits2);
       }
@@ -1041,26 +1030,14 @@
       for (String secondTerm : new String[] {"a", "b", "c"}) {
         Query query = new PhraseQuery("foo", newBytesRef(firstTerm), newBytesRef(secondTerm));
 
-<<<<<<< HEAD
-        TopScoreDocCollectorManager collectorManager1 =
+        TopScoreDocCollectorManager completeManager =
             new TopScoreDocCollectorManager(10, Integer.MAX_VALUE); // COMPLETE
-        TopDocs topDocs1 = searcher.search(query, collectorManager1);
-
-        TopScoreDocCollectorManager collectorManager2 =
+        TopScoreDocCollectorManager topScoresManager =
             new TopScoreDocCollectorManager(10, 10); // TOP_SCORES
-        TopDocs topDocs2 = searcher.search(query, collectorManager2);
-
-        CheckHits.checkEqual(query, topDocs1.scoreDocs, topDocs2.scoreDocs);
-=======
-        CollectorManager<TopScoreDocCollector, TopDocs> completeManager =
-            TopScoreDocCollector.createSharedManager(10, null, Integer.MAX_VALUE); // COMPLETE
-        CollectorManager<TopScoreDocCollector, TopDocs> topScoresManager =
-            TopScoreDocCollector.createSharedManager(10, null, 10); // TOP_SCORES
 
         TopDocs complete = searcher.search(query, completeManager);
         TopDocs topScores = searcher.search(query, topScoresManager);
         CheckHits.checkEqual(query, complete.scoreDocs, topScores.scoreDocs);
->>>>>>> 382aa549
 
         Query filteredQuery =
             new BooleanQuery.Builder()
@@ -1068,21 +1045,12 @@
                 .add(new TermQuery(new Term("foo", "b")), Occur.FILTER)
                 .build();
 
-<<<<<<< HEAD
-        collectorManager1 = new TopScoreDocCollectorManager(10, Integer.MAX_VALUE); // COMPLETE
-        topDocs1 = searcher.search(filteredQuery, collectorManager1);
-
-        collectorManager2 = new TopScoreDocCollectorManager(10, 10); // TOP_SCORES
-        topDocs2 = searcher.search(filteredQuery, collectorManager2);
-        CheckHits.checkEqual(query, topDocs1.scoreDocs, topDocs2.scoreDocs);
-=======
-        completeManager =
-            TopScoreDocCollector.createSharedManager(10, null, Integer.MAX_VALUE); // COMPLETE
-        topScoresManager = TopScoreDocCollector.createSharedManager(10, null, 10); // TOP_SCORES
+        completeManager = new TopScoreDocCollectorManager(10, Integer.MAX_VALUE); // COMPLETE
+        topScoresManager = new TopScoreDocCollectorManager(10, 10); // TOP_SCORES
+
         complete = searcher.search(filteredQuery, completeManager);
         topScores = searcher.search(filteredQuery, topScoresManager);
         CheckHits.checkEqual(query, complete.scoreDocs, topScores.scoreDocs);
->>>>>>> 382aa549
       }
     }
     reader.close();
