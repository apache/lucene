/*
 * Licensed to the Apache Software Foundation (ASF) under one or more
 * contributor license agreements.  See the NOTICE file distributed with
 * this work for additional information regarding copyright ownership.
 * The ASF licenses this file to You under the Apache License, Version 2.0
 * (the "License"); you may not use this file except in compliance with
 * the License.  You may obtain a copy of the License at
 *
 *     http://www.apache.org/licenses/LICENSE-2.0
 *
 * Unless required by applicable law or agreed to in writing, software
 * distributed under the License is distributed on an "AS IS" BASIS,
 * WITHOUT WARRANTIES OR CONDITIONS OF ANY KIND, either express or implied.
 * See the License for the specific language governing permissions and
 * limitations under the License.
 */
package org.apache.lucene.search;

import java.io.IOException;
import java.util.Collections;
import java.util.Random;
import org.apache.lucene.document.Document;
import org.apache.lucene.document.Field;
import org.apache.lucene.document.FieldType;
import org.apache.lucene.document.TextField;
import org.apache.lucene.index.DirectoryReader;
import org.apache.lucene.index.IndexReader;
import org.apache.lucene.index.IndexWriter;
import org.apache.lucene.index.IndexWriterConfig;
import org.apache.lucene.index.Term;
import org.apache.lucene.search.similarities.ClassicSimilarity;
import org.apache.lucene.store.Directory;
import org.apache.lucene.store.IOContext;
import org.apache.lucene.tests.analysis.MockAnalyzer;
import org.apache.lucene.tests.index.RandomIndexWriter;
import org.apache.lucene.tests.search.CheckHits;
import org.apache.lucene.tests.search.QueryUtils;
import org.apache.lucene.tests.util.LuceneTestCase;
import org.apache.lucene.tests.util.TestUtil;
import org.apache.lucene.util.ArrayUtil;
import org.junit.AfterClass;
import org.junit.BeforeClass;
import org.junit.Test;

/**
 * Test BooleanQuery2 against BooleanQuery by overriding the standard query parser. This also tests
 * the scoring order of BooleanQuery.
 */
public class TestBoolean2 extends LuceneTestCase {
  private static IndexSearcher searcher;
  private static IndexSearcher singleSegmentSearcher;
  private static IndexSearcher bigSearcher;
  private static IndexReader reader;
  private static IndexReader littleReader;
  private static IndexReader singleSegmentReader;

  /** num of empty docs injected between every doc in the (main) index */
  private static int NUM_FILLER_DOCS;

  /** num of empty docs injected prior to the first doc in the (main) index */
  private static int PRE_FILLER_DOCS;

  /** num "extra" docs containing value in "field2" added to the "big" clone of the index */
  private static final int NUM_EXTRA_DOCS = 6000;

  public static final String field = "field";
  private static Directory directory;
  private static Directory singleSegmentDirectory;
  private static Directory dir2;
  private static int mulFactor;

  private static Directory copyOf(Directory dir) throws IOException {
    Directory copy = newFSDirectory(createTempDir());
    for (String name : dir.listAll()) {
      if (name.startsWith("extra")) {
        continue;
      }
      copy.copyFrom(dir, name, name, IOContext.DEFAULT);
      copy.sync(Collections.singleton(name));
    }
    return copy;
  }

  @BeforeClass
  public static void beforeClass() throws Exception {
    // in some runs, test immediate adjacency of matches - in others, force a full bucket gap
    // between docs
    NUM_FILLER_DOCS = random().nextBoolean() ? 0 : BooleanScorer.SIZE;
    PRE_FILLER_DOCS = TestUtil.nextInt(random(), 0, (NUM_FILLER_DOCS / 2));
    if (VERBOSE) {
      System.out.println(
          "TEST: NUM_FILLER_DOCS=" + NUM_FILLER_DOCS + " PRE_FILLER_DOCS=" + PRE_FILLER_DOCS);
    }

    if (NUM_FILLER_DOCS * PRE_FILLER_DOCS > 100000) {
      directory = newFSDirectory(createTempDir());
    } else {
      directory = newDirectory();
    }

    IndexWriterConfig iwc = newIndexWriterConfig(new MockAnalyzer(random()));
    // randomized codecs are sometimes too costly for this test:
    iwc.setCodec(TestUtil.getDefaultCodec());
    iwc.setMergePolicy(newLogMergePolicy());
    RandomIndexWriter writer = new RandomIndexWriter(random(), directory, iwc);
    // we'll make a ton of docs, disable store/norms/vectors
    FieldType ft = new FieldType(TextField.TYPE_NOT_STORED);
    ft.setOmitNorms(true);

    Document doc = new Document();
    for (int filler = 0; filler < PRE_FILLER_DOCS; filler++) {
      writer.addDocument(doc);
    }
    for (int i = 0; i < docFields.length; i++) {
      doc.add(new Field(field, docFields[i], ft));
      writer.addDocument(doc);

      doc = new Document();
      for (int filler = 0; filler < NUM_FILLER_DOCS; filler++) {
        writer.addDocument(doc);
      }
    }
    writer.close();
    littleReader = DirectoryReader.open(directory);
    searcher = newSearcher(littleReader);
    // this is intentionally using the baseline sim, because it compares against bigSearcher (which
    // uses a random one)
    searcher.setSimilarity(new ClassicSimilarity());

    // make a copy of our index using a single segment
    if (NUM_FILLER_DOCS * PRE_FILLER_DOCS > 100000) {
      singleSegmentDirectory = newFSDirectory(createTempDir());
    } else {
      singleSegmentDirectory = newDirectory();
    }

    // TODO: this test does not need to be doing this crazy stuff. please improve it!
    for (String fileName : directory.listAll()) {
      if (fileName.startsWith("extra")) {
        continue;
      }
      singleSegmentDirectory.copyFrom(directory, fileName, fileName, IOContext.DEFAULT);
      singleSegmentDirectory.sync(Collections.singleton(fileName));
    }

    iwc = newIndexWriterConfig(new MockAnalyzer(random()));
    // we need docID order to be preserved:
    // randomized codecs are sometimes too costly for this test:
    iwc.setCodec(TestUtil.getDefaultCodec());
    iwc.setMergePolicy(newLogMergePolicy());
    try (IndexWriter w = new IndexWriter(singleSegmentDirectory, iwc)) {
      w.forceMerge(1, true);
    }
    singleSegmentReader = DirectoryReader.open(singleSegmentDirectory);
    singleSegmentSearcher = newSearcher(singleSegmentReader);
    singleSegmentSearcher.setSimilarity(searcher.getSimilarity());

    // Make big index
    dir2 = copyOf(directory);

    // First multiply small test index:
    mulFactor = 1;
    int docCount = 0;
    if (VERBOSE) {
      System.out.println("\nTEST: now copy index...");
    }
    do {
      if (VERBOSE) {
        System.out.println("\nTEST: cycle...");
      }
      final Directory copy = copyOf(dir2);

      iwc = newIndexWriterConfig(new MockAnalyzer(random()));
      // randomized codecs are sometimes too costly for this test:
      iwc.setCodec(TestUtil.getDefaultCodec());
      RandomIndexWriter w = new RandomIndexWriter(random(), dir2, iwc);
      w.addIndexes(copy);
      copy.close();
      docCount = w.getDocStats().maxDoc;
      w.close();
      mulFactor *= 2;
    } while (docCount < 3000 * NUM_FILLER_DOCS);

    iwc = newIndexWriterConfig(new MockAnalyzer(random()));
    iwc.setMaxBufferedDocs(TestUtil.nextInt(random(), 50, 1000));
    // randomized codecs are sometimes too costly for this test:
    iwc.setCodec(TestUtil.getDefaultCodec());
    RandomIndexWriter w = new RandomIndexWriter(random(), dir2, iwc);

    doc = new Document();
    doc.add(new Field("field2", "xxx", ft));
    for (int i = 0; i < NUM_EXTRA_DOCS / 2; i++) {
      w.addDocument(doc);
    }
    doc = new Document();
    doc.add(new Field("field2", "big bad bug", ft));
    for (int i = 0; i < NUM_EXTRA_DOCS / 2; i++) {
      w.addDocument(doc);
    }
    reader = w.getReader();
    bigSearcher = newSearcher(reader);
    w.close();
  }

  @AfterClass
  public static void afterClass() throws Exception {
    reader.close();
    littleReader.close();
    singleSegmentReader.close();
    dir2.close();
    directory.close();
    singleSegmentDirectory.close();
    singleSegmentSearcher = null;
    singleSegmentReader = null;
    singleSegmentDirectory = null;
    searcher = null;
    reader = null;
    littleReader = null;
    dir2 = null;
    directory = null;
    bigSearcher = null;
  }

  private static final String[] docFields = {
    "w1 w2 w3 w4 w5", "w1 w3 w2 w3", "w1 xx w2 yy w3", "w1 w3 xx w2 yy mm"
  };

  public void queriesTest(Query query, int[] expDocNrs) throws Exception {

    // adjust the expected doc numbers according to our filler docs
    if (0 < NUM_FILLER_DOCS) {
      expDocNrs = ArrayUtil.copyArray(expDocNrs);
      for (int i = 0; i < expDocNrs.length; i++) {
        expDocNrs[i] = PRE_FILLER_DOCS + ((NUM_FILLER_DOCS + 1) * expDocNrs[i]);
      }
    }

    final int topDocsToCheck = atLeast(1000);
    // The asserting searcher will sometimes return the bulk scorer and
    // sometimes return a default impl around the scorer so that we can
    // compare BS1 and BS2
    TopScoreDocCollectorManager collectorManager =
        new TopScoreDocCollectorManager(topDocsToCheck, Integer.MAX_VALUE);
    ScoreDoc[] hits1 = searcher.search(query, collectorManager).scoreDocs;
    collectorManager = new TopScoreDocCollectorManager(topDocsToCheck, Integer.MAX_VALUE);
    ScoreDoc[] hits2 = searcher.search(query, collectorManager).scoreDocs;

    CheckHits.checkHitsQuery(query, hits1, hits2, expDocNrs);

    // Since we have no deleted docs, we should also be able to verify identical matches &
    // scores against an single segment copy of our index
    collectorManager = new TopScoreDocCollectorManager(topDocsToCheck, Integer.MAX_VALUE);
    TopDocs topDocs = singleSegmentSearcher.search(query, collectorManager);
    hits2 = topDocs.scoreDocs;
    CheckHits.checkHitsQuery(query, hits1, hits2, expDocNrs);

    // sanity check expected num matches in bigSearcher
<<<<<<< HEAD
    assertEquals(mulFactor * topDocs.totalHits.value, bigSearcher.count(query));
=======
    assertEquals(mulFactor * topDocs.totalHits.value(), bigSearcher.count(query));
>>>>>>> 75ae372b

    // now check 2 diff scorers from the bigSearcher as well
    collectorManager = new TopScoreDocCollectorManager(topDocsToCheck, Integer.MAX_VALUE);
    hits1 = bigSearcher.search(query, collectorManager).scoreDocs;
    collectorManager = new TopScoreDocCollectorManager(topDocsToCheck, Integer.MAX_VALUE);
    hits2 = bigSearcher.search(query, collectorManager).scoreDocs;

    // NOTE: just comparing results, not vetting against expDocNrs
    // since we have dups in bigSearcher
    CheckHits.checkEqual(query, hits1, hits2);
  }

  @Test
  public void testQueries01() throws Exception {
    BooleanQuery.Builder query = new BooleanQuery.Builder();
    query.add(new TermQuery(new Term(field, "w3")), BooleanClause.Occur.MUST);
    query.add(new TermQuery(new Term(field, "xx")), BooleanClause.Occur.MUST);
    int[] expDocNrs = {2, 3};
    queriesTest(query.build(), expDocNrs);
  }

  @Test
  public void testQueries02() throws Exception {
    BooleanQuery.Builder query = new BooleanQuery.Builder();
    query.add(new TermQuery(new Term(field, "w3")), BooleanClause.Occur.MUST);
    query.add(new TermQuery(new Term(field, "xx")), BooleanClause.Occur.SHOULD);
    int[] expDocNrs = {2, 3, 1, 0};
    queriesTest(query.build(), expDocNrs);
  }

  @Test
  public void testQueries03() throws Exception {
    BooleanQuery.Builder query = new BooleanQuery.Builder();
    query.add(new TermQuery(new Term(field, "w3")), BooleanClause.Occur.SHOULD);
    query.add(new TermQuery(new Term(field, "xx")), BooleanClause.Occur.SHOULD);
    int[] expDocNrs = {2, 3, 1, 0};
    queriesTest(query.build(), expDocNrs);
  }

  @Test
  public void testQueries04() throws Exception {
    BooleanQuery.Builder query = new BooleanQuery.Builder();
    query.add(new TermQuery(new Term(field, "w3")), BooleanClause.Occur.SHOULD);
    query.add(new TermQuery(new Term(field, "xx")), BooleanClause.Occur.MUST_NOT);
    int[] expDocNrs = {1, 0};
    queriesTest(query.build(), expDocNrs);
  }

  @Test
  public void testQueries05() throws Exception {
    BooleanQuery.Builder query = new BooleanQuery.Builder();
    query.add(new TermQuery(new Term(field, "w3")), BooleanClause.Occur.MUST);
    query.add(new TermQuery(new Term(field, "xx")), BooleanClause.Occur.MUST_NOT);
    int[] expDocNrs = {1, 0};
    queriesTest(query.build(), expDocNrs);
  }

  @Test
  public void testQueries06() throws Exception {
    BooleanQuery.Builder query = new BooleanQuery.Builder();
    query.add(new TermQuery(new Term(field, "w3")), BooleanClause.Occur.MUST);
    query.add(new TermQuery(new Term(field, "xx")), BooleanClause.Occur.MUST_NOT);
    query.add(new TermQuery(new Term(field, "w5")), BooleanClause.Occur.MUST_NOT);
    int[] expDocNrs = {1};
    queriesTest(query.build(), expDocNrs);
  }

  @Test
  public void testQueries07() throws Exception {
    BooleanQuery.Builder query = new BooleanQuery.Builder();
    query.add(new TermQuery(new Term(field, "w3")), BooleanClause.Occur.MUST_NOT);
    query.add(new TermQuery(new Term(field, "xx")), BooleanClause.Occur.MUST_NOT);
    query.add(new TermQuery(new Term(field, "w5")), BooleanClause.Occur.MUST_NOT);
    int[] expDocNrs = {};
    queriesTest(query.build(), expDocNrs);
  }

  @Test
  public void testQueries08() throws Exception {
    BooleanQuery.Builder query = new BooleanQuery.Builder();
    query.add(new TermQuery(new Term(field, "w3")), BooleanClause.Occur.MUST);
    query.add(new TermQuery(new Term(field, "xx")), BooleanClause.Occur.SHOULD);
    query.add(new TermQuery(new Term(field, "w5")), BooleanClause.Occur.MUST_NOT);
    int[] expDocNrs = {2, 3, 1};
    queriesTest(query.build(), expDocNrs);
  }

  @Test
  public void testQueries09() throws Exception {
    BooleanQuery.Builder query = new BooleanQuery.Builder();
    query.add(new TermQuery(new Term(field, "w3")), BooleanClause.Occur.MUST);
    query.add(new TermQuery(new Term(field, "xx")), BooleanClause.Occur.MUST);
    query.add(new TermQuery(new Term(field, "w2")), BooleanClause.Occur.MUST);
    query.add(new TermQuery(new Term(field, "zz")), BooleanClause.Occur.SHOULD);
    int[] expDocNrs = {2, 3};
    queriesTest(query.build(), expDocNrs);
  }

  @Test
  public void testRandomQueries() throws Exception {
    String[] vals = {"w1", "w2", "w3", "w4", "w5", "xx", "yy", "zzz"};

    BooleanQuery q1 = null;
    try {

      // increase number of iterations for more complete testing
      int num = atLeast(3);
      for (int i = 0; i < num; i++) {
        int level = random().nextInt(3);
        q1 =
            randBoolQuery(
                    new Random(random().nextLong()),
                    random().nextBoolean(),
                    level,
                    field,
                    vals,
                    null)
                .build();

        // Can't sort by relevance since floating point numbers may not quite
        // match up.
        Sort sort = Sort.INDEXORDER;

        QueryUtils.check(random(), q1, searcher); // baseline sim
        try {
          // a little hackish, QueryUtils.check is too costly to do on bigSearcher in this loop.
          searcher.setSimilarity(bigSearcher.getSimilarity()); // random sim
          QueryUtils.check(random(), q1, searcher);
        } finally {
          searcher.setSimilarity(new ClassicSimilarity()); // restore
        }

        // check diff (randomized) scorers (from AssertingSearcher) produce the same results
        ScoreDoc[] hits1 =
            searcher.search(q1, new TopFieldCollectorManager(sort, 1000, 1)).scoreDocs;
        TopDocs topDocs = searcher.search(q1, new TopFieldCollectorManager(sort, 1000, 1));
        ScoreDoc[] hits2 = topDocs.scoreDocs;
        CheckHits.checkEqual(q1, hits1, hits2);

        BooleanQuery.Builder q3 = new BooleanQuery.Builder();
        q3.add(q1, BooleanClause.Occur.SHOULD);
        q3.add(new PrefixQuery(new Term("field2", "b")), BooleanClause.Occur.SHOULD);
        assertEquals(
<<<<<<< HEAD
            mulFactor * topDocs.totalHits.value + NUM_EXTRA_DOCS / 2,
            bigSearcher.count(q3.build()));

        // test diff (randomized) scorers produce the same results on bigSearcher as well
        hits1 =
            bigSearcher.search(q1, new TopFieldCollectorManager(sort, 1000 * mulFactor, 1))
                .scoreDocs;
        hits2 =
            bigSearcher.search(q1, new TopFieldCollectorManager(sort, 1000 * mulFactor, 1))
                .scoreDocs;
=======
            mulFactor * topDocs.totalHits.value() + NUM_EXTRA_DOCS / 2,
            bigSearcher.count(q3.build()));

        // test diff (randomized) scorers produce the same results on bigSearcher as well
        hits1 = bigSearcher.search(q1, new TopFieldCollectorManager(sort, mulFactor, 1)).scoreDocs;
        hits2 = bigSearcher.search(q1, new TopFieldCollectorManager(sort, mulFactor, 1)).scoreDocs;
>>>>>>> 75ae372b
        CheckHits.checkEqual(q1, hits1, hits2);
      }

    } catch (Exception e) {
      // For easier debugging
      System.out.println("failed query: " + q1);
      throw e;
    }

    // System.out.println("Total hits:"+tot);
  }

  // used to set properties or change every BooleanQuery
  // generated from randBoolQuery.
  public interface Callback {
    void postCreate(BooleanQuery.Builder q);
  }

  // Random rnd is passed in so that the exact same random query may be created
  // more than once.
  public static BooleanQuery.Builder randBoolQuery(
      Random rnd, boolean allowMust, int level, String field, String[] vals, Callback cb) {
    BooleanQuery.Builder current = new BooleanQuery.Builder();
    for (int i = 0; i < rnd.nextInt(vals.length) + 1; i++) {
      int qType = 0; // term query
      if (level > 0) {
        qType = rnd.nextInt(10);
      }
      Query q;
      if (qType < 3) {
        q = new TermQuery(new Term(field, vals[rnd.nextInt(vals.length)]));
      } else if (qType < 4) {
        String t1 = vals[rnd.nextInt(vals.length)];
        String t2 = vals[rnd.nextInt(vals.length)];
        q = new PhraseQuery(10, field, t1, t2); // slop increases possibility of matching
      } else if (qType < 7) {
        q = new WildcardQuery(new Term(field, "w*"));
      } else {
        q = randBoolQuery(rnd, allowMust, level - 1, field, vals, cb).build();
      }

      int r = rnd.nextInt(10);
      BooleanClause.Occur occur;
      if (r < 2) {
        occur = BooleanClause.Occur.MUST_NOT;
      } else if (r < 5) {
        if (allowMust) {
          occur = BooleanClause.Occur.MUST;
        } else {
          occur = BooleanClause.Occur.SHOULD;
        }
      } else {
        occur = BooleanClause.Occur.SHOULD;
      }

      current.add(q, occur);
    }
    if (cb != null) cb.postCreate(current);
    return current;
  }
}<|MERGE_RESOLUTION|>--- conflicted
+++ resolved
@@ -255,11 +255,7 @@
     CheckHits.checkHitsQuery(query, hits1, hits2, expDocNrs);
 
     // sanity check expected num matches in bigSearcher
-<<<<<<< HEAD
-    assertEquals(mulFactor * topDocs.totalHits.value, bigSearcher.count(query));
-=======
     assertEquals(mulFactor * topDocs.totalHits.value(), bigSearcher.count(query));
->>>>>>> 75ae372b
 
     // now check 2 diff scorers from the bigSearcher as well
     collectorManager = new TopScoreDocCollectorManager(topDocsToCheck, Integer.MAX_VALUE);
@@ -403,25 +399,12 @@
         q3.add(q1, BooleanClause.Occur.SHOULD);
         q3.add(new PrefixQuery(new Term("field2", "b")), BooleanClause.Occur.SHOULD);
         assertEquals(
-<<<<<<< HEAD
-            mulFactor * topDocs.totalHits.value + NUM_EXTRA_DOCS / 2,
-            bigSearcher.count(q3.build()));
-
-        // test diff (randomized) scorers produce the same results on bigSearcher as well
-        hits1 =
-            bigSearcher.search(q1, new TopFieldCollectorManager(sort, 1000 * mulFactor, 1))
-                .scoreDocs;
-        hits2 =
-            bigSearcher.search(q1, new TopFieldCollectorManager(sort, 1000 * mulFactor, 1))
-                .scoreDocs;
-=======
             mulFactor * topDocs.totalHits.value() + NUM_EXTRA_DOCS / 2,
             bigSearcher.count(q3.build()));
 
         // test diff (randomized) scorers produce the same results on bigSearcher as well
         hits1 = bigSearcher.search(q1, new TopFieldCollectorManager(sort, mulFactor, 1)).scoreDocs;
         hits2 = bigSearcher.search(q1, new TopFieldCollectorManager(sort, mulFactor, 1)).scoreDocs;
->>>>>>> 75ae372b
         CheckHits.checkEqual(q1, hits1, hits2);
       }
 
