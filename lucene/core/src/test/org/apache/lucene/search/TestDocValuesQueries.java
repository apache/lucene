/*
 * Licensed to the Apache Software Foundation (ASF) under one or more
 * contributor license agreements.  See the NOTICE file distributed with
 * this work for additional information regarding copyright ownership.
 * The ASF licenses this file to You under the Apache License, Version 2.0
 * (the "License"); you may not use this file except in compliance with
 * the License.  You may obtain a copy of the License at
 *
 *     http://www.apache.org/licenses/LICENSE-2.0
 *
 * Unless required by applicable law or agreed to in writing, software
 * distributed under the License is distributed on an "AS IS" BASIS,
 * WITHOUT WARRANTIES OR CONDITIONS OF ANY KIND, either express or implied.
 * See the License for the specific language governing permissions and
 * limitations under the License.
 */
package org.apache.lucene.search;

import static org.hamcrest.Matchers.containsString;
import static org.hamcrest.Matchers.instanceOf;

import java.io.IOException;
import java.util.ArrayList;
import java.util.Arrays;
import java.util.HashSet;
import java.util.List;
import java.util.Set;
import org.apache.lucene.codecs.Codec;
import org.apache.lucene.codecs.lucene90.Lucene90DocValuesFormat;
import org.apache.lucene.document.Document;
import org.apache.lucene.document.Field;
import org.apache.lucene.document.LongPoint;
import org.apache.lucene.document.NumericDocValuesField;
import org.apache.lucene.document.SortedDocValuesField;
import org.apache.lucene.document.SortedNumericDocValuesField;
import org.apache.lucene.document.SortedSetDocValuesField;
import org.apache.lucene.document.StringField;
import org.apache.lucene.index.IndexReader;
import org.apache.lucene.index.IndexWriterConfig;
import org.apache.lucene.index.Term;
import org.apache.lucene.store.Directory;
import org.apache.lucene.tests.index.RandomIndexWriter;
import org.apache.lucene.tests.search.QueryUtils;
import org.apache.lucene.tests.util.LuceneTestCase;
import org.apache.lucene.tests.util.TestUtil;
import org.apache.lucene.util.IOUtils;
import org.apache.lucene.util.NumericUtils;

public class TestDocValuesQueries extends LuceneTestCase {

  private Codec getCodec() {
    // small interval size to test with many intervals
    return TestUtil.alwaysDocValuesFormat(new Lucene90DocValuesFormat(random().nextInt(4, 16)));
  }

  public void testDuelPointRangeSortedNumericRangeQuery() throws IOException {
    doTestDuelPointRangeNumericRangeQuery(true, 1, false);
  }

  public void testDuelPointRangeSortedNumericRangeWithSlipperQuery() throws IOException {
    doTestDuelPointRangeNumericRangeQuery(true, 1, true);
  }

  public void testDuelPointRangeMultivaluedSortedNumericRangeQuery() throws IOException {
    doTestDuelPointRangeNumericRangeQuery(true, 3, false);
  }

  public void testDuelPointRangeMultivaluedSortedNumericRangeWithSkipperQuery() throws IOException {
    doTestDuelPointRangeNumericRangeQuery(true, 3, true);
  }

  public void testDuelPointRangeNumericRangeQuery() throws IOException {
    doTestDuelPointRangeNumericRangeQuery(false, 1, false);
  }

  public void testDuelPointRangeNumericRangeWithSkipperQuery() throws IOException {
    doTestDuelPointRangeNumericRangeQuery(false, 1, true);
  }

  public void testDuelPointNumericSortedWithSkipperRangeQuery() throws IOException {
    Directory dir = newDirectory();
    IndexWriterConfig config = new IndexWriterConfig().setCodec(getCodec());
    config.setIndexSort(new Sort(new SortField("dv", SortField.Type.LONG, random().nextBoolean())));
    RandomIndexWriter iw = new RandomIndexWriter(random(), dir, config);
    final int numDocs = atLeast(1000);
    for (int i = 0; i < numDocs; ++i) {
      Document doc = new Document();
      final long value = TestUtil.nextLong(random(), -100, 10000);
      doc.add(NumericDocValuesField.indexedField("dv", value));
      doc.add(new LongPoint("idx", value));
      iw.addDocument(doc);
    }

    final IndexReader reader = iw.getReader();
    final IndexSearcher searcher = newSearcher(reader, false);
    iw.close();

    for (int i = 0; i < 100; ++i) {
      final long min =
          random().nextBoolean() ? Long.MIN_VALUE : TestUtil.nextLong(random(), -100, 10000);
      final long max =
          random().nextBoolean() ? Long.MAX_VALUE : TestUtil.nextLong(random(), -100, 10000);
      final Query q1 = LongPoint.newRangeQuery("idx", min, max);
      final Query q2 = NumericDocValuesField.newSlowRangeQuery("dv", min, max);
      assertSameMatches(searcher, q1, q2, false);
    }
    reader.close();
    dir.close();
  }

  private void doTestDuelPointRangeNumericRangeQuery(
      boolean sortedNumeric, int maxValuesPerDoc, boolean skypper) throws IOException {
    final int iters = atLeast(10);
    for (int iter = 0; iter < iters; ++iter) {
      Directory dir = newDirectory();
      RandomIndexWriter iw;
      if (sortedNumeric || random().nextBoolean()) {
        iw = new RandomIndexWriter(random(), dir);
      } else {
        IndexWriterConfig config = new IndexWriterConfig().setCodec(getCodec());
        config.setIndexSort(
            new Sort(new SortField("dv", SortField.Type.LONG, random().nextBoolean())));
        iw = new RandomIndexWriter(random(), dir, config);
      }
      final int numDocs = atLeast(100);
      for (int i = 0; i < numDocs; ++i) {
        Document doc = new Document();
        final int numValues = TestUtil.nextInt(random(), 0, maxValuesPerDoc);
        for (int j = 0; j < numValues; ++j) {
          final long value = TestUtil.nextLong(random(), -100, 10000);
          if (sortedNumeric) {
            if (skypper) {
              doc.add(SortedNumericDocValuesField.indexedField("dv", value));
            } else {
              doc.add(new SortedNumericDocValuesField("dv", value));
            }
          } else {
            if (skypper) {
              doc.add(NumericDocValuesField.indexedField("dv", value));
            } else {
              doc.add(new NumericDocValuesField("dv", value));
            }
          }
          doc.add(new LongPoint("idx", value));
        }
        iw.addDocument(doc);
      }
      if (random().nextBoolean()) {
        iw.deleteDocuments(LongPoint.newRangeQuery("idx", 0L, 10L));
      }
      final IndexReader reader = iw.getReader();
      final IndexSearcher searcher = newSearcher(reader, false);
      iw.close();

      for (int i = 0; i < 100; ++i) {
        final long min =
            random().nextBoolean() ? Long.MIN_VALUE : TestUtil.nextLong(random(), -100, 10000);
        final long max =
            random().nextBoolean() ? Long.MAX_VALUE : TestUtil.nextLong(random(), -100, 10000);
        final Query q1 = LongPoint.newRangeQuery("idx", min, max);
        final Query q2;
        if (sortedNumeric) {
          q2 = SortedNumericDocValuesField.newSlowRangeQuery("dv", min, max);
        } else {
          q2 = NumericDocValuesField.newSlowRangeQuery("dv", min, max);
        }
        assertSameMatches(searcher, q1, q2, false);
      }

      reader.close();
      dir.close();
    }
  }

  private void doTestDuelPointRangeSortedRangeQuery(
      boolean sortedSet, int maxValuesPerDoc, boolean skypper) throws IOException {
    final int iters = atLeast(10);
    for (int iter = 0; iter < iters; ++iter) {
      Directory dir = newDirectory();
      RandomIndexWriter iw;
      if (sortedSet || random().nextBoolean()) {
        iw = new RandomIndexWriter(random(), dir);
      } else {
        IndexWriterConfig config = new IndexWriterConfig().setCodec(getCodec());
        config.setIndexSort(
            new Sort(new SortField("dv", SortField.Type.STRING, random().nextBoolean())));
        iw = new RandomIndexWriter(random(), dir, config);
      }
      final int numDocs = atLeast(100);
      for (int i = 0; i < numDocs; ++i) {
        Document doc = new Document();
        final int numValues = TestUtil.nextInt(random(), 0, maxValuesPerDoc);
        for (int j = 0; j < numValues; ++j) {
          final long value = TestUtil.nextLong(random(), -100, 10000);
          byte[] encoded = new byte[Long.BYTES];
          LongPoint.encodeDimension(value, encoded, 0);
          if (sortedSet) {
            if (skypper) {
              doc.add(SortedSetDocValuesField.indexedField("dv", newBytesRef(encoded)));
            } else {
              doc.add(new SortedSetDocValuesField("dv", newBytesRef(encoded)));
            }
          } else {
            if (skypper) {
              doc.add(SortedDocValuesField.indexedField("dv", newBytesRef(encoded)));
            } else {
              doc.add(new SortedDocValuesField("dv", newBytesRef(encoded)));
            }
          }
          doc.add(new LongPoint("idx", value));
        }
        iw.addDocument(doc);
      }
      if (random().nextBoolean()) {
        iw.deleteDocuments(LongPoint.newRangeQuery("idx", 0L, 10L));
      }
      final IndexReader reader = iw.getReader();
      final IndexSearcher searcher = newSearcher(reader, false);
      iw.close();

      for (int i = 0; i < 100; ++i) {
        long min =
            random().nextBoolean() ? Long.MIN_VALUE : TestUtil.nextLong(random(), -100, 10000);
        long max =
            random().nextBoolean() ? Long.MAX_VALUE : TestUtil.nextLong(random(), -100, 10000);
        byte[] encodedMin = new byte[Long.BYTES];
        byte[] encodedMax = new byte[Long.BYTES];
        LongPoint.encodeDimension(min, encodedMin, 0);
        LongPoint.encodeDimension(max, encodedMax, 0);
        boolean includeMin = true;
        boolean includeMax = true;
        if (random().nextBoolean()) {
          includeMin = false;
          min++;
        }
        if (random().nextBoolean()) {
          includeMax = false;
          max--;
        }
        final Query q1 = LongPoint.newRangeQuery("idx", min, max);
        final Query q2;
        if (sortedSet) {
          q2 =
              SortedSetDocValuesField.newSlowRangeQuery(
                  "dv",
                  min == Long.MIN_VALUE && random().nextBoolean() ? null : newBytesRef(encodedMin),
                  max == Long.MAX_VALUE && random().nextBoolean() ? null : newBytesRef(encodedMax),
                  includeMin,
                  includeMax);
        } else {
          q2 =
              SortedDocValuesField.newSlowRangeQuery(
                  "dv",
                  min == Long.MIN_VALUE && random().nextBoolean() ? null : newBytesRef(encodedMin),
                  max == Long.MAX_VALUE && random().nextBoolean() ? null : newBytesRef(encodedMax),
                  includeMin,
                  includeMax);
        }
        assertSameMatches(searcher, q1, q2, false);
      }

      reader.close();
      dir.close();
    }
  }

  public void testDuelPointRangeSortedSetRangeQuery() throws IOException {
    doTestDuelPointRangeSortedRangeQuery(true, 1, false);
  }

  public void testDuelPointRangeSortedSetRangeSkipperQuery() throws IOException {
    doTestDuelPointRangeSortedRangeQuery(true, 1, true);
  }

  public void testDuelPointRangeMultivaluedSortedSetRangeQuery() throws IOException {
    doTestDuelPointRangeSortedRangeQuery(true, 3, false);
  }

  public void testDuelPointRangeMultivaluedSortedSetRangeSkipperQuery() throws IOException {
    doTestDuelPointRangeSortedRangeQuery(true, 3, true);
  }

  public void testDuelPointRangeSortedRangeQuery() throws IOException {
    doTestDuelPointRangeSortedRangeQuery(false, 1, false);
  }

  public void testDuelPointRangeSortedRangeSkipperQuery() throws IOException {
    doTestDuelPointRangeSortedRangeQuery(false, 1, true);
  }

  public void testDuelPointSortedSetSortedWithSkipperRangeQuery() throws IOException {
    Directory dir = newDirectory();
    IndexWriterConfig config = new IndexWriterConfig().setCodec(getCodec());
    config.setIndexSort(
        new Sort(new SortField("dv", SortField.Type.STRING, random().nextBoolean())));
    RandomIndexWriter iw = new RandomIndexWriter(random(), dir, config);
    final int numDocs = atLeast(1000);
    for (int i = 0; i < numDocs; ++i) {
      Document doc = new Document();
      final long value = TestUtil.nextLong(random(), -100, 10000);
      byte[] encoded = new byte[Long.BYTES];
      LongPoint.encodeDimension(value, encoded, 0);
      doc.add(SortedDocValuesField.indexedField("dv", newBytesRef(encoded)));
      doc.add(new LongPoint("idx", value));
      iw.addDocument(doc);
    }

    final IndexReader reader = iw.getReader();
    final IndexSearcher searcher = newSearcher(reader, false);
    iw.close();

    for (int i = 0; i < 100; ++i) {
      long min = random().nextBoolean() ? Long.MIN_VALUE : TestUtil.nextLong(random(), -100, 10000);
      long max = random().nextBoolean() ? Long.MAX_VALUE : TestUtil.nextLong(random(), -100, 10000);
      byte[] encodedMin = new byte[Long.BYTES];
      byte[] encodedMax = new byte[Long.BYTES];
      LongPoint.encodeDimension(min, encodedMin, 0);
      LongPoint.encodeDimension(max, encodedMax, 0);
      boolean includeMin = true;
      boolean includeMax = true;
      if (random().nextBoolean()) {
        includeMin = false;
        min++;
      }
      if (random().nextBoolean()) {
        includeMax = false;
        max--;
      }
      final Query q1 = LongPoint.newRangeQuery("idx", min, max);
      final Query q2 =
          SortedDocValuesField.newSlowRangeQuery(
              "dv",
              min == Long.MIN_VALUE && random().nextBoolean() ? null : newBytesRef(encodedMin),
              max == Long.MAX_VALUE && random().nextBoolean() ? null : newBytesRef(encodedMax),
              includeMin,
              includeMax);
      assertSameMatches(searcher, q1, q2, false);
    }
    reader.close();
    dir.close();
  }

  private void assertSameMatches(IndexSearcher searcher, Query q1, Query q2, boolean scores)
      throws IOException {
    final int maxDoc = searcher.getIndexReader().maxDoc();
    final TopDocs td1 = searcher.search(q1, maxDoc, scores ? Sort.RELEVANCE : Sort.INDEXORDER);
    final TopDocs td2 = searcher.search(q2, maxDoc, scores ? Sort.RELEVANCE : Sort.INDEXORDER);
    assertEquals(td1.totalHits.value(), td2.totalHits.value());
    for (int i = 0; i < td1.scoreDocs.length; ++i) {
      assertEquals(td1.scoreDocs[i].doc, td2.scoreDocs[i].doc);
      if (scores) {
        assertEquals(td1.scoreDocs[i].score, td2.scoreDocs[i].score, 10e-7);
      }
    }
  }

  public void testEquals() {
    Query q1 = SortedNumericDocValuesField.newSlowRangeQuery("foo", 3, 5);
    QueryUtils.checkEqual(q1, SortedNumericDocValuesField.newSlowRangeQuery("foo", 3, 5));
    QueryUtils.checkUnequal(q1, SortedNumericDocValuesField.newSlowRangeQuery("foo", 3, 6));
    QueryUtils.checkUnequal(q1, SortedNumericDocValuesField.newSlowRangeQuery("foo", 4, 5));
    QueryUtils.checkUnequal(q1, SortedNumericDocValuesField.newSlowRangeQuery("bar", 3, 5));

    Query q2 =
        SortedSetDocValuesField.newSlowRangeQuery(
            "foo", newBytesRef("bar"), newBytesRef("baz"), true, true);
    QueryUtils.checkEqual(
        q2,
        SortedSetDocValuesField.newSlowRangeQuery(
            "foo", newBytesRef("bar"), newBytesRef("baz"), true, true));
    QueryUtils.checkUnequal(
        q2,
        SortedSetDocValuesField.newSlowRangeQuery(
            "foo", newBytesRef("baz"), newBytesRef("baz"), true, true));
    QueryUtils.checkUnequal(
        q2,
        SortedSetDocValuesField.newSlowRangeQuery(
            "foo", newBytesRef("bar"), newBytesRef("bar"), true, true));
    QueryUtils.checkUnequal(
        q2,
        SortedSetDocValuesField.newSlowRangeQuery(
            "quux", newBytesRef("bar"), newBytesRef("baz"), true, true));
  }

  public void testToString() {
    Query q1 = SortedNumericDocValuesField.newSlowRangeQuery("foo", 3, 5);
    assertEquals("foo:[3 TO 5]", q1.toString());
    assertEquals("[3 TO 5]", q1.toString("foo"));
    assertEquals("foo:[3 TO 5]", q1.toString("bar"));

    Query q2 =
        SortedSetDocValuesField.newSlowRangeQuery(
            "foo", newBytesRef("bar"), newBytesRef("baz"), true, true);
    assertEquals("foo:[[62 61 72] TO [62 61 7a]]", q2.toString());
    q2 =
        SortedSetDocValuesField.newSlowRangeQuery(
            "foo", newBytesRef("bar"), newBytesRef("baz"), false, true);
    assertEquals("foo:{[62 61 72] TO [62 61 7a]]", q2.toString());
    q2 =
        SortedSetDocValuesField.newSlowRangeQuery(
            "foo", newBytesRef("bar"), newBytesRef("baz"), false, false);
    assertEquals("foo:{[62 61 72] TO [62 61 7a]}", q2.toString());
    q2 = SortedSetDocValuesField.newSlowRangeQuery("foo", newBytesRef("bar"), null, true, true);
    assertEquals("foo:[[62 61 72] TO *}", q2.toString());
    q2 = SortedSetDocValuesField.newSlowRangeQuery("foo", null, newBytesRef("baz"), true, true);
    assertEquals("foo:{* TO [62 61 7a]]", q2.toString());
    assertEquals("{* TO [62 61 7a]]", q2.toString("foo"));
    assertEquals("foo:{* TO [62 61 7a]]", q2.toString("bar"));
  }

  public void testMissingField() throws IOException {
    Directory dir = newDirectory();
    RandomIndexWriter iw = new RandomIndexWriter(random(), dir);
    iw.addDocument(new Document());
    IndexReader reader = iw.getReader();
    iw.close();
    IndexSearcher searcher = newSearcher(reader);
    for (Query query :
        Arrays.asList(
            NumericDocValuesField.newSlowRangeQuery("foo", 2, 4),
            SortedNumericDocValuesField.newSlowRangeQuery("foo", 2, 4),
            SortedDocValuesField.newSlowRangeQuery(
                "foo",
                newBytesRef("abc"),
                newBytesRef("bcd"),
                random().nextBoolean(),
                random().nextBoolean()),
            SortedSetDocValuesField.newSlowRangeQuery(
                "foo",
                newBytesRef("abc"),
                newBytesRef("bcd"),
                random().nextBoolean(),
                random().nextBoolean()))) {
      Weight w = searcher.createWeight(searcher.rewrite(query), ScoreMode.COMPLETE, 1);
      assertNull(w.scorer(searcher.getIndexReader().leaves().get(0)));
    }
    reader.close();
    dir.close();
  }

  public void testSlowRangeQueryRewrite() throws IOException {
    Directory dir = newDirectory();
    RandomIndexWriter iw = new RandomIndexWriter(random(), dir);
    IndexReader reader = iw.getReader();
    iw.close();
    IndexSearcher searcher = newSearcher(reader);

    QueryUtils.checkEqual(
        NumericDocValuesField.newSlowRangeQuery("foo", 10, 1).rewrite(searcher),
        new MatchNoDocsQuery());
    QueryUtils.checkEqual(
        NumericDocValuesField.newSlowRangeQuery("foo", Long.MIN_VALUE, Long.MAX_VALUE)
            .rewrite(searcher),
        new FieldExistsQuery("foo"));
    reader.close();
    dir.close();
  }

  public void testSortedNumericNPE() throws IOException {
    Directory dir = newDirectory();
    RandomIndexWriter iw = new RandomIndexWriter(random(), dir);
    double[] nums = {
      -1.7147449030215377E-208,
      -1.6887024655302576E-11,
      1.534911516604164E113,
      0.0,
      2.6947996404505155E-166,
      -2.649722021970773E306,
      6.138239235731689E-198,
      2.3967090122610808E111
    };
    for (int i = 0; i < nums.length; ++i) {
      Document doc = new Document();
      doc.add(new SortedNumericDocValuesField("dv", NumericUtils.doubleToSortableLong(nums[i])));
      iw.addDocument(doc);
    }
    iw.commit();
    final IndexReader reader = iw.getReader();
    final IndexSearcher searcher = newSearcher(reader);
    iw.close();

    final long lo = NumericUtils.doubleToSortableLong(8.701032080293731E-226);
    final long hi = NumericUtils.doubleToSortableLong(2.0801416404385346E-41);

    Query query = SortedNumericDocValuesField.newSlowRangeQuery("dv", lo, hi);
    // TODO: assert expected matches
    searcher.search(query, searcher.reader.maxDoc(), Sort.INDEXORDER);

    // swap order, should still work
    query = SortedNumericDocValuesField.newSlowRangeQuery("dv", hi, lo);
    // TODO: assert expected matches
    searcher.search(query, searcher.reader.maxDoc(), Sort.INDEXORDER);

    reader.close();
    dir.close();
  }

  public void testSetEquals() {
    assertEquals(
        NumericDocValuesField.newSlowSetQuery("field", 17L, 42L),
        NumericDocValuesField.newSlowSetQuery("field", 17L, 42L));
    assertEquals(
        NumericDocValuesField.newSlowSetQuery("field", 17L, 42L, 32416190071L),
        NumericDocValuesField.newSlowSetQuery("field", 17L, 32416190071L, 42L));
    assertFalse(
        NumericDocValuesField.newSlowSetQuery("field", 42L)
            .equals(NumericDocValuesField.newSlowSetQuery("field2", 42L)));
    assertFalse(
        NumericDocValuesField.newSlowSetQuery("field", 17L, 42L)
            .equals(NumericDocValuesField.newSlowSetQuery("field", 17L, 32416190071L)));
  }

  public void testDuelSetVsTermsQuery() throws IOException {
    final int iters = atLeast(2);
    for (int iter = 0; iter < iters; ++iter) {
      final List<Long> allNumbers = new ArrayList<>();
      final int numNumbers = TestUtil.nextInt(random(), 1, 1 << TestUtil.nextInt(random(), 1, 10));
      for (int i = 0; i < numNumbers; ++i) {
        allNumbers.add(random().nextLong());
      }
      Directory dir = newDirectory();
      RandomIndexWriter iw = new RandomIndexWriter(random(), dir);
      final int numDocs = atLeast(100);
      for (int i = 0; i < numDocs; ++i) {
        Document doc = new Document();
        final Long number = allNumbers.get(random().nextInt(allNumbers.size()));
        doc.add(new StringField("text", number.toString(), Field.Store.NO));
        doc.add(new NumericDocValuesField("long", number));
        doc.add(new SortedNumericDocValuesField("twolongs", number));
        doc.add(new SortedNumericDocValuesField("twolongs", number * 2));
        iw.addDocument(doc);
      }
      if (numNumbers > 1 && random().nextBoolean()) {
        iw.deleteDocuments(new TermQuery(new Term("text", allNumbers.get(0).toString())));
      }
      iw.commit();
      final IndexReader reader = iw.getReader();
      final IndexSearcher searcher = newSearcher(reader);
      iw.close();

      if (reader.numDocs() == 0) {
        // may occasionally happen if all documents got the same term
        IOUtils.close(reader, dir);
        continue;
      }

      for (int i = 0; i < 100; ++i) {
        final float boost = random().nextFloat() * 10;
        final int numQueryNumbers =
            TestUtil.nextInt(random(), 1, 1 << TestUtil.nextInt(random(), 1, 8));
        Set<Long> queryNumbers = new HashSet<>();
        Set<Long> queryNumbersX2 = new HashSet<>();
        for (int j = 0; j < numQueryNumbers; ++j) {
          Long number = allNumbers.get(random().nextInt(allNumbers.size()));
          queryNumbers.add(number);
          queryNumbersX2.add(2 * number);
        }
        long[] queryNumbersArray = queryNumbers.stream().mapToLong(Long::longValue).toArray();
        long[] queryNumbersX2Array = queryNumbersX2.stream().mapToLong(Long::longValue).toArray();
        final BooleanQuery.Builder bq = new BooleanQuery.Builder();
        for (Long number : queryNumbers) {
          bq.add(new TermQuery(new Term("text", number.toString())), BooleanClause.Occur.SHOULD);
        }
        Query q1 = new BoostQuery(new ConstantScoreQuery(bq.build()), boost);

        Query q2 =
            new BoostQuery(NumericDocValuesField.newSlowSetQuery("long", queryNumbersArray), boost);
        assertSameMatches(searcher, q1, q2, true);

        Query q3 =
            new BoostQuery(
                SortedNumericDocValuesField.newSlowSetQuery("twolongs", queryNumbersArray), boost);
        assertSameMatches(searcher, q1, q3, true);

        Query q4 =
            new BoostQuery(
                SortedNumericDocValuesField.newSlowSetQuery("twolongs", queryNumbersX2Array),
                boost);
        assertSameMatches(searcher, q1, q4, true);
      }

      reader.close();
      dir.close();
    }
  }

  public void testSortedNumericDocValuesRangeQueryCount() throws Exception {
    try (Directory dir = newDirectory();
        RandomIndexWriter iw = new RandomIndexWriter(random(), dir)) {
      for (int i = 0; i < 100; i++) {
        Document doc = new Document();
        doc.add(SortedNumericDocValuesField.indexedField("with_index", 100 + i));
        doc.add(new SortedNumericDocValuesField("without_index", 100 + i));
        if (i != 55) {
          doc.add(SortedNumericDocValuesField.indexedField("sparse", 100 + i));
        }
        iw.addDocument(doc);
      }
      iw.commit();
      iw.forceMerge(1);

      try (IndexReader reader = iw.getReader()) {
        IndexSearcher searcher = new IndexSearcher(reader);

        assertCount(
            searcher, SortedNumericDocValuesField.newSlowRangeQuery("with_index", 0, 50), 0);
        assertCount(
            searcher, SortedNumericDocValuesField.newSlowRangeQuery("without_index", 0, 50), -1);
        assertCount(searcher, SortedNumericDocValuesField.newSlowRangeQuery("sparse", 0, 50), 0);

        assertCount(
            searcher, SortedNumericDocValuesField.newSlowRangeQuery("with_index", 50, 250), 100);
        assertCount(
            searcher, SortedNumericDocValuesField.newSlowRangeQuery("without_index", 50, 250), -1);
        assertCount(searcher, SortedNumericDocValuesField.newSlowRangeQuery("sparse", 50, 250), -1);

        assertCount(
            searcher, SortedNumericDocValuesField.newSlowRangeQuery("with_index", 150, 250), -1);
        assertCount(
            searcher, SortedNumericDocValuesField.newSlowRangeQuery("without_index", 150, 250), -1);
        assertCount(
            searcher, SortedNumericDocValuesField.newSlowRangeQuery("sparse", 150, 250), -1);

        assertCount(
            searcher, SortedNumericDocValuesField.newSlowRangeQuery("with_index", 250, 350), 0);
        assertCount(
            searcher, SortedNumericDocValuesField.newSlowRangeQuery("without_index", 250, 350), -1);
        assertCount(searcher, SortedNumericDocValuesField.newSlowRangeQuery("sparse", 250, 350), 0);
      }

      iw.deleteDocuments(SortedNumericDocValuesField.newSlowRangeQuery("with_index", 102, 103));
      iw.commit();

      try (IndexReader reader = iw.getReader()) {
        IndexSearcher searcher = new IndexSearcher(reader);

        assertCount(
            searcher, SortedNumericDocValuesField.newSlowRangeQuery("with_index", 0, 50), 0);
        assertCount(
            searcher, SortedNumericDocValuesField.newSlowRangeQuery("with_index", 50, 250), 98);
        assertCount(
            searcher, SortedNumericDocValuesField.newSlowRangeQuery("with_index", 150, 250), -1);
        assertCount(
            searcher, SortedNumericDocValuesField.newSlowRangeQuery("with_index", 250, 350), 0);
      }
    }
  }

  private void assertCount(IndexSearcher searcher, Query query, int expectedCount)
      throws IOException {
    Weight w = searcher.createWeight(query, ScoreMode.COMPLETE, 1.0f);
    assertEquals(expectedCount, w.count(searcher.reader.leaves().getFirst()));
  }
<<<<<<< HEAD

  public void testSortedNumericDocValuesRangeQueryRewrites() throws Exception {
    try (Directory dir = newDirectory();
        RandomIndexWriter iw = new RandomIndexWriter(random(), dir)) {
      for (int i = 0; i < 100; i++) {
        Document doc = new Document();
        doc.add(SortedNumericDocValuesField.indexedField("with_index", 100 + i));
        doc.add(new SortedNumericDocValuesField("without_index", 100 + i));
        if (i % 17 == 0) {
          iw.commit();
        }
        if (i != 55) {
          doc.add(SortedNumericDocValuesField.indexedField("sparse", 100 + i));
        }
        iw.addDocument(doc);
      }
      iw.commit();

      try (IndexReader reader = iw.getReader()) {
        IndexSearcher searcher = new IndexSearcher(reader);
        assertThat(
            searcher.rewrite(SortedNumericDocValuesField.newSlowRangeQuery("with_index", 0, 50)),
            instanceOf(MatchNoDocsQuery.class));
        assertThat(
            searcher.rewrite(SortedNumericDocValuesField.newSlowRangeQuery("with_index", 0, 250)),
            instanceOf(MatchAllDocsQuery.class));
        assertThat(
            searcher.rewrite(SortedNumericDocValuesField.newSlowRangeQuery("sparse", 0, 50)),
            instanceOf(MatchNoDocsQuery.class));
        assertThat(
            searcher
                .rewrite(SortedNumericDocValuesField.newSlowRangeQuery("with_index", 0, 150))
                .getClass()
                .toString(),
            containsString("SortedNumericDocValuesRangeQuery"));
        assertThat(
            searcher
                .rewrite(SortedNumericDocValuesField.newSlowRangeQuery("with_index", 150, 250))
                .getClass()
                .toString(),
            containsString("SortedNumericDocValuesRangeQuery"));
        assertThat(
            searcher
                .rewrite(SortedNumericDocValuesField.newSlowRangeQuery("with_index", 120, 150))
                .getClass()
                .toString(),
            containsString("SortedNumericDocValuesRangeQuery"));
        assertThat(
            searcher
                .rewrite(SortedNumericDocValuesField.newSlowRangeQuery("sparse", 0, 250))
                .getClass()
                .toString(),
            containsString("SortedNumericDocValuesRangeQuery"));
      }
    }
  }
=======
>>>>>>> f0483d3c
}<|MERGE_RESOLUTION|>--- conflicted
+++ resolved
@@ -651,7 +651,6 @@
     Weight w = searcher.createWeight(query, ScoreMode.COMPLETE, 1.0f);
     assertEquals(expectedCount, w.count(searcher.reader.leaves().getFirst()));
   }
-<<<<<<< HEAD
 
   public void testSortedNumericDocValuesRangeQueryRewrites() throws Exception {
     try (Directory dir = newDirectory();
@@ -708,6 +707,5 @@
       }
     }
   }
-=======
->>>>>>> f0483d3c
+
 }