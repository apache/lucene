--- conflicted
+++ resolved
@@ -101,13 +101,8 @@
         FieldDoc fieldDoc = (FieldDoc) topDocs.scoreDocs[i];
         assertEquals(i, ((Long) fieldDoc.fields[0]).intValue());
       }
-<<<<<<< HEAD
-      assertEquals(TotalHits.Relation.GREATER_THAN_OR_EQUAL_TO, topDocs.totalHits.relation);
-      assertNonCompetitiveHitsAreSkipped(topDocs.totalHits.value, numDocs);
-=======
       assertEquals(TotalHits.Relation.GREATER_THAN_OR_EQUAL_TO, topDocs.totalHits.relation());
       assertNonCompetitiveHitsAreSkipped(topDocs.totalHits.value(), numDocs);
->>>>>>> 75ae372b
     }
 
     { // paging sort with after
@@ -121,13 +116,8 @@
         FieldDoc fieldDoc = (FieldDoc) topDocs.scoreDocs[i];
         assertEquals(afterValue + 1 + i, fieldDoc.fields[0]);
       }
-<<<<<<< HEAD
-      assertEquals(TotalHits.Relation.GREATER_THAN_OR_EQUAL_TO, topDocs.totalHits.relation);
-      assertNonCompetitiveHitsAreSkipped(topDocs.totalHits.value, numDocs);
-=======
       assertEquals(TotalHits.Relation.GREATER_THAN_OR_EQUAL_TO, topDocs.totalHits.relation());
       assertNonCompetitiveHitsAreSkipped(topDocs.totalHits.value(), numDocs);
->>>>>>> 75ae372b
     }
 
     { // test that if there is the secondary sort on _score, scores are filled correctly
@@ -142,13 +132,8 @@
         float score = (float) fieldDoc.fields[1];
         assertEquals(1.0, score, 0.001);
       }
-<<<<<<< HEAD
-      assertEquals(TotalHits.Relation.GREATER_THAN_OR_EQUAL_TO, topDocs.totalHits.relation);
-      assertNonCompetitiveHitsAreSkipped(topDocs.totalHits.value, numDocs);
-=======
       assertEquals(TotalHits.Relation.GREATER_THAN_OR_EQUAL_TO, topDocs.totalHits.relation());
       assertNonCompetitiveHitsAreSkipped(topDocs.totalHits.value(), numDocs);
->>>>>>> 75ae372b
     }
 
     { // test that if numeric field is a secondary sort, no optimization is run
@@ -242,11 +227,7 @@
           new TopFieldCollectorManager(sort, numHits, totalHitsThreshold);
       TopDocs topDocs = searcher.search(new MatchAllDocsQuery(), collectorManager);
       assertEquals(topDocs.scoreDocs.length, numHits);
-<<<<<<< HEAD
-      assertNonCompetitiveHitsAreSkipped(topDocs.totalHits.value, numDocs);
-=======
-      assertNonCompetitiveHitsAreSkipped(topDocs.totalHits.value(), numDocs);
->>>>>>> 75ae372b
+      assertNonCompetitiveHitsAreSkipped(topDocs.totalHits.value(), numDocs);
     }
     { // test that optimization is not run when missing value setting of SortField is competitive
       // with Puring.SKIP
@@ -256,11 +237,7 @@
       sortField2.setMissingValue(0L); // set a competitive missing value
       final Sort sort = new Sort(sortField1, sortField2);
       CollectorManager<TopFieldCollector, TopFieldDocs> manager =
-<<<<<<< HEAD
-          TopFieldCollector.createSharedManager(sort, numHits, null, totalHitsThreshold);
-=======
           new TopFieldCollectorManager(sort, numHits, null, totalHitsThreshold);
->>>>>>> 75ae372b
       TopDocs topDocs = searcher.search(new MatchAllDocsQuery(), manager);
       assertEquals(topDocs.scoreDocs.length, numHits);
       assertEquals(
@@ -275,11 +252,7 @@
           new TopFieldCollectorManager(sort, numHits, totalHitsThreshold);
       TopDocs topDocs = searcher.search(new MatchAllDocsQuery(), collectorManager);
       assertEquals(topDocs.scoreDocs.length, numHits);
-<<<<<<< HEAD
-      assertNonCompetitiveHitsAreSkipped(topDocs.totalHits.value, numDocs);
-=======
-      assertNonCompetitiveHitsAreSkipped(topDocs.totalHits.value(), numDocs);
->>>>>>> 75ae372b
+      assertNonCompetitiveHitsAreSkipped(topDocs.totalHits.value(), numDocs);
     }
 
     { // test that optimization is not run when missing value setting of SortField is competitive
@@ -291,17 +264,10 @@
       sortField.setMissingValue(Long.MAX_VALUE); // set a competitive missing value
       final Sort sort = new Sort(sortField);
       CollectorManager<TopFieldCollector, TopFieldDocs> manager =
-<<<<<<< HEAD
-          TopFieldCollector.createSharedManager(sort, numHits, after, totalHitsThreshold);
-      TopDocs topDocs = searcher.search(new MatchAllDocsQuery(), manager);
-      assertEquals(topDocs.scoreDocs.length, numHits);
-      assertNonCompetitiveHitsAreSkipped(topDocs.totalHits.value, numDocs);
-=======
           new TopFieldCollectorManager(sort, numHits, after, totalHitsThreshold);
       TopDocs topDocs = searcher.search(new MatchAllDocsQuery(), manager);
       assertEquals(topDocs.scoreDocs.length, numHits);
       assertNonCompetitiveHitsAreSkipped(topDocs.totalHits.value(), numDocs);
->>>>>>> 75ae372b
     }
 
     { // test that optimization is not run when missing value setting of SortField is competitive
@@ -313,10 +279,6 @@
       sortField.setMissingValue(Long.MAX_VALUE); // set a competitive missing value
       final Sort sort = new Sort(sortField);
       CollectorManager<TopFieldCollector, TopFieldDocs> manager =
-<<<<<<< HEAD
-          TopFieldCollector.createSharedManager(sort, numHits, after, totalHitsThreshold);
-      TopDocs topDocs = searcher.search(new MatchAllDocsQuery(), manager);
-=======
           new TopFieldCollectorManager(sort, numHits, after, totalHitsThreshold);
       TopDocs topDocs = searcher.search(new MatchAllDocsQuery(), manager);
       assertEquals(topDocs.scoreDocs.length, numHits);
@@ -334,7 +296,6 @@
       final TopFieldCollectorManager collectorManager =
           new TopFieldCollectorManager(sort, numHits, after, totalHitsThreshold);
       TopDocs topDocs = searcher.search(new MatchAllDocsQuery(), collectorManager);
->>>>>>> 75ae372b
       assertEquals(topDocs.scoreDocs.length, numHits);
       for (int i = 0; i < numHits; i++) {
         FieldDoc fieldDoc = (FieldDoc) topDocs.scoreDocs[i];
@@ -430,84 +391,6 @@
     dir.close();
   }
 
-  public void testNumericDocValuesOptimizationWithMissingValues() throws IOException {
-    final Directory dir = newDirectory();
-    IndexWriterConfig config =
-        new IndexWriterConfig()
-            // Make sure to use the default codec, otherwise some random points formats that have
-            // large values for maxPointsPerLeaf might not enable skipping with only 10k docs
-            .setCodec(TestUtil.getDefaultCodec());
-    final IndexWriter writer = new IndexWriter(dir, config);
-    final int numDocs = atLeast(10000);
-    final int missValuesNumDocs = numDocs / 2;
-    for (int i = 0; i < numDocs; ++i) {
-      final Document doc = new Document();
-      if (i <= missValuesNumDocs) { // missing value document
-      } else {
-        doc.add(new NumericDocValuesField("my_field", i));
-        doc.add(new LongPoint("my_field", i));
-      }
-      writer.addDocument(doc);
-    }
-    final IndexReader reader = DirectoryReader.open(writer);
-    writer.close();
-    // single threaded so totalHits is deterministic
-    IndexSearcher searcher =
-        newSearcher(reader, random().nextBoolean(), random().nextBoolean(), false);
-    final int numHits = 3;
-    final int totalHitsThreshold = 3;
-    TopDocs topDocs1;
-    TopDocs topDocs2;
-
-    { // Test that optimization is run with NumericDocValues when missing value is NOT competitive
-      final SortField sortField = new SortField("my_field", SortField.Type.LONG, true);
-      sortField.setMissingValue(0L); // missing value is not competitive
-      final Sort sort = new Sort(sortField);
-      CollectorManager<TopFieldCollector, TopFieldDocs> manager =
-          TopFieldCollector.createSharedManager(sort, numHits, null, totalHitsThreshold);
-      topDocs1 = searcher.search(new MatchAllDocsQuery(), manager);
-      assertNonCompetitiveHitsAreSkipped(topDocs1.totalHits.value, numDocs);
-    }
-    { // Test that sort on sorted numeric field without sort optimization and with sort optimization
-      // produce the same results
-      final SortField sortField = new SortField("my_field", SortField.Type.LONG, true);
-      sortField.setMissingValue(0L); // missing value is not competitive
-      final Sort sort = new Sort(sortField);
-      sortField.setOptimizeSortWithPoints(false);
-      CollectorManager<TopFieldCollector, TopFieldDocs> manager =
-          TopFieldCollector.createSharedManager(sort, numHits, null, totalHitsThreshold);
-      topDocs2 = searcher.search(new MatchAllDocsQuery(), manager);
-      // assert that the resulting hits are the same
-      assertEquals(topDocs1.scoreDocs.length, topDocs2.scoreDocs.length);
-      assertEquals(topDocs1.scoreDocs.length, numHits);
-      ScoreDoc[] scoreDocs1 = topDocs1.scoreDocs;
-      ScoreDoc[] scoreDocs2 = topDocs2.scoreDocs;
-      for (int i = 0; i < numHits; i++) {
-        FieldDoc fieldDoc = (FieldDoc) scoreDocs1[i];
-        FieldDoc fieldDoc2 = (FieldDoc) scoreDocs2[i];
-        assertEquals(fieldDoc.fields[0], fieldDoc2.fields[0]);
-        assertEquals(fieldDoc.doc, fieldDoc2.doc);
-      }
-      assertTrue(topDocs1.totalHits.value < topDocs2.totalHits.value);
-    }
-
-    { // Test that we can't do optimization via NumericDocValues when there are multiple comparators
-      final SortField sortField1 = new SortField("my_field", SortField.Type.LONG, true);
-      final SortField sortField2 = new SortField("other", SortField.Type.LONG, true);
-      sortField1.setMissingValue(0L); // missing value is not competitive
-      sortField2.setMissingValue(0L); // missing value is not competitive
-      final Sort multiSorts = new Sort(new SortField[] {sortField1, sortField2});
-      CollectorManager<TopFieldCollector, TopFieldDocs> manager =
-          TopFieldCollector.createSharedManager(multiSorts, numHits, null, totalHitsThreshold);
-      TopDocs topDocs = searcher.search(new MatchAllDocsQuery(), manager);
-      // can't optimization with NumericDocValues when there are multiple comparators
-      assertEquals(topDocs.totalHits.value, numDocs);
-    }
-
-    reader.close();
-    dir.close();
-  }
-
   public void testSortOptimizationEqualValues() throws IOException {
     final Directory dir = newDirectory();
     IndexWriterConfig config =
@@ -551,15 +434,9 @@
       }
       if (reader.leaves().size() == 1) {
         // if segment size equals one, totalHits should always equals numHits plus 1
-<<<<<<< HEAD
-        assertEquals(topDocs.totalHits.value, numHits + 1);
-      }
-      assertNonCompetitiveHitsAreSkipped(topDocs.totalHits.value, numDocs);
-=======
         assertEquals(topDocs.totalHits.value(), numHits + 1);
       }
       assertNonCompetitiveHitsAreSkipped(topDocs.totalHits.value(), numDocs);
->>>>>>> 75ae372b
     }
 
     { // test that sorting on a single field with equal values and after parameter
@@ -578,11 +455,7 @@
         assertEquals(100, fieldDoc.fields[0]);
         assertTrue(fieldDoc.doc > afterDocID);
       }
-<<<<<<< HEAD
-      assertNonCompetitiveHitsAreSkipped(topDocs.totalHits.value, numDocs);
-=======
-      assertNonCompetitiveHitsAreSkipped(topDocs.totalHits.value(), numDocs);
->>>>>>> 75ae372b
+      assertNonCompetitiveHitsAreSkipped(topDocs.totalHits.value(), numDocs);
     }
 
     { // test that sorting on main field with equal values + another field for tie breaks doesn't
@@ -640,13 +513,8 @@
         FieldDoc fieldDoc = (FieldDoc) topDocs.scoreDocs[i];
         assertEquals(1f * i, fieldDoc.fields[0]);
       }
-<<<<<<< HEAD
-      assertEquals(TotalHits.Relation.GREATER_THAN_OR_EQUAL_TO, topDocs.totalHits.relation);
-      assertNonCompetitiveHitsAreSkipped(topDocs.totalHits.value, numDocs);
-=======
       assertEquals(TotalHits.Relation.GREATER_THAN_OR_EQUAL_TO, topDocs.totalHits.relation());
       assertNonCompetitiveHitsAreSkipped(topDocs.totalHits.value(), numDocs);
->>>>>>> 75ae372b
     }
 
     reader.close();
@@ -756,13 +624,8 @@
           int expectedDocID = searchAfter + 1 + i;
           assertEquals(expectedDocID, topDocs.scoreDocs[i].doc);
         }
-<<<<<<< HEAD
-        assertEquals(TotalHits.Relation.GREATER_THAN_OR_EQUAL_TO, topDocs.totalHits.relation);
-        assertNonCompetitiveHitsAreSkipped(topDocs.totalHits.value, numDocs);
-=======
         assertEquals(TotalHits.Relation.GREATER_THAN_OR_EQUAL_TO, topDocs.totalHits.relation());
         assertNonCompetitiveHitsAreSkipped(topDocs.totalHits.value(), numDocs);
->>>>>>> 75ae372b
       }
 
       // sort by _doc + _score with search after should trigger optimization
@@ -779,13 +642,8 @@
           int expectedDocID = searchAfter + 1 + i;
           assertEquals(expectedDocID, topDocs.scoreDocs[i].doc);
         }
-<<<<<<< HEAD
-        assertEquals(TotalHits.Relation.GREATER_THAN_OR_EQUAL_TO, topDocs.totalHits.relation);
-        assertNonCompetitiveHitsAreSkipped(topDocs.totalHits.value, numDocs);
-=======
         assertEquals(TotalHits.Relation.GREATER_THAN_OR_EQUAL_TO, topDocs.totalHits.relation());
         assertNonCompetitiveHitsAreSkipped(topDocs.totalHits.value(), numDocs);
->>>>>>> 75ae372b
       }
 
       // sort by _doc desc should not trigger optimization
@@ -881,13 +739,8 @@
       for (int i = 0; i < numHits; i++) {
         assertEquals(i, topDocs.scoreDocs[i].doc);
       }
-<<<<<<< HEAD
-      assertEquals(TotalHits.Relation.GREATER_THAN_OR_EQUAL_TO, topDocs.totalHits.relation);
-      assertNonCompetitiveHitsAreSkipped(topDocs.totalHits.value, 10);
-=======
       assertEquals(TotalHits.Relation.GREATER_THAN_OR_EQUAL_TO, topDocs.totalHits.relation());
       assertNonCompetitiveHitsAreSkipped(topDocs.totalHits.value(), 10);
->>>>>>> 75ae372b
     }
 
     // sort by _doc with a bool query should skip all non-competitive documents
@@ -907,13 +760,8 @@
         assertEquals(Integer.toString(i + lowerRange), d.get("slf"));
         assertEquals("seg1", d.get("tf"));
       }
-<<<<<<< HEAD
-      assertEquals(TotalHits.Relation.GREATER_THAN_OR_EQUAL_TO, topDocs.totalHits.relation);
-      assertNonCompetitiveHitsAreSkipped(topDocs.totalHits.value, 10);
-=======
       assertEquals(TotalHits.Relation.GREATER_THAN_OR_EQUAL_TO, topDocs.totalHits.relation());
       assertNonCompetitiveHitsAreSkipped(topDocs.totalHits.value(), 10);
->>>>>>> 75ae372b
     }
 
     reader.close();
@@ -1111,11 +959,7 @@
     // test search
     int numHits = 1 + random().nextInt(100);
     CollectorManager<TopFieldCollector, TopFieldDocs> manager =
-<<<<<<< HEAD
-        TopFieldCollector.createSharedManager(new Sort(sortField), numHits, null, numHits);
-=======
         new TopFieldCollectorManager(new Sort(sortField), numHits, null, numHits);
->>>>>>> 75ae372b
     TopDocs topDocs = searcher.search(new MatchAllDocsQuery(), manager);
     for (int i = 0; i < topDocs.scoreDocs.length; i++) {
       long expectedSeqNo = seqNos.get(i);
@@ -1166,20 +1010,12 @@
       int expectedHits = Math.min(numDocs - visitedHits, batch);
 
       CollectorManager<TopFieldCollector, TopFieldDocs> manager =
-<<<<<<< HEAD
-          TopFieldCollector.createSharedManager(sort, batch, (FieldDoc) after, totalHitsThreshold);
-=======
           new TopFieldCollectorManager(sort, batch, (FieldDoc) after, totalHitsThreshold);
->>>>>>> 75ae372b
       TopDocs topDocs = searcher.search(query, manager);
       ScoreDoc[] scoreDocs = topDocs.scoreDocs;
 
       CollectorManager<TopFieldCollector, TopFieldDocs> manager2 =
-<<<<<<< HEAD
-          TopFieldCollector.createSharedManager(sort2, batch, (FieldDoc) after, totalHitsThreshold);
-=======
           new TopFieldCollectorManager(sort2, batch, (FieldDoc) after, totalHitsThreshold);
->>>>>>> 75ae372b
       TopDocs topDocs2 = searcher.search(query, manager2);
       ScoreDoc[] scoreDocs2 = topDocs2.scoreDocs;
 
@@ -1274,11 +1110,7 @@
       sortField.setMissingValue(SortField.STRING_LAST);
       Sort sort = new Sort(sortField);
       TopDocs topDocs = assertSort(reader, sort, numHits, null);
-<<<<<<< HEAD
-      assertNonCompetitiveHitsAreSkipped(topDocs.totalHits.value, numDocs);
-=======
-      assertNonCompetitiveHitsAreSkipped(topDocs.totalHits.value(), numDocs);
->>>>>>> 75ae372b
+      assertNonCompetitiveHitsAreSkipped(topDocs.totalHits.value(), numDocs);
     }
 
     { // simple descending sort
@@ -1286,11 +1118,7 @@
       sortField.setMissingValue(SortField.STRING_FIRST);
       Sort sort = new Sort(sortField);
       TopDocs topDocs = assertSort(reader, sort, numHits, null);
-<<<<<<< HEAD
-      assertNonCompetitiveHitsAreSkipped(topDocs.totalHits.value, numDocs);
-=======
-      assertNonCompetitiveHitsAreSkipped(topDocs.totalHits.value(), numDocs);
->>>>>>> 75ae372b
+      assertNonCompetitiveHitsAreSkipped(topDocs.totalHits.value(), numDocs);
     }
 
     { // ascending sort that returns missing values first
@@ -1316,11 +1144,7 @@
       BytesRef afterValue = new BytesRef(random().nextBoolean() ? "23" : "230000000");
       FieldDoc after = new FieldDoc(2, Float.NaN, new Object[] {afterValue});
       TopDocs topDocs = assertSort(reader, sort, numHits, after);
-<<<<<<< HEAD
-      assertNonCompetitiveHitsAreSkipped(topDocs.totalHits.value, numDocs);
-=======
-      assertNonCompetitiveHitsAreSkipped(topDocs.totalHits.value(), numDocs);
->>>>>>> 75ae372b
+      assertNonCompetitiveHitsAreSkipped(topDocs.totalHits.value(), numDocs);
     }
 
     { // paging descending sort with after
@@ -1330,11 +1154,7 @@
       BytesRef afterValue = new BytesRef(random().nextBoolean() ? "17" : "170000000");
       FieldDoc after = new FieldDoc(2, Float.NaN, new Object[] {afterValue});
       TopDocs topDocs = assertSort(reader, sort, numHits, after);
-<<<<<<< HEAD
-      assertNonCompetitiveHitsAreSkipped(topDocs.totalHits.value, numDocs);
-=======
-      assertNonCompetitiveHitsAreSkipped(topDocs.totalHits.value(), numDocs);
->>>>>>> 75ae372b
+      assertNonCompetitiveHitsAreSkipped(topDocs.totalHits.value(), numDocs);
     }
 
     { // paging ascending sort with after that returns missing values first
@@ -1345,11 +1165,7 @@
       BytesRef afterValue = new BytesRef(random().nextBoolean() ? "23" : "230000000");
       FieldDoc after = new FieldDoc(2, Float.NaN, new Object[] {afterValue});
       TopDocs topDocs = assertSort(reader, sort, numHits, after);
-<<<<<<< HEAD
-      assertNonCompetitiveHitsAreSkipped(topDocs.totalHits.value, numDocs);
-=======
-      assertNonCompetitiveHitsAreSkipped(topDocs.totalHits.value(), numDocs);
->>>>>>> 75ae372b
+      assertNonCompetitiveHitsAreSkipped(topDocs.totalHits.value(), numDocs);
     }
 
     { // paging descending sort with after that returns missing values first
@@ -1359,11 +1175,7 @@
       BytesRef afterValue = new BytesRef(random().nextBoolean() ? "17" : "170000000");
       FieldDoc after = new FieldDoc(2, Float.NaN, new Object[] {afterValue});
       TopDocs topDocs = assertSort(reader, sort, numHits, after);
-<<<<<<< HEAD
-      assertNonCompetitiveHitsAreSkipped(topDocs.totalHits.value, numDocs);
-=======
-      assertNonCompetitiveHitsAreSkipped(topDocs.totalHits.value(), numDocs);
->>>>>>> 75ae372b
+      assertNonCompetitiveHitsAreSkipped(topDocs.totalHits.value(), numDocs);
     }
 
     { // test that if there is the secondary sort on _score, hits are still skipped
@@ -1372,11 +1184,7 @@
       sortField.setMissingValue(SortField.STRING_LAST);
       Sort sort = new Sort(sortField, FIELD_SCORE);
       TopDocs topDocs = assertSort(reader, sort, numHits, null);
-<<<<<<< HEAD
-      assertNonCompetitiveHitsAreSkipped(topDocs.totalHits.value, numDocs);
-=======
-      assertNonCompetitiveHitsAreSkipped(topDocs.totalHits.value(), numDocs);
->>>>>>> 75ae372b
+      assertNonCompetitiveHitsAreSkipped(topDocs.totalHits.value(), numDocs);
     }
 
     { // test that if string field is a secondary sort, no optimization is run
@@ -1386,11 +1194,7 @@
       Sort sort = new Sort(FIELD_SCORE, sortField);
       TopDocs topDocs = assertSort(reader, sort, numHits, null);
       assertEquals(
-<<<<<<< HEAD
-          topDocs.totalHits.value,
-=======
           topDocs.totalHits.value(),
->>>>>>> 75ae372b
           numDocs); // assert that all documents were collected => optimization was not run
     }
   }
@@ -1406,19 +1210,11 @@
     final int totalHitsThreshold = 5;
 
     CollectorManager<TopFieldCollector, TopFieldDocs> manager =
-<<<<<<< HEAD
-        TopFieldCollector.createSharedManager(sort, numHits, null, totalHitsThreshold);
-    IndexSearcher searcher =
-        newSearcher(reader, random().nextBoolean(), random().nextBoolean(), false);
-    TopDocs topDocs = searcher.search(new MatchAllDocsQuery(), manager);
-    assertEquals(numDocs, topDocs.totalHits.value);
-=======
         new TopFieldCollectorManager(sort, numHits, null, totalHitsThreshold);
     IndexSearcher searcher =
         newSearcher(reader, random().nextBoolean(), random().nextBoolean(), false);
     TopDocs topDocs = searcher.search(new MatchAllDocsQuery(), manager);
     assertEquals(numDocs, topDocs.totalHits.value());
->>>>>>> 75ae372b
   }
 
   private TopDocs assertSort(DirectoryReader reader, Sort sort, int n, FieldDoc after)
@@ -1444,11 +1240,7 @@
     IndexSearcher searcher = newSearcher(reader, true, true, false);
     Query query = new MatchAllDocsQuery();
     CollectorManager<TopFieldCollector, TopFieldDocs> manager =
-<<<<<<< HEAD
-        TopFieldCollector.createSharedManager(sort, n, after, n);
-=======
         new TopFieldCollectorManager(sort, n, after, n);
->>>>>>> 75ae372b
     TopDocs topDocs = searcher.search(query, manager);
     IndexSearcher unoptimizedSearcher =
         newSearcher(new NoIndexDirectoryReader(reader), true, true, false);
@@ -1521,10 +1313,7 @@
                 false,
                 IndexOptions.NONE,
                 fi.getDocValuesType(),
-<<<<<<< HEAD
-=======
                 fi.docValuesSkipIndexType(),
->>>>>>> 75ae372b
                 fi.getDocValuesGen(),
                 fi.attributes(),
                 0,
