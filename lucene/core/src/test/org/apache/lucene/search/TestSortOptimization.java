--- conflicted
+++ resolved
@@ -20,16 +20,9 @@
 import static org.apache.lucene.search.SortField.FIELD_SCORE;
 
 import java.io.IOException;
-<<<<<<< HEAD
-import java.util.Collections;
-import java.util.List;
-import java.util.stream.Collectors;
-import java.util.stream.LongStream;
-=======
 import java.util.ArrayList;
 import java.util.Collections;
 import java.util.List;
->>>>>>> 3e568b91
 import org.apache.lucene.document.Document;
 import org.apache.lucene.document.Field;
 import org.apache.lucene.document.FloatDocValuesField;
@@ -706,11 +699,7 @@
     }
     IndexReader reader = DirectoryReader.open(writer);
     writer.close();
-<<<<<<< HEAD
-    IndexSearcher searcher = new IndexSearcher(reader);
-=======
     IndexSearcher searcher = newSearcher(reader);
->>>>>>> 3e568b91
     SortField sortField = new SortField("my_field", SortField.Type.LONG);
     TopFieldDocs topDocs =
         searcher.search(new MatchAllDocsQuery(), 1 + random().nextInt(100), new Sort(sortField));
@@ -723,9 +712,6 @@
   public void testRandomLong() throws IOException {
     Directory dir = newDirectory();
     IndexWriter writer = new IndexWriter(dir, new IndexWriterConfig());
-<<<<<<< HEAD
-    List<Long> seqNos = LongStream.range(0, atLeast(10_000)).boxed().collect(Collectors.toList());
-=======
     List<Long> seqNos = new ArrayList<>();
     int iterations = 10000 + random().nextInt(10000);
     long seqNoGenerator = random().nextInt(1000);
@@ -741,7 +727,6 @@
       }
     }
 
->>>>>>> 3e568b91
     Collections.shuffle(seqNos, random());
     int pendingDocs = 0;
     for (long seqNo : seqNos) {
@@ -759,11 +744,7 @@
     seqNos.sort(Long::compare);
     IndexReader reader = DirectoryReader.open(writer);
     writer.close();
-<<<<<<< HEAD
-    IndexSearcher searcher = new IndexSearcher(reader);
-=======
     IndexSearcher searcher = newSearcher(reader);
->>>>>>> 3e568b91
     SortField sortField = new SortField("seq_no", SortField.Type.LONG);
     int visitedHits = 0;
     ScoreDoc after = null;
