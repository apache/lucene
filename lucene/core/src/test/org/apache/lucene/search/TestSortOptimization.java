/*
 * Licensed to the Apache Software Foundation (ASF) under one or more
 * contributor license agreements.  See the NOTICE file distributed with
 * this work for additional information regarding copyright ownership.
 * The ASF licenses this file to You under the Apache License, Version 2.0
 * (the "License"); you may not use this file except in compliance with
 * the License.  You may obtain a copy of the License at
 *
 *     http://www.apache.org/licenses/LICENSE-2.0
 *
 * Unless required by applicable law or agreed to in writing, software
 * distributed under the License is distributed on an "AS IS" BASIS,
 * WITHOUT WARRANTIES OR CONDITIONS OF ANY KIND, either express or implied.
 * See the License for the specific language governing permissions and
 * limitations under the License.
 */
package org.apache.lucene.search;

import static org.apache.lucene.search.SortField.FIELD_DOC;
import static org.apache.lucene.search.SortField.FIELD_SCORE;

import com.carrotsearch.randomizedtesting.generators.RandomPicks;
import java.io.IOException;
import java.util.ArrayList;
import java.util.Collections;
import java.util.List;
import org.apache.lucene.document.Document;
import org.apache.lucene.document.Field;
import org.apache.lucene.document.FloatDocValuesField;
import org.apache.lucene.document.FloatPoint;
import org.apache.lucene.document.IntPoint;
import org.apache.lucene.document.IntRange;
import org.apache.lucene.document.KeywordField;
import org.apache.lucene.document.LongField;
import org.apache.lucene.document.LongPoint;
import org.apache.lucene.document.NumericDocValuesField;
import org.apache.lucene.document.StoredField;
import org.apache.lucene.document.StringField;
<<<<<<< HEAD
import org.apache.lucene.index.*;
=======
import org.apache.lucene.index.DirectoryReader;
import org.apache.lucene.index.FieldInfo;
import org.apache.lucene.index.FieldInfos;
import org.apache.lucene.index.FilterDirectoryReader;
import org.apache.lucene.index.FilterLeafReader;
import org.apache.lucene.index.IndexOptions;
import org.apache.lucene.index.IndexReader;
import org.apache.lucene.index.IndexWriter;
import org.apache.lucene.index.IndexWriterConfig;
import org.apache.lucene.index.LeafReader;
import org.apache.lucene.index.MultiVectorSimilarityFunction;
import org.apache.lucene.index.PointValues;
import org.apache.lucene.index.StoredFields;
import org.apache.lucene.index.Term;
import org.apache.lucene.index.Terms;
import org.apache.lucene.index.VectorEncoding;
import org.apache.lucene.index.VectorSimilarityFunction;
>>>>>>> 51ca4dc6
import org.apache.lucene.search.SortField.Type;
import org.apache.lucene.store.Directory;
import org.apache.lucene.tests.index.RandomIndexWriter;
import org.apache.lucene.tests.search.CheckHits;
import org.apache.lucene.tests.util.LuceneTestCase;
import org.apache.lucene.tests.util.TestUtil;
import org.apache.lucene.util.ArrayUtil;
import org.apache.lucene.util.BytesRef;
import org.apache.lucene.util.IOUtils;

public class TestSortOptimization extends LuceneTestCase {

  public void testLongSortOptimization() throws IOException {

    final Directory dir = newDirectory();
    IndexWriterConfig config =
        new IndexWriterConfig()
            // Make sure to use the default codec, otherwise some random points formats that have
            // large values for maxPointsPerLeaf might not enable skipping with only 10k docs
            .setCodec(TestUtil.getDefaultCodec());
    final IndexWriter writer = new IndexWriter(dir, config);
    final int numDocs = atLeast(10000);
    for (int i = 0; i < numDocs; ++i) {
      final Document doc = new Document();
      doc.add(new NumericDocValuesField("my_field", i));
      doc.add(new LongPoint("my_field", i));
      writer.addDocument(doc);
      if (i == 7000) writer.flush(); // two segments
    }
    final IndexReader reader = DirectoryReader.open(writer);
    writer.close();
    // single threaded so totalHits is deterministic
    IndexSearcher searcher = newSearcher(reader, true, true, false);
    final SortField sortField = new SortField("my_field", SortField.Type.LONG);
    final Sort sort = new Sort(sortField);
    final int numHits = 3;
    final int totalHitsThreshold = 3;

    { // simple sort
      final TopFieldCollectorManager collectorManager =
          new TopFieldCollectorManager(sort, numHits, totalHitsThreshold);

      TopDocs topDocs = searcher.search(new MatchAllDocsQuery(), collectorManager);

      assertEquals(topDocs.scoreDocs.length, numHits);
      for (int i = 0; i < numHits; i++) {
        FieldDoc fieldDoc = (FieldDoc) topDocs.scoreDocs[i];
        assertEquals(i, ((Long) fieldDoc.fields[0]).intValue());
      }
      assertEquals(TotalHits.Relation.GREATER_THAN_OR_EQUAL_TO, topDocs.totalHits.relation);
      assertNonCompetitiveHitsAreSkipped(topDocs.totalHits.value, numDocs);
    }

    { // paging sort with after
      long afterValue = 2;
      FieldDoc after = new FieldDoc(2, Float.NaN, new Long[] {afterValue});
      final TopFieldCollectorManager collectorManager =
          new TopFieldCollectorManager(sort, numHits, after, totalHitsThreshold);
      TopDocs topDocs = searcher.search(new MatchAllDocsQuery(), collectorManager);
      assertEquals(topDocs.scoreDocs.length, numHits);
      for (int i = 0; i < numHits; i++) {
        FieldDoc fieldDoc = (FieldDoc) topDocs.scoreDocs[i];
        assertEquals(afterValue + 1 + i, fieldDoc.fields[0]);
      }
      assertEquals(TotalHits.Relation.GREATER_THAN_OR_EQUAL_TO, topDocs.totalHits.relation);
      assertNonCompetitiveHitsAreSkipped(topDocs.totalHits.value, numDocs);
    }

    { // test that if there is the secondary sort on _score, scores are filled correctly
      final TopFieldCollectorManager collectorManager =
          new TopFieldCollectorManager(
              new Sort(sortField, FIELD_SCORE), numHits, totalHitsThreshold);
      TopDocs topDocs = searcher.search(new MatchAllDocsQuery(), collectorManager);
      assertEquals(topDocs.scoreDocs.length, numHits);
      for (int i = 0; i < numHits; i++) {
        FieldDoc fieldDoc = (FieldDoc) topDocs.scoreDocs[i];
        assertEquals(i, ((Long) fieldDoc.fields[0]).intValue());
        float score = (float) fieldDoc.fields[1];
        assertEquals(1.0, score, 0.001);
      }
      assertEquals(TotalHits.Relation.GREATER_THAN_OR_EQUAL_TO, topDocs.totalHits.relation);
      assertNonCompetitiveHitsAreSkipped(topDocs.totalHits.value, numDocs);
    }

    { // test that if numeric field is a secondary sort, no optimization is run
      final TopFieldCollectorManager collectorManager =
          new TopFieldCollectorManager(
              new Sort(FIELD_SCORE, sortField), numHits, totalHitsThreshold);
      TopDocs topDocs = searcher.search(new MatchAllDocsQuery(), collectorManager);
      assertEquals(topDocs.scoreDocs.length, numHits);
      assertEquals(
          topDocs.totalHits.value,
          numDocs); // assert that all documents were collected => optimization was not run
    }

    reader.close();
    dir.close();
  }

  /**
   * test that even if a field is not indexed with points, optimized sort still works as expected,
   * although no optimization will be run
   */
  public void testLongSortOptimizationOnFieldNotIndexedWithPoints() throws IOException {
    final Directory dir = newDirectory();
    final IndexWriter writer = new IndexWriter(dir, new IndexWriterConfig());
    final int numDocs = atLeast(100);
    // my_field is not indexed with points
    for (int i = 0; i < numDocs; ++i) {
      final Document doc = new Document();
      doc.add(new NumericDocValuesField("my_field", i));
      writer.addDocument(doc);
    }
    final IndexReader reader = DirectoryReader.open(writer);
    writer.close();
    // single threaded so totalHits is deterministic
    IndexSearcher searcher =
        newSearcher(reader, random().nextBoolean(), random().nextBoolean(), false);
    final SortField sortField = new SortField("my_field", SortField.Type.LONG);
    final Sort sort = new Sort(sortField);
    final int numHits = 3;
    final int totalHitsThreshold = 3;

    final TopFieldCollectorManager collectorManager =
        new TopFieldCollectorManager(sort, numHits, totalHitsThreshold);
    TopDocs topDocs = searcher.search(new MatchAllDocsQuery(), collectorManager);
    assertEquals(
        topDocs.scoreDocs.length, numHits); // sort still works and returns expected number of docs
    for (int i = 0; i < numHits; i++) {
      FieldDoc fieldDoc = (FieldDoc) topDocs.scoreDocs[i];
      assertEquals(i, ((Long) fieldDoc.fields[0]).intValue()); // returns expected values
    }
    assertEquals(
        topDocs.totalHits.value,
        numDocs); // assert that all documents were collected => optimization was not run

    reader.close();
    dir.close();
  }

  public void testSortOptimizationWithMissingValues() throws IOException {
    final Directory dir = newDirectory();
    IndexWriterConfig config =
        new IndexWriterConfig()
            // Make sure to use the default codec, otherwise some random points formats that have
            // large values for maxPointsPerLeaf might not enable skipping with only 10k docs
            .setCodec(TestUtil.getDefaultCodec());
    final IndexWriter writer = new IndexWriter(dir, config);
    final int numDocs = atLeast(10000);
    for (int i = 0; i < numDocs; ++i) {
      final Document doc = new Document();
      if ((i % 500) != 0) { // miss values on every 500th document
        doc.add(new NumericDocValuesField("my_field", i));
        doc.add(new LongPoint("my_field", i));
      }
      writer.addDocument(doc);
      if (i == 7000) writer.flush(); // two segments
    }
    final IndexReader reader = DirectoryReader.open(writer);
    writer.close();
    // single threaded so totalHits is deterministic
    IndexSearcher searcher =
        newSearcher(reader, random().nextBoolean(), random().nextBoolean(), false);
    final int numHits = 3;
    final int totalHitsThreshold = 3;

    { // test that optimization is run when missing value setting of SortField is competitive with
      // Puring.GREATER_THAN_OR_EQUAL_TO
      final SortField sortField = new SortField("my_field", SortField.Type.LONG);
      sortField.setMissingValue(0L); // set a competitive missing value
      final Sort sort = new Sort(sortField);
      final TopFieldCollectorManager collectorManager =
          new TopFieldCollectorManager(sort, numHits, totalHitsThreshold);
      TopDocs topDocs = searcher.search(new MatchAllDocsQuery(), collectorManager);
      assertEquals(topDocs.scoreDocs.length, numHits);
      assertNonCompetitiveHitsAreSkipped(topDocs.totalHits.value, numDocs);
    }
    { // test that optimization is not run when missing value setting of SortField is competitive
      // with Puring.SKIP
      final SortField sortField1 = new SortField("my_field1", SortField.Type.LONG);
      final SortField sortField2 = new SortField("my_field2", SortField.Type.LONG);
      sortField1.setMissingValue(0L); // set a competitive missing value
      sortField2.setMissingValue(0L); // set a competitive missing value
      final Sort sort = new Sort(sortField1, sortField2);
      CollectorManager<TopFieldCollector, TopFieldDocs> manager =
          TopFieldCollector.createSharedManager(sort, numHits, null, totalHitsThreshold);
      TopDocs topDocs = searcher.search(new MatchAllDocsQuery(), manager);
      assertEquals(topDocs.scoreDocs.length, numHits);
      assertEquals(
          topDocs.totalHits.value,
          numDocs); // assert that all documents were collected => optimization was not run
    }
    { // test that optimization is run when missing value setting of SortField is NOT competitive
      final SortField sortField = new SortField("my_field", SortField.Type.LONG);
      sortField.setMissingValue(100L); // set a NON competitive missing value
      final Sort sort = new Sort(sortField);
      final TopFieldCollectorManager collectorManager =
          new TopFieldCollectorManager(sort, numHits, totalHitsThreshold);
      TopDocs topDocs = searcher.search(new MatchAllDocsQuery(), collectorManager);
      assertEquals(topDocs.scoreDocs.length, numHits);
      assertNonCompetitiveHitsAreSkipped(topDocs.totalHits.value, numDocs);
    }

    { // test that optimization is not run when missing value setting of SortField is competitive
      // with after on asc order
      final long afterValue = Long.MAX_VALUE;
      final int afterDocID = 10 + random().nextInt(1000);
      FieldDoc after = new FieldDoc(afterDocID, Float.NaN, new Long[] {afterValue});
      final SortField sortField = new SortField("my_field", SortField.Type.LONG);
      sortField.setMissingValue(Long.MAX_VALUE); // set a competitive missing value
      final Sort sort = new Sort(sortField);
      CollectorManager<TopFieldCollector, TopFieldDocs> manager =
          TopFieldCollector.createSharedManager(sort, numHits, after, totalHitsThreshold);
      TopDocs topDocs = searcher.search(new MatchAllDocsQuery(), manager);
      assertEquals(topDocs.scoreDocs.length, numHits);
      assertNonCompetitiveHitsAreSkipped(topDocs.totalHits.value, numDocs);
    }

    { // test that optimization is not run when missing value setting of SortField is competitive
      // with after on desc order
      final long afterValue = Long.MAX_VALUE;
      final int afterDocID = 10 + random().nextInt(1000);
      FieldDoc after = new FieldDoc(afterDocID, Float.NaN, new Long[] {afterValue});
      final SortField sortField = new SortField("my_field", SortField.Type.LONG, true);
      sortField.setMissingValue(Long.MAX_VALUE); // set a competitive missing value
      final Sort sort = new Sort(sortField);
      CollectorManager<TopFieldCollector, TopFieldDocs> manager =
          TopFieldCollector.createSharedManager(sort, numHits, after, totalHitsThreshold);
      TopDocs topDocs = searcher.search(new MatchAllDocsQuery(), manager);
      assertEquals(topDocs.scoreDocs.length, numHits);
      assertNonCompetitiveHitsAreSkipped(topDocs.totalHits.value, numDocs);
    }

    reader.close();
    dir.close();
  }

  public void testNumericDocValuesOptimizationWithMissingValues() throws IOException {
    final Directory dir = newDirectory();
    IndexWriterConfig config =
        new IndexWriterConfig()
            // Make sure to use the default codec, otherwise some random points formats that have
            // large values for maxPointsPerLeaf might not enable skipping with only 10k docs
            .setCodec(TestUtil.getDefaultCodec());
    final IndexWriter writer = new IndexWriter(dir, config);
    final int numDocs = atLeast(10000);
    final int missValuesNumDocs = numDocs / 2;
    for (int i = 0; i < numDocs; ++i) {
      final Document doc = new Document();
      if (i <= missValuesNumDocs) { // missing value document
      } else {
        doc.add(new NumericDocValuesField("my_field", i));
        doc.add(new LongPoint("my_field", i));
      }
      writer.addDocument(doc);
    }
    final IndexReader reader = DirectoryReader.open(writer);
    writer.close();
    // single threaded so totalHits is deterministic
    IndexSearcher searcher =
        newSearcher(reader, random().nextBoolean(), random().nextBoolean(), false);
    final int numHits = 3;
    final int totalHitsThreshold = 3;
    TopDocs topDocs1;
    TopDocs topDocs2;

    { // Test that optimization is run with NumericDocValues when missing value is NOT competitive
      final SortField sortField = new SortField("my_field", SortField.Type.LONG, true);
      sortField.setMissingValue(0L); // missing value is not competitive
      final Sort sort = new Sort(sortField);
      CollectorManager<TopFieldCollector, TopFieldDocs> manager =
          TopFieldCollector.createSharedManager(sort, numHits, null, totalHitsThreshold);
      topDocs1 = searcher.search(new MatchAllDocsQuery(), manager);
      assertNonCompetitiveHitsAreSkipped(topDocs1.totalHits.value, numDocs);
    }
    { // Test that sort on sorted numeric field without sort optimization and with sort optimization
      // produce the same results
      final SortField sortField = new SortField("my_field", SortField.Type.LONG, true);
      sortField.setMissingValue(0L); // missing value is not competitive
      final Sort sort = new Sort(sortField);
      sortField.setOptimizeSortWithPoints(false);
      CollectorManager<TopFieldCollector, TopFieldDocs> manager =
          TopFieldCollector.createSharedManager(sort, numHits, null, totalHitsThreshold);
      topDocs2 = searcher.search(new MatchAllDocsQuery(), manager);
      // assert that the resulting hits are the same
      assertEquals(topDocs1.scoreDocs.length, topDocs2.scoreDocs.length);
      assertEquals(topDocs1.scoreDocs.length, numHits);
      ScoreDoc[] scoreDocs1 = topDocs1.scoreDocs;
      ScoreDoc[] scoreDocs2 = topDocs2.scoreDocs;
      for (int i = 0; i < numHits; i++) {
        FieldDoc fieldDoc = (FieldDoc) scoreDocs1[i];
        FieldDoc fieldDoc2 = (FieldDoc) scoreDocs2[i];
        assertEquals(fieldDoc.fields[0], fieldDoc2.fields[0]);
        assertEquals(fieldDoc.doc, fieldDoc2.doc);
      }
      assertTrue(topDocs1.totalHits.value < topDocs2.totalHits.value);
    }

    { // Test that we can't do optimization via NumericDocValues when there are multiple comparators
      final SortField sortField1 = new SortField("my_field", SortField.Type.LONG, true);
      final SortField sortField2 = new SortField("other", SortField.Type.LONG, true);
      sortField1.setMissingValue(0L); // missing value is not competitive
      sortField2.setMissingValue(0L); // missing value is not competitive
      final Sort multiSorts = new Sort(new SortField[] {sortField1, sortField2});
      CollectorManager<TopFieldCollector, TopFieldDocs> manager =
          TopFieldCollector.createSharedManager(multiSorts, numHits, null, totalHitsThreshold);
      TopDocs topDocs = searcher.search(new MatchAllDocsQuery(), manager);
      // can't optimization with NumericDocValues when there are multiple comparators
      assertEquals(topDocs.totalHits.value, numDocs);
    }

    reader.close();
    dir.close();
  }

  public void testSortOptimizationEqualValues() throws IOException {
    final Directory dir = newDirectory();
    IndexWriterConfig config =
        new IndexWriterConfig()
            // Make sure to use the default codec, otherwise some random points formats that have
            // large values for maxPointsPerLeaf might not enable skipping with only 10k docs
            .setCodec(TestUtil.getDefaultCodec());
    final IndexWriter writer = new IndexWriter(dir, config);
    final int numDocs = atLeast(TEST_NIGHTLY ? 50_000 : 10_000);
    for (int i = 1; i <= numDocs; ++i) {
      final Document doc = new Document();
      doc.add(
          new NumericDocValuesField("my_field1", 100)); // all docs have the same value of my_field1
      doc.add(new IntPoint("my_field1", 100));
      doc.add(
          new NumericDocValuesField(
              "my_field2", numDocs - i)); // diff values for the field my_field2
      writer.addDocument(doc);
      // if there is only one segment, we could test that totalHits must always equal (numHits + 1)
      if (i == 7000 && random().nextBoolean()) writer.flush(); // two segments
    }
    final IndexReader reader = DirectoryReader.open(writer);
    writer.close();
    // single threaded so totalHits is deterministic
    IndexSearcher searcher =
        newSearcher(reader, random().nextBoolean(), random().nextBoolean(), false);
    final int numHits = 3;
    final int totalHitsThreshold = 3;

    { // test that sorting on a single field with equal values uses the optimization with
      // GREATER_THAN_OR_EQUAL_TO
      final SortField sortField = new SortField("my_field1", SortField.Type.INT);
      final Sort sort = new Sort(sortField);
      final TopFieldCollectorManager collectorManager =
          new TopFieldCollectorManager(sort, numHits, totalHitsThreshold);
      TopDocs topDocs = searcher.search(new MatchAllDocsQuery(), collectorManager);
      assertEquals(topDocs.scoreDocs.length, numHits);
      for (int i = 0; i < numHits; i++) {
        FieldDoc fieldDoc = (FieldDoc) topDocs.scoreDocs[i];
        assertEquals(100, fieldDoc.fields[0]);
      }
      if (reader.leaves().size() == 1) {
        // if segment size equals one, totalHits should always equals numHits plus 1
        assertEquals(topDocs.totalHits.value, numHits + 1);
      }
      assertNonCompetitiveHitsAreSkipped(topDocs.totalHits.value, numDocs);
    }

    { // test that sorting on a single field with equal values and after parameter
      // use the optimization with GREATER_THAN_OR_EQUAL_TO
      final int afterValue = 100;
      final int afterDocID = 10 + random().nextInt(1000);
      final SortField sortField = new SortField("my_field1", SortField.Type.INT);
      final Sort sort = new Sort(sortField);
      final FieldDoc after = new FieldDoc(afterDocID, Float.NaN, new Integer[] {afterValue});
      final TopFieldCollectorManager collectorManager =
          new TopFieldCollectorManager(sort, numHits, after, totalHitsThreshold);
      TopDocs topDocs = searcher.search(new MatchAllDocsQuery(), collectorManager);
      assertEquals(topDocs.scoreDocs.length, numHits);
      for (int i = 0; i < numHits; i++) {
        FieldDoc fieldDoc = (FieldDoc) topDocs.scoreDocs[i];
        assertEquals(100, fieldDoc.fields[0]);
        assertTrue(fieldDoc.doc > afterDocID);
      }
      assertNonCompetitiveHitsAreSkipped(topDocs.totalHits.value, numDocs);
    }

    { // test that sorting on main field with equal values + another field for tie breaks doesn't
      // use optimization with Pruning.GREATER_THAN
      final SortField sortField1 = new SortField("my_field1", SortField.Type.INT);
      final SortField sortField2 = new SortField("my_field2", SortField.Type.INT);
      final Sort sort = new Sort(sortField1, sortField2);
      final TopFieldCollectorManager collectorManager =
          new TopFieldCollectorManager(sort, numHits, totalHitsThreshold);
      TopDocs topDocs = searcher.search(new MatchAllDocsQuery(), collectorManager);
      assertEquals(topDocs.scoreDocs.length, numHits);
      for (int i = 0; i < numHits; i++) {
        FieldDoc fieldDoc = (FieldDoc) topDocs.scoreDocs[i];
        assertEquals(100, fieldDoc.fields[0]); // sort on 1st field as expected
        assertEquals(i, fieldDoc.fields[1]); // sort on 2nd field as expected
      }
      assertEquals(topDocs.scoreDocs.length, numHits);
      assertEquals(
          topDocs.totalHits.value,
          numDocs); // assert that all documents were collected => optimization was not run
    }

    reader.close();
    dir.close();
  }

  public void testFloatSortOptimization() throws IOException {
    final Directory dir = newDirectory();
    final IndexWriter writer = new IndexWriter(dir, new IndexWriterConfig());
    final int numDocs = atLeast(10000);
    for (int i = 0; i < numDocs; ++i) {
      final Document doc = new Document();
      float f = 1f * i;
      doc.add(new FloatDocValuesField("my_field", f));
      doc.add(new FloatPoint("my_field", i));
      writer.addDocument(doc);
    }
    final IndexReader reader = DirectoryReader.open(writer);
    writer.close();
    // single threaded so totalHits is deterministic
    IndexSearcher searcher =
        newSearcher(reader, random().nextBoolean(), random().nextBoolean(), false);
    final SortField sortField = new SortField("my_field", SortField.Type.FLOAT);
    final Sort sort = new Sort(sortField);
    final int numHits = 3;
    final int totalHitsThreshold = 3;

    { // simple sort
      final TopFieldCollectorManager collectorManager =
          new TopFieldCollectorManager(sort, numHits, totalHitsThreshold);

      TopDocs topDocs = searcher.search(new MatchAllDocsQuery(), collectorManager);
      assertEquals(topDocs.scoreDocs.length, numHits);
      for (int i = 0; i < numHits; i++) {
        FieldDoc fieldDoc = (FieldDoc) topDocs.scoreDocs[i];
        assertEquals(1f * i, fieldDoc.fields[0]);
      }
      assertEquals(TotalHits.Relation.GREATER_THAN_OR_EQUAL_TO, topDocs.totalHits.relation);
      assertNonCompetitiveHitsAreSkipped(topDocs.totalHits.value, numDocs);
    }

    reader.close();
    dir.close();
  }

  /**
   * Test that a search with sort on [_doc, other fields] across multiple indices doesn't miss any
   * documents.
   */
  public void testDocSortOptimizationMultipleIndices() throws IOException {
    final int numIndices = 3;
    final int numDocsInIndex = atLeast(50);
    Directory[] dirs = new Directory[numIndices];
    IndexReader[] readers = new IndexReader[numIndices];
    for (int i = 0; i < numIndices; i++) {
      dirs[i] = newDirectory();
      IndexWriterConfig config =
          new IndexWriterConfig()
              // Make sure to use the default codec, otherwise some random points formats that have
              // large values for maxPointsPerLeaf might not enable skipping with only 10k docs
              .setCodec(TestUtil.getDefaultCodec());
      try (IndexWriter writer = new IndexWriter(dirs[i], config)) {
        for (int docID = 0; docID < numDocsInIndex; docID++) {
          final Document doc = new Document();
          doc.add(new NumericDocValuesField("my_field", docID * numIndices + i));
          writer.addDocument(doc);
        }
        writer.flush();
      }
      readers[i] = DirectoryReader.open(dirs[i]);
    }

    final int size = 7;
    final int totalHitsThreshold = 7;
    final Sort sort = new Sort(FIELD_DOC, new SortField("my_field", SortField.Type.LONG));
    TopFieldDocs[] topDocs = new TopFieldDocs[numIndices];
    int curNumHits;
    FieldDoc after = null;
    long collectedDocs = 0;
    long totalDocs = 0;
    int numHits = 0;
    do {
      for (int i = 0; i < numIndices; i++) {
        // single threaded so totalHits is deterministic
        IndexSearcher searcher =
            newSearcher(readers[i], random().nextBoolean(), random().nextBoolean(), false);
        final TopFieldCollectorManager collectorManager =
            new TopFieldCollectorManager(sort, size, after, totalHitsThreshold);
        topDocs[i] = searcher.search(new MatchAllDocsQuery(), collectorManager);
        for (int docID = 0; docID < topDocs[i].scoreDocs.length; docID++) {
          topDocs[i].scoreDocs[docID].shardIndex = i;
        }
        collectedDocs += topDocs[i].totalHits.value;
        totalDocs += numDocsInIndex;
      }
      TopFieldDocs mergedTopDcs = TopDocs.merge(sort, size, topDocs);
      curNumHits = mergedTopDcs.scoreDocs.length;
      numHits += curNumHits;
      if (curNumHits > 0) {
        after = (FieldDoc) mergedTopDcs.scoreDocs[curNumHits - 1];
      }
    } while (curNumHits > 0);

    for (int i = 0; i < numIndices; i++) {
      readers[i].close();
      dirs[i].close();
    }

    final int expectedNumHits = numDocsInIndex * numIndices;
    assertEquals(expectedNumHits, numHits);
    assertNonCompetitiveHitsAreSkipped(collectedDocs, totalDocs);
  }

  public void testDocSortOptimizationWithAfter() throws IOException {
    final Directory dir = newDirectory();
    final IndexWriter writer = new IndexWriter(dir, new IndexWriterConfig());
    final int numDocs = atLeast(150);
    for (int i = 0; i < numDocs; ++i) {
      final Document doc = new Document();
      writer.addDocument(doc);
      if ((i > 0) && (i % 50 == 0)) {
        writer.flush();
      }
    }

    final IndexReader reader = DirectoryReader.open(writer);
    writer.close();
    // single threaded so totalHits is deterministic
    IndexSearcher searcher =
        newSearcher(reader, random().nextBoolean(), random().nextBoolean(), false);
    final int numHits = 10;
    final int totalHitsThreshold = 10;
    final int[] searchAfters = {3, 10, numDocs - 10};
    for (int searchAfter : searchAfters) {
      // sort by _doc with search after should trigger optimization
      {
        final Sort sort = new Sort(FIELD_DOC);
        FieldDoc after = new FieldDoc(searchAfter, Float.NaN, new Integer[] {searchAfter});
        final TopFieldCollectorManager collectorManager =
            new TopFieldCollectorManager(sort, numHits, after, totalHitsThreshold);
        TopDocs topDocs = searcher.search(new MatchAllDocsQuery(), collectorManager);
        int expNumHits =
            (searchAfter >= (numDocs - numHits)) ? (numDocs - searchAfter - 1) : numHits;
        assertEquals(expNumHits, topDocs.scoreDocs.length);
        for (int i = 0; i < topDocs.scoreDocs.length; i++) {
          int expectedDocID = searchAfter + 1 + i;
          assertEquals(expectedDocID, topDocs.scoreDocs[i].doc);
        }
        assertEquals(TotalHits.Relation.GREATER_THAN_OR_EQUAL_TO, topDocs.totalHits.relation);
        assertNonCompetitiveHitsAreSkipped(topDocs.totalHits.value, numDocs);
      }

      // sort by _doc + _score with search after should trigger optimization
      {
        final Sort sort = new Sort(FIELD_DOC, FIELD_SCORE);
        FieldDoc after = new FieldDoc(searchAfter, Float.NaN, new Object[] {searchAfter, 1.0f});
        final TopFieldCollectorManager collectorManager =
            new TopFieldCollectorManager(sort, numHits, after, totalHitsThreshold);
        TopDocs topDocs = searcher.search(new MatchAllDocsQuery(), collectorManager);
        int expNumHits =
            (searchAfter >= (numDocs - numHits)) ? (numDocs - searchAfter - 1) : numHits;
        assertEquals(expNumHits, topDocs.scoreDocs.length);
        for (int i = 0; i < topDocs.scoreDocs.length; i++) {
          int expectedDocID = searchAfter + 1 + i;
          assertEquals(expectedDocID, topDocs.scoreDocs[i].doc);
        }
        assertEquals(TotalHits.Relation.GREATER_THAN_OR_EQUAL_TO, topDocs.totalHits.relation);
        assertNonCompetitiveHitsAreSkipped(topDocs.totalHits.value, numDocs);
      }

      // sort by _doc desc should not trigger optimization
      {
        final Sort sort = new Sort(new SortField(null, SortField.Type.DOC, true));
        FieldDoc after = new FieldDoc(searchAfter, Float.NaN, new Integer[] {searchAfter});
        final TopFieldCollectorManager collectorManager =
            new TopFieldCollectorManager(sort, numHits, after, totalHitsThreshold);
        TopDocs topDocs = searcher.search(new MatchAllDocsQuery(), collectorManager);
        int expNumHits = (searchAfter < numHits) ? searchAfter : numHits;
        assertEquals(expNumHits, topDocs.scoreDocs.length);
        for (int i = 0; i < topDocs.scoreDocs.length; i++) {
          int expectedDocID = searchAfter - 1 - i;
          assertEquals(expectedDocID, topDocs.scoreDocs[i].doc);
        }
        // assert that all documents were collected
        assertEquals(numDocs, topDocs.totalHits.value);
      }
    }

    reader.close();
    dir.close();
  }

  public void testDocSortOptimizationWithAfterCollectsAllDocs() throws IOException {
    final Directory dir = newDirectory();
    final IndexWriter writer = new IndexWriter(dir, new IndexWriterConfig());
    final int numDocs = atLeast(TEST_NIGHTLY ? 50_000 : 5_000);
    final boolean multipleSegments = random().nextBoolean();
    final int numDocsInSegment = numDocs / 10 + random().nextInt(numDocs / 10);

    for (int i = 1; i <= numDocs; ++i) {
      final Document doc = new Document();
      writer.addDocument(doc);
      if (multipleSegments && (i % numDocsInSegment == 0)) {
        writer.flush();
      }
    }
    writer.flush();

    IndexReader reader = DirectoryReader.open(writer);
    IndexSearcher searcher = newSearcher(reader);
    int visitedHits = 0;
    ScoreDoc after = null;
    while (visitedHits < numDocs) {
      int batch = 1 + random().nextInt(500);
      Query query = new MatchAllDocsQuery();
      TopDocs topDocs = searcher.searchAfter(after, query, batch, new Sort(FIELD_DOC));
      int expectedHits = Math.min(numDocs - visitedHits, batch);
      assertEquals(expectedHits, topDocs.scoreDocs.length);
      after = topDocs.scoreDocs[expectedHits - 1];
      for (int i = 0; i < topDocs.scoreDocs.length; i++) {
        assertEquals(visitedHits, topDocs.scoreDocs[i].doc);
        visitedHits++;
      }
    }
    assertEquals(visitedHits, numDocs);
    IOUtils.close(writer, reader, dir);
  }

  public void testDocSortOptimization() throws IOException {
    final Directory dir = newDirectory();
    final IndexWriter writer = new IndexWriter(dir, new IndexWriterConfig());
    final int numDocs = atLeast(100);
    int seg = 1;
    for (int i = 0; i < numDocs; ++i) {
      final Document doc = new Document();
      doc.add(new LongPoint("lf", i));
      doc.add(new StoredField("slf", i));
      doc.add(new StringField("tf", "seg" + seg, Field.Store.YES));
      writer.addDocument(doc);
      if ((i > 0) && (i % 50 == 0)) {
        writer.flush();
        seg++;
      }
    }
    final IndexReader reader = DirectoryReader.open(writer);
    writer.close();
    // single threaded so totalHits is deterministic
    IndexSearcher searcher =
        newSearcher(reader, random().nextBoolean(), random().nextBoolean(), false);

    final int numHits = 3;
    final int totalHitsThreshold = 3;
    final Sort sort = new Sort(FIELD_DOC);

    // sort by _doc should skip all non-competitive documents
    {
      final TopFieldCollectorManager collectorManager =
          new TopFieldCollectorManager(sort, numHits, totalHitsThreshold);
      TopDocs topDocs = searcher.search(new MatchAllDocsQuery(), collectorManager);
      assertEquals(numHits, topDocs.scoreDocs.length);
      for (int i = 0; i < numHits; i++) {
        assertEquals(i, topDocs.scoreDocs[i].doc);
      }
      assertEquals(TotalHits.Relation.GREATER_THAN_OR_EQUAL_TO, topDocs.totalHits.relation);
      assertNonCompetitiveHitsAreSkipped(topDocs.totalHits.value, 10);
    }

    // sort by _doc with a bool query should skip all non-competitive documents
    {
      final TopFieldCollectorManager collectorManager =
          new TopFieldCollectorManager(sort, numHits, totalHitsThreshold);
      int lowerRange = 40;
      BooleanQuery.Builder bq = new BooleanQuery.Builder();
      bq.add(LongPoint.newRangeQuery("lf", lowerRange, Long.MAX_VALUE), BooleanClause.Occur.MUST);
      bq.add(new TermQuery(new Term("tf", "seg1")), BooleanClause.Occur.MUST);

      TopDocs topDocs = searcher.search(bq.build(), collectorManager);
      assertEquals(numHits, topDocs.scoreDocs.length);
      StoredFields storedFields = searcher.storedFields();
      for (int i = 0; i < numHits; i++) {
        Document d = storedFields.document(topDocs.scoreDocs[i].doc);
        assertEquals(Integer.toString(i + lowerRange), d.get("slf"));
        assertEquals("seg1", d.get("tf"));
      }
      assertEquals(TotalHits.Relation.GREATER_THAN_OR_EQUAL_TO, topDocs.totalHits.relation);
      assertNonCompetitiveHitsAreSkipped(topDocs.totalHits.value, 10);
    }

    reader.close();
    dir.close();
  }

  /**
   * Test that sorting on _doc works correctly. This test goes through
   * DefaultBulkSorter::scoreRange, where scorerIterator is BitSetIterator. As a conjunction of this
   * BitSetIterator with DocComparator's iterator, we get BitSetConjunctionDISI.
   * BitSetConjuctionDISI advances based on the DocComparator's iterator, and doesn't consider that
   * its BitSetIterator may have advanced passed a certain doc.
   */
  public void testDocSort() throws IOException {
    final Directory dir = newDirectory();
    final IndexWriter writer = new IndexWriter(dir, new IndexWriterConfig());
    final int numDocs = 4;
    for (int i = 0; i < numDocs; ++i) {
      final Document doc = new Document();
      doc.add(new StringField("id", "id" + i, Field.Store.NO));
      if (i < 2) {
        doc.add(new LongPoint("lf", 1));
      }
      writer.addDocument(doc);
    }
    final IndexReader reader = DirectoryReader.open(writer);
    writer.close();

    IndexSearcher searcher = newSearcher(reader, random().nextBoolean(), random().nextBoolean());
    searcher.setQueryCache(null);
    final int numHits = 10;
    final int totalHitsThreshold = 10;
    final Sort sort = new Sort(FIELD_DOC);

    {
      final TopFieldCollectorManager collectorManager =
          new TopFieldCollectorManager(sort, numHits, totalHitsThreshold);
      BooleanQuery.Builder bq = new BooleanQuery.Builder();
      bq.add(LongPoint.newExactQuery("lf", 1), BooleanClause.Occur.MUST);
      bq.add(new TermQuery(new Term("id", "id3")), BooleanClause.Occur.MUST_NOT);
      TopDocs topDocs = searcher.search(bq.build(), collectorManager);
      assertEquals(2, topDocs.scoreDocs.length);
    }

    reader.close();
    dir.close();
  }

  public void testPointValidation() throws IOException {
    final Directory dir = newDirectory();
    final RandomIndexWriter writer = new RandomIndexWriter(random(), dir);
    Document doc = new Document();

    doc.add(new IntPoint("intField", 4));
    doc.add(new NumericDocValuesField("intField", 4));

    doc.add(new LongPoint("longField", 42));
    doc.add(new NumericDocValuesField("longField", 42));

    doc.add(new IntRange("intRange", new int[] {1}, new int[] {10}));
    doc.add(new NumericDocValuesField("intRange", 4));

    writer.addDocument(doc);
    IndexReader reader = writer.getReader();
    writer.close();

    IndexSearcher searcher = newSearcher(reader, random().nextBoolean(), random().nextBoolean());

    SortField longSortOnIntField = new SortField("intField", SortField.Type.LONG);
    assertThrows(
        IllegalArgumentException.class,
        () -> searcher.search(new MatchAllDocsQuery(), 1, new Sort(longSortOnIntField)));
    // assert that when sort optimization is disabled we can use LONG sort on int field
    longSortOnIntField.setOptimizeSortWithIndexedData(false);
    searcher.search(new MatchAllDocsQuery(), 1, new Sort(longSortOnIntField));

    SortField intSortOnLongField = new SortField("longField", SortField.Type.INT);
    assertThrows(
        IllegalArgumentException.class,
        () -> searcher.search(new MatchAllDocsQuery(), 1, new Sort(intSortOnLongField)));
    // assert that when sort optimization is disabled we can use INT sort on long field
    intSortOnLongField.setOptimizeSortWithIndexedData(false);
    searcher.search(new MatchAllDocsQuery(), 1, new Sort(intSortOnLongField));

    SortField intSortOnIntRangeField = new SortField("intRange", SortField.Type.INT);
    assertThrows(
        IllegalArgumentException.class,
        () -> searcher.search(new MatchAllDocsQuery(), 1, new Sort(intSortOnIntRangeField)));
    // assert that when sort optimization is disabled we can use INT sort on intRange field
    intSortOnIntRangeField.setOptimizeSortWithIndexedData(false);
    searcher.search(new MatchAllDocsQuery(), 1, new Sort(intSortOnIntRangeField));

    reader.close();
    dir.close();
  }

  public void testMaxDocVisited() throws IOException {
    Directory dir = newDirectory();
    IndexWriter writer = new IndexWriter(dir, new IndexWriterConfig());
    int numDocs = atLeast(10000);
    long offset = 100 + random().nextInt(100);
    long smallestValue = 50 + random().nextInt(50);
    boolean flushed = false;
    for (int i = 0; i < numDocs; ++i) {
      Document doc = new Document();
      doc.add(new NumericDocValuesField("my_field", i + offset));
      doc.add(new LongPoint("my_field", i + offset));
      writer.addDocument(doc);
      if (i >= 5000 && flushed == false) {
        flushed = true;
        writer.flush();
        // Index the smallest value to the first slot of the second segment
        doc = new Document();
        doc.add(new NumericDocValuesField("my_field", smallestValue));
        doc.add(new LongPoint("my_field", smallestValue));
        writer.addDocument(doc);
      }
    }
    IndexReader reader = DirectoryReader.open(writer);
    writer.close();
    IndexSearcher searcher = newSearcher(reader, random().nextBoolean(), random().nextBoolean());
    SortField sortField = new SortField("my_field", SortField.Type.LONG);
    TopFieldDocs topDocs =
        searcher.search(new MatchAllDocsQuery(), 1 + random().nextInt(100), new Sort(sortField));
    FieldDoc fieldDoc = (FieldDoc) topDocs.scoreDocs[0];
    assertEquals(smallestValue, ((Long) fieldDoc.fields[0]).intValue());
    reader.close();
    dir.close();
  }

  public void testRandomLong() throws IOException {
    Directory dir = newDirectory();
    IndexWriter writer = new IndexWriter(dir, new IndexWriterConfig());
    List<Long> seqNos = new ArrayList<>();
    int limit = TEST_NIGHTLY ? 10000 : 1000;
    int iterations = limit + random().nextInt(limit);
    long seqNoGenerator = random().nextInt(1000);
    for (long i = 0; i < iterations; i++) {
      int copies = random().nextInt(100) <= 5 ? 1 : 1 + random().nextInt(5);
      for (int j = 0; j < copies; j++) {
        seqNos.add(seqNoGenerator);
      }
      seqNos.add(seqNoGenerator);
      seqNoGenerator++;
      if (random().nextInt(100) <= 5) {
        seqNoGenerator += random().nextInt(10);
      }
    }

    Collections.shuffle(seqNos, random());
    int pendingDocs = 0;
    for (long seqNo : seqNos) {
      Document doc = new Document();
      doc.add(new NumericDocValuesField("seq_no", seqNo));
      doc.add(new LongPoint("seq_no", seqNo));
      writer.addDocument(doc);
      pendingDocs++;
      if (pendingDocs > 500 && random().nextInt(100) <= 5) {
        pendingDocs = 0;
        writer.flush();
      }
    }
    boolean reverse = random().nextBoolean();
    writer.flush();
    if (reverse == false) {
      seqNos.sort(Long::compare);
    } else {
      seqNos.sort(Collections.reverseOrder());
    }
    IndexReader reader = DirectoryReader.open(writer);
    writer.close();
    IndexSearcher searcher = newSearcher(reader, random().nextBoolean(), random().nextBoolean());
    SortField sortField = new SortField("seq_no", SortField.Type.LONG, reverse);
    int visitedHits = 0;
    ScoreDoc after = null;
    // test page search
    while (visitedHits < seqNos.size()) {
      int batch = 1 + random().nextInt(100);
      Query query =
          random().nextBoolean()
              ? new MatchAllDocsQuery()
              : LongPoint.newRangeQuery("seq_no", 0, Long.MAX_VALUE);
      TopDocs topDocs = searcher.searchAfter(after, query, batch, new Sort(sortField));
      int expectedHits = Math.min(seqNos.size() - visitedHits, batch);
      assertEquals(expectedHits, topDocs.scoreDocs.length);
      after = topDocs.scoreDocs[expectedHits - 1];
      for (int i = 0; i < topDocs.scoreDocs.length; i++) {
        FieldDoc fieldDoc = (FieldDoc) topDocs.scoreDocs[i];
        long expectedSeqNo = seqNos.get(visitedHits);
        assertEquals(expectedSeqNo, ((Long) fieldDoc.fields[0]).intValue());
        visitedHits++;
      }
    }

    // test search
    int numHits = 1 + random().nextInt(100);
    CollectorManager<TopFieldCollector, TopFieldDocs> manager =
        TopFieldCollector.createSharedManager(new Sort(sortField), numHits, null, numHits);
    TopDocs topDocs = searcher.search(new MatchAllDocsQuery(), manager);
    for (int i = 0; i < topDocs.scoreDocs.length; i++) {
      long expectedSeqNo = seqNos.get(i);
      FieldDoc fieldDoc = (FieldDoc) topDocs.scoreDocs[i];
      assertEquals(expectedSeqNo, ((Long) fieldDoc.fields[0]).intValue());
    }
    reader.close();
    dir.close();
  }

  // Test that sort on sorted numeric field without sort optimization and
  // with sort optimization produce the same results
  public void testSortOptimizationOnSortedNumericField() throws IOException {
    final Directory dir = newDirectory();
    final IndexWriter writer = new IndexWriter(dir, new IndexWriterConfig());
    final int numDocs = atLeast(5000);
    for (int i = 0; i < numDocs; ++i) {
      int value = random().nextInt();
      int value2 = random().nextInt();
      final Document doc = new Document();
      doc.add(new LongField("my_field", value, Field.Store.NO));
      doc.add(new LongField("my_field", value2, Field.Store.NO));
      writer.addDocument(doc);
    }
    final IndexReader reader = DirectoryReader.open(writer);
    writer.close();
    // single threaded so totalHits is deterministic
    IndexSearcher searcher = newSearcher(reader, true, true, false);

    SortedNumericSelector.Type type =
        RandomPicks.randomFrom(random(), SortedNumericSelector.Type.values());
    boolean reverse = random().nextBoolean();
    final SortField sortField = LongField.newSortField("my_field", reverse, type);
    sortField.setOptimizeSortWithIndexedData(false);
    final Sort sort = new Sort(sortField); // sort without sort optimization
    final SortField sortField2 = LongField.newSortField("my_field", reverse, type);
    final Sort sort2 = new Sort(sortField2); // sort with sort optimization
    Query query = new MatchAllDocsQuery();
    final int totalHitsThreshold = 3;

    long expectedCollectedHits = 0;
    long collectedHits = 0;
    long collectedHits2 = 0;
    int visitedHits = 0;
    ScoreDoc after = null;
    while (visitedHits < numDocs) {
      int batch = 1 + random().nextInt(100);
      int expectedHits = Math.min(numDocs - visitedHits, batch);

      CollectorManager<TopFieldCollector, TopFieldDocs> manager =
          TopFieldCollector.createSharedManager(sort, batch, (FieldDoc) after, totalHitsThreshold);
      TopDocs topDocs = searcher.search(query, manager);
      ScoreDoc[] scoreDocs = topDocs.scoreDocs;

      CollectorManager<TopFieldCollector, TopFieldDocs> manager2 =
          TopFieldCollector.createSharedManager(sort2, batch, (FieldDoc) after, totalHitsThreshold);
      TopDocs topDocs2 = searcher.search(query, manager2);
      ScoreDoc[] scoreDocs2 = topDocs2.scoreDocs;

      // assert that the resulting hits are the same
      assertEquals(expectedHits, topDocs.scoreDocs.length);
      assertEquals(topDocs.scoreDocs.length, topDocs2.scoreDocs.length);
      for (int i = 0; i < scoreDocs.length; i++) {
        FieldDoc fieldDoc = (FieldDoc) scoreDocs[i];
        FieldDoc fieldDoc2 = (FieldDoc) scoreDocs2[i];
        assertEquals(fieldDoc.fields[0], fieldDoc2.fields[0]);
        assertEquals(fieldDoc.doc, fieldDoc2.doc);
        visitedHits++;
      }

      expectedCollectedHits += numDocs;
      collectedHits += topDocs.totalHits.value;
      collectedHits2 += topDocs2.totalHits.value;
      after = scoreDocs[expectedHits - 1];
    }
    assertEquals(visitedHits, numDocs);
    assertEquals(expectedCollectedHits, collectedHits);
    // assert that the second sort with optimization collected less or equal hits
    assertTrue(collectedHits >= collectedHits2);
    // System.out.println(expectedCollectedHits + "\t" + collectedHits + "\t" + collectedHits2);

    reader.close();
    dir.close();
  }

  private void assertNonCompetitiveHitsAreSkipped(long collectedHits, long numDocs) {
    if (collectedHits >= numDocs) {
      fail(
          "Expected some non-competitive hits are skipped; got collected_hits="
              + collectedHits
              + " num_docs="
              + numDocs);
    }
  }

  public void testStringSortOptimization() throws IOException {
    final Directory dir = newDirectory();
    final IndexWriter writer = new IndexWriter(dir, new IndexWriterConfig());
    final int numDocs = atLeast(10000);
    for (int i = 0; i < numDocs; ++i) {
      final Document doc = new Document();
      final BytesRef value = new BytesRef(Integer.toString(random().nextInt(1000)));
      doc.add(new KeywordField("my_field", value, Field.Store.NO));
      writer.addDocument(doc);
      if (i % 2000 == 0) writer.flush(); // multiple segments
    }
    final DirectoryReader reader = DirectoryReader.open(writer);
    writer.close();
    doTestStringSortOptimization(reader);
    doTestStringSortOptimizationDisabled(reader);
    reader.close();
    dir.close();
  }

  public void testStringSortOptimizationWithMissingValues() throws IOException {
    final Directory dir = newDirectory();
    final IndexWriter writer =
        new IndexWriter(dir, new IndexWriterConfig().setMergePolicy(newLogMergePolicy()));
    final int numDocs = atLeast(10000);
    // one segment with all values missing to start with
    writer.addDocument(new Document());
    for (int i = 0; i < numDocs - 2; ++i) {
      if (i % 2000 == 0) writer.flush(); // multiple segments
      final Document doc = new Document();
      if (random().nextInt(2) == 0) {
        final BytesRef value = new BytesRef(Integer.toString(random().nextInt(1000)));
        doc.add(new KeywordField("my_field", value, Field.Store.NO));
      }
      writer.addDocument(doc);
    }
    writer.flush();
    // And one empty segment with all values missing to finish with
    writer.addDocument(new Document());
    final DirectoryReader reader = DirectoryReader.open(writer);
    writer.close();
    doTestStringSortOptimization(reader);
    reader.close();
    dir.close();
  }

  private void doTestStringSortOptimization(DirectoryReader reader) throws IOException {
    final int numDocs = reader.numDocs();
    final int numHits = 5;

    { // simple ascending sort
      SortField sortField =
          KeywordField.newSortField("my_field", false, SortedSetSelector.Type.MIN);
      sortField.setMissingValue(SortField.STRING_LAST);
      Sort sort = new Sort(sortField);
      TopDocs topDocs = assertSort(reader, sort, numHits, null);
      assertNonCompetitiveHitsAreSkipped(topDocs.totalHits.value, numDocs);
    }

    { // simple descending sort
      SortField sortField = KeywordField.newSortField("my_field", true, SortedSetSelector.Type.MIN);
      sortField.setMissingValue(SortField.STRING_FIRST);
      Sort sort = new Sort(sortField);
      TopDocs topDocs = assertSort(reader, sort, numHits, null);
      assertNonCompetitiveHitsAreSkipped(topDocs.totalHits.value, numDocs);
    }

    { // ascending sort that returns missing values first
      SortField sortField =
          KeywordField.newSortField("my_field", false, SortedSetSelector.Type.MIN);
      sortField.setMissingValue(SortField.STRING_FIRST);
      Sort sort = new Sort(sortField);
      assertSort(reader, sort, numHits, null);
    }

    { // descending sort that returns missing values last
      SortField sortField = KeywordField.newSortField("my_field", true, SortedSetSelector.Type.MIN);
      sortField.setMissingValue(SortField.STRING_LAST);
      Sort sort = new Sort(sortField);
      assertSort(reader, sort, numHits, null);
    }

    { // paging ascending sort with after
      SortField sortField =
          KeywordField.newSortField("my_field", false, SortedSetSelector.Type.MIN);
      sortField.setMissingValue(SortField.STRING_LAST);
      Sort sort = new Sort(sortField);
      BytesRef afterValue = new BytesRef(random().nextBoolean() ? "23" : "230000000");
      FieldDoc after = new FieldDoc(2, Float.NaN, new Object[] {afterValue});
      TopDocs topDocs = assertSort(reader, sort, numHits, after);
      assertNonCompetitiveHitsAreSkipped(topDocs.totalHits.value, numDocs);
    }

    { // paging descending sort with after
      SortField sortField = KeywordField.newSortField("my_field", true, SortedSetSelector.Type.MIN);
      sortField.setMissingValue(SortField.STRING_FIRST);
      Sort sort = new Sort(sortField);
      BytesRef afterValue = new BytesRef(random().nextBoolean() ? "17" : "170000000");
      FieldDoc after = new FieldDoc(2, Float.NaN, new Object[] {afterValue});
      TopDocs topDocs = assertSort(reader, sort, numHits, after);
      assertNonCompetitiveHitsAreSkipped(topDocs.totalHits.value, numDocs);
    }

    { // paging ascending sort with after that returns missing values first
      SortField sortField =
          KeywordField.newSortField("my_field", false, SortedSetSelector.Type.MIN);
      sortField.setMissingValue(SortField.STRING_FIRST);
      Sort sort = new Sort(sortField);
      BytesRef afterValue = new BytesRef(random().nextBoolean() ? "23" : "230000000");
      FieldDoc after = new FieldDoc(2, Float.NaN, new Object[] {afterValue});
      TopDocs topDocs = assertSort(reader, sort, numHits, after);
      assertNonCompetitiveHitsAreSkipped(topDocs.totalHits.value, numDocs);
    }

    { // paging descending sort with after that returns missing values first
      SortField sortField = KeywordField.newSortField("my_field", true, SortedSetSelector.Type.MIN);
      sortField.setMissingValue(SortField.STRING_LAST);
      Sort sort = new Sort(sortField);
      BytesRef afterValue = new BytesRef(random().nextBoolean() ? "17" : "170000000");
      FieldDoc after = new FieldDoc(2, Float.NaN, new Object[] {afterValue});
      TopDocs topDocs = assertSort(reader, sort, numHits, after);
      assertNonCompetitiveHitsAreSkipped(topDocs.totalHits.value, numDocs);
    }

    { // test that if there is the secondary sort on _score, hits are still skipped
      SortField sortField =
          KeywordField.newSortField("my_field", false, SortedSetSelector.Type.MIN);
      sortField.setMissingValue(SortField.STRING_LAST);
      Sort sort = new Sort(sortField, FIELD_SCORE);
      TopDocs topDocs = assertSort(reader, sort, numHits, null);
      assertNonCompetitiveHitsAreSkipped(topDocs.totalHits.value, numDocs);
    }

    { // test that if string field is a secondary sort, no optimization is run
      SortField sortField =
          KeywordField.newSortField("my_field", false, SortedSetSelector.Type.MIN);
      sortField.setMissingValue(SortField.STRING_LAST);
      Sort sort = new Sort(FIELD_SCORE, sortField);
      TopDocs topDocs = assertSort(reader, sort, numHits, null);
      assertEquals(
          topDocs.totalHits.value,
          numDocs); // assert that all documents were collected => optimization was not run
    }
  }

  public void doTestStringSortOptimizationDisabled(DirectoryReader reader) throws IOException {
    SortField sortField = KeywordField.newSortField("my_field", false, SortedSetSelector.Type.MIN);
    sortField.setMissingValue(SortField.STRING_LAST);
    sortField.setOptimizeSortWithIndexedData(false);

    Sort sort = new Sort(sortField);
    final int numDocs = reader.numDocs();
    final int numHits = 5;
    final int totalHitsThreshold = 5;

    CollectorManager<TopFieldCollector, TopFieldDocs> manager =
        TopFieldCollector.createSharedManager(sort, numHits, null, totalHitsThreshold);
    IndexSearcher searcher =
        newSearcher(reader, random().nextBoolean(), random().nextBoolean(), false);
    TopDocs topDocs = searcher.search(new MatchAllDocsQuery(), manager);
    assertEquals(numDocs, topDocs.totalHits.value);
  }

  private TopDocs assertSort(DirectoryReader reader, Sort sort, int n, FieldDoc after)
      throws IOException {
    TopDocs topDocs = assertSearchHits(reader, sort, n, after);
    SortField[] sortField2 = ArrayUtil.growExact(sort.getSort(), sort.getSort().length + 1);
    // A secondary sort on reverse doc ID is the best way to catch bugs if the comparator filters
    // too aggressively
    sortField2[sortField2.length - 1] = new SortField(null, Type.DOC, true);
    FieldDoc after2 = null;
    if (after != null) {
      Object[] afterFields2 = ArrayUtil.growExact(after.fields, after.fields.length + 1);
      afterFields2[afterFields2.length - 1] = Integer.MAX_VALUE;
      after2 = new FieldDoc(after.doc, after.score, afterFields2);
    }
    assertSearchHits(reader, new Sort(sortField2), n, after2);
    return topDocs;
  }

  private TopDocs assertSearchHits(DirectoryReader reader, Sort sort, int n, FieldDoc after)
      throws IOException {
    // single threaded so totalHits is deterministic
    IndexSearcher searcher = newSearcher(reader, true, true, false);
    Query query = new MatchAllDocsQuery();
    CollectorManager<TopFieldCollector, TopFieldDocs> manager =
        TopFieldCollector.createSharedManager(sort, n, after, n);
    TopDocs topDocs = searcher.search(query, manager);
    IndexSearcher unoptimizedSearcher =
        newSearcher(new NoIndexDirectoryReader(reader), true, true, false);
    TopDocs unoptimizedTopDocs = unoptimizedSearcher.search(query, manager);
    CheckHits.checkEqual(query, unoptimizedTopDocs.scoreDocs, topDocs.scoreDocs);
    return topDocs;
  }

  private static final class NoIndexDirectoryReader extends FilterDirectoryReader {

    public NoIndexDirectoryReader(DirectoryReader in) throws IOException {
      super(
          in,
          new SubReaderWrapper() {
            @Override
            public LeafReader wrap(LeafReader reader) {
              return new NoIndexLeafReader(reader);
            }
          });
    }

    @Override
    protected DirectoryReader doWrapDirectoryReader(DirectoryReader in) throws IOException {
      throw new UnsupportedOperationException();
    }

    @Override
    public CacheHelper getReaderCacheHelper() {
      return null;
    }
  }

  private static final class NoIndexLeafReader extends FilterLeafReader {

    NoIndexLeafReader(LeafReader in) {
      super(in);
    }

    @Override
    public CacheHelper getCoreCacheHelper() {
      return null;
    }

    @Override
    public CacheHelper getReaderCacheHelper() {
      return null;
    }

    @Override
    public Terms terms(String field) throws IOException {
      return null;
    }

    @Override
    public PointValues getPointValues(String field) throws IOException {
      return null;
    }

    @Override
    public FieldInfos getFieldInfos() {
      FieldInfo[] newInfos = new FieldInfo[super.getFieldInfos().size()];
      int i = 0;
      for (FieldInfo fi : super.getFieldInfos()) {
        FieldInfo noIndexFI =
            new FieldInfo(
                fi.name,
                fi.number,
                false,
                false,
                false,
                IndexOptions.NONE,
                fi.getDocValuesType(),
                fi.hasDocValuesSkipIndex(),
                fi.getDocValuesGen(),
                fi.attributes(),
                0,
                0,
                0,
                0,
                VectorEncoding.FLOAT32,
                VectorSimilarityFunction.DOT_PRODUCT,
                false,
<<<<<<< HEAD
                TensorSimilarityFunction.Aggregation.SUM_MAX,
=======
                MultiVectorSimilarityFunction.DEFAULT_AGGREGATION,
>>>>>>> 51ca4dc6
                fi.isSoftDeletesField(),
                fi.isParentField());
        newInfos[i] = noIndexFI;
        i++;
      }
      return new FieldInfos(newInfos);
    }
  }
}<|MERGE_RESOLUTION|>--- conflicted
+++ resolved
@@ -36,9 +36,6 @@
 import org.apache.lucene.document.NumericDocValuesField;
 import org.apache.lucene.document.StoredField;
 import org.apache.lucene.document.StringField;
-<<<<<<< HEAD
-import org.apache.lucene.index.*;
-=======
 import org.apache.lucene.index.DirectoryReader;
 import org.apache.lucene.index.FieldInfo;
 import org.apache.lucene.index.FieldInfos;
@@ -56,7 +53,6 @@
 import org.apache.lucene.index.Terms;
 import org.apache.lucene.index.VectorEncoding;
 import org.apache.lucene.index.VectorSimilarityFunction;
->>>>>>> 51ca4dc6
 import org.apache.lucene.search.SortField.Type;
 import org.apache.lucene.store.Directory;
 import org.apache.lucene.tests.index.RandomIndexWriter;
@@ -1304,11 +1300,7 @@
                 VectorEncoding.FLOAT32,
                 VectorSimilarityFunction.DOT_PRODUCT,
                 false,
-<<<<<<< HEAD
-                TensorSimilarityFunction.Aggregation.SUM_MAX,
-=======
                 MultiVectorSimilarityFunction.DEFAULT_AGGREGATION,
->>>>>>> 51ca4dc6
                 fi.isSoftDeletesField(),
                 fi.isParentField());
         newInfos[i] = noIndexFI;
