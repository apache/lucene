/*
 * Licensed to the Apache Software Foundation (ASF) under one or more
 * contributor license agreements.  See the NOTICE file distributed with
 * this work for additional information regarding copyright ownership.
 * The ASF licenses this file to You under the Apache License, Version 2.0
 * (the "License"); you may not use this file except in compliance with
 * the License.  You may obtain a copy of the License at
 *
 *     http://www.apache.org/licenses/LICENSE-2.0
 *
 * Unless required by applicable law or agreed to in writing, software
 * distributed under the License is distributed on an "AS IS" BASIS,
 * WITHOUT WARRANTIES OR CONDITIONS OF ANY KIND, either express or implied.
 * See the License for the specific language governing permissions and
 * limitations under the License.
 */
package org.apache.lucene.search;

import java.io.IOException;
import java.util.Collection;
import org.apache.lucene.document.Document;
import org.apache.lucene.index.IndexReader;
import org.apache.lucene.index.LeafReaderContext;
import org.apache.lucene.store.Directory;
import org.apache.lucene.tests.index.RandomIndexWriter;
import org.apache.lucene.tests.util.LuceneTestCase;

public class TestEarlyTermination extends LuceneTestCase {

  Directory dir;
  RandomIndexWriter writer;

  @Override
  public void setUp() throws Exception {
    super.setUp();
    dir = newDirectory();
    writer = new RandomIndexWriter(random(), dir);
    final int numDocs = atLeast(100);
    for (int i = 0; i < numDocs; i++) {
      writer.addDocument(new Document());
      if (rarely()) {
        writer.commit();
      }
    }
  }

  @Override
  public void tearDown() throws Exception {
    super.tearDown();
    writer.close();
    dir.close();
  }

  public void testEarlyTermination() throws IOException {
    final int iters = atLeast(5);
    final IndexReader reader = writer.getReader();

    for (int i = 0; i < iters; ++i) {
      final IndexSearcher searcher = newSearcher(reader);
<<<<<<< HEAD

      searcher.search(
          new MatchAllDocsQuery(),
          new CollectorManager<SimpleCollector, Object>() {
            @Override
            public SimpleCollector newCollector() throws IOException {
              return new SimpleCollector() {

                boolean collectionTerminated = true;

                @Override
                public void collect(int doc) throws IOException {
                  assertFalse(collectionTerminated);
                  if (rarely()) {
                    collectionTerminated = true;
                    throw new CollectionTerminatedException();
                  }
                }

                @Override
                protected void doSetNextReader(LeafReaderContext context) throws IOException {
                  if (random().nextBoolean()) {
                    collectionTerminated = true;
                    throw new CollectionTerminatedException();
                  } else {
                    collectionTerminated = false;
                  }
                }

=======
      searcher.search(
          new MatchAllDocsQuery(),
          new CollectorManager<SimpleCollector, Void>() {
            @Override
            public SimpleCollector newCollector() {
              return new SimpleCollector() {
                boolean collectionTerminated = true;

                @Override
                public void collect(int doc) {
                  assertFalse(collectionTerminated);
                  if (rarely()) {
                    collectionTerminated = true;
                    throw new CollectionTerminatedException();
                  }
                }

                @Override
                protected void doSetNextReader(LeafReaderContext context) {
                  if (random().nextBoolean()) {
                    collectionTerminated = true;
                    throw new CollectionTerminatedException();
                  } else {
                    collectionTerminated = false;
                  }
                }

>>>>>>> 382aa549
                @Override
                public ScoreMode scoreMode() {
                  return ScoreMode.COMPLETE_NO_SCORES;
                }
              };
            }

            @Override
<<<<<<< HEAD
            public Object reduce(Collection<SimpleCollector> collectors) throws IOException {
=======
            public Void reduce(Collection<SimpleCollector> collectors) {
>>>>>>> 382aa549
              return null;
            }
          });
    }
    reader.close();
  }
}<|MERGE_RESOLUTION|>--- conflicted
+++ resolved
@@ -57,37 +57,6 @@
 
     for (int i = 0; i < iters; ++i) {
       final IndexSearcher searcher = newSearcher(reader);
-<<<<<<< HEAD
-
-      searcher.search(
-          new MatchAllDocsQuery(),
-          new CollectorManager<SimpleCollector, Object>() {
-            @Override
-            public SimpleCollector newCollector() throws IOException {
-              return new SimpleCollector() {
-
-                boolean collectionTerminated = true;
-
-                @Override
-                public void collect(int doc) throws IOException {
-                  assertFalse(collectionTerminated);
-                  if (rarely()) {
-                    collectionTerminated = true;
-                    throw new CollectionTerminatedException();
-                  }
-                }
-
-                @Override
-                protected void doSetNextReader(LeafReaderContext context) throws IOException {
-                  if (random().nextBoolean()) {
-                    collectionTerminated = true;
-                    throw new CollectionTerminatedException();
-                  } else {
-                    collectionTerminated = false;
-                  }
-                }
-
-=======
       searcher.search(
           new MatchAllDocsQuery(),
           new CollectorManager<SimpleCollector, Void>() {
@@ -115,7 +84,6 @@
                   }
                 }
 
->>>>>>> 382aa549
                 @Override
                 public ScoreMode scoreMode() {
                   return ScoreMode.COMPLETE_NO_SCORES;
@@ -124,11 +92,7 @@
             }
 
             @Override
-<<<<<<< HEAD
-            public Object reduce(Collection<SimpleCollector> collectors) throws IOException {
-=======
             public Void reduce(Collection<SimpleCollector> collectors) {
->>>>>>> 382aa549
               return null;
             }
           });
