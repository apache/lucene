/*
 * Licensed to the Apache Software Foundation (ASF) under one or more
 * contributor license agreements.  See the NOTICE file distributed with
 * this work for additional information regarding copyright ownership.
 * The ASF licenses this file to You under the Apache License, Version 2.0
 * (the "License"); you may not use this file except in compliance with
 * the License.  You may obtain a copy of the License at
 *
 *     http://www.apache.org/licenses/LICENSE-2.0
 *
 * Unless required by applicable law or agreed to in writing, software
 * distributed under the License is distributed on an "AS IS" BASIS,
 * WITHOUT WARRANTIES OR CONDITIONS OF ANY KIND, either express or implied.
 * See the License for the specific language governing permissions and
 * limitations under the License.
 */
package org.apache.lucene.index;

import java.io.IOException;
import java.util.HashMap;
import java.util.Iterator;
<<<<<<< HEAD
import org.apache.lucene.document.BinaryDocValuesField;
=======
>>>>>>> 75ae372b
import org.apache.lucene.document.Document;
import org.apache.lucene.document.Field;
import org.apache.lucene.document.FieldType;
import org.apache.lucene.document.NumericDocValuesField;
import org.apache.lucene.document.StringField;
import org.apache.lucene.document.TextField;
import org.apache.lucene.store.Directory;
import org.apache.lucene.tests.analysis.MockAnalyzer;
import org.apache.lucene.tests.util.LuceneTestCase;
<<<<<<< HEAD
import org.apache.lucene.util.BytesRef;
import org.apache.lucene.util.Version;
=======
>>>>>>> 75ae372b

public class TestFieldInfos extends LuceneTestCase {

  public void testFieldInfos() throws Exception {
    Directory dir = newDirectory();
    IndexWriter writer =
        new IndexWriter(
            dir,
            newIndexWriterConfig(new MockAnalyzer(random()))
                .setMergePolicy(NoMergePolicy.INSTANCE));

    Document d1 = new Document();
    for (int i = 0; i < 15; i++) {
      d1.add(new StringField("f" + i, "v" + i, Field.Store.YES));
    }
    writer.addDocument(d1);
    writer.commit();

    Document d2 = new Document();
    d2.add(new StringField("f0", "v0", Field.Store.YES));
    d2.add(new StringField("f15", "v15", Field.Store.YES));
    d2.add(new StringField("f16", "v16", Field.Store.YES));
    writer.addDocument(d2);
    writer.commit();

    Document d3 = new Document();
    writer.addDocument(d3);
    writer.close();

    SegmentInfos sis = SegmentInfos.readLatestCommit(dir);
    assertEquals(3, sis.size());

    FieldInfos fis1 = IndexWriter.readFieldInfos(sis.info(0));
    FieldInfos fis2 = IndexWriter.readFieldInfos(sis.info(1));
    FieldInfos fis3 = IndexWriter.readFieldInfos(sis.info(2));

    // testing dense FieldInfos
    Iterator<FieldInfo> it = fis1.iterator();
    int i = 0;
    while (it.hasNext()) {
      FieldInfo fi = it.next();
      assertEquals(i, fi.number);
      assertEquals("f" + i, fi.name);
      assertEquals("f" + i, fis1.fieldInfo(i).name); // lookup by number
      assertEquals("f" + i, fis1.fieldInfo("f" + i).name); // lookup by name
      i++;
    }

    // testing sparse FieldInfos
    assertEquals("f0", fis2.fieldInfo(0).name); // lookup by number
    assertEquals("f0", fis2.fieldInfo("f0").name); // lookup by name
    assertNull(fis2.fieldInfo(1));
    assertNull(fis2.fieldInfo("f1"));
    assertEquals("f15", fis2.fieldInfo(15).name);
    assertEquals("f15", fis2.fieldInfo("f15").name);
    assertEquals("f16", fis2.fieldInfo(16).name);
    assertEquals("f16", fis2.fieldInfo("f16").name);

    // testing empty FieldInfos
    assertNull(fis3.fieldInfo(0)); // lookup by number
    assertNull(fis3.fieldInfo("f0")); // lookup by name
    assertEquals(0, fis3.size());
    Iterator<FieldInfo> it3 = fis3.iterator();
    assertFalse(it3.hasNext());
    dir.close();
  }

  public void testFieldAttributes() throws Exception {
    Directory dir = newDirectory();
    IndexWriter writer =
        new IndexWriter(
            dir,
            newIndexWriterConfig(new MockAnalyzer(random()))
                .setMergePolicy(NoMergePolicy.INSTANCE));

    FieldType type1 = new FieldType();
    type1.setStored(true);
    type1.putAttribute("testKey1", "testValue1");

    Document d1 = new Document();
    d1.add(new Field("f1", "v1", type1));
    FieldType type2 = new FieldType(type1);
    // changing the value after copying shouldn't impact the original type1
    type2.putAttribute("testKey1", "testValue2");
    writer.addDocument(d1);
    writer.commit();

    Document d2 = new Document();
    type1.putAttribute("testKey1", "testValueX");
    type1.putAttribute("testKey2", "testValue2");
    d2.add(new Field("f1", "v2", type1));
    d2.add(new Field("f2", "v2", type2));
    writer.addDocument(d2);
    writer.commit();
    writer.forceMerge(1);

    IndexReader reader = DirectoryReader.open(writer);
    FieldInfos fis = FieldInfos.getMergedFieldInfos(reader);
    assertEquals(fis.size(), 2);
    Iterator<FieldInfo> it = fis.iterator();
    while (it.hasNext()) {
      FieldInfo fi = it.next();
      switch (fi.name) {
        case "f1":
          // testKey1 can point to either testValue1 or testValueX based on the order
          // of merge, but we see textValueX winning here since segment_2 is merged on segment_1.
          assertEquals("testValueX", fi.getAttribute("testKey1"));
          assertEquals("testValue2", fi.getAttribute("testKey2"));
          break;
        case "f2":
          assertEquals("testValue2", fi.getAttribute("testKey1"));
          break;
        default:
          fail("Unknown field");
      }
    }
    reader.close();
    writer.close();
    dir.close();
  }

  public void testFieldAttributesSingleSegment() throws Exception {
    Directory dir = newDirectory();
    IndexWriter writer =
        new IndexWriter(
            dir,
            newIndexWriterConfig(new MockAnalyzer(random()))
                .setMergePolicy(NoMergePolicy.INSTANCE));

    Document d1 = new Document();
    FieldType type1 = new FieldType();
    type1.setStored(true);
    type1.putAttribute("att1", "attdoc1");
    d1.add(new Field("f1", "v1", type1));
    // add field with the same name and an extra attribute
    type1.putAttribute("att2", "attdoc1");
    d1.add(new Field("f1", "v1", type1));
    writer.addDocument(d1);

    Document d2 = new Document();
    type1.putAttribute("att1", "attdoc2");
    type1.putAttribute("att2", "attdoc2");
    type1.putAttribute("att3", "attdoc2");
    FieldType type2 = new FieldType();
    type2.setStored(true);
    type2.putAttribute("att4", "attdoc2");
    d2.add(new Field("f1", "v2", type1));
    d2.add(new Field("f2", "v2", type2));
    writer.addDocument(d2);
    writer.commit();

    IndexReader reader = DirectoryReader.open(writer);
    FieldInfos fis = FieldInfos.getMergedFieldInfos(reader);

    // test that attributes for f1 are introduced by d1,
    // and not modified by d2
    FieldInfo fi1 = fis.fieldInfo("f1");
    assertEquals("attdoc1", fi1.getAttribute("att1"));
    assertEquals("attdoc1", fi1.getAttribute("att2"));
    assertNull(fi1.getAttribute("att3"));

    // test that attributes for f2 are introduced by d2
    FieldInfo fi2 = fis.fieldInfo("f2");
    assertEquals("attdoc2", fi2.getAttribute("att4"));

    reader.close();
    writer.close();
    dir.close();
  }

  public void testMergedFieldInfos_empty() throws IOException {
    Directory dir = newDirectory();
    IndexWriter writer = new IndexWriter(dir, newIndexWriterConfig(new MockAnalyzer(random())));

    IndexReader reader = DirectoryReader.open(writer);
    FieldInfos actual = FieldInfos.getMergedFieldInfos(reader);

    assertSame(FieldInfos.EMPTY, actual);

    reader.close();
    writer.close();
    dir.close();
  }

  public void testMergedFieldInfos_singleLeaf() throws IOException {
    Directory dir = newDirectory();
    IndexWriter writer = new IndexWriter(dir, newIndexWriterConfig(new MockAnalyzer(random())));

    Document d1 = new Document();
    d1.add(new StringField("f1", "v1", Field.Store.YES));
    writer.addDocument(d1);
    writer.commit();

    Document d2 = new Document();
    d2.add(new StringField("f2", "v2", Field.Store.YES));
    writer.addDocument(d2);
    writer.commit();

    writer.forceMerge(1);

    IndexReader reader = DirectoryReader.open(writer);
    FieldInfos actual = FieldInfos.getMergedFieldInfos(reader);
    FieldInfos expected = reader.leaves().get(0).reader().getFieldInfos();

    assertEquals(1, reader.leaves().size());
    assertSame(expected, actual);

    reader.close();
    writer.close();
    dir.close();
  }

  public void testFieldNumbersAutoIncrement() {
<<<<<<< HEAD
    FieldInfos.FieldNumbers fieldNumbers =
        new FieldInfos.FieldNumbers("softDeletes", "parentDoc", Version.LATEST.major);
=======
    FieldInfos.FieldNumbers fieldNumbers = new FieldInfos.FieldNumbers("softDeletes", "parentDoc");
>>>>>>> 75ae372b
    for (int i = 0; i < 10; i++) {
      fieldNumbers.addOrGet(
          new FieldInfo(
              "field" + i,
              -1,
              false,
              false,
              false,
              IndexOptions.NONE,
              DocValuesType.NONE,
              DocValuesSkipIndexType.NONE,
              -1,
              new HashMap<>(),
              0,
              0,
              0,
              0,
              VectorEncoding.FLOAT32,
              VectorSimilarityFunction.EUCLIDEAN,
              false,
              false));
    }
    int idx =
        fieldNumbers.addOrGet(
            new FieldInfo(
                "EleventhField",
                -1,
                false,
                false,
                false,
                IndexOptions.NONE,
                DocValuesType.NONE,
                DocValuesSkipIndexType.NONE,
                -1,
                new HashMap<>(),
                0,
                0,
                0,
                0,
                VectorEncoding.FLOAT32,
                VectorSimilarityFunction.EUCLIDEAN,
                false,
                false));
    assertEquals("Field numbers 0 through 9 were allocated", 10, idx);

    fieldNumbers.clear();
    idx =
        fieldNumbers.addOrGet(
            new FieldInfo(
                "PostClearField",
                -1,
                false,
                false,
                false,
                IndexOptions.NONE,
                DocValuesType.NONE,
                DocValuesSkipIndexType.NONE,
                -1,
                new HashMap<>(),
                0,
                0,
                0,
                0,
                VectorEncoding.FLOAT32,
                VectorSimilarityFunction.EUCLIDEAN,
                false,
                false));
    assertEquals("Field numbers should reset after clear()", 0, idx);
  }

  public void testRelaxConsistencyCheckForOldIndices() throws IOException {
    try (Directory dir = newDirectory()) {
      IndexWriterConfig config =
          new IndexWriterConfig()
              .setIndexCreatedVersionMajor(8)
              .setOpenMode(IndexWriterConfig.OpenMode.CREATE);
      try (IndexWriter writer = new IndexWriter(dir, config)) {
        // first segment with DV
        Document d1 = new Document();
        d1.add(new StringField("my_field", "first", Field.Store.NO));
        d1.add(new BinaryDocValuesField("my_field", new BytesRef("first")));
        writer.addDocument(d1);
        writer.flush();
        // second segment without DV
        Document d2 = new Document();
        d2.add(new StringField("my_field", "second", Field.Store.NO));
        writer.addDocument(d2);
        writer.flush();
        writer.commit();
      }
      config = new IndexWriterConfig().setOpenMode(IndexWriterConfig.OpenMode.APPEND);
      try (IndexWriter writer = new IndexWriter(dir, config)) {
        // third segment with DV only
        Document d3 = new Document();
        d3.add(new BinaryDocValuesField("my_field", new BytesRef("third")));
        writer.addDocument(d3);
        writer.flush();
        writer.commit();
        // fails due to inconsistent DV type
        expectThrows(
            IllegalArgumentException.class,
            () -> {
              Document d = new Document();
              d.add(new NumericDocValuesField("my_field", 3));
              writer.addDocument(d);
            });
        // fails due to inconsistent index options
        expectThrows(
            IllegalArgumentException.class,
            () -> {
              Document d = new Document();
              d.add(new TextField("my_field", "more", Field.Store.NO));
              writer.addDocument(d);
            });
      }
    }
  }

  public void testFieldInfosMergeBehaviorOnOldIndices() throws IOException {
    try (Directory dir = newDirectory()) {
      IndexWriterConfig config =
          new IndexWriterConfig()
              .setIndexCreatedVersionMajor(8)
              .setMergeScheduler(new SerialMergeScheduler())
              .setOpenMode(IndexWriterConfig.OpenMode.CREATE);
      FieldType ft1 = new FieldType();
      ft1.setIndexOptions(IndexOptions.NONE);
      ft1.setStored(true);
      FieldType ft2 = new FieldType();
      ft2.setIndexOptions(IndexOptions.DOCS);
      ft2.setStored(true);

      try (IndexWriter writer = new IndexWriter(dir, config)) {
        Document d1 = new Document();
        // Document 1 has my_field with IndexOptions.NONE
        d1.add(new Field("my_field", "first", ft1));
        writer.addDocument(d1);
        for (int i = 0; i < 100; i++) {
          // Add some more docs to make sure segment 0 is the biggest one
          Document d = new Document();
          d.add(new Field("foo", "bar" + i, ft2));
          writer.addDocument(d);
        }
        writer.flush();

        Document d2 = new Document();
        // Document 2 has my_field with IndexOptions.DOCS
        d2.add(new Field("my_field", "first", ft2));
        writer.addDocument(d2);
        writer.flush();

        writer.commit();
        writer.forceMerge(1);
      }
    }
  }
}<|MERGE_RESOLUTION|>--- conflicted
+++ resolved
@@ -19,24 +19,13 @@
 import java.io.IOException;
 import java.util.HashMap;
 import java.util.Iterator;
-<<<<<<< HEAD
-import org.apache.lucene.document.BinaryDocValuesField;
-=======
->>>>>>> 75ae372b
 import org.apache.lucene.document.Document;
 import org.apache.lucene.document.Field;
 import org.apache.lucene.document.FieldType;
-import org.apache.lucene.document.NumericDocValuesField;
 import org.apache.lucene.document.StringField;
-import org.apache.lucene.document.TextField;
 import org.apache.lucene.store.Directory;
 import org.apache.lucene.tests.analysis.MockAnalyzer;
 import org.apache.lucene.tests.util.LuceneTestCase;
-<<<<<<< HEAD
-import org.apache.lucene.util.BytesRef;
-import org.apache.lucene.util.Version;
-=======
->>>>>>> 75ae372b
 
 public class TestFieldInfos extends LuceneTestCase {
 
@@ -250,12 +239,7 @@
   }
 
   public void testFieldNumbersAutoIncrement() {
-<<<<<<< HEAD
-    FieldInfos.FieldNumbers fieldNumbers =
-        new FieldInfos.FieldNumbers("softDeletes", "parentDoc", Version.LATEST.major);
-=======
     FieldInfos.FieldNumbers fieldNumbers = new FieldInfos.FieldNumbers("softDeletes", "parentDoc");
->>>>>>> 75ae372b
     for (int i = 0; i < 10; i++) {
       fieldNumbers.addOrGet(
           new FieldInfo(
@@ -325,91 +309,4 @@
                 false));
     assertEquals("Field numbers should reset after clear()", 0, idx);
   }
-
-  public void testRelaxConsistencyCheckForOldIndices() throws IOException {
-    try (Directory dir = newDirectory()) {
-      IndexWriterConfig config =
-          new IndexWriterConfig()
-              .setIndexCreatedVersionMajor(8)
-              .setOpenMode(IndexWriterConfig.OpenMode.CREATE);
-      try (IndexWriter writer = new IndexWriter(dir, config)) {
-        // first segment with DV
-        Document d1 = new Document();
-        d1.add(new StringField("my_field", "first", Field.Store.NO));
-        d1.add(new BinaryDocValuesField("my_field", new BytesRef("first")));
-        writer.addDocument(d1);
-        writer.flush();
-        // second segment without DV
-        Document d2 = new Document();
-        d2.add(new StringField("my_field", "second", Field.Store.NO));
-        writer.addDocument(d2);
-        writer.flush();
-        writer.commit();
-      }
-      config = new IndexWriterConfig().setOpenMode(IndexWriterConfig.OpenMode.APPEND);
-      try (IndexWriter writer = new IndexWriter(dir, config)) {
-        // third segment with DV only
-        Document d3 = new Document();
-        d3.add(new BinaryDocValuesField("my_field", new BytesRef("third")));
-        writer.addDocument(d3);
-        writer.flush();
-        writer.commit();
-        // fails due to inconsistent DV type
-        expectThrows(
-            IllegalArgumentException.class,
-            () -> {
-              Document d = new Document();
-              d.add(new NumericDocValuesField("my_field", 3));
-              writer.addDocument(d);
-            });
-        // fails due to inconsistent index options
-        expectThrows(
-            IllegalArgumentException.class,
-            () -> {
-              Document d = new Document();
-              d.add(new TextField("my_field", "more", Field.Store.NO));
-              writer.addDocument(d);
-            });
-      }
-    }
-  }
-
-  public void testFieldInfosMergeBehaviorOnOldIndices() throws IOException {
-    try (Directory dir = newDirectory()) {
-      IndexWriterConfig config =
-          new IndexWriterConfig()
-              .setIndexCreatedVersionMajor(8)
-              .setMergeScheduler(new SerialMergeScheduler())
-              .setOpenMode(IndexWriterConfig.OpenMode.CREATE);
-      FieldType ft1 = new FieldType();
-      ft1.setIndexOptions(IndexOptions.NONE);
-      ft1.setStored(true);
-      FieldType ft2 = new FieldType();
-      ft2.setIndexOptions(IndexOptions.DOCS);
-      ft2.setStored(true);
-
-      try (IndexWriter writer = new IndexWriter(dir, config)) {
-        Document d1 = new Document();
-        // Document 1 has my_field with IndexOptions.NONE
-        d1.add(new Field("my_field", "first", ft1));
-        writer.addDocument(d1);
-        for (int i = 0; i < 100; i++) {
-          // Add some more docs to make sure segment 0 is the biggest one
-          Document d = new Document();
-          d.add(new Field("foo", "bar" + i, ft2));
-          writer.addDocument(d);
-        }
-        writer.flush();
-
-        Document d2 = new Document();
-        // Document 2 has my_field with IndexOptions.DOCS
-        d2.add(new Field("my_field", "first", ft2));
-        writer.addDocument(d2);
-        writer.flush();
-
-        writer.commit();
-        writer.forceMerge(1);
-      }
-    }
-  }
 }