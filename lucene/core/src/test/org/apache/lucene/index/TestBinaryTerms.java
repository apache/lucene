--- conflicted
+++ resolved
@@ -57,11 +57,7 @@
       bytes.bytes[1] = (byte) (255 - i);
       bytes.length = 2;
       TopDocs docs = is.search(new TermQuery(new Term("bytes", bytes)), 5);
-<<<<<<< HEAD
-      assertEquals(1, docs.totalHits.value);
-=======
       assertEquals(1, docs.totalHits.value());
->>>>>>> 75ae372b
       assertEquals("" + i, is.storedFields().document(docs.scoreDocs[0].doc).get("id"));
     }
 
