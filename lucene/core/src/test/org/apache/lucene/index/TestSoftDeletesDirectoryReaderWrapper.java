--- conflicted
+++ resolved
@@ -306,15 +306,12 @@
                   softDeletesField, MatchNoDocsQuery::new, mergePolicy));
       writer.forceMerge(1);
       try (DirectoryReader reader = DirectoryReader.open(writer)) {
-<<<<<<< HEAD
-=======
         for (LeafReaderContext leafContext : reader.leaves()) {
           assertThat(leafContext.reader(), instanceOf(SegmentReader.class));
           SegmentReader segmentReader = (SegmentReader) leafContext.reader();
           assertNull(segmentReader.getLiveDocs());
           assertNull(segmentReader.getHardLiveDocs());
         }
->>>>>>> 75ae372b
         SoftDeletesDirectoryReaderWrapper wrapped =
             new SoftDeletesDirectoryReaderWrapper(reader, softDeletesField);
         assertEquals(numDocs, wrapped.numDocs());
