--- conflicted
+++ resolved
@@ -67,15 +67,9 @@
       assertEquals(IndexWriter.MAX_DOCS, ir.numDocs());
       IndexSearcher searcher = new IndexSearcher(ir);
       TopScoreDocCollectorManager collectorManager =
-<<<<<<< HEAD
-          new TopScoreDocCollectorManager(10, null, Integer.MAX_VALUE, true);
-      TopDocs hits = searcher.search(new TermQuery(new Term("field", "text")), collectorManager);
-      assertEquals(IndexWriter.MAX_DOCS, hits.totalHits.value);
-=======
           new TopScoreDocCollectorManager(10, null, Integer.MAX_VALUE);
       TopDocs hits = searcher.search(new TermQuery(new Term("field", "text")), collectorManager);
       assertEquals(IndexWriter.MAX_DOCS, hits.totalHits.value());
->>>>>>> 75ae372b
 
       // Sort by docID reversed:
       hits =
