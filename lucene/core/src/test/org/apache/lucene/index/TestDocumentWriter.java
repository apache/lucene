--- conflicted
+++ resolved
@@ -388,22 +388,8 @@
                 field, new float[] {1, 2, 3, 4}, VectorSimilarityFunction.EUCLIDEAN));
   }
 
-<<<<<<< HEAD
-  private static class MockIndexableField implements IndexableField {
-
-    private final String field;
-    private final BytesRef value;
-    private final IndexableFieldType fieldType;
-
-    MockIndexableField(String field, BytesRef value, IndexableFieldType fieldType) {
-      this.field = field;
-      this.value = value;
-      this.fieldType = fieldType;
-    }
-=======
   private record MockIndexableField(String field, BytesRef value, IndexableFieldType fieldType)
       implements IndexableField {
->>>>>>> 75ae372b
 
     @Override
     public String name() {
@@ -411,14 +397,6 @@
     }
 
     @Override
-<<<<<<< HEAD
-    public IndexableFieldType fieldType() {
-      return fieldType;
-    }
-
-    @Override
-=======
->>>>>>> 75ae372b
     public TokenStream tokenStream(Analyzer analyzer, TokenStream reuse) {
       return null;
     }
