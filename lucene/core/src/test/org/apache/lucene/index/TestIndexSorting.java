/*
 * Licensed to the Apache Software Foundation (ASF) under one or more
 * contributor license agreements.  See the NOTICE file distributed with
 * this work for additional information regarding copyright ownership.
 * The ASF licenses this file to You under the Apache License, Version 2.0
 * (the "License"); you may not use this file except in compliance with
 * the License.  You may obtain a copy of the License at
 *
 *     http://www.apache.org/licenses/LICENSE-2.0
 *
 * Unless required by applicable law or agreed to in writing, software
 * distributed under the License is distributed on an "AS IS" BASIS,
 * WITHOUT WARRANTIES OR CONDITIONS OF ANY KIND, either express or implied.
 * See the License for the specific language governing permissions and
 * limitations under the License.
 */

package org.apache.lucene.index;

import static org.apache.lucene.search.DocIdSetIterator.NO_MORE_DOCS;
import static org.hamcrest.Matchers.containsString;

import java.io.IOException;
import java.util.ArrayList;
import java.util.Arrays;
import java.util.Collections;
import java.util.HashMap;
import java.util.HashSet;
import java.util.List;
import java.util.Map;
import java.util.Random;
import java.util.Set;
import java.util.concurrent.CountDownLatch;
import java.util.concurrent.atomic.AtomicInteger;
import java.util.function.Consumer;
import java.util.stream.Collectors;
import java.util.stream.IntStream;
import org.apache.lucene.analysis.Analyzer;
import org.apache.lucene.analysis.TokenStream;
import org.apache.lucene.analysis.Tokenizer;
import org.apache.lucene.analysis.tokenattributes.CharTermAttribute;
import org.apache.lucene.analysis.tokenattributes.OffsetAttribute;
import org.apache.lucene.analysis.tokenattributes.PayloadAttribute;
import org.apache.lucene.codecs.FilterCodec;
import org.apache.lucene.codecs.PointsFormat;
import org.apache.lucene.codecs.PointsReader;
import org.apache.lucene.codecs.PointsWriter;
import org.apache.lucene.document.BinaryDocValuesField;
import org.apache.lucene.document.BinaryPoint;
import org.apache.lucene.document.Document;
import org.apache.lucene.document.DoubleDocValuesField;
import org.apache.lucene.document.Field;
import org.apache.lucene.document.Field.Store;
import org.apache.lucene.document.FieldType;
import org.apache.lucene.document.FloatDocValuesField;
import org.apache.lucene.document.IntPoint;
import org.apache.lucene.document.NumericDocValuesField;
import org.apache.lucene.document.SortedDocValuesField;
import org.apache.lucene.document.SortedNumericDocValuesField;
import org.apache.lucene.document.SortedSetDocValuesField;
import org.apache.lucene.document.StoredField;
import org.apache.lucene.document.StringField;
import org.apache.lucene.document.TextField;
import org.apache.lucene.search.CollectionStatistics;
import org.apache.lucene.search.DocIdSetIterator;
import org.apache.lucene.search.FieldDoc;
import org.apache.lucene.search.IndexSearcher;
import org.apache.lucene.search.MatchAllDocsQuery;
import org.apache.lucene.search.Query;
import org.apache.lucene.search.ScoreDoc;
import org.apache.lucene.search.Sort;
import org.apache.lucene.search.SortField;
import org.apache.lucene.search.SortedNumericSortField;
import org.apache.lucene.search.SortedSetSortField;
import org.apache.lucene.search.TermQuery;
import org.apache.lucene.search.TermStatistics;
import org.apache.lucene.search.TopDocs;
import org.apache.lucene.search.TopFieldCollectorManager;
import org.apache.lucene.search.similarities.Similarity;
import org.apache.lucene.store.Directory;
import org.apache.lucene.tests.analysis.MockAnalyzer;
import org.apache.lucene.tests.analysis.MockTokenizer;
import org.apache.lucene.tests.index.RandomIndexWriter;
import org.apache.lucene.tests.util.LuceneTestCase;
import org.apache.lucene.tests.util.TestUtil;
import org.apache.lucene.util.Bits;
import org.apache.lucene.util.BytesRef;
import org.apache.lucene.util.FixedBitSet;
import org.apache.lucene.util.IOUtils;
import org.apache.lucene.util.NumericUtils;
<<<<<<< HEAD
=======
import org.hamcrest.MatcherAssert;
>>>>>>> 75ae372b

public class TestIndexSorting extends LuceneTestCase {
  static class AssertingNeedsIndexSortCodec extends FilterCodec {
    boolean needsIndexSort;
    int numCalls;

    AssertingNeedsIndexSortCodec() {
      super(TestUtil.getDefaultCodec().getName(), TestUtil.getDefaultCodec());
    }

    @Override
    public PointsFormat pointsFormat() {
      final PointsFormat pf = delegate.pointsFormat();
      return new PointsFormat() {
        @Override
        public PointsWriter fieldsWriter(SegmentWriteState state) throws IOException {
          final PointsWriter writer = pf.fieldsWriter(state);
          return new PointsWriter() {
            @Override
            public void merge(MergeState mergeState) throws IOException {
              // For single segment merge we cannot infer if the segment is already sorted or not.
              if (mergeState.docMaps.length > 1) {
                assertEquals(needsIndexSort, mergeState.needsIndexSort);
              }
              ++numCalls;
              writer.merge(mergeState);
            }

            @Override
            public void writeField(FieldInfo fieldInfo, PointsReader values) throws IOException {
              writer.writeField(fieldInfo, values);
            }

            @Override
            public void finish() throws IOException {
              writer.finish();
            }

            @Override
            public void close() throws IOException {
              writer.close();
            }
          };
        }

        @Override
        public PointsReader fieldsReader(SegmentReadState state) throws IOException {
          return pf.fieldsReader(state);
        }
      };
    }
  }

  private static void assertNeedsIndexSortMerge(
      SortField sortField,
      Consumer<Document> defaultValueConsumer,
      Consumer<Document> randomValueConsumer)
      throws Exception {
    Directory dir = newDirectory();
    IndexWriterConfig iwc = new IndexWriterConfig(new MockAnalyzer(random()));
    AssertingNeedsIndexSortCodec codec = new AssertingNeedsIndexSortCodec();
    iwc.setCodec(codec);
    Sort indexSort = new Sort(sortField, new SortField("id", SortField.Type.INT));
    iwc.setIndexSort(indexSort);
    LogMergePolicy policy = newLogMergePolicy();
    // make sure that merge factor is always > 2 and target search concurrency is no more than 1 to
    // avoid creating merges that are accidentally sorted
    policy.setTargetSearchConcurrency(1);
    if (policy.getMergeFactor() <= 2) {
      policy.setMergeFactor(3);
    }
    iwc.setMergePolicy(policy);

    // add already sorted documents
    codec.numCalls = 0;
    codec.needsIndexSort = false;
    IndexWriter w = new IndexWriter(dir, iwc);
    boolean withValues = random().nextBoolean();
    for (int i = 100; i < 200; i++) {
      Document doc = new Document();
      doc.add(new StringField("id", Integer.toString(i), Store.YES));
      doc.add(new NumericDocValuesField("id", i));
      doc.add(new IntPoint("point", random().nextInt()));
      if (withValues) {
        defaultValueConsumer.accept(doc);
      }
      w.addDocument(doc);
      if (i % 10 == 0) {
        w.commit();
      }
    }
    Set<Integer> deletedDocs = new HashSet<>();
    int num = random().nextInt(20);
    for (int i = 0; i < num; i++) {
      int nextDoc = random().nextInt(100);
      w.deleteDocuments(new Term("id", Integer.toString(nextDoc)));
      deletedDocs.add(nextDoc);
    }
    w.commit();
    w.waitForMerges();
    w.forceMerge(1);
    assertTrue(codec.numCalls > 0);

    // merge sort is needed
    w.deleteAll();
    codec.numCalls = 0;
    codec.needsIndexSort = true;
    for (int i = 10; i >= 0; i--) {
      Document doc = new Document();
      doc.add(new StringField("id", Integer.toString(i), Store.YES));
      doc.add(new NumericDocValuesField("id", i));
      doc.add(new IntPoint("point", random().nextInt()));
      if (withValues) {
        defaultValueConsumer.accept(doc);
      }
      w.addDocument(doc);
      w.commit();
    }
    w.commit();
    w.waitForMerges();
    w.forceMerge(1);
    assertTrue(codec.numCalls > 0);

    // segment sort is needed
    codec.needsIndexSort = true;
    codec.numCalls = 0;
    for (int i = 201; i < 300; i++) {
      Document doc = new Document();
      doc.add(new StringField("id", Integer.toString(i), Store.YES));
      doc.add(new NumericDocValuesField("id", i));
      doc.add(new IntPoint("point", random().nextInt()));
      randomValueConsumer.accept(doc);
      w.addDocument(doc);
      if (i % 10 == 0) {
        w.commit();
      }
    }
    w.commit();
    w.waitForMerges();
    w.forceMerge(1);
    assertTrue(codec.numCalls > 0);

    w.close();
    dir.close();
  }

  public void testNumericAlreadySorted() throws Exception {
    assertNeedsIndexSortMerge(
        new SortField("foo", SortField.Type.INT),
        (doc) -> doc.add(new NumericDocValuesField("foo", 0)),
        (doc) -> doc.add(new NumericDocValuesField("foo", random().nextInt())));
  }

  public void testStringAlreadySorted() throws Exception {
    assertNeedsIndexSortMerge(
        new SortField("foo", SortField.Type.STRING),
        (doc) -> doc.add(new SortedDocValuesField("foo", newBytesRef("default"))),
        (doc) -> doc.add(new SortedDocValuesField("foo", TestUtil.randomBinaryTerm(random()))));
  }

  public void testMultiValuedNumericAlreadySorted() throws Exception {
    assertNeedsIndexSortMerge(
        new SortedNumericSortField("foo", SortField.Type.INT),
        (doc) -> {
          doc.add(new SortedNumericDocValuesField("foo", Integer.MIN_VALUE));
          int num = random().nextInt(5);
          for (int j = 0; j < num; j++) {
            doc.add(new SortedNumericDocValuesField("foo", random().nextInt()));
          }
        },
        (doc) -> {
          int num = random().nextInt(5);
          for (int j = 0; j < num; j++) {
            doc.add(new SortedNumericDocValuesField("foo", random().nextInt()));
          }
        });
  }

  public void testMultiValuedStringAlreadySorted() throws Exception {
    assertNeedsIndexSortMerge(
        new SortedSetSortField("foo", false),
        (doc) -> {
          doc.add(new SortedSetDocValuesField("foo", newBytesRef("")));
          int num = random().nextInt(5);
          for (int j = 0; j < num; j++) {
            doc.add(new SortedSetDocValuesField("foo", TestUtil.randomBinaryTerm(random())));
          }
        },
        (doc) -> {
          int num = random().nextInt(5);
          for (int j = 0; j < num; j++) {
            doc.add(new SortedSetDocValuesField("foo", TestUtil.randomBinaryTerm(random())));
          }
        });
  }

  public void testBasicString() throws Exception {
    Directory dir = newDirectory();
    IndexWriterConfig iwc = new IndexWriterConfig(new MockAnalyzer(random()));
    Sort indexSort = new Sort(new SortField("foo", SortField.Type.STRING));
    iwc.setIndexSort(indexSort);
    IndexWriter w = new IndexWriter(dir, iwc);
    Document doc = new Document();
    doc.add(new SortedDocValuesField("foo", newBytesRef("zzz")));
    w.addDocument(doc);
    // so we get more than one segment, so that forceMerge actually does merge, since we only get a
    // sorted segment by merging:
    w.commit();

    doc = new Document();
    doc.add(new SortedDocValuesField("foo", newBytesRef("aaa")));
    w.addDocument(doc);
    w.commit();

    doc = new Document();
    doc.add(new SortedDocValuesField("foo", newBytesRef("mmm")));
    w.addDocument(doc);
    w.forceMerge(1);

    DirectoryReader r = DirectoryReader.open(w);
    LeafReader leaf = getOnlyLeafReader(r);
    assertEquals(3, leaf.maxDoc());
    SortedDocValues values = leaf.getSortedDocValues("foo");
    assertEquals(0, values.nextDoc());
    assertEquals("aaa", values.lookupOrd(values.ordValue()).utf8ToString());
    assertEquals(1, values.nextDoc());
    assertEquals("mmm", values.lookupOrd(values.ordValue()).utf8ToString());
    assertEquals(2, values.nextDoc());
    assertEquals("zzz", values.lookupOrd(values.ordValue()).utf8ToString());
    r.close();
    w.close();
    dir.close();
  }

  public void testBasicMultiValuedString() throws Exception {
    Directory dir = newDirectory();
    IndexWriterConfig iwc = new IndexWriterConfig(new MockAnalyzer(random()));
    Sort indexSort = new Sort(new SortedSetSortField("foo", false));
    iwc.setIndexSort(indexSort);
    IndexWriter w = new IndexWriter(dir, iwc);
    Document doc = new Document();
    doc.add(new NumericDocValuesField("id", 3));
    doc.add(new SortedSetDocValuesField("foo", newBytesRef("zzz")));
    w.addDocument(doc);
    // so we get more than one segment, so that forceMerge actually does merge, since we only get a
    // sorted segment by merging:
    w.commit();

    doc = new Document();
    doc.add(new NumericDocValuesField("id", 1));
    doc.add(new SortedSetDocValuesField("foo", newBytesRef("aaa")));
    doc.add(new SortedSetDocValuesField("foo", newBytesRef("zzz")));
    doc.add(new SortedSetDocValuesField("foo", newBytesRef("bcg")));
    w.addDocument(doc);
    w.commit();

    doc = new Document();
    doc.add(new NumericDocValuesField("id", 2));
    doc.add(new SortedSetDocValuesField("foo", newBytesRef("mmm")));
    doc.add(new SortedSetDocValuesField("foo", newBytesRef("pppp")));
    w.addDocument(doc);
    w.forceMerge(1);

    DirectoryReader r = DirectoryReader.open(w);
    LeafReader leaf = getOnlyLeafReader(r);
    assertEquals(3, leaf.maxDoc());
    NumericDocValues values = leaf.getNumericDocValues("id");
    assertEquals(0, values.nextDoc());
    assertEquals(1l, values.longValue());
    assertEquals(1, values.nextDoc());
    assertEquals(2l, values.longValue());
    assertEquals(2, values.nextDoc());
    assertEquals(3l, values.longValue());
    r.close();
    w.close();
    dir.close();
  }

  public void testMissingStringFirst() throws Exception {
    for (boolean reverse : new boolean[] {true, false}) {
      Directory dir = newDirectory();
      IndexWriterConfig iwc = new IndexWriterConfig(new MockAnalyzer(random()));
      SortField sortField = new SortField("foo", SortField.Type.STRING, reverse);
      sortField.setMissingValue(SortField.STRING_FIRST);
      Sort indexSort = new Sort(sortField);
      iwc.setIndexSort(indexSort);
      IndexWriter w = new IndexWriter(dir, iwc);
      Document doc = new Document();
      doc.add(new SortedDocValuesField("foo", newBytesRef("zzz")));
      w.addDocument(doc);
      // so we get more than one segment, so that forceMerge actually does merge, since we only get
      // a sorted segment by merging:
      w.commit();

      // missing
      w.addDocument(new Document());
      w.commit();

      doc = new Document();
      doc.add(new SortedDocValuesField("foo", newBytesRef("mmm")));
      w.addDocument(doc);
      w.forceMerge(1);

      DirectoryReader r = DirectoryReader.open(w);
      LeafReader leaf = getOnlyLeafReader(r);
      assertEquals(3, leaf.maxDoc());
      SortedDocValues values = leaf.getSortedDocValues("foo");
      if (reverse) {
        assertEquals(0, values.nextDoc());
        assertEquals("zzz", values.lookupOrd(values.ordValue()).utf8ToString());
        assertEquals(1, values.nextDoc());
        assertEquals("mmm", values.lookupOrd(values.ordValue()).utf8ToString());
      } else {
        // docID 0 is missing:
        assertEquals(1, values.nextDoc());
        assertEquals("mmm", values.lookupOrd(values.ordValue()).utf8ToString());
        assertEquals(2, values.nextDoc());
        assertEquals("zzz", values.lookupOrd(values.ordValue()).utf8ToString());
      }
      r.close();
      w.close();
      dir.close();
    }
  }

  public void testMissingMultiValuedStringFirst() throws Exception {
    for (boolean reverse : new boolean[] {true, false}) {
      Directory dir = newDirectory();
      IndexWriterConfig iwc = new IndexWriterConfig(new MockAnalyzer(random()));
      SortField sortField = new SortedSetSortField("foo", reverse);
      sortField.setMissingValue(SortField.STRING_FIRST);
      Sort indexSort = new Sort(sortField);
      iwc.setIndexSort(indexSort);
      IndexWriter w = new IndexWriter(dir, iwc);
      Document doc = new Document();
      doc.add(new NumericDocValuesField("id", 3));
      doc.add(new SortedSetDocValuesField("foo", newBytesRef("zzz")));
      doc.add(new SortedSetDocValuesField("foo", newBytesRef("zzza")));
      doc.add(new SortedSetDocValuesField("foo", newBytesRef("zzzd")));
      w.addDocument(doc);
      // so we get more than one segment, so that forceMerge actually does merge, since we only get
      // a sorted segment by merging:
      w.commit();

      // missing
      doc = new Document();
      doc.add(new NumericDocValuesField("id", 1));
      w.addDocument(doc);
      w.commit();

      doc = new Document();
      doc.add(new NumericDocValuesField("id", 2));
      doc.add(new SortedSetDocValuesField("foo", newBytesRef("mmm")));
      doc.add(new SortedSetDocValuesField("foo", newBytesRef("nnnn")));
      w.addDocument(doc);
      w.forceMerge(1);

      DirectoryReader r = DirectoryReader.open(w);
      LeafReader leaf = getOnlyLeafReader(r);
      assertEquals(3, leaf.maxDoc());
      NumericDocValues values = leaf.getNumericDocValues("id");
      if (reverse) {
        assertEquals(0, values.nextDoc());
        assertEquals(3l, values.longValue());
        assertEquals(1, values.nextDoc());
        assertEquals(2l, values.longValue());
        assertEquals(2, values.nextDoc());
        assertEquals(1l, values.longValue());
      } else {
        assertEquals(0, values.nextDoc());
        assertEquals(1l, values.longValue());
        assertEquals(1, values.nextDoc());
        assertEquals(2l, values.longValue());
        assertEquals(2, values.nextDoc());
        assertEquals(3l, values.longValue());
      }
      r.close();
      w.close();
      dir.close();
    }
  }

  public void testMissingStringLast() throws Exception {
    for (boolean reverse : new boolean[] {true, false}) {
      Directory dir = newDirectory();
      IndexWriterConfig iwc = new IndexWriterConfig(new MockAnalyzer(random()));
      SortField sortField = new SortField("foo", SortField.Type.STRING, reverse);
      sortField.setMissingValue(SortField.STRING_LAST);
      Sort indexSort = new Sort(sortField);
      iwc.setIndexSort(indexSort);
      IndexWriter w = new IndexWriter(dir, iwc);
      Document doc = new Document();
      doc.add(new SortedDocValuesField("foo", newBytesRef("zzz")));
      w.addDocument(doc);
      // so we get more than one segment, so that forceMerge actually does merge, since we only get
      // a sorted segment by merging:
      w.commit();

      // missing
      w.addDocument(new Document());
      w.commit();

      doc = new Document();
      doc.add(new SortedDocValuesField("foo", newBytesRef("mmm")));
      w.addDocument(doc);
      w.forceMerge(1);

      DirectoryReader r = DirectoryReader.open(w);
      LeafReader leaf = getOnlyLeafReader(r);
      assertEquals(3, leaf.maxDoc());
      SortedDocValues values = leaf.getSortedDocValues("foo");
      if (reverse) {
        assertEquals(1, values.nextDoc());
        assertEquals("zzz", values.lookupOrd(values.ordValue()).utf8ToString());
        assertEquals(2, values.nextDoc());
        assertEquals("mmm", values.lookupOrd(values.ordValue()).utf8ToString());
      } else {
        assertEquals(0, values.nextDoc());
        assertEquals("mmm", values.lookupOrd(values.ordValue()).utf8ToString());
        assertEquals(1, values.nextDoc());
        assertEquals("zzz", values.lookupOrd(values.ordValue()).utf8ToString());
      }
      assertEquals(NO_MORE_DOCS, values.nextDoc());
      r.close();
      w.close();
      dir.close();
    }
  }

  public void testMissingMultiValuedStringLast() throws Exception {
    for (boolean reverse : new boolean[] {true, false}) {
      Directory dir = newDirectory();
      IndexWriterConfig iwc = new IndexWriterConfig(new MockAnalyzer(random()));
      SortField sortField = new SortedSetSortField("foo", reverse);
      sortField.setMissingValue(SortField.STRING_LAST);
      Sort indexSort = new Sort(sortField);
      iwc.setIndexSort(indexSort);
      IndexWriter w = new IndexWriter(dir, iwc);
      Document doc = new Document();
      doc.add(new NumericDocValuesField("id", 2));
      doc.add(new SortedSetDocValuesField("foo", newBytesRef("zzz")));
      doc.add(new SortedSetDocValuesField("foo", newBytesRef("zzzd")));
      w.addDocument(doc);
      // so we get more than one segment, so that forceMerge actually does merge, since we only get
      // a sorted segment by merging:
      w.commit();

      // missing
      doc = new Document();
      doc.add(new NumericDocValuesField("id", 3));
      w.addDocument(doc);
      w.commit();

      doc = new Document();
      doc.add(new NumericDocValuesField("id", 1));
      doc.add(new SortedSetDocValuesField("foo", newBytesRef("mmm")));
      doc.add(new SortedSetDocValuesField("foo", newBytesRef("ppp")));
      w.addDocument(doc);
      w.forceMerge(1);

      DirectoryReader r = DirectoryReader.open(w);
      LeafReader leaf = getOnlyLeafReader(r);
      assertEquals(3, leaf.maxDoc());
      NumericDocValues values = leaf.getNumericDocValues("id");
      if (reverse) {
        assertEquals(0, values.nextDoc());
        assertEquals(3l, values.longValue());
        assertEquals(1, values.nextDoc());
        assertEquals(2l, values.longValue());
        assertEquals(2, values.nextDoc());
        assertEquals(1l, values.longValue());
      } else {
        assertEquals(0, values.nextDoc());
        assertEquals(1l, values.longValue());
        assertEquals(1, values.nextDoc());
        assertEquals(2l, values.longValue());
        assertEquals(2, values.nextDoc());
        assertEquals(3l, values.longValue());
      }
      r.close();
      w.close();
      dir.close();
    }
  }

  public void testBasicLong() throws Exception {
    Directory dir = newDirectory();
    IndexWriterConfig iwc = new IndexWriterConfig(new MockAnalyzer(random()));
    Sort indexSort = new Sort(new SortField("foo", SortField.Type.LONG));
    iwc.setIndexSort(indexSort);
    IndexWriter w = new IndexWriter(dir, iwc);
    Document doc = new Document();
    doc.add(new NumericDocValuesField("foo", 18));
    w.addDocument(doc);
    // so we get more than one segment, so that forceMerge actually does merge, since we only get a
    // sorted segment by merging:
    w.commit();

    doc = new Document();
    doc.add(new NumericDocValuesField("foo", -1));
    w.addDocument(doc);
    w.commit();

    doc = new Document();
    doc.add(new NumericDocValuesField("foo", 7));
    w.addDocument(doc);
    w.forceMerge(1);

    DirectoryReader r = DirectoryReader.open(w);
    LeafReader leaf = getOnlyLeafReader(r);
    assertEquals(3, leaf.maxDoc());
    NumericDocValues values = leaf.getNumericDocValues("foo");
    assertEquals(0, values.nextDoc());
    assertEquals(-1, values.longValue());
    assertEquals(1, values.nextDoc());
    assertEquals(7, values.longValue());
    assertEquals(2, values.nextDoc());
    assertEquals(18, values.longValue());
    r.close();
    w.close();
    dir.close();
  }

  public void testBasicMultiValuedLong() throws Exception {
    Directory dir = newDirectory();
    IndexWriterConfig iwc = new IndexWriterConfig(new MockAnalyzer(random()));
    Sort indexSort = new Sort(new SortedNumericSortField("foo", SortField.Type.LONG));
    iwc.setIndexSort(indexSort);
    IndexWriter w = new IndexWriter(dir, iwc);
    Document doc = new Document();
    doc.add(new NumericDocValuesField("id", 3));
    doc.add(new SortedNumericDocValuesField("foo", 18));
    doc.add(new SortedNumericDocValuesField("foo", 35));
    w.addDocument(doc);
    // so we get more than one segment, so that forceMerge actually does merge, since we only get a
    // sorted segment by merging:
    w.commit();

    doc = new Document();
    doc.add(new NumericDocValuesField("id", 1));
    doc.add(new SortedNumericDocValuesField("foo", -1));
    w.addDocument(doc);
    w.commit();

    doc = new Document();
    doc.add(new NumericDocValuesField("id", 2));
    doc.add(new SortedNumericDocValuesField("foo", 7));
    doc.add(new SortedNumericDocValuesField("foo", 22));
    w.addDocument(doc);
    w.forceMerge(1);

    DirectoryReader r = DirectoryReader.open(w);
    LeafReader leaf = getOnlyLeafReader(r);
    assertEquals(3, leaf.maxDoc());
    NumericDocValues values = leaf.getNumericDocValues("id");
    assertEquals(0, values.nextDoc());
    assertEquals(1, values.longValue());
    assertEquals(1, values.nextDoc());
    assertEquals(2, values.longValue());
    assertEquals(2, values.nextDoc());
    assertEquals(3, values.longValue());
    r.close();
    w.close();
    dir.close();
  }

  public void testMissingLongFirst() throws Exception {
    for (boolean reverse : new boolean[] {true, false}) {
      Directory dir = newDirectory();
      IndexWriterConfig iwc = new IndexWriterConfig(new MockAnalyzer(random()));
      SortField sortField = new SortField("foo", SortField.Type.LONG, reverse);
      sortField.setMissingValue(Long.MIN_VALUE);
      Sort indexSort = new Sort(sortField);
      iwc.setIndexSort(indexSort);
      IndexWriter w = new IndexWriter(dir, iwc);
      Document doc = new Document();
      doc.add(new NumericDocValuesField("foo", 18));
      w.addDocument(doc);
      // so we get more than one segment, so that forceMerge actually does merge, since we only get
      // a sorted segment by merging:
      w.commit();

      // missing
      w.addDocument(new Document());
      w.commit();

      doc = new Document();
      doc.add(new NumericDocValuesField("foo", 7));
      w.addDocument(doc);
      w.forceMerge(1);

      DirectoryReader r = DirectoryReader.open(w);
      LeafReader leaf = getOnlyLeafReader(r);
      assertEquals(3, leaf.maxDoc());
      NumericDocValues values = leaf.getNumericDocValues("foo");
      if (reverse) {
        assertEquals(0, values.nextDoc());
        assertEquals(18, values.longValue());
        assertEquals(1, values.nextDoc());
        assertEquals(7, values.longValue());
      } else {
        // docID 0 has no value
        assertEquals(1, values.nextDoc());
        assertEquals(7, values.longValue());
        assertEquals(2, values.nextDoc());
        assertEquals(18, values.longValue());
      }
      r.close();
      w.close();
      dir.close();
    }
  }

  public void testMissingMultiValuedLongFirst() throws Exception {
    for (boolean reverse : new boolean[] {true, false}) {
      Directory dir = newDirectory();
      IndexWriterConfig iwc = new IndexWriterConfig(new MockAnalyzer(random()));
      SortField sortField = new SortedNumericSortField("foo", SortField.Type.LONG, reverse);
      sortField.setMissingValue(Long.MIN_VALUE);
      Sort indexSort = new Sort(sortField);
      iwc.setIndexSort(indexSort);
      IndexWriter w = new IndexWriter(dir, iwc);
      Document doc = new Document();
      doc.add(new NumericDocValuesField("id", 3));
      doc.add(new SortedNumericDocValuesField("foo", 18));
      doc.add(new SortedNumericDocValuesField("foo", 27));
      w.addDocument(doc);
      // so we get more than one segment, so that forceMerge actually does merge, since we only get
      // a sorted segment by merging:
      w.commit();

      // missing
      doc = new Document();
      doc.add(new NumericDocValuesField("id", 1));
      w.addDocument(doc);
      w.commit();

      doc = new Document();
      doc.add(new NumericDocValuesField("id", 2));
      doc.add(new SortedNumericDocValuesField("foo", 7));
      doc.add(new SortedNumericDocValuesField("foo", 24));
      w.addDocument(doc);
      w.forceMerge(1);

      DirectoryReader r = DirectoryReader.open(w);
      LeafReader leaf = getOnlyLeafReader(r);
      assertEquals(3, leaf.maxDoc());
      NumericDocValues values = leaf.getNumericDocValues("id");
      if (reverse) {
        assertEquals(0, values.nextDoc());
        assertEquals(3, values.longValue());
        assertEquals(1, values.nextDoc());
        assertEquals(2, values.longValue());
        assertEquals(2, values.nextDoc());
        assertEquals(1, values.longValue());
      } else {
        assertEquals(0, values.nextDoc());
        assertEquals(1, values.longValue());
        assertEquals(1, values.nextDoc());
        assertEquals(2, values.longValue());
        assertEquals(2, values.nextDoc());
        assertEquals(3, values.longValue());
      }
      r.close();
      w.close();
      dir.close();
    }
  }

  public void testMissingLongLast() throws Exception {
    for (boolean reverse : new boolean[] {true, false}) {
      Directory dir = newDirectory();
      IndexWriterConfig iwc = new IndexWriterConfig(new MockAnalyzer(random()));
      SortField sortField = new SortField("foo", SortField.Type.LONG, reverse);
      sortField.setMissingValue(Long.MAX_VALUE);
      Sort indexSort = new Sort(sortField);
      iwc.setIndexSort(indexSort);
      IndexWriter w = new IndexWriter(dir, iwc);
      Document doc = new Document();
      doc.add(new NumericDocValuesField("foo", 18));
      w.addDocument(doc);
      // so we get more than one segment, so that forceMerge actually does merge, since we only get
      // a sorted segment by merging:
      w.commit();

      // missing
      w.addDocument(new Document());
      w.commit();

      doc = new Document();
      doc.add(new NumericDocValuesField("foo", 7));
      w.addDocument(doc);
      w.forceMerge(1);

      DirectoryReader r = DirectoryReader.open(w);
      LeafReader leaf = getOnlyLeafReader(r);
      assertEquals(3, leaf.maxDoc());
      NumericDocValues values = leaf.getNumericDocValues("foo");
      if (reverse) {
        // docID 0 is missing
        assertEquals(1, values.nextDoc());
        assertEquals(18, values.longValue());
        assertEquals(2, values.nextDoc());
        assertEquals(7, values.longValue());
      } else {
        assertEquals(0, values.nextDoc());
        assertEquals(7, values.longValue());
        assertEquals(1, values.nextDoc());
        assertEquals(18, values.longValue());
      }
      assertEquals(NO_MORE_DOCS, values.nextDoc());
      r.close();
      w.close();
      dir.close();
    }
  }

  public void testMissingMultiValuedLongLast() throws Exception {
    for (boolean reverse : new boolean[] {true, false}) {
      Directory dir = newDirectory();
      IndexWriterConfig iwc = new IndexWriterConfig(new MockAnalyzer(random()));
      SortField sortField = new SortedNumericSortField("foo", SortField.Type.LONG, reverse);
      sortField.setMissingValue(Long.MAX_VALUE);
      Sort indexSort = new Sort(sortField);
      iwc.setIndexSort(indexSort);
      IndexWriter w = new IndexWriter(dir, iwc);
      Document doc = new Document();
      doc.add(new NumericDocValuesField("id", 2));
      doc.add(new SortedNumericDocValuesField("foo", 18));
      doc.add(new SortedNumericDocValuesField("foo", 65));
      w.addDocument(doc);
      // so we get more than one segment, so that forceMerge actually does merge, since we only get
      // a sorted segment by merging:
      w.commit();

      // missing
      doc = new Document();
      doc.add(new NumericDocValuesField("id", 3));
      w.addDocument(doc);
      w.commit();

      doc = new Document();
      doc.add(new NumericDocValuesField("id", 1));
      doc.add(new SortedNumericDocValuesField("foo", 7));
      doc.add(new SortedNumericDocValuesField("foo", 34));
      doc.add(new SortedNumericDocValuesField("foo", 74));
      w.addDocument(doc);
      w.forceMerge(1);

      DirectoryReader r = DirectoryReader.open(w);
      LeafReader leaf = getOnlyLeafReader(r);
      assertEquals(3, leaf.maxDoc());
      NumericDocValues values = leaf.getNumericDocValues("id");
      if (reverse) {
        assertEquals(0, values.nextDoc());
        assertEquals(3, values.longValue());
        assertEquals(1, values.nextDoc());
        assertEquals(2, values.longValue());
        assertEquals(2, values.nextDoc());
        assertEquals(1, values.longValue());
      } else {
        assertEquals(0, values.nextDoc());
        assertEquals(1, values.longValue());
        assertEquals(1, values.nextDoc());
        assertEquals(2, values.longValue());
        assertEquals(2, values.nextDoc());
        assertEquals(3, values.longValue());
      }
      r.close();
      w.close();
      dir.close();
    }
  }

  public void testBasicInt() throws Exception {
    Directory dir = newDirectory();
    IndexWriterConfig iwc = new IndexWriterConfig(new MockAnalyzer(random()));
    Sort indexSort = new Sort(new SortField("foo", SortField.Type.INT));
    iwc.setIndexSort(indexSort);
    IndexWriter w = new IndexWriter(dir, iwc);
    Document doc = new Document();
    doc.add(new NumericDocValuesField("foo", 18));
    w.addDocument(doc);
    // so we get more than one segment, so that forceMerge actually does merge, since we only get a
    // sorted segment by merging:
    w.commit();

    doc = new Document();
    doc.add(new NumericDocValuesField("foo", -1));
    w.addDocument(doc);
    w.commit();

    doc = new Document();
    doc.add(new NumericDocValuesField("foo", 7));
    w.addDocument(doc);
    w.forceMerge(1);

    DirectoryReader r = DirectoryReader.open(w);
    LeafReader leaf = getOnlyLeafReader(r);
    assertEquals(3, leaf.maxDoc());
    NumericDocValues values = leaf.getNumericDocValues("foo");
    assertEquals(0, values.nextDoc());
    assertEquals(-1, values.longValue());
    assertEquals(1, values.nextDoc());
    assertEquals(7, values.longValue());
    assertEquals(2, values.nextDoc());
    assertEquals(18, values.longValue());
    r.close();
    w.close();
    dir.close();
  }

  public void testBasicMultiValuedInt() throws Exception {
    Directory dir = newDirectory();
    IndexWriterConfig iwc = new IndexWriterConfig(new MockAnalyzer(random()));
    Sort indexSort = new Sort(new SortedNumericSortField("foo", SortField.Type.INT));
    iwc.setIndexSort(indexSort);
    IndexWriter w = new IndexWriter(dir, iwc);
    Document doc = new Document();
    doc.add(new NumericDocValuesField("id", 3));
    doc.add(new SortedNumericDocValuesField("foo", 18));
    doc.add(new SortedNumericDocValuesField("foo", 34));
    w.addDocument(doc);
    // so we get more than one segment, so that forceMerge actually does merge, since we only get a
    // sorted segment by merging:
    w.commit();

    doc = new Document();
    doc.add(new NumericDocValuesField("id", 1));
    doc.add(new SortedNumericDocValuesField("foo", -1));
    doc.add(new SortedNumericDocValuesField("foo", 34));
    w.addDocument(doc);
    w.commit();

    doc = new Document();
    doc.add(new NumericDocValuesField("id", 2));
    doc.add(new SortedNumericDocValuesField("foo", 7));
    doc.add(new SortedNumericDocValuesField("foo", 22));
    doc.add(new SortedNumericDocValuesField("foo", 27));
    w.addDocument(doc);
    w.forceMerge(1);

    DirectoryReader r = DirectoryReader.open(w);
    LeafReader leaf = getOnlyLeafReader(r);
    assertEquals(3, leaf.maxDoc());
    NumericDocValues values = leaf.getNumericDocValues("id");
    assertEquals(0, values.nextDoc());
    assertEquals(1, values.longValue());
    assertEquals(1, values.nextDoc());
    assertEquals(2, values.longValue());
    assertEquals(2, values.nextDoc());
    assertEquals(3, values.longValue());
    r.close();
    w.close();
    dir.close();
  }

  public void testMissingIntFirst() throws Exception {
    for (boolean reverse : new boolean[] {true, false}) {
      Directory dir = newDirectory();
      IndexWriterConfig iwc = new IndexWriterConfig(new MockAnalyzer(random()));
      SortField sortField = new SortField("foo", SortField.Type.INT, reverse);
      sortField.setMissingValue(Integer.MIN_VALUE);
      Sort indexSort = new Sort(sortField);
      iwc.setIndexSort(indexSort);
      IndexWriter w = new IndexWriter(dir, iwc);
      Document doc = new Document();
      doc.add(new NumericDocValuesField("foo", 18));
      w.addDocument(doc);
      // so we get more than one segment, so that forceMerge actually does merge, since we only get
      // a sorted segment by merging:
      w.commit();

      // missing
      w.addDocument(new Document());
      w.commit();

      doc = new Document();
      doc.add(new NumericDocValuesField("foo", 7));
      w.addDocument(doc);
      w.forceMerge(1);

      DirectoryReader r = DirectoryReader.open(w);
      LeafReader leaf = getOnlyLeafReader(r);
      assertEquals(3, leaf.maxDoc());
      NumericDocValues values = leaf.getNumericDocValues("foo");
      if (reverse) {
        assertEquals(0, values.nextDoc());
        assertEquals(18, values.longValue());
        assertEquals(1, values.nextDoc());
        assertEquals(7, values.longValue());
      } else {
        assertEquals(1, values.nextDoc());
        assertEquals(7, values.longValue());
        assertEquals(2, values.nextDoc());
        assertEquals(18, values.longValue());
      }
      r.close();
      w.close();
      dir.close();
    }
  }

  public void testMissingMultiValuedIntFirst() throws Exception {
    for (boolean reverse : new boolean[] {true, false}) {
      Directory dir = newDirectory();
      IndexWriterConfig iwc = new IndexWriterConfig(new MockAnalyzer(random()));
      SortField sortField = new SortedNumericSortField("foo", SortField.Type.INT, reverse);
      sortField.setMissingValue(Integer.MIN_VALUE);
      Sort indexSort = new Sort(sortField);
      iwc.setIndexSort(indexSort);
      IndexWriter w = new IndexWriter(dir, iwc);
      Document doc = new Document();
      doc.add(new NumericDocValuesField("id", 3));
      doc.add(new SortedNumericDocValuesField("foo", 18));
      doc.add(new SortedNumericDocValuesField("foo", 187667));
      w.addDocument(doc);
      // so we get more than one segment, so that forceMerge actually does merge, since we only get
      // a sorted segment by merging:
      w.commit();

      // missing
      doc = new Document();
      doc.add(new NumericDocValuesField("id", 1));
      w.addDocument(doc);
      w.commit();

      doc = new Document();
      doc.add(new NumericDocValuesField("id", 2));
      doc.add(new SortedNumericDocValuesField("foo", 7));
      doc.add(new SortedNumericDocValuesField("foo", 34));
      w.addDocument(doc);
      w.forceMerge(1);

      DirectoryReader r = DirectoryReader.open(w);
      LeafReader leaf = getOnlyLeafReader(r);
      assertEquals(3, leaf.maxDoc());
      NumericDocValues values = leaf.getNumericDocValues("id");
      if (reverse) {
        assertEquals(0, values.nextDoc());
        assertEquals(3, values.longValue());
        assertEquals(1, values.nextDoc());
        assertEquals(2, values.longValue());
        assertEquals(2, values.nextDoc());
        assertEquals(1, values.longValue());
      } else {
        assertEquals(0, values.nextDoc());
        assertEquals(1, values.longValue());
        assertEquals(1, values.nextDoc());
        assertEquals(2, values.longValue());
        assertEquals(2, values.nextDoc());
        assertEquals(3, values.longValue());
      }
      r.close();
      w.close();
      dir.close();
    }
  }

  public void testMissingIntLast() throws Exception {
    for (boolean reverse : new boolean[] {true, false}) {
      Directory dir = newDirectory();
      IndexWriterConfig iwc = new IndexWriterConfig(new MockAnalyzer(random()));
      SortField sortField = new SortField("foo", SortField.Type.INT, reverse);
      sortField.setMissingValue(Integer.MAX_VALUE);
      Sort indexSort = new Sort(sortField);
      iwc.setIndexSort(indexSort);
      IndexWriter w = new IndexWriter(dir, iwc);
      Document doc = new Document();
      doc.add(new NumericDocValuesField("foo", 18));
      w.addDocument(doc);
      // so we get more than one segment, so that forceMerge actually does merge, since we only get
      // a sorted segment by merging:
      w.commit();

      // missing
      w.addDocument(new Document());
      w.commit();

      doc = new Document();
      doc.add(new NumericDocValuesField("foo", 7));
      w.addDocument(doc);
      w.forceMerge(1);

      DirectoryReader r = DirectoryReader.open(w);
      LeafReader leaf = getOnlyLeafReader(r);
      assertEquals(3, leaf.maxDoc());
      NumericDocValues values = leaf.getNumericDocValues("foo");
      if (reverse) {
        // docID 0 is missing
        assertEquals(1, values.nextDoc());
        assertEquals(18, values.longValue());
        assertEquals(2, values.nextDoc());
        assertEquals(7, values.longValue());
      } else {
        assertEquals(0, values.nextDoc());
        assertEquals(7, values.longValue());
        assertEquals(1, values.nextDoc());
        assertEquals(18, values.longValue());
      }
      assertEquals(NO_MORE_DOCS, values.nextDoc());
      r.close();
      w.close();
      dir.close();
    }
  }

  public void testMissingMultiValuedIntLast() throws Exception {
    for (boolean reverse : new boolean[] {true, false}) {
      Directory dir = newDirectory();
      IndexWriterConfig iwc = new IndexWriterConfig(new MockAnalyzer(random()));
      SortField sortField = new SortedNumericSortField("foo", SortField.Type.INT, reverse);
      sortField.setMissingValue(Integer.MAX_VALUE);
      Sort indexSort = new Sort(sortField);
      iwc.setIndexSort(indexSort);
      IndexWriter w = new IndexWriter(dir, iwc);
      Document doc = new Document();
      doc.add(new NumericDocValuesField("id", 2));
      doc.add(new SortedNumericDocValuesField("foo", 18));
      doc.add(new SortedNumericDocValuesField("foo", 6372));
      w.addDocument(doc);
      // so we get more than one segment, so that forceMerge actually does merge, since we only get
      // a sorted segment by merging:
      w.commit();

      // missing
      doc = new Document();
      doc.add(new NumericDocValuesField("id", 3));
      w.addDocument(doc);
      w.commit();

      doc = new Document();
      doc.add(new NumericDocValuesField("id", 1));
      doc.add(new SortedNumericDocValuesField("foo", 7));
      doc.add(new SortedNumericDocValuesField("foo", 8));
      w.addDocument(doc);
      w.forceMerge(1);

      DirectoryReader r = DirectoryReader.open(w);
      LeafReader leaf = getOnlyLeafReader(r);
      assertEquals(3, leaf.maxDoc());
      NumericDocValues values = leaf.getNumericDocValues("id");
      if (reverse) {
        assertEquals(0, values.nextDoc());
        assertEquals(3, values.longValue());
        assertEquals(1, values.nextDoc());
        assertEquals(2, values.longValue());
        assertEquals(2, values.nextDoc());
        assertEquals(1, values.longValue());
      } else {
        assertEquals(0, values.nextDoc());
        assertEquals(1, values.longValue());
        assertEquals(1, values.nextDoc());
        assertEquals(2, values.longValue());
        assertEquals(2, values.nextDoc());
        assertEquals(3, values.longValue());
      }
      r.close();
      w.close();
      dir.close();
    }
  }

  public void testBasicDouble() throws Exception {
    Directory dir = newDirectory();
    IndexWriterConfig iwc = new IndexWriterConfig(new MockAnalyzer(random()));
    Sort indexSort = new Sort(new SortField("foo", SortField.Type.DOUBLE));
    iwc.setIndexSort(indexSort);
    IndexWriter w = new IndexWriter(dir, iwc);
    Document doc = new Document();
    doc.add(new DoubleDocValuesField("foo", 18.0));
    w.addDocument(doc);
    // so we get more than one segment, so that forceMerge actually does merge, since we only get a
    // sorted segment by merging:
    w.commit();

    doc = new Document();
    doc.add(new DoubleDocValuesField("foo", -1.0));
    w.addDocument(doc);
    w.commit();

    doc = new Document();
    doc.add(new DoubleDocValuesField("foo", 7.0));
    w.addDocument(doc);
    w.forceMerge(1);

    DirectoryReader r = DirectoryReader.open(w);
    LeafReader leaf = getOnlyLeafReader(r);
    assertEquals(3, leaf.maxDoc());
    NumericDocValues values = leaf.getNumericDocValues("foo");
    assertEquals(0, values.nextDoc());
    assertEquals(-1.0, Double.longBitsToDouble(values.longValue()), 0.0);
    assertEquals(1, values.nextDoc());
    assertEquals(7.0, Double.longBitsToDouble(values.longValue()), 0.0);
    assertEquals(2, values.nextDoc());
    assertEquals(18.0, Double.longBitsToDouble(values.longValue()), 0.0);
    r.close();
    w.close();
    dir.close();
  }

  public void testBasicMultiValuedDouble() throws Exception {
    Directory dir = newDirectory();
    IndexWriterConfig iwc = new IndexWriterConfig(new MockAnalyzer(random()));
    Sort indexSort = new Sort(new SortedNumericSortField("foo", SortField.Type.DOUBLE));
    iwc.setIndexSort(indexSort);
    IndexWriter w = new IndexWriter(dir, iwc);
    Document doc = new Document();
    doc.add(new NumericDocValuesField("id", 3));
    doc.add(new SortedNumericDocValuesField("foo", NumericUtils.doubleToSortableLong(7.54)));
    doc.add(new SortedNumericDocValuesField("foo", NumericUtils.doubleToSortableLong(27.0)));
    w.addDocument(doc);
    // so we get more than one segment, so that forceMerge actually does merge, since we only get a
    // sorted segment by merging:
    w.commit();

    doc = new Document();
    doc.add(new NumericDocValuesField("id", 1));
    doc.add(new SortedNumericDocValuesField("foo", NumericUtils.doubleToSortableLong(-1.0)));
    doc.add(new SortedNumericDocValuesField("foo", NumericUtils.doubleToSortableLong(0.0)));
    w.addDocument(doc);
    w.commit();

    doc = new Document();
    doc.add(new NumericDocValuesField("id", 2));
    doc.add(new SortedNumericDocValuesField("foo", NumericUtils.doubleToSortableLong(7.0)));
    doc.add(new SortedNumericDocValuesField("foo", NumericUtils.doubleToSortableLong(7.67)));
    w.addDocument(doc);
    w.forceMerge(1);

    DirectoryReader r = DirectoryReader.open(w);
    LeafReader leaf = getOnlyLeafReader(r);
    assertEquals(3, leaf.maxDoc());
    NumericDocValues values = leaf.getNumericDocValues("id");
    assertEquals(0, values.nextDoc());
    assertEquals(1, values.longValue());
    assertEquals(1, values.nextDoc());
    assertEquals(2, values.longValue());
    assertEquals(2, values.nextDoc());
    assertEquals(3, values.longValue());
    r.close();
    w.close();
    dir.close();
  }

  public void testMissingDoubleFirst() throws Exception {
    for (boolean reverse : new boolean[] {true, false}) {
      Directory dir = newDirectory();
      IndexWriterConfig iwc = new IndexWriterConfig(new MockAnalyzer(random()));
      SortField sortField = new SortField("foo", SortField.Type.DOUBLE, reverse);
      sortField.setMissingValue(Double.NEGATIVE_INFINITY);
      Sort indexSort = new Sort(sortField);
      iwc.setIndexSort(indexSort);
      IndexWriter w = new IndexWriter(dir, iwc);
      Document doc = new Document();
      doc.add(new DoubleDocValuesField("foo", 18.0));
      w.addDocument(doc);
      // so we get more than one segment, so that forceMerge actually does merge, since we only get
      // a sorted segment by merging:
      w.commit();

      // missing
      w.addDocument(new Document());
      w.commit();

      doc = new Document();
      doc.add(new DoubleDocValuesField("foo", 7.0));
      w.addDocument(doc);
      w.forceMerge(1);

      DirectoryReader r = DirectoryReader.open(w);
      LeafReader leaf = getOnlyLeafReader(r);
      assertEquals(3, leaf.maxDoc());
      NumericDocValues values = leaf.getNumericDocValues("foo");
      if (reverse) {
        assertEquals(0, values.nextDoc());
        assertEquals(18.0, Double.longBitsToDouble(values.longValue()), 0.0);
        assertEquals(1, values.nextDoc());
        assertEquals(7.0, Double.longBitsToDouble(values.longValue()), 0.0);
      } else {
        assertEquals(1, values.nextDoc());
        assertEquals(7.0, Double.longBitsToDouble(values.longValue()), 0.0);
        assertEquals(2, values.nextDoc());
        assertEquals(18.0, Double.longBitsToDouble(values.longValue()), 0.0);
      }
      r.close();
      w.close();
      dir.close();
    }
  }

  public void testMissingMultiValuedDoubleFirst() throws Exception {
    for (boolean reverse : new boolean[] {true, false}) {
      Directory dir = newDirectory();
      IndexWriterConfig iwc = new IndexWriterConfig(new MockAnalyzer(random()));
      SortField sortField = new SortedNumericSortField("foo", SortField.Type.DOUBLE, reverse);
      sortField.setMissingValue(Double.NEGATIVE_INFINITY);
      Sort indexSort = new Sort(sortField);
      iwc.setIndexSort(indexSort);
      IndexWriter w = new IndexWriter(dir, iwc);
      Document doc = new Document();
      doc.add(new NumericDocValuesField("id", 3));
      doc.add(new SortedNumericDocValuesField("foo", NumericUtils.doubleToSortableLong(18.0)));
      doc.add(new SortedNumericDocValuesField("foo", NumericUtils.doubleToSortableLong(18.76)));
      w.addDocument(doc);
      // so we get more than one segment, so that forceMerge actually does merge, since we only get
      // a sorted segment by merging:
      w.commit();

      // missing
      doc = new Document();
      doc.add(new NumericDocValuesField("id", 1));
      w.addDocument(doc);
      w.commit();

      doc = new Document();
      doc.add(new NumericDocValuesField("id", 2));
      doc.add(new SortedNumericDocValuesField("foo", NumericUtils.doubleToSortableLong(7.0)));
      doc.add(new SortedNumericDocValuesField("foo", NumericUtils.doubleToSortableLong(70.0)));
      w.addDocument(doc);
      w.forceMerge(1);

      DirectoryReader r = DirectoryReader.open(w);
      LeafReader leaf = getOnlyLeafReader(r);
      assertEquals(3, leaf.maxDoc());
      NumericDocValues values = leaf.getNumericDocValues("id");
      if (reverse) {
        assertEquals(0, values.nextDoc());
        assertEquals(3, values.longValue());
        assertEquals(1, values.nextDoc());
        assertEquals(2, values.longValue());
        assertEquals(2, values.nextDoc());
        assertEquals(1, values.longValue());
      } else {
        assertEquals(0, values.nextDoc());
        assertEquals(1, values.longValue());
        assertEquals(1, values.nextDoc());
        assertEquals(2, values.longValue());
        assertEquals(2, values.nextDoc());
        assertEquals(3, values.longValue());
      }
      r.close();
      w.close();
      dir.close();
    }
  }

  public void testMissingDoubleLast() throws Exception {
    for (boolean reverse : new boolean[] {true, false}) {
      Directory dir = newDirectory();
      IndexWriterConfig iwc = new IndexWriterConfig(new MockAnalyzer(random()));
      SortField sortField = new SortField("foo", SortField.Type.DOUBLE, reverse);
      sortField.setMissingValue(Double.POSITIVE_INFINITY);
      Sort indexSort = new Sort(sortField);
      iwc.setIndexSort(indexSort);
      IndexWriter w = new IndexWriter(dir, iwc);
      Document doc = new Document();
      doc.add(new DoubleDocValuesField("foo", 18.0));
      w.addDocument(doc);
      // so we get more than one segment, so that forceMerge actually does merge, since we only get
      // a sorted segment by merging:
      w.commit();

      // missing
      w.addDocument(new Document());
      w.commit();

      doc = new Document();
      doc.add(new DoubleDocValuesField("foo", 7.0));
      w.addDocument(doc);
      w.forceMerge(1);

      DirectoryReader r = DirectoryReader.open(w);
      LeafReader leaf = getOnlyLeafReader(r);
      assertEquals(3, leaf.maxDoc());
      NumericDocValues values = leaf.getNumericDocValues("foo");
      if (reverse) {
        assertEquals(1, values.nextDoc());
        assertEquals(18.0, Double.longBitsToDouble(values.longValue()), 0.0);
        assertEquals(2, values.nextDoc());
        assertEquals(7.0, Double.longBitsToDouble(values.longValue()), 0.0);
      } else {
        assertEquals(0, values.nextDoc());
        assertEquals(7.0, Double.longBitsToDouble(values.longValue()), 0.0);
        assertEquals(1, values.nextDoc());
        assertEquals(18.0, Double.longBitsToDouble(values.longValue()), 0.0);
      }
      assertEquals(NO_MORE_DOCS, values.nextDoc());
      r.close();
      w.close();
      dir.close();
    }
  }

  public void testMissingMultiValuedDoubleLast() throws Exception {
    for (boolean reverse : new boolean[] {true, false}) {
      Directory dir = newDirectory();
      IndexWriterConfig iwc = new IndexWriterConfig(new MockAnalyzer(random()));
      SortField sortField = new SortedNumericSortField("foo", SortField.Type.DOUBLE, reverse);
      sortField.setMissingValue(Double.POSITIVE_INFINITY);
      Sort indexSort = new Sort(sortField);
      iwc.setIndexSort(indexSort);
      IndexWriter w = new IndexWriter(dir, iwc);
      Document doc = new Document();
      doc.add(new NumericDocValuesField("id", 2));
      doc.add(new SortedNumericDocValuesField("foo", NumericUtils.doubleToSortableLong(18.0)));
      doc.add(new SortedNumericDocValuesField("foo", NumericUtils.doubleToSortableLong(8262.0)));
      w.addDocument(doc);
      // so we get more than one segment, so that forceMerge actually does merge, since we only get
      // a sorted segment by merging:
      w.commit();

      // missing
      doc = new Document();
      doc.add(new NumericDocValuesField("id", 3));
      w.addDocument(doc);
      w.commit();

      doc = new Document();
      doc.add(new NumericDocValuesField("id", 1));
      doc.add(new SortedNumericDocValuesField("foo", NumericUtils.doubleToSortableLong(7.0)));
      doc.add(new SortedNumericDocValuesField("foo", NumericUtils.doubleToSortableLong(7.87)));
      w.addDocument(doc);
      w.forceMerge(1);

      DirectoryReader r = DirectoryReader.open(w);
      LeafReader leaf = getOnlyLeafReader(r);
      assertEquals(3, leaf.maxDoc());
      NumericDocValues values = leaf.getNumericDocValues("id");
      if (reverse) {
        assertEquals(0, values.nextDoc());
        assertEquals(3, values.longValue());
        assertEquals(1, values.nextDoc());
        assertEquals(2, values.longValue());
        assertEquals(2, values.nextDoc());
        assertEquals(1, values.longValue());
      } else {
        assertEquals(0, values.nextDoc());
        assertEquals(1, values.longValue());
        assertEquals(1, values.nextDoc());
        assertEquals(2, values.longValue());
        assertEquals(2, values.nextDoc());
        assertEquals(3, values.longValue());
      }
      r.close();
      w.close();
      dir.close();
    }
  }

  public void testBasicFloat() throws Exception {
    Directory dir = newDirectory();
    IndexWriterConfig iwc = new IndexWriterConfig(new MockAnalyzer(random()));
    Sort indexSort = new Sort(new SortField("foo", SortField.Type.FLOAT));
    iwc.setIndexSort(indexSort);
    IndexWriter w = new IndexWriter(dir, iwc);
    Document doc = new Document();
    doc.add(new FloatDocValuesField("foo", 18.0f));
    w.addDocument(doc);
    // so we get more than one segment, so that forceMerge actually does merge, since we only get a
    // sorted segment by merging:
    w.commit();

    doc = new Document();
    doc.add(new FloatDocValuesField("foo", -1.0f));
    w.addDocument(doc);
    w.commit();

    doc = new Document();
    doc.add(new FloatDocValuesField("foo", 7.0f));
    w.addDocument(doc);
    w.forceMerge(1);

    DirectoryReader r = DirectoryReader.open(w);
    LeafReader leaf = getOnlyLeafReader(r);
    assertEquals(3, leaf.maxDoc());
    NumericDocValues values = leaf.getNumericDocValues("foo");
    assertEquals(0, values.nextDoc());
    assertEquals(-1.0f, Float.intBitsToFloat((int) values.longValue()), 0.0f);
    assertEquals(1, values.nextDoc());
    assertEquals(7.0f, Float.intBitsToFloat((int) values.longValue()), 0.0f);
    assertEquals(2, values.nextDoc());
    assertEquals(18.0f, Float.intBitsToFloat((int) values.longValue()), 0.0f);
    r.close();
    w.close();
    dir.close();
  }

  public void testBasicMultiValuedFloat() throws Exception {
    Directory dir = newDirectory();
    IndexWriterConfig iwc = new IndexWriterConfig(new MockAnalyzer(random()));
    Sort indexSort = new Sort(new SortedNumericSortField("foo", SortField.Type.FLOAT));
    iwc.setIndexSort(indexSort);
    IndexWriter w = new IndexWriter(dir, iwc);
    Document doc = new Document();
    doc.add(new NumericDocValuesField("id", 3));
    doc.add(new SortedNumericDocValuesField("foo", NumericUtils.floatToSortableInt(18.0f)));
    doc.add(new SortedNumericDocValuesField("foo", NumericUtils.floatToSortableInt(29.0f)));
    w.addDocument(doc);
    // so we get more than one segment, so that forceMerge actually does merge, since we only get a
    // sorted segment by merging:
    w.commit();

    doc = new Document();
    doc.add(new NumericDocValuesField("id", 1));
    doc.add(new SortedNumericDocValuesField("foo", NumericUtils.floatToSortableInt(-1.0f)));
    doc.add(new SortedNumericDocValuesField("foo", NumericUtils.floatToSortableInt(34.0f)));
    w.addDocument(doc);
    w.commit();

    doc = new Document();
    doc.add(new NumericDocValuesField("id", 2));
    doc.add(new SortedNumericDocValuesField("foo", NumericUtils.floatToSortableInt(7.0f)));
    w.addDocument(doc);
    w.forceMerge(1);

    DirectoryReader r = DirectoryReader.open(w);
    LeafReader leaf = getOnlyLeafReader(r);
    assertEquals(3, leaf.maxDoc());
    NumericDocValues values = leaf.getNumericDocValues("id");
    assertEquals(0, values.nextDoc());
    assertEquals(1, values.longValue());
    assertEquals(1, values.nextDoc());
    assertEquals(2, values.longValue());
    assertEquals(2, values.nextDoc());
    assertEquals(3, values.longValue());
    r.close();
    w.close();
    dir.close();
  }

  public void testMissingFloatFirst() throws Exception {
    for (boolean reverse : new boolean[] {true, false}) {
      Directory dir = newDirectory();
      IndexWriterConfig iwc = new IndexWriterConfig(new MockAnalyzer(random()));
      SortField sortField = new SortField("foo", SortField.Type.FLOAT, reverse);
      sortField.setMissingValue(Float.NEGATIVE_INFINITY);
      Sort indexSort = new Sort(sortField);
      iwc.setIndexSort(indexSort);
      IndexWriter w = new IndexWriter(dir, iwc);
      Document doc = new Document();
      doc.add(new FloatDocValuesField("foo", 18.0f));
      w.addDocument(doc);
      // so we get more than one segment, so that forceMerge actually does merge, since we only get
      // a sorted segment by merging:
      w.commit();

      // missing
      w.addDocument(new Document());
      w.commit();

      doc = new Document();
      doc.add(new FloatDocValuesField("foo", 7.0f));
      w.addDocument(doc);
      w.forceMerge(1);

      DirectoryReader r = DirectoryReader.open(w);
      LeafReader leaf = getOnlyLeafReader(r);
      assertEquals(3, leaf.maxDoc());
      NumericDocValues values = leaf.getNumericDocValues("foo");
      if (reverse) {
        assertEquals(0, values.nextDoc());
        assertEquals(18.0f, Float.intBitsToFloat((int) values.longValue()), 0.0f);
        assertEquals(1, values.nextDoc());
        assertEquals(7.0f, Float.intBitsToFloat((int) values.longValue()), 0.0f);
      } else {
        assertEquals(1, values.nextDoc());
        assertEquals(7.0f, Float.intBitsToFloat((int) values.longValue()), 0.0f);
        assertEquals(2, values.nextDoc());
        assertEquals(18.0f, Float.intBitsToFloat((int) values.longValue()), 0.0f);
      }
      r.close();
      w.close();
      dir.close();
    }
  }

  public void testMissingMultiValuedFloatFirst() throws Exception {
    for (boolean reverse : new boolean[] {true, false}) {
      Directory dir = newDirectory();
      IndexWriterConfig iwc = new IndexWriterConfig(new MockAnalyzer(random()));
      SortField sortField = new SortedNumericSortField("foo", SortField.Type.FLOAT, reverse);
      sortField.setMissingValue(Float.NEGATIVE_INFINITY);
      Sort indexSort = new Sort(sortField);
      iwc.setIndexSort(indexSort);
      IndexWriter w = new IndexWriter(dir, iwc);
      Document doc = new Document();
      doc.add(new NumericDocValuesField("id", 3));
      doc.add(new SortedNumericDocValuesField("foo", NumericUtils.floatToSortableInt(18.0f)));
      doc.add(new SortedNumericDocValuesField("foo", NumericUtils.floatToSortableInt(726.0f)));
      w.addDocument(doc);
      // so we get more than one segment, so that forceMerge actually does merge, since we only get
      // a sorted segment by merging:
      w.commit();

      // missing
      doc = new Document();
      doc.add(new NumericDocValuesField("id", 1));
      w.addDocument(doc);
      w.commit();

      doc = new Document();
      doc.add(new NumericDocValuesField("id", 2));
      doc.add(new SortedNumericDocValuesField("foo", NumericUtils.floatToSortableInt(7.0f)));
      doc.add(new SortedNumericDocValuesField("foo", NumericUtils.floatToSortableInt(18.0f)));
      w.addDocument(doc);
      w.forceMerge(1);

      DirectoryReader r = DirectoryReader.open(w);
      LeafReader leaf = getOnlyLeafReader(r);
      assertEquals(3, leaf.maxDoc());
      NumericDocValues values = leaf.getNumericDocValues("id");
      if (reverse) {
        assertEquals(0, values.nextDoc());
        assertEquals(3, values.longValue());
        assertEquals(1, values.nextDoc());
        assertEquals(2, values.longValue());
        assertEquals(2, values.nextDoc());
        assertEquals(1, values.longValue());
      } else {
        assertEquals(0, values.nextDoc());
        assertEquals(1, values.longValue());
        assertEquals(1, values.nextDoc());
        assertEquals(2, values.longValue());
        assertEquals(2, values.nextDoc());
        assertEquals(3, values.longValue());
      }
      r.close();
      w.close();
      dir.close();
    }
  }

  public void testMissingFloatLast() throws Exception {
    for (boolean reverse : new boolean[] {true, false}) {
      Directory dir = newDirectory();
      IndexWriterConfig iwc = new IndexWriterConfig(new MockAnalyzer(random()));
      SortField sortField = new SortField("foo", SortField.Type.FLOAT, reverse);
      sortField.setMissingValue(Float.POSITIVE_INFINITY);
      Sort indexSort = new Sort(sortField);
      iwc.setIndexSort(indexSort);
      IndexWriter w = new IndexWriter(dir, iwc);
      Document doc = new Document();
      doc.add(new FloatDocValuesField("foo", 18.0f));
      w.addDocument(doc);
      // so we get more than one segment, so that forceMerge actually does merge, since we only get
      // a sorted segment by merging:
      w.commit();

      // missing
      w.addDocument(new Document());
      w.commit();

      doc = new Document();
      doc.add(new FloatDocValuesField("foo", 7.0f));
      w.addDocument(doc);
      w.forceMerge(1);

      DirectoryReader r = DirectoryReader.open(w);
      LeafReader leaf = getOnlyLeafReader(r);
      assertEquals(3, leaf.maxDoc());
      NumericDocValues values = leaf.getNumericDocValues("foo");
      if (reverse) {
        assertEquals(1, values.nextDoc());
        assertEquals(18.0f, Float.intBitsToFloat((int) values.longValue()), 0.0f);
        assertEquals(2, values.nextDoc());
        assertEquals(7.0f, Float.intBitsToFloat((int) values.longValue()), 0.0f);
      } else {
        assertEquals(0, values.nextDoc());
        assertEquals(7.0f, Float.intBitsToFloat((int) values.longValue()), 0.0f);
        assertEquals(1, values.nextDoc());
        assertEquals(18.0f, Float.intBitsToFloat((int) values.longValue()), 0.0f);
      }
      assertEquals(NO_MORE_DOCS, values.nextDoc());
      r.close();
      w.close();
      dir.close();
    }
  }

  public void testMissingMultiValuedFloatLast() throws Exception {
    for (boolean reverse : new boolean[] {true, false}) {
      Directory dir = newDirectory();
      IndexWriterConfig iwc = new IndexWriterConfig(new MockAnalyzer(random()));
      SortField sortField = new SortedNumericSortField("foo", SortField.Type.FLOAT, reverse);
      sortField.setMissingValue(Float.POSITIVE_INFINITY);
      Sort indexSort = new Sort(sortField);
      iwc.setIndexSort(indexSort);
      IndexWriter w = new IndexWriter(dir, iwc);
      Document doc = new Document();
      doc.add(new NumericDocValuesField("id", 2));
      doc.add(new SortedNumericDocValuesField("foo", NumericUtils.floatToSortableInt(726.0f)));
      doc.add(new SortedNumericDocValuesField("foo", NumericUtils.floatToSortableInt(18.0f)));
      w.addDocument(doc);
      // so we get more than one segment, so that forceMerge actually does merge, since we only get
      // a sorted segment by merging:
      w.commit();

      // missing
      doc = new Document();
      doc.add(new NumericDocValuesField("id", 3));
      w.addDocument(doc);
      w.commit();

      doc = new Document();
      doc.add(new NumericDocValuesField("id", 1));
      doc.add(new SortedNumericDocValuesField("foo", NumericUtils.floatToSortableInt(12.67f)));
      doc.add(new SortedNumericDocValuesField("foo", NumericUtils.floatToSortableInt(7.0f)));
      w.addDocument(doc);
      w.forceMerge(1);

      DirectoryReader r = DirectoryReader.open(w);
      LeafReader leaf = getOnlyLeafReader(r);
      assertEquals(3, leaf.maxDoc());
      NumericDocValues values = leaf.getNumericDocValues("id");
      if (reverse) {
        assertEquals(0, values.nextDoc());
        assertEquals(3, values.longValue());
        assertEquals(1, values.nextDoc());
        assertEquals(2, values.longValue());
        assertEquals(2, values.nextDoc());
        assertEquals(1, values.longValue());
      } else {
        assertEquals(0, values.nextDoc());
        assertEquals(1, values.longValue());
        assertEquals(1, values.nextDoc());
        assertEquals(2, values.longValue());
        assertEquals(2, values.nextDoc());
        assertEquals(3, values.longValue());
      }
      r.close();
      w.close();
      dir.close();
    }
  }

  public void testRandom1() throws IOException {
    Directory dir = newDirectory();
    IndexWriterConfig iwc = new IndexWriterConfig(new MockAnalyzer(random()));
    Sort indexSort = new Sort(new SortField("foo", SortField.Type.LONG));
    iwc.setIndexSort(indexSort);
    IndexWriter w = new IndexWriter(dir, iwc);
    final int numDocs = atLeast(200);
    final FixedBitSet deleted = new FixedBitSet(numDocs);
    for (int i = 0; i < numDocs; ++i) {
      Document doc = new Document();
      doc.add(new NumericDocValuesField("foo", random().nextInt(20)));
      doc.add(new StringField("id", Integer.toString(i), Store.YES));
      doc.add(new NumericDocValuesField("id", i));
      w.addDocument(doc);
      if (random().nextInt(5) == 0) {
        DirectoryReader.open(w).close();
      } else if (random().nextInt(30) == 0) {
        w.forceMerge(2);
      } else if (random().nextInt(4) == 0) {
        final int id = TestUtil.nextInt(random(), 0, i);
        deleted.set(id);
        w.deleteDocuments(new Term("id", Integer.toString(id)));
      }
    }

    // Check that segments are sorted
    DirectoryReader reader = DirectoryReader.open(w);
    for (LeafReaderContext ctx : reader.leaves()) {
      final SegmentReader leaf = (SegmentReader) ctx.reader();
      SegmentInfo info = leaf.getSegmentInfo().info;
      switch (info.getDiagnostics().get(IndexWriter.SOURCE)) {
        case IndexWriter.SOURCE_FLUSH:
        case IndexWriter.SOURCE_MERGE:
          assertEquals(indexSort, info.getIndexSort());
          final NumericDocValues values = leaf.getNumericDocValues("foo");
          long previous = Long.MIN_VALUE;
          for (int i = 0; i < leaf.maxDoc(); ++i) {
            assertEquals(i, values.nextDoc());
            final long value = values.longValue();
            assertTrue(value >= previous);
            previous = value;
          }
          break;
        default:
          fail();
      }
    }

    // Now check that the index is consistent
    IndexSearcher searcher = newSearcher(reader);
    StoredFields storedFields = reader.storedFields();
    for (int i = 0; i < numDocs; ++i) {
      TermQuery termQuery = new TermQuery(new Term("id", Integer.toString(i)));
      final TopDocs topDocs = searcher.search(termQuery, 1);
      if (deleted.get(i)) {
        assertEquals(0, topDocs.totalHits.value());
      } else {
        assertEquals(1, topDocs.totalHits.value());
        NumericDocValues values = MultiDocValues.getNumericValues(reader, "id");
        assertEquals(topDocs.scoreDocs[0].doc, values.advance(topDocs.scoreDocs[0].doc));
        assertEquals(i, values.longValue());
        Document document = storedFields.document(topDocs.scoreDocs[0].doc);
        assertEquals(Integer.toString(i), document.get("id"));
      }
    }

    reader.close();
    w.close();
    dir.close();
  }

  public void testMultiValuedRandom1() throws IOException {
    Directory dir = newDirectory();
    IndexWriterConfig iwc = new IndexWriterConfig(new MockAnalyzer(random()));
    Sort indexSort = new Sort(new SortedNumericSortField("foo", SortField.Type.LONG));
    iwc.setIndexSort(indexSort);
    IndexWriter w = new IndexWriter(dir, iwc);
    final int numDocs = atLeast(200);
    final FixedBitSet deleted = new FixedBitSet(numDocs);
    for (int i = 0; i < numDocs; ++i) {
      Document doc = new Document();
      int num = random().nextInt(10);
      for (int j = 0; j < num; j++) {
        doc.add(new SortedNumericDocValuesField("foo", random().nextInt(2000)));
      }
      doc.add(new StringField("id", Integer.toString(i), Store.YES));
      doc.add(new NumericDocValuesField("id", i));
      w.addDocument(doc);
      if (random().nextInt(5) == 0) {
        DirectoryReader.open(w).close();
      } else if (random().nextInt(30) == 0) {
        w.forceMerge(2);
      } else if (random().nextInt(4) == 0) {
        final int id = TestUtil.nextInt(random(), 0, i);
        deleted.set(id);
        w.deleteDocuments(new Term("id", Integer.toString(id)));
      }
    }

    DirectoryReader reader = DirectoryReader.open(w);
    // Now check that the index is consistent
    IndexSearcher searcher = newSearcher(reader);
    StoredFields storedFields = reader.storedFields();
    for (int i = 0; i < numDocs; ++i) {
      TermQuery termQuery = new TermQuery(new Term("id", Integer.toString(i)));
      final TopDocs topDocs = searcher.search(termQuery, 1);
      if (deleted.get(i)) {
        assertEquals(0, topDocs.totalHits.value());
      } else {
        assertEquals(1, topDocs.totalHits.value());
        NumericDocValues values = MultiDocValues.getNumericValues(reader, "id");
        assertEquals(topDocs.scoreDocs[0].doc, values.advance(topDocs.scoreDocs[0].doc));
        assertEquals(i, values.longValue());
        Document document = storedFields.document(topDocs.scoreDocs[0].doc);
        assertEquals(Integer.toString(i), document.get("id"));
      }
    }

    reader.close();
    w.close();
    dir.close();
  }

  static class UpdateRunnable implements Runnable {

    private final int numDocs;
    private final Random random;
    private final AtomicInteger updateCount;
    private final IndexWriter w;
    private final Map<Integer, Long> values;
    private final CountDownLatch latch;

    UpdateRunnable(
        int numDocs,
        Random random,
        CountDownLatch latch,
        AtomicInteger updateCount,
        IndexWriter w,
        Map<Integer, Long> values) {
      this.numDocs = numDocs;
      this.random = random;
      this.latch = latch;
      this.updateCount = updateCount;
      this.w = w;
      this.values = values;
    }

    @Override
    public void run() {
      try {
        latch.await();
        while (updateCount.decrementAndGet() >= 0) {
          final int id = random.nextInt(numDocs);
          final long value = random.nextInt(20);
          Document doc = new Document();
          doc.add(new StringField("id", Integer.toString(id), Store.NO));
          doc.add(new NumericDocValuesField("foo", value));

          synchronized (values) {
            w.updateDocument(new Term("id", Integer.toString(id)), doc);
            values.put(id, value);
          }

          switch (random.nextInt(10)) {
            case 0:
            case 1:
              // reopen
              DirectoryReader.open(w).close();
              break;
            case 2:
              w.forceMerge(3);
              break;
          }
        }
      } catch (IOException | InterruptedException e) {
        throw new RuntimeException(e);
      }
    }
  }

  // There is tricky logic to resolve deletes that happened while merging
  public void testConcurrentUpdates() throws Exception {
    Directory dir = newDirectory();
    IndexWriterConfig iwc = new IndexWriterConfig(new MockAnalyzer(random()));
    Sort indexSort = new Sort(new SortField("foo", SortField.Type.LONG));
    iwc.setIndexSort(indexSort);
    IndexWriter w = new IndexWriter(dir, iwc);
    Map<Integer, Long> values = new HashMap<>();

    final int numDocs = atLeast(100);
    Thread[] threads = new Thread[2];

    final AtomicInteger updateCount = new AtomicInteger(atLeast(1000));
    final CountDownLatch latch = new CountDownLatch(1);
    for (int i = 0; i < threads.length; ++i) {
      Random r = new Random(random().nextLong());
      threads[i] = new Thread(new UpdateRunnable(numDocs, r, latch, updateCount, w, values));
    }
    for (Thread thread : threads) {
      thread.start();
    }
    latch.countDown();
    for (Thread thread : threads) {
      thread.join();
    }
    w.forceMerge(1);
    DirectoryReader reader = DirectoryReader.open(w);
    IndexSearcher searcher = newSearcher(reader);
    for (int i = 0; i < numDocs; ++i) {
      final TopDocs topDocs =
          searcher.search(new TermQuery(new Term("id", Integer.toString(i))), 1);
      if (values.containsKey(i) == false) {
        assertEquals(0, topDocs.totalHits.value());
      } else {
        assertEquals(1, topDocs.totalHits.value());
        NumericDocValues dvs = MultiDocValues.getNumericValues(reader, "foo");
        int docID = topDocs.scoreDocs[0].doc;
        assertEquals(docID, dvs.advance(docID));
        assertEquals(values.get(i).longValue(), dvs.longValue());
      }
    }
    reader.close();
    w.close();
    dir.close();
  }

  // docvalues fields involved in the index sort cannot be updated
  public void testBadDVUpdate() throws Exception {
    Directory dir = newDirectory();
    IndexWriterConfig iwc = new IndexWriterConfig(new MockAnalyzer(random()));
    Sort indexSort = new Sort(new SortField("foo", SortField.Type.LONG));
    iwc.setIndexSort(indexSort);
    IndexWriter w = new IndexWriter(dir, iwc);
    Document doc = new Document();
    doc.add(new StringField("id", newBytesRef("0"), Store.NO));
    doc.add(new NumericDocValuesField("foo", random().nextInt()));
    w.addDocument(doc);
    w.commit();
    IllegalArgumentException exc =
        expectThrows(
            IllegalArgumentException.class,
            () -> w.updateDocValues(new Term("id", "0"), new NumericDocValuesField("foo", -1)));
    assertEquals(
        exc.getMessage(),
        "cannot update docvalues field involved in the index sort, field=foo, sort=<long: \"foo\">");
    exc =
        expectThrows(
            IllegalArgumentException.class,
            () -> w.updateNumericDocValue(new Term("id", "0"), "foo", -1));
    assertEquals(
        exc.getMessage(),
        "cannot update docvalues field involved in the index sort, field=foo, sort=<long: \"foo\">");
    w.close();
    dir.close();
  }

  static class DVUpdateRunnable implements Runnable {

    private final int numDocs;
    private final Random random;
    private final AtomicInteger updateCount;
    private final IndexWriter w;
    private final Map<Integer, Long> values;
    private final CountDownLatch latch;

    DVUpdateRunnable(
        int numDocs,
        Random random,
        CountDownLatch latch,
        AtomicInteger updateCount,
        IndexWriter w,
        Map<Integer, Long> values) {
      this.numDocs = numDocs;
      this.random = random;
      this.latch = latch;
      this.updateCount = updateCount;
      this.w = w;
      this.values = values;
    }

    @Override
    public void run() {
      try {
        latch.await();
        while (updateCount.decrementAndGet() >= 0) {
          final int id = random.nextInt(numDocs);
          final long value = random.nextInt(20);

          synchronized (values) {
            w.updateDocValues(
                new Term("id", Integer.toString(id)), new NumericDocValuesField("bar", value));
            values.put(id, value);
          }

          switch (random.nextInt(10)) {
            case 0:
            case 1:
              // reopen
              DirectoryReader.open(w).close();
              break;
            case 2:
              w.forceMerge(3);
              break;
          }
        }
      } catch (IOException | InterruptedException e) {
        throw new RuntimeException(e);
      }
    }
  }

  // There is tricky logic to resolve dv updates that happened while merging
  public void testConcurrentDVUpdates() throws Exception {
    Directory dir = newDirectory();
    IndexWriterConfig iwc = new IndexWriterConfig(new MockAnalyzer(random()));
    Sort indexSort = new Sort(new SortField("foo", SortField.Type.LONG));
    iwc.setIndexSort(indexSort);
    IndexWriter w = new IndexWriter(dir, iwc);
    Map<Integer, Long> values = new HashMap<>();

    final int numDocs = atLeast(100);
    for (int i = 0; i < numDocs; ++i) {
      Document doc = new Document();
      doc.add(new StringField("id", Integer.toString(i), Store.NO));
      doc.add(new NumericDocValuesField("foo", random().nextInt()));
      doc.add(new NumericDocValuesField("bar", -1));
      w.addDocument(doc);
      values.put(i, -1L);
    }
    Thread[] threads = new Thread[2];
    final AtomicInteger updateCount = new AtomicInteger(atLeast(1000));
    final CountDownLatch latch = new CountDownLatch(1);
    for (int i = 0; i < threads.length; ++i) {
      Random r = new Random(random().nextLong());
      threads[i] = new Thread(new DVUpdateRunnable(numDocs, r, latch, updateCount, w, values));
    }
    for (Thread thread : threads) {
      thread.start();
    }
    latch.countDown();
    for (Thread thread : threads) {
      thread.join();
    }
    w.forceMerge(1);
    DirectoryReader reader = DirectoryReader.open(w);
    IndexSearcher searcher = newSearcher(reader);
    for (int i = 0; i < numDocs; ++i) {
      final TopDocs topDocs =
          searcher.search(new TermQuery(new Term("id", Integer.toString(i))), 1);
      assertEquals(1, topDocs.totalHits.value());
      NumericDocValues dvs = MultiDocValues.getNumericValues(reader, "bar");
      int hitDoc = topDocs.scoreDocs[0].doc;
      assertEquals(hitDoc, dvs.advance(hitDoc));
      assertEquals(values.get(i).longValue(), dvs.longValue());
    }
    reader.close();
    w.close();
    dir.close();
  }

  public void testBadAddIndexes() throws Exception {
    Directory dir = newDirectory();
    Sort indexSort = new Sort(new SortField("foo", SortField.Type.LONG));
    IndexWriterConfig iwc1 = newIndexWriterConfig();
    iwc1.setIndexSort(indexSort);
    IndexWriter w = new IndexWriter(dir, iwc1);
    w.addDocument(new Document());
    List<Sort> indexSorts =
        Arrays.asList(null, new Sort(new SortField("bar", SortField.Type.LONG)));
    for (Sort sort : indexSorts) {
      Directory dir2 = newDirectory();
      IndexWriterConfig iwc2 = newIndexWriterConfig();
      if (sort != null) {
        iwc2.setIndexSort(sort);
      }
      IndexWriter w2 = new IndexWriter(dir2, iwc2);
      w2.addDocument(new Document());
      final IndexReader reader = DirectoryReader.open(w2);
      w2.close();
      IllegalArgumentException expected =
          expectThrows(IllegalArgumentException.class, () -> w.addIndexes(dir2));
      MatcherAssert.assertThat(expected.getMessage(), containsString("cannot change index sort"));
      CodecReader[] codecReaders = new CodecReader[reader.leaves().size()];
      for (int i = 0; i < codecReaders.length; ++i) {
        codecReaders[i] = (CodecReader) reader.leaves().get(i).reader();
      }
      expected = expectThrows(IllegalArgumentException.class, () -> w.addIndexes(codecReaders));
      MatcherAssert.assertThat(expected.getMessage(), containsString("cannot change index sort"));

      reader.close();
      dir2.close();
    }
    w.close();
    dir.close();
  }

  public void testAddIndexes(boolean withDeletes, boolean useReaders) throws Exception {
    Directory dir = newDirectory();
    IndexWriterConfig iwc1 = newIndexWriterConfig();
    boolean useParent = rarely();
    if (useParent) {
      iwc1.setParentField("___parent");
    }
    Sort indexSort =
        new Sort(
            new SortField("foo", SortField.Type.LONG), new SortField("bar", SortField.Type.LONG));
    iwc1.setIndexSort(indexSort);
    RandomIndexWriter w = new RandomIndexWriter(random(), dir, iwc1);
    final int numDocs = atLeast(100);
    for (int i = 0; i < numDocs; ++i) {
      Document doc = new Document();
      doc.add(new StringField("id", Integer.toString(i), Store.NO));
      doc.add(new NumericDocValuesField("foo", random().nextInt(20)));
      doc.add(new NumericDocValuesField("bar", random().nextInt(20)));
      w.addDocument(doc);
    }
    if (withDeletes) {
      for (int i = random().nextInt(5); i < numDocs; i += TestUtil.nextInt(random(), 1, 5)) {
        w.deleteDocuments(new Term("id", Integer.toString(i)));
      }
    }
    if (random().nextBoolean()) {
      w.forceMerge(1);
    }
    final IndexReader reader = w.getReader();
    w.close();

    Directory dir2 = newDirectory();
    IndexWriterConfig iwc = new IndexWriterConfig(new MockAnalyzer(random()));
    if (random().nextBoolean()) {
      // test congruent index sort
      iwc.setIndexSort(new Sort(new SortField("foo", SortField.Type.LONG)));
    } else {
      iwc.setIndexSort(indexSort);
    }
    if (useParent) {
      iwc.setParentField("___parent");
    }
    IndexWriter w2 = new IndexWriter(dir2, iwc);

    if (useReaders) {
      CodecReader[] codecReaders = new CodecReader[reader.leaves().size()];
      for (int i = 0; i < codecReaders.length; ++i) {
        codecReaders[i] = (CodecReader) reader.leaves().get(i).reader();
      }
      w2.addIndexes(codecReaders);
    } else {
      w2.addIndexes(dir);
    }
    final IndexReader reader2 = DirectoryReader.open(w2);
    final IndexSearcher searcher = newSearcher(reader);
    final IndexSearcher searcher2 = newSearcher(reader2);
    for (int i = 0; i < numDocs; ++i) {
      Query query = new TermQuery(new Term("id", Integer.toString(i)));
      final TopDocs topDocs = searcher.search(query, 1);
      final TopDocs topDocs2 = searcher2.search(query, 1);
      assertEquals(topDocs.totalHits.value(), topDocs2.totalHits.value());
      if (topDocs.totalHits.value() == 1) {
        NumericDocValues dvs1 = MultiDocValues.getNumericValues(reader, "foo");
        int hitDoc1 = topDocs.scoreDocs[0].doc;
        assertEquals(hitDoc1, dvs1.advance(hitDoc1));
        long value1 = dvs1.longValue();
        NumericDocValues dvs2 = MultiDocValues.getNumericValues(reader2, "foo");
        int hitDoc2 = topDocs2.scoreDocs[0].doc;
        assertEquals(hitDoc2, dvs2.advance(hitDoc2));
        long value2 = dvs2.longValue();
        assertEquals(value1, value2);
      }
    }

    IOUtils.close(reader, reader2, w2, dir, dir2);
  }

  public void testAddIndexes() throws Exception {
    testAddIndexes(false, true);
  }

  public void testAddIndexesWithDeletions() throws Exception {
    testAddIndexes(true, true);
  }

  public void testAddIndexesWithDirectory() throws Exception {
    testAddIndexes(false, false);
  }

  public void testAddIndexesWithDeletionsAndDirectory() throws Exception {
    testAddIndexes(true, false);
  }

  public void testBadSort() throws Exception {
    IndexWriterConfig iwc = new IndexWriterConfig(new MockAnalyzer(random()));
    IllegalArgumentException expected =
        expectThrows(IllegalArgumentException.class, () -> iwc.setIndexSort(Sort.RELEVANCE));
    assertEquals("Cannot sort index with sort field <score>", expected.getMessage());
  }

  // you can't change the index sort on an existing index:
  public void testIllegalChangeSort() throws Exception {
    final Directory dir = newDirectory();
    IndexWriterConfig iwc = new IndexWriterConfig(new MockAnalyzer(random()));
    iwc.setIndexSort(new Sort(new SortField("foo", SortField.Type.LONG)));
    IndexWriter w = new IndexWriter(dir, iwc);
    w.addDocument(new Document());
    DirectoryReader.open(w).close();
    w.addDocument(new Document());
    w.forceMerge(1);
    w.close();

    final IndexWriterConfig iwc2 = new IndexWriterConfig(new MockAnalyzer(random()));
    iwc2.setIndexSort(new Sort(new SortField("bar", SortField.Type.LONG)));
    IllegalArgumentException e =
        expectThrows(IllegalArgumentException.class, () -> new IndexWriter(dir, iwc2));
    String message = e.getMessage();
    MatcherAssert.assertThat(
        message, containsString("cannot change previous indexSort=<long: \"foo\">"));
    MatcherAssert.assertThat(message, containsString("to new indexSort=<long: \"bar\">"));
    dir.close();
  }

  static final class NormsSimilarity extends Similarity {

    private final Similarity in;

    public NormsSimilarity(Similarity in) {
      this.in = in;
    }

    @Override
    public long computeNorm(FieldInvertState state) {
      if (state.getName().equals("norms")) {
        return state.getLength();
      } else {
        return in.computeNorm(state);
      }
    }

    @Override
    public SimScorer scorer(
        float boost, CollectionStatistics collectionStats, TermStatistics... termStats) {
      return in.scorer(boost, collectionStats, termStats);
    }
  }

  static final class PositionsTokenStream extends TokenStream {

    private final CharTermAttribute term;
    private final PayloadAttribute payload;
    private final OffsetAttribute offset;

    private int pos, off;

    public PositionsTokenStream() {
      term = addAttribute(CharTermAttribute.class);
      payload = addAttribute(PayloadAttribute.class);
      offset = addAttribute(OffsetAttribute.class);
    }

    @Override
    public boolean incrementToken() throws IOException {
      if (pos == 0) {
        return false;
      }

      clearAttributes();
      term.append("#all#");
      payload.setPayload(newBytesRef(Integer.toString(pos)));
      offset.setOffset(off, off);
      --pos;
      ++off;
      return true;
    }

    void setId(int id) {
      pos = id / 10 + 1;
      off = 0;
    }
  }

  public void testRandom2() throws Exception {
    int numDocs = atLeast(100);

    FieldType POSITIONS_TYPE = new FieldType(TextField.TYPE_NOT_STORED);
    POSITIONS_TYPE.setIndexOptions(IndexOptions.DOCS_AND_FREQS_AND_POSITIONS_AND_OFFSETS);
    POSITIONS_TYPE.freeze();

    FieldType TERM_VECTORS_TYPE = new FieldType(TextField.TYPE_NOT_STORED);
    TERM_VECTORS_TYPE.setStoreTermVectors(true);
    TERM_VECTORS_TYPE.freeze();

    Analyzer a =
        new Analyzer() {
          @Override
          protected TokenStreamComponents createComponents(String fieldName) {
            Tokenizer tokenizer = new MockTokenizer();
            return new TokenStreamComponents(tokenizer, tokenizer);
          }
        };

    List<Document> docs = new ArrayList<>();
    for (int i = 0; i < numDocs; i++) {
      int id = i * 10;
      Document doc = new Document();
      doc.add(new StringField("id", Integer.toString(id), Store.YES));
      doc.add(new StringField("docs", "#all#", Store.NO));
      PositionsTokenStream positions = new PositionsTokenStream();
      positions.setId(id);
      doc.add(new Field("positions", positions, POSITIONS_TYPE));
      doc.add(new NumericDocValuesField("numeric", id));
      String value =
          IntStream.range(0, id)
              .mapToObj(k -> Integer.toString(id))
              .collect(Collectors.joining(" "));
      TextField norms = new TextField("norms", value, Store.NO);
      doc.add(norms);
      doc.add(new BinaryDocValuesField("binary", newBytesRef(Integer.toString(id))));
      doc.add(new SortedDocValuesField("sorted", newBytesRef(Integer.toString(id))));
      doc.add(
          new SortedSetDocValuesField("multi_valued_string", newBytesRef(Integer.toString(id))));
      doc.add(
          new SortedSetDocValuesField(
              "multi_valued_string", newBytesRef(Integer.toString(id + 1))));
      doc.add(new SortedNumericDocValuesField("multi_valued_numeric", id));
      doc.add(new SortedNumericDocValuesField("multi_valued_numeric", id + 1));
      doc.add(new Field("term_vectors", Integer.toString(id), TERM_VECTORS_TYPE));
      byte[] bytes = new byte[4];
      NumericUtils.intToSortableBytes(id, bytes, 0);
      doc.add(new BinaryPoint("points", bytes));
      docs.add(doc);
    }

    // Must use the same seed for both RandomIndexWriters so they behave identically
    long seed = random().nextLong();

    // We add document already in ID order for the first writer:
    Directory dir1 = newFSDirectory(createTempDir());

    Random random1 = new Random(seed);
    IndexWriterConfig iwc1 = newIndexWriterConfig(random1, a);
    iwc1.setSimilarity(new NormsSimilarity(iwc1.getSimilarity())); // for testing norms field
    // preserve docIDs
    iwc1.setMergePolicy(newLogMergePolicy());
    if (VERBOSE) {
      System.out.println("TEST: now index pre-sorted");
    }
    RandomIndexWriter w1 = new RandomIndexWriter(random1, dir1, iwc1);
    for (Document doc : docs) {
      ((PositionsTokenStream) ((Field) doc.getField("positions")).tokenStreamValue())
          .setId(Integer.parseInt(doc.get("id")));
      w1.addDocument(doc);
    }

    // We shuffle documents, but set index sort, for the second writer:
    Directory dir2 = newFSDirectory(createTempDir());

    Random random2 = new Random(seed);
    IndexWriterConfig iwc2 = newIndexWriterConfig(random2, a);
    iwc2.setSimilarity(new NormsSimilarity(iwc2.getSimilarity())); // for testing norms field

    Sort sort = new Sort(new SortField("numeric", SortField.Type.INT));
    iwc2.setIndexSort(sort);

    Collections.shuffle(docs, random());
    if (VERBOSE) {
      System.out.println("TEST: now index with index-time sorting");
    }
    RandomIndexWriter w2 = new RandomIndexWriter(random2, dir2, iwc2);
    int count = 0;
    int commitAtCount = TestUtil.nextInt(random(), 1, numDocs - 1);
    for (Document doc : docs) {
      ((PositionsTokenStream) ((Field) doc.getField("positions")).tokenStreamValue())
          .setId(Integer.parseInt(doc.get("id")));
      if (count++ == commitAtCount) {
        // Ensure forceMerge really does merge
        w2.commit();
      }
      w2.addDocument(doc);
    }
    if (VERBOSE) {
      System.out.println("TEST: now force merge");
    }
    w2.forceMerge(1);

    DirectoryReader r1 = w1.getReader();
    DirectoryReader r2 = w2.getReader();
    if (VERBOSE) {
      System.out.println("TEST: now compare r1=" + r1 + " r2=" + r2);
    }
    assertEquals(sort, getOnlyLeafReader(r2).getMetaData().sort());
    assertReaderEquals("left: sorted by hand; right: sorted by Lucene", r1, r2);
    IOUtils.close(w1, w2, r1, r2, dir1, dir2);
  }

  private static final class RandomDoc {
    public final int intValue;
    public final int[] intValues;
    public final long longValue;
    public final long[] longValues;
    public final float floatValue;
    public final float[] floatValues;
    public final double doubleValue;
    public final double[] doubleValues;
    public final byte[] bytesValue;
    public final byte[][] bytesValues;

    public RandomDoc(int id) {
      intValue = random().nextInt();
      longValue = random().nextLong();
      floatValue = random().nextFloat();
      doubleValue = random().nextDouble();
      bytesValue = new byte[TestUtil.nextInt(random(), 1, 50)];
      random().nextBytes(bytesValue);

      int numValues = random().nextInt(10);
      intValues = new int[numValues];
      longValues = new long[numValues];
      floatValues = new float[numValues];
      doubleValues = new double[numValues];
      bytesValues = new byte[numValues][];
      for (int i = 0; i < numValues; i++) {
        intValues[i] = random().nextInt();
        longValues[i] = random().nextLong();
        floatValues[i] = random().nextFloat();
        doubleValues[i] = random().nextDouble();
        bytesValues[i] = new byte[TestUtil.nextInt(random(), 1, 50)];
        random().nextBytes(bytesValue);
      }
    }
  }

  private static SortField randomIndexSortField() {
    boolean reversed = random().nextBoolean();
    SortField sortField;
    switch (random().nextInt(10)) {
      case 0:
        sortField = new SortField("int", SortField.Type.INT, reversed);
        if (random().nextBoolean()) {
          sortField.setMissingValue(random().nextInt());
        }
        break;
      case 1:
        sortField = new SortedNumericSortField("multi_valued_int", SortField.Type.INT, reversed);
        if (random().nextBoolean()) {
          sortField.setMissingValue(random().nextInt());
        }
        break;
      case 2:
        sortField = new SortField("long", SortField.Type.LONG, reversed);
        if (random().nextBoolean()) {
          sortField.setMissingValue(random().nextLong());
        }
        break;
      case 3:
        sortField = new SortedNumericSortField("multi_valued_long", SortField.Type.LONG, reversed);
        if (random().nextBoolean()) {
          sortField.setMissingValue(random().nextLong());
        }
        break;
      case 4:
        sortField = new SortField("float", SortField.Type.FLOAT, reversed);
        if (random().nextBoolean()) {
          sortField.setMissingValue(random().nextFloat());
        }
        break;
      case 5:
        sortField =
            new SortedNumericSortField("multi_valued_float", SortField.Type.FLOAT, reversed);
        if (random().nextBoolean()) {
          sortField.setMissingValue(random().nextFloat());
        }
        break;
      case 6:
        sortField = new SortField("double", SortField.Type.DOUBLE, reversed);
        if (random().nextBoolean()) {
          sortField.setMissingValue(random().nextDouble());
        }
        break;
      case 7:
        sortField =
            new SortedNumericSortField("multi_valued_double", SortField.Type.DOUBLE, reversed);
        if (random().nextBoolean()) {
          sortField.setMissingValue(random().nextDouble());
        }
        break;
      case 8:
        sortField = new SortField("bytes", SortField.Type.STRING, reversed);
        if (random().nextBoolean()) {
          sortField.setMissingValue(SortField.STRING_LAST);
        }
        break;
      case 9:
        sortField = new SortedSetSortField("multi_valued_bytes", reversed);
        if (random().nextBoolean()) {
          sortField.setMissingValue(SortField.STRING_LAST);
        }
        break;
      default:
        sortField = null;
        fail();
    }
    return sortField;
  }

  private static Sort randomSort() {
    // at least 2
    int numFields = TestUtil.nextInt(random(), 2, 4);
    SortField[] sortFields = new SortField[numFields];
    for (int i = 0; i < numFields - 1; i++) {
      SortField sortField = randomIndexSortField();
      sortFields[i] = sortField;
    }

    // tie-break by id:
    sortFields[numFields - 1] = new SortField("id", SortField.Type.INT);

    return new Sort(sortFields);
  }

  // pits index time sorting against query time sorting
  public void testRandom3() throws Exception {
    int numDocs = atLeast(1000);
    List<RandomDoc> docs = new ArrayList<>();

    Sort sort = randomSort();
    if (VERBOSE) {
      System.out.println("TEST: numDocs=" + numDocs + " use sort=" + sort);
    }

    // no index sorting, all search-time sorting:
    Directory dir1 = newFSDirectory(createTempDir());
    IndexWriterConfig iwc1 = newIndexWriterConfig(new MockAnalyzer(random()));
    IndexWriter w1 = new IndexWriter(dir1, iwc1);

    // use index sorting:
    Directory dir2 = newFSDirectory(createTempDir());
    IndexWriterConfig iwc2 = newIndexWriterConfig(new MockAnalyzer(random()));
    iwc2.setIndexSort(sort);
    IndexWriter w2 = new IndexWriter(dir2, iwc2);

    Set<Integer> toDelete = new HashSet<>();

    double deleteChance = random().nextDouble();

    for (int id = 0; id < numDocs; id++) {
      RandomDoc docValues = new RandomDoc(id);
      docs.add(docValues);
      if (VERBOSE) {
        System.out.println("TEST: doc id=" + id);
        System.out.println("  int=" + docValues.intValue);
        System.out.println("  long=" + docValues.longValue);
        System.out.println("  float=" + docValues.floatValue);
        System.out.println("  double=" + docValues.doubleValue);
        System.out.println("  bytes=" + newBytesRef(docValues.bytesValue));
        System.out.println("  mvf=" + Arrays.toString(docValues.floatValues));
      }

      Document doc = new Document();
      doc.add(new StringField("id", Integer.toString(id), Field.Store.YES));
      doc.add(new NumericDocValuesField("id", id));
      doc.add(new NumericDocValuesField("int", docValues.intValue));
      doc.add(new NumericDocValuesField("long", docValues.longValue));
      doc.add(new DoubleDocValuesField("double", docValues.doubleValue));
      doc.add(new FloatDocValuesField("float", docValues.floatValue));
      doc.add(new SortedDocValuesField("bytes", newBytesRef(docValues.bytesValue)));

      for (int value : docValues.intValues) {
        doc.add(new SortedNumericDocValuesField("multi_valued_int", value));
      }

      for (long value : docValues.longValues) {
        doc.add(new SortedNumericDocValuesField("multi_valued_long", value));
      }

      for (float value : docValues.floatValues) {
        doc.add(
            new SortedNumericDocValuesField(
                "multi_valued_float", NumericUtils.floatToSortableInt(value)));
      }

      for (double value : docValues.doubleValues) {
        doc.add(
            new SortedNumericDocValuesField(
                "multi_valued_double", NumericUtils.doubleToSortableLong(value)));
      }

      for (byte[] value : docValues.bytesValues) {
        doc.add(new SortedSetDocValuesField("multi_valued_bytes", newBytesRef(value)));
      }

      w1.addDocument(doc);
      w2.addDocument(doc);
      if (random().nextDouble() < deleteChance) {
        toDelete.add(id);
      }
    }
    for (int id : toDelete) {
      w1.deleteDocuments(new Term("id", Integer.toString(id)));
      w2.deleteDocuments(new Term("id", Integer.toString(id)));
    }
    DirectoryReader r1 = DirectoryReader.open(w1);
    IndexSearcher s1 = newSearcher(r1);

    if (random().nextBoolean()) {
      int maxSegmentCount = TestUtil.nextInt(random(), 1, 5);
      if (VERBOSE) {
        System.out.println("TEST: now forceMerge(" + maxSegmentCount + ")");
      }
      w2.forceMerge(maxSegmentCount);
    }

    DirectoryReader r2 = DirectoryReader.open(w2);
    IndexSearcher s2 = newSearcher(r2);

    /*
    System.out.println("TEST: full index:");
    SortedDocValues docValues = MultiDocValues.getSortedValues(r2, "bytes");
    for(int i=0;i<r2.maxDoc();i++) {
      System.out.println("  doc " + i + " id=" + r2.storedFields().document(i).get("id") + " bytes=" + docValues.get(i));
    }
    */

    for (int iter = 0; iter < 100; iter++) {
      int numHits = TestUtil.nextInt(random(), 1, numDocs);
      if (VERBOSE) {
        System.out.println("TEST: iter=" + iter + " numHits=" + numHits);
      }

      TopDocs hits1 =
          s1.search(
              new MatchAllDocsQuery(),
              new TopFieldCollectorManager(sort, numHits, Integer.MAX_VALUE));
      TopDocs hits2 =
          s2.search(new MatchAllDocsQuery(), new TopFieldCollectorManager(sort, numHits, 1));

      if (VERBOSE) {
        System.out.println("  topDocs query-time sort: totalHits=" + hits1.totalHits.value());
        for (ScoreDoc scoreDoc : hits1.scoreDocs) {
          System.out.println("    " + scoreDoc.doc);
        }
        System.out.println("  topDocs index-time sort: totalHits=" + hits2.totalHits.value());
        for (ScoreDoc scoreDoc : hits2.scoreDocs) {
          System.out.println("    " + scoreDoc.doc);
        }
      }

      assertEquals(hits2.scoreDocs.length, hits1.scoreDocs.length);
      StoredFields storedFields1 = r1.storedFields();
      StoredFields storedFields2 = r2.storedFields();
      for (int i = 0; i < hits2.scoreDocs.length; i++) {
        ScoreDoc hit1 = hits1.scoreDocs[i];
        ScoreDoc hit2 = hits2.scoreDocs[i];
        assertEquals(
            storedFields1.document(hit1.doc).get("id"), storedFields2.document(hit2.doc).get("id"));
        assertArrayEquals(((FieldDoc) hit1).fields, ((FieldDoc) hit2).fields);
      }
    }

    IOUtils.close(r1, r2, w1, w2, dir1, dir2);
  }

  public void testTieBreak() throws Exception {
    Directory dir = newDirectory();
    IndexWriterConfig iwc = newIndexWriterConfig(new MockAnalyzer(random()));
    iwc.setIndexSort(new Sort(new SortField("foo", SortField.Type.STRING)));
    iwc.setMergePolicy(newLogMergePolicy());
    IndexWriter w = new IndexWriter(dir, iwc);
    for (int id = 0; id < 1000; id++) {
      Document doc = new Document();
      doc.add(new StoredField("id", id));
      String value;
      if (id < 500) {
        value = "bar2";
      } else {
        value = "bar1";
      }
      doc.add(new SortedDocValuesField("foo", newBytesRef(value)));
      w.addDocument(doc);
      if (id == 500) {
        w.commit();
      }
    }
    w.forceMerge(1);
    DirectoryReader r = DirectoryReader.open(w);
    StoredFields storedFields = r.storedFields();
    for (int docID = 0; docID < 1000; docID++) {
      int expectedID;
      if (docID < 500) {
        expectedID = 500 + docID;
      } else {
        expectedID = docID - 500;
      }
      assertEquals(
          expectedID, storedFields.document(docID).getField("id").numericValue().intValue());
    }
    IOUtils.close(r, w, dir);
  }

  public void testIndexSortWithSparseField() throws Exception {
    Directory dir = newDirectory();
    IndexWriterConfig iwc = new IndexWriterConfig(new MockAnalyzer(random()));
    SortField sortField = new SortField("dense_int", SortField.Type.INT, true);
    Sort indexSort = new Sort(sortField);
    iwc.setIndexSort(indexSort);
    IndexWriter w = new IndexWriter(dir, iwc);
    Field textField = newTextField("sparse_text", "", Field.Store.NO);
    for (int i = 0; i < 128; i++) {
      Document doc = new Document();
      doc.add(new NumericDocValuesField("dense_int", i));
      if (i < 64) {
        doc.add(new NumericDocValuesField("sparse_int", i));
        doc.add(new BinaryDocValuesField("sparse_binary", newBytesRef(Integer.toString(i))));
        textField.setStringValue("foo");
        doc.add(textField);
      }
      w.addDocument(doc);
    }
    w.commit();
    w.forceMerge(1);
    DirectoryReader r = DirectoryReader.open(w);
    assertEquals(1, r.leaves().size());
    LeafReader leafReader = r.leaves().get(0).reader();

    NumericDocValues denseValues = leafReader.getNumericDocValues("dense_int");
    NumericDocValues sparseValues = leafReader.getNumericDocValues("sparse_int");
    BinaryDocValues sparseBinaryValues = leafReader.getBinaryDocValues("sparse_binary");
    NumericDocValues normsValues = leafReader.getNormValues("sparse_text");
    for (int docID = 0; docID < 128; docID++) {
      assertTrue(denseValues.advanceExact(docID));
      assertEquals(127 - docID, (int) denseValues.longValue());
      if (docID >= 64) {
        assertTrue(denseValues.advanceExact(docID));
        assertTrue(sparseValues.advanceExact(docID));
        assertTrue(sparseBinaryValues.advanceExact(docID));
        assertTrue(normsValues.advanceExact(docID));
        assertEquals(1, normsValues.longValue());
        assertEquals(127 - docID, (int) sparseValues.longValue());
        assertEquals(newBytesRef(Integer.toString(127 - docID)), sparseBinaryValues.binaryValue());
      } else {
        assertFalse(sparseBinaryValues.advanceExact(docID));
        assertFalse(sparseValues.advanceExact(docID));
        assertFalse(normsValues.advanceExact(docID));
      }
    }
    IOUtils.close(r, w, dir);
  }

  public void testIndexSortOnSparseField() throws Exception {
    Directory dir = newDirectory();
    IndexWriterConfig iwc = new IndexWriterConfig(new MockAnalyzer(random()));
    SortField sortField = new SortField("sparse", SortField.Type.INT, false);
    sortField.setMissingValue(Integer.MIN_VALUE);
    Sort indexSort = new Sort(sortField);
    iwc.setIndexSort(indexSort);
    IndexWriter w = new IndexWriter(dir, iwc);
    for (int i = 0; i < 128; i++) {
      Document doc = new Document();
      if (i < 64) {
        doc.add(new NumericDocValuesField("sparse", i));
      }
      w.addDocument(doc);
    }
    w.commit();
    w.forceMerge(1);
    DirectoryReader r = DirectoryReader.open(w);
    assertEquals(1, r.leaves().size());
    LeafReader leafReader = r.leaves().get(0).reader();
    NumericDocValues sparseValues = leafReader.getNumericDocValues("sparse");
    for (int docID = 0; docID < 128; docID++) {
      if (docID >= 64) {
        assertTrue(sparseValues.advanceExact(docID));
        assertEquals(docID - 64, (int) sparseValues.longValue());
      } else {
        assertFalse(sparseValues.advanceExact(docID));
      }
    }
    IOUtils.close(r, w, dir);
  }

  public void testWrongSortFieldType() throws Exception {
    Directory dir = newDirectory();
    List<Field> dvs = new ArrayList<>();
    dvs.add(new SortedDocValuesField("field", newBytesRef("")));
    dvs.add(new SortedSetDocValuesField("field", newBytesRef("")));
    dvs.add(new NumericDocValuesField("field", 42));
    dvs.add(new SortedNumericDocValuesField("field", 42));

    List<SortField> sortFields = new ArrayList<>();
    sortFields.add(new SortField("field", SortField.Type.STRING));
    sortFields.add(new SortedSetSortField("field", false));
    sortFields.add(new SortField("field", SortField.Type.INT));
    sortFields.add(new SortedNumericSortField("field", SortField.Type.INT));

    for (int i = 0; i < sortFields.size(); i++) {
      for (int j = 0; j < dvs.size(); j++) {
        if (i == j) {
          continue;
        }
        Sort indexSort = new Sort(sortFields.get(i));
        IndexWriterConfig iwc = new IndexWriterConfig(new MockAnalyzer(random()));
        iwc.setIndexSort(indexSort);
        IndexWriter w = new IndexWriter(dir, iwc);
        Document doc = new Document();
        doc.add(dvs.get(j));
        IllegalArgumentException exc =
            expectThrows(IllegalArgumentException.class, () -> w.addDocument(doc));
        MatcherAssert.assertThat(exc.getMessage(), containsString("expected field [field] to be "));
        doc.clear();
        doc.add(dvs.get(i));
        w.addDocument(doc);
        doc.add(dvs.get(j));
        exc = expectThrows(IllegalArgumentException.class, () -> w.addDocument(doc));
        assertEquals(
            "Inconsistency of field data structures across documents for field [field] of doc [2]. doc values type: expected '"
                + dvs.get(i).fieldType().docValuesType()
                + "', but it has '"
                + dvs.get(j).fieldType().docValuesType()
                + "'.",
            exc.getMessage());
        w.rollback();
        IOUtils.close(w);
      }
    }
    IOUtils.close(dir);
  }

  public void testDeleteByTermOrQuery() throws Exception {
    Directory dir = newDirectory();
    IndexWriterConfig config = newIndexWriterConfig();
    config.setIndexSort(new Sort(new SortField("numeric", SortField.Type.LONG)));
    IndexWriter w = new IndexWriter(dir, config);
    Document doc = new Document();
    int numDocs = random().nextInt(2000) + 5;
    long[] expectedValues = new long[numDocs];

    for (int i = 0; i < numDocs; i++) {
      expectedValues[i] = random().nextInt(Integer.MAX_VALUE);
      doc.clear();
      doc.add(new StringField("id", Integer.toString(i), Store.YES));
      doc.add(new NumericDocValuesField("numeric", expectedValues[i]));
      w.addDocument(doc);
    }
    int numDeleted = random().nextInt(numDocs) + 1;
    for (int i = 0; i < numDeleted; i++) {
      int idToDelete = random().nextInt(numDocs);
      if (random().nextBoolean()) {
        w.deleteDocuments(new TermQuery(new Term("id", Integer.toString(idToDelete))));
      } else {
        w.deleteDocuments(new Term("id", Integer.toString(idToDelete)));
      }

      expectedValues[idToDelete] = -random().nextInt(Integer.MAX_VALUE); // force a reordering
      doc.clear();
      doc.add(new StringField("id", Integer.toString(idToDelete), Store.YES));
      doc.add(new NumericDocValuesField("numeric", expectedValues[idToDelete]));
      w.addDocument(doc);
    }

    int docCount = 0;
    try (IndexReader reader = DirectoryReader.open(w)) {
      for (LeafReaderContext leafCtx : reader.leaves()) {
        final Bits liveDocs = leafCtx.reader().getLiveDocs();
        final NumericDocValues values = leafCtx.reader().getNumericDocValues("numeric");
        if (values == null) {
          continue;
        }
        StoredFields storedFields = leafCtx.reader().storedFields();
        for (int id = 0; id < leafCtx.reader().maxDoc(); id++) {
          if (liveDocs != null && liveDocs.get(id) == false) {
            continue;
          }
          if (values.advanceExact(id) == false) {
            continue;
          }
          int globalId = Integer.parseInt(storedFields.document(id).getField("id").stringValue());
          assertTrue(values.advanceExact(id));
          assertEquals(expectedValues[globalId], values.longValue());
          docCount++;
        }
      }
      assertEquals(docCount, numDocs);
    }
    w.close();
    dir.close();
  }

  public void testSortDocs() throws IOException {
    Directory dir = newDirectory();
    IndexWriterConfig config = newIndexWriterConfig();
    config.setIndexSort(new Sort(new SortField("sort", SortField.Type.LONG)));
    IndexWriter w = new IndexWriter(dir, config);
    Document doc = new Document();
    NumericDocValuesField sort = new NumericDocValuesField("sort", 0L);
    doc.add(sort);
    StringField field = new StringField("field", "a", Field.Store.NO);
    doc.add(field);
    w.addDocument(doc);
    sort.setLongValue(1);
    field.setStringValue("b");
    w.addDocument(doc);
    sort.setLongValue(-1);
    field.setStringValue("a");
    w.addDocument(doc);
    sort.setLongValue(2);
    field.setStringValue("a");
    w.addDocument(doc);
    sort.setLongValue(3);
    field.setStringValue("b");
    w.addDocument(doc);
    w.forceMerge(1);
    DirectoryReader reader = DirectoryReader.open(w);
    w.close();
    LeafReader leafReader = getOnlyLeafReader(reader);
    TermsEnum fieldTerms = leafReader.terms("field").iterator();
    assertEquals(new BytesRef("a"), fieldTerms.next());
    PostingsEnum postings = fieldTerms.postings(null, PostingsEnum.ALL);
    assertEquals(0, postings.nextDoc());
    assertEquals(1, postings.nextDoc());
    assertEquals(3, postings.nextDoc());
    assertEquals(DocIdSetIterator.NO_MORE_DOCS, postings.nextDoc());
    assertEquals(new BytesRef("b"), fieldTerms.next());
    postings = fieldTerms.postings(postings, PostingsEnum.ALL);
    assertEquals(2, postings.nextDoc());
    assertEquals(4, postings.nextDoc());
    assertEquals(DocIdSetIterator.NO_MORE_DOCS, postings.nextDoc());
    assertNull(fieldTerms.next());
    reader.close();
    dir.close();
  }

  public void testSortDocsAndFreqs() throws IOException {
    Directory dir = newDirectory();
    IndexWriterConfig config = newIndexWriterConfig();
    config.setIndexSort(new Sort(new SortField("sort", SortField.Type.LONG)));
    IndexWriter w = new IndexWriter(dir, config);
    FieldType ft = new FieldType();
    ft.setIndexOptions(IndexOptions.DOCS_AND_FREQS);
    ft.setTokenized(false);
    ft.freeze();
    Document doc = new Document();
    doc.add(new NumericDocValuesField("sort", 0L));
    doc.add(new Field("field", "a", ft));
    doc.add(new Field("field", "a", ft));
    w.addDocument(doc);
    doc = new Document();
    doc.add(new NumericDocValuesField("sort", 1L));
    doc.add(new Field("field", "b", ft));
    w.addDocument(doc);
    doc = new Document();
    doc.add(new NumericDocValuesField("sort", -1L));
    doc.add(new Field("field", "a", ft));
    doc.add(new Field("field", "a", ft));
    doc.add(new Field("field", "a", ft));
    w.addDocument(doc);
    doc = new Document();
    doc.add(new NumericDocValuesField("sort", 2L));
    doc.add(new Field("field", "a", ft));
    w.addDocument(doc);
    doc = new Document();
    doc.add(new NumericDocValuesField("sort", 3L));
    doc.add(new Field("field", "b", ft));
    doc.add(new Field("field", "b", ft));
    doc.add(new Field("field", "b", ft));
    w.addDocument(doc);
    w.forceMerge(1);
    DirectoryReader reader = DirectoryReader.open(w);
    w.close();
    LeafReader leafReader = getOnlyLeafReader(reader);
    TermsEnum fieldTerms = leafReader.terms("field").iterator();
    assertEquals(new BytesRef("a"), fieldTerms.next());
    PostingsEnum postings = fieldTerms.postings(null, PostingsEnum.ALL);
    assertEquals(0, postings.nextDoc());
    assertEquals(3, postings.freq());
    assertEquals(1, postings.nextDoc());
    assertEquals(2, postings.freq());
    assertEquals(3, postings.nextDoc());
    assertEquals(1, postings.freq());
    assertEquals(DocIdSetIterator.NO_MORE_DOCS, postings.nextDoc());
    assertEquals(new BytesRef("b"), fieldTerms.next());
    postings = fieldTerms.postings(postings, PostingsEnum.ALL);
    assertEquals(2, postings.nextDoc());
    assertEquals(1, postings.freq());
    assertEquals(4, postings.nextDoc());
    assertEquals(3, postings.freq());
    assertEquals(DocIdSetIterator.NO_MORE_DOCS, postings.nextDoc());
    assertNull(fieldTerms.next());
    reader.close();
    dir.close();
  }

  public void testSortDocsAndFreqsAndPositions() throws IOException {
    Directory dir = newDirectory();
    IndexWriterConfig config = newIndexWriterConfig(new MockAnalyzer(random()));
    config.setIndexSort(new Sort(new SortField("sort", SortField.Type.LONG)));
    IndexWriter w = new IndexWriter(dir, config);
    FieldType ft = new FieldType();
    ft.setIndexOptions(IndexOptions.DOCS_AND_FREQS_AND_POSITIONS);
    ft.setTokenized(true);
    ft.freeze();
    Document doc = new Document();
    doc.add(new NumericDocValuesField("sort", 0L));
    doc.add(new Field("field", "a a b", ft));
    w.addDocument(doc);
    doc = new Document();
    doc.add(new NumericDocValuesField("sort", 1L));
    doc.add(new Field("field", "b", ft));
    w.addDocument(doc);
    doc = new Document();
    doc.add(new NumericDocValuesField("sort", -1L));
    doc.add(new Field("field", "b a b b", ft));
    w.addDocument(doc);
    doc = new Document();
    doc.add(new NumericDocValuesField("sort", 2L));
    doc.add(new Field("field", "a", ft));
    w.addDocument(doc);
    doc = new Document();
    doc.add(new NumericDocValuesField("sort", 3L));
    doc.add(new Field("field", "b b", ft));
    w.addDocument(doc);
    w.forceMerge(1);
    DirectoryReader reader = DirectoryReader.open(w);
    w.close();
    LeafReader leafReader = getOnlyLeafReader(reader);
    TermsEnum fieldTerms = leafReader.terms("field").iterator();
    assertEquals(new BytesRef("a"), fieldTerms.next());
    PostingsEnum postings = fieldTerms.postings(null, PostingsEnum.ALL);
    assertEquals(0, postings.nextDoc());
    assertEquals(1, postings.freq());
    assertEquals(1, postings.nextPosition());
    assertEquals(1, postings.nextDoc());
    assertEquals(2, postings.freq());
    assertEquals(0, postings.nextPosition());
    assertEquals(1, postings.nextPosition());
    assertEquals(3, postings.nextDoc());
    assertEquals(1, postings.freq());
    assertEquals(0, postings.nextPosition());
    assertEquals(DocIdSetIterator.NO_MORE_DOCS, postings.nextDoc());
    assertEquals(new BytesRef("b"), fieldTerms.next());
    postings = fieldTerms.postings(postings, PostingsEnum.ALL);
    assertEquals(0, postings.nextDoc());
    assertEquals(3, postings.freq());
    assertEquals(0, postings.nextPosition());
    assertEquals(2, postings.nextPosition());
    assertEquals(3, postings.nextPosition());
    assertEquals(1, postings.nextDoc());
    assertEquals(1, postings.freq());
    assertEquals(2, postings.nextPosition());
    assertEquals(2, postings.nextDoc());
    assertEquals(1, postings.freq());
    assertEquals(0, postings.nextPosition());
    assertEquals(4, postings.nextDoc());
    assertEquals(2, postings.freq());
    assertEquals(0, postings.nextPosition());
    assertEquals(1, postings.nextPosition());
    assertEquals(DocIdSetIterator.NO_MORE_DOCS, postings.nextDoc());
    assertNull(fieldTerms.next());
    reader.close();
    dir.close();
  }

  public void testSortDocsAndFreqsAndPositionsAndOffsets() throws IOException {
    Directory dir = newDirectory();
    IndexWriterConfig config = newIndexWriterConfig(new MockAnalyzer(random()));
    config.setIndexSort(new Sort(new SortField("sort", SortField.Type.LONG)));
    IndexWriter w = new IndexWriter(dir, config);
    FieldType ft = new FieldType();
    ft.setIndexOptions(IndexOptions.DOCS_AND_FREQS_AND_POSITIONS_AND_OFFSETS);
    ft.setTokenized(true);
    ft.freeze();
    Document doc = new Document();
    doc.add(new NumericDocValuesField("sort", 0L));
    doc.add(new Field("field", "a a b", ft));
    w.addDocument(doc);
    doc = new Document();
    doc.add(new NumericDocValuesField("sort", 1L));
    doc.add(new Field("field", "b", ft));
    w.addDocument(doc);
    doc = new Document();
    doc.add(new NumericDocValuesField("sort", -1L));
    doc.add(new Field("field", "b a b b", ft));
    w.addDocument(doc);
    doc = new Document();
    doc.add(new NumericDocValuesField("sort", 2L));
    doc.add(new Field("field", "a", ft));
    w.addDocument(doc);
    doc = new Document();
    doc.add(new NumericDocValuesField("sort", 3L));
    doc.add(new Field("field", "b b", ft));
    w.addDocument(doc);
    w.forceMerge(1);
    DirectoryReader reader = DirectoryReader.open(w);
    w.close();
    LeafReader leafReader = getOnlyLeafReader(reader);
    TermsEnum fieldTerms = leafReader.terms("field").iterator();
    assertEquals(new BytesRef("a"), fieldTerms.next());
    PostingsEnum postings = fieldTerms.postings(null, PostingsEnum.ALL);
    assertEquals(0, postings.nextDoc());
    assertEquals(1, postings.freq());
    assertEquals(1, postings.nextPosition());
    assertEquals(2, postings.startOffset());
    assertEquals(3, postings.endOffset());
    assertEquals(1, postings.nextDoc());
    assertEquals(2, postings.freq());
    assertEquals(0, postings.nextPosition());
    assertEquals(0, postings.startOffset());
    assertEquals(1, postings.endOffset());
    assertEquals(1, postings.nextPosition());
    assertEquals(2, postings.startOffset());
    assertEquals(3, postings.endOffset());
    assertEquals(3, postings.nextDoc());
    assertEquals(1, postings.freq());
    assertEquals(0, postings.nextPosition());
    assertEquals(0, postings.startOffset());
    assertEquals(1, postings.endOffset());
    assertEquals(DocIdSetIterator.NO_MORE_DOCS, postings.nextDoc());
    assertEquals(new BytesRef("b"), fieldTerms.next());
    postings = fieldTerms.postings(postings, PostingsEnum.ALL);
    assertEquals(0, postings.nextDoc());
    assertEquals(3, postings.freq());
    assertEquals(0, postings.nextPosition());
    assertEquals(0, postings.startOffset());
    assertEquals(1, postings.endOffset());
    assertEquals(2, postings.nextPosition());
    assertEquals(4, postings.startOffset());
    assertEquals(5, postings.endOffset());
    assertEquals(3, postings.nextPosition());
    assertEquals(6, postings.startOffset());
    assertEquals(7, postings.endOffset());
    assertEquals(1, postings.nextDoc());
    assertEquals(1, postings.freq());
    assertEquals(2, postings.nextPosition());
    assertEquals(4, postings.startOffset());
    assertEquals(5, postings.endOffset());
    assertEquals(2, postings.nextDoc());
    assertEquals(1, postings.freq());
    assertEquals(0, postings.nextPosition());
    assertEquals(0, postings.startOffset());
    assertEquals(1, postings.endOffset());
    assertEquals(4, postings.nextDoc());
    assertEquals(2, postings.freq());
    assertEquals(0, postings.nextPosition());
    assertEquals(0, postings.startOffset());
    assertEquals(1, postings.endOffset());
    assertEquals(1, postings.nextPosition());
    assertEquals(2, postings.startOffset());
    assertEquals(3, postings.endOffset());
    assertEquals(DocIdSetIterator.NO_MORE_DOCS, postings.nextDoc());
    assertNull(fieldTerms.next());
    reader.close();
    dir.close();
  }

<<<<<<< HEAD
=======
  public void testParentFieldNotConfigured() throws IOException {
    try (Directory dir = newDirectory()) {
      IndexWriterConfig iwc = new IndexWriterConfig(new MockAnalyzer(random()));
      Sort indexSort = new Sort(new SortField("foo", SortField.Type.INT));
      iwc.setIndexSort(indexSort);
      try (IndexWriter writer = new IndexWriter(dir, iwc)) {
        IllegalArgumentException ex =
            expectThrows(
                IllegalArgumentException.class,
                () -> {
                  writer.addDocuments(Arrays.asList(new Document(), new Document()));
                });
        assertEquals(
            "a parent field must be set in order to use document blocks with index sorting; see IndexWriterConfig#setParentField",
            ex.getMessage());
      }
    }
  }

>>>>>>> 75ae372b
  public void testBlockContainsParentField() throws IOException {
    try (Directory dir = newDirectory()) {
      IndexWriterConfig iwc = new IndexWriterConfig(new MockAnalyzer(random()));
      String parentField = "parent";
      iwc.setParentField(parentField);
      Sort indexSort = new Sort(new SortField("foo", SortField.Type.INT));
      iwc.setIndexSort(indexSort);
      try (IndexWriter writer = new IndexWriter(dir, iwc)) {
        List<Runnable> runnabels =
            Arrays.asList(
                () -> {
                  IllegalArgumentException ex =
                      expectThrows(
                          IllegalArgumentException.class,
                          () -> {
                            Document doc = new Document();
                            doc.add(new NumericDocValuesField("parent", 0));
                            writer.addDocuments(Arrays.asList(doc, new Document()));
                          });
                  assertEquals(
                      "\"parent\" is a reserved field and should not be added to any document",
                      ex.getMessage());
                },
                () -> {
                  IllegalArgumentException ex =
                      expectThrows(
                          IllegalArgumentException.class,
                          () -> {
                            Document doc = new Document();
                            doc.add(new NumericDocValuesField("parent", 0));
                            writer.addDocuments(Arrays.asList(new Document(), doc));
                          });
                  assertEquals(
                      "\"parent\" is a reserved field and should not be added to any document",
                      ex.getMessage());
                });
        Collections.shuffle(runnabels, random());
        for (Runnable runnable : runnabels) {
          runnable.run();
        }
      }
    }
  }

  public void testIndexSortWithBlocks() throws IOException {
    try (Directory dir = newDirectory()) {
      IndexWriterConfig iwc = new IndexWriterConfig(new MockAnalyzer(random()));
      AssertingNeedsIndexSortCodec codec = new AssertingNeedsIndexSortCodec();
      iwc.setCodec(codec);
      String parentField = "parent";
      Sort indexSort = new Sort(new SortField("foo", SortField.Type.INT));
      iwc.setIndexSort(indexSort);
      iwc.setParentField(parentField);
      LogMergePolicy policy = newLogMergePolicy();
      // make sure that merge factor is always > 2
      if (policy.getMergeFactor() <= 2) {
        policy.setMergeFactor(3);
      }
      iwc.setMergePolicy(policy);

      // add already sorted documents
      codec.numCalls = 0;
      codec.needsIndexSort = false;
      try (IndexWriter w = new IndexWriter(dir, iwc)) {
<<<<<<< HEAD
        int numDocs = 50 + random().nextInt(50);
=======
        int numDocs = random().nextInt(50, 100);
>>>>>>> 75ae372b
        for (int i = 0; i < numDocs; i++) {
          Document child1 = new Document();
          child1.add(new StringField("id", Integer.toString(i), Store.YES));
          child1.add(new NumericDocValuesField("id", i));
          child1.add(new NumericDocValuesField("child", 1));
          child1.add(new NumericDocValuesField("foo", random().nextInt()));
          Document child2 = new Document();
          child2.add(new StringField("id", Integer.toString(i), Store.YES));
          child2.add(new NumericDocValuesField("id", i));
          child2.add(new NumericDocValuesField("child", 2));
          child2.add(new NumericDocValuesField("foo", random().nextInt()));
          Document parent = new Document();
          parent.add(new StringField("id", Integer.toString(i), Store.YES));
          parent.add(new NumericDocValuesField("id", i));
          parent.add(new NumericDocValuesField("foo", random().nextInt()));
          w.addDocuments(Arrays.asList(child1, child2, parent));
          if (rarely()) {
            w.commit();
          }
        }
        w.commit();
        if (random().nextBoolean()) {
          w.forceMerge(1, true);
        }
      }

      try (DirectoryReader reader = DirectoryReader.open(dir)) {
        for (LeafReaderContext ctx : reader.leaves()) {
          LeafReader leaf = ctx.reader();
          NumericDocValues parentDISI = leaf.getNumericDocValues(parentField);
          NumericDocValues ids = leaf.getNumericDocValues("id");
          NumericDocValues children = leaf.getNumericDocValues("child");
          int doc;
          int expectedDocID = 2;
          while ((doc = parentDISI.nextDoc()) != NO_MORE_DOCS) {
            assertEquals(-1, parentDISI.longValue());
            assertEquals(expectedDocID, doc);
            int id = ids.nextDoc();
            long child1ID = ids.longValue();
            assertEquals(id, children.nextDoc());
            long child1 = children.longValue();
            assertEquals(1, child1);

            id = ids.nextDoc();
            long child2ID = ids.longValue();
            assertEquals(id, children.nextDoc());
            long child2 = children.longValue();
            assertEquals(2, child2);

            int idParent = ids.nextDoc();
            assertEquals(id + 1, idParent);
            long parent = ids.longValue();
            assertEquals(child1ID, parent);
            assertEquals(child2ID, parent);
            expectedDocID += 3;
          }
        }
      }
    }
  }

  @SuppressWarnings("fallthrough")
  public void testMixRandomDocumentsWithBlocks() throws IOException {
    try (Directory dir = newDirectory()) {
      IndexWriterConfig iwc = new IndexWriterConfig(new MockAnalyzer(random()));
      AssertingNeedsIndexSortCodec codec = new AssertingNeedsIndexSortCodec();
      iwc.setCodec(codec);
      String parentField = "parent";
      Sort indexSort = new Sort(new SortField("foo", SortField.Type.INT));
      iwc.setIndexSort(indexSort);
      iwc.setParentField(parentField);
      RandomIndexWriter randomIndexWriter = new RandomIndexWriter(random(), dir, iwc);
<<<<<<< HEAD
      int numDocs = 100 + random().nextInt(900);
      for (int i = 0; i < numDocs; i++) {
        if (rarely()) {
          randomIndexWriter.deleteDocuments(new Term("id", "" + random().nextInt(i + 1)));
=======
      int numDocs = random().nextInt(100, 1000);
      for (int i = 0; i < numDocs; i++) {
        if (rarely()) {
          randomIndexWriter.deleteDocuments(new Term("id", "" + random().nextInt(0, i + 1)));
>>>>>>> 75ae372b
        }
        List<Document> docs = new ArrayList<>();
        switch (random().nextInt(100) % 5) {
          case 4:
            Document child3 = new Document();
            child3.add(new StringField("id", Integer.toString(i), Store.YES));
            child3.add(new NumericDocValuesField("type", 2));
            child3.add(new NumericDocValuesField("child_ord", 3));
            child3.add(new NumericDocValuesField("foo", random().nextInt()));
            docs.add(child3);
          case 3:
            Document child2 = new Document();
            child2.add(new StringField("id", Integer.toString(i), Store.YES));
            child2.add(new NumericDocValuesField("type", 2));
            child2.add(new NumericDocValuesField("child_ord", 2));
            child2.add(new NumericDocValuesField("foo", random().nextInt()));
            docs.add(child2);
          case 2:
            Document child1 = new Document();
            child1.add(new StringField("id", Integer.toString(i), Store.YES));
            child1.add(new NumericDocValuesField("type", 2));
            child1.add(new NumericDocValuesField("child_ord", 1));
            child1.add(new NumericDocValuesField("foo", random().nextInt()));
            docs.add(child1);
          case 1:
            Document root = new Document();
            root.add(new StringField("id", Integer.toString(i), Store.YES));
            root.add(new NumericDocValuesField("type", 1));
            root.add(new NumericDocValuesField("num_children", docs.size()));
            root.add(new NumericDocValuesField("foo", random().nextInt()));
            docs.add(root);
            randomIndexWriter.addDocuments(docs);
            break;
          case 0:
            Document single = new Document();
            single.add(new StringField("id", Integer.toString(i), Store.YES));
            single.add(new NumericDocValuesField("type", 0));
            single.add(new NumericDocValuesField("foo", random().nextInt()));
            randomIndexWriter.addDocument(single);
        }
        if (rarely()) {
          randomIndexWriter.forceMerge(1);
        }
        randomIndexWriter.commit();
      }

      randomIndexWriter.close();
      try (DirectoryReader reader = DirectoryReader.open(dir)) {
        for (LeafReaderContext ctx : reader.leaves()) {
          LeafReader leaf = ctx.reader();
          NumericDocValues parentDISI = leaf.getNumericDocValues(parentField);
          assertNotNull(parentDISI);
          NumericDocValues type = leaf.getNumericDocValues("type");
          NumericDocValues childOrd = leaf.getNumericDocValues("child_ord");
          NumericDocValues numChildren = leaf.getNumericDocValues("num_children");
          int numCurrentChildren = 0;
          int totalPendingChildren = 0;
          String childId = null;
          for (int i = 0; i < leaf.maxDoc(); i++) {
            if (leaf.getLiveDocs() == null || leaf.getLiveDocs().get(i)) {
              assertTrue(type.advanceExact(i));
              int typeValue = (int) type.longValue();
              switch (typeValue) {
                case 2:
                  assertFalse(parentDISI.advanceExact(i));
                  assertTrue(childOrd.advanceExact(i));
                  if (numCurrentChildren == 0) { // first child
                    childId = leaf.storedFields().document(i).get("id");
                    totalPendingChildren = (int) childOrd.longValue() - 1;
                  } else {
                    assertNotNull(childId);
                    assertEquals(totalPendingChildren--, childOrd.longValue());
                    assertEquals(childId, leaf.storedFields().document(i).get("id"));
                  }
                  numCurrentChildren++;
                  break;
                case 1:
                  assertTrue(parentDISI.advanceExact(i));
                  assertEquals(-1, parentDISI.longValue());
                  if (childOrd != null) {
                    assertFalse(childOrd.advanceExact(i));
                  }
                  assertTrue(numChildren.advanceExact(i));
                  assertEquals(0, totalPendingChildren);
                  assertEquals(numCurrentChildren, numChildren.longValue());
                  if (numCurrentChildren > 0) {
                    assertEquals(childId, leaf.storedFields().document(i).get("id"));
                  } else {
                    assertNull(childId);
                  }
                  numCurrentChildren = 0;
                  childId = null;
                  break;
                case 0:
                  assertEquals(-1, parentDISI.longValue());
                  assertTrue(parentDISI.advanceExact(i));
                  if (childOrd != null) {
                    assertFalse(childOrd.advanceExact(i));
                  }
                  if (numChildren != null) {
                    assertFalse(numChildren.advanceExact(i));
                  }
                  break;
                default:
                  fail();
              }
            }
          }
        }
      }
    }
  }
}<|MERGE_RESOLUTION|>--- conflicted
+++ resolved
@@ -88,10 +88,7 @@
 import org.apache.lucene.util.FixedBitSet;
 import org.apache.lucene.util.IOUtils;
 import org.apache.lucene.util.NumericUtils;
-<<<<<<< HEAD
-=======
 import org.hamcrest.MatcherAssert;
->>>>>>> 75ae372b
 
 public class TestIndexSorting extends LuceneTestCase {
   static class AssertingNeedsIndexSortCodec extends FilterCodec {
@@ -3178,8 +3175,6 @@
     dir.close();
   }
 
-<<<<<<< HEAD
-=======
   public void testParentFieldNotConfigured() throws IOException {
     try (Directory dir = newDirectory()) {
       IndexWriterConfig iwc = new IndexWriterConfig(new MockAnalyzer(random()));
@@ -3199,7 +3194,6 @@
     }
   }
 
->>>>>>> 75ae372b
   public void testBlockContainsParentField() throws IOException {
     try (Directory dir = newDirectory()) {
       IndexWriterConfig iwc = new IndexWriterConfig(new MockAnalyzer(random()));
@@ -3264,11 +3258,7 @@
       codec.numCalls = 0;
       codec.needsIndexSort = false;
       try (IndexWriter w = new IndexWriter(dir, iwc)) {
-<<<<<<< HEAD
-        int numDocs = 50 + random().nextInt(50);
-=======
         int numDocs = random().nextInt(50, 100);
->>>>>>> 75ae372b
         for (int i = 0; i < numDocs; i++) {
           Document child1 = new Document();
           child1.add(new StringField("id", Integer.toString(i), Store.YES));
@@ -3341,17 +3331,10 @@
       iwc.setIndexSort(indexSort);
       iwc.setParentField(parentField);
       RandomIndexWriter randomIndexWriter = new RandomIndexWriter(random(), dir, iwc);
-<<<<<<< HEAD
-      int numDocs = 100 + random().nextInt(900);
-      for (int i = 0; i < numDocs; i++) {
-        if (rarely()) {
-          randomIndexWriter.deleteDocuments(new Term("id", "" + random().nextInt(i + 1)));
-=======
       int numDocs = random().nextInt(100, 1000);
       for (int i = 0; i < numDocs; i++) {
         if (rarely()) {
           randomIndexWriter.deleteDocuments(new Term("id", "" + random().nextInt(0, i + 1)));
->>>>>>> 75ae372b
         }
         List<Document> docs = new ArrayList<>();
         switch (random().nextInt(100) % 5) {
