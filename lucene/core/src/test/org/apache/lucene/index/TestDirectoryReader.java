/*
 * Licensed to the Apache Software Foundation (ASF) under one or more
 * contributor license agreements.  See the NOTICE file distributed with
 * this work for additional information regarding copyright ownership.
 * The ASF licenses this file to You under the Apache License, Version 2.0
 * (the "License"); you may not use this file except in compliance with
 * the License.  You may obtain a copy of the License at
 *
 *     http://www.apache.org/licenses/LICENSE-2.0
 *
 * Unless required by applicable law or agreed to in writing, software
 * distributed under the License is distributed on an "AS IS" BASIS,
 * WITHOUT WARRANTIES OR CONDITIONS OF ANY KIND, either express or implied.
 * See the License for the specific language governing permissions and
 * limitations under the License.
 */
package org.apache.lucene.index;

import static org.apache.lucene.search.DocIdSetIterator.NO_MORE_DOCS;

import java.io.FileNotFoundException;
import java.io.IOException;
import java.nio.file.NoSuchFileException;
import java.nio.file.Path;
import java.util.Arrays;
import java.util.Collection;
import java.util.HashSet;
import java.util.Iterator;
import java.util.List;
import java.util.Random;
import java.util.Set;
import java.util.TreeSet;
import org.apache.lucene.document.Document;
import org.apache.lucene.document.Field;
import org.apache.lucene.document.FieldType;
import org.apache.lucene.document.StoredField;
import org.apache.lucene.document.StringField;
import org.apache.lucene.document.TextField;
import org.apache.lucene.index.IndexWriterConfig.OpenMode;
import org.apache.lucene.search.DocIdSetIterator;
import org.apache.lucene.store.Directory;
import org.apache.lucene.tests.analysis.MockAnalyzer;
import org.apache.lucene.tests.index.DocHelper;
import org.apache.lucene.tests.index.RandomIndexWriter;
import org.apache.lucene.tests.store.BaseDirectoryWrapper;
import org.apache.lucene.tests.util.LuceneTestCase;
import org.apache.lucene.tests.util.TestUtil;
import org.apache.lucene.util.Bits;
import org.apache.lucene.util.BytesRef;
import org.apache.lucene.util.IOUtils;
<<<<<<< HEAD
=======
import org.apache.lucene.util.SuppressForbidden;
>>>>>>> 75ae372b
import org.apache.lucene.util.Version;
import org.junit.Assume;

@LuceneTestCase.SuppressCodecs("SimpleText")
public class TestDirectoryReader extends LuceneTestCase {

  public void testDocument() throws IOException {
    Directory dir = newDirectory();
    Document doc1 = new Document();
    Document doc2 = new Document();
    DocHelper.setupDoc(doc1);
    DocHelper.setupDoc(doc2);
    DocHelper.writeDoc(random(), dir, doc1);
    DocHelper.writeDoc(random(), dir, doc2);
    DirectoryReader reader = DirectoryReader.open(dir);
    assertTrue(reader != null);
    assertTrue(reader instanceof StandardDirectoryReader);
    StoredFields storedFields = reader.storedFields();

    Document newDoc1 = storedFields.document(0);
    assertTrue(newDoc1 != null);
    assertTrue(
        DocHelper.numFields(newDoc1) == DocHelper.numFields(doc1) - DocHelper.unstored.size());
    Document newDoc2 = storedFields.document(1);
    assertTrue(newDoc2 != null);
    assertTrue(
        DocHelper.numFields(newDoc2) == DocHelper.numFields(doc2) - DocHelper.unstored.size());
    Terms vector = reader.termVectors().get(0).terms(DocHelper.TEXT_FIELD_2_KEY);
    assertNotNull(vector);

    reader.close();
    dir.close();
  }

  public void testMultiTermDocs() throws IOException {
    Directory ramDir1 = newDirectory();
    addDoc(random(), ramDir1, "test foo", true);
    Directory ramDir2 = newDirectory();
    addDoc(random(), ramDir2, "test blah", true);
    Directory ramDir3 = newDirectory();
    addDoc(random(), ramDir3, "test wow", true);

    IndexReader[] readers1 =
        new IndexReader[] {DirectoryReader.open(ramDir1), DirectoryReader.open(ramDir3)};
    IndexReader[] readers2 =
        new IndexReader[] {
          DirectoryReader.open(ramDir1),
          DirectoryReader.open(ramDir2),
          DirectoryReader.open(ramDir3)
        };
    MultiReader mr2 = new MultiReader(readers1);
    MultiReader mr3 = new MultiReader(readers2);

    // test mixing up TermDocs and TermEnums from different readers.
    TermsEnum te2 = MultiTerms.getTerms(mr2, "body").iterator();
    te2.seekCeil(new BytesRef("wow"));
    PostingsEnum td = TestUtil.docs(random(), mr2, "body", te2.term(), null, 0);

    TermsEnum te3 = MultiTerms.getTerms(mr3, "body").iterator();
    te3.seekCeil(new BytesRef("wow"));
    td = TestUtil.docs(random(), te3, td, 0);

    int ret = 0;

    // This should blow up if we forget to check that the TermEnum is from the same
    // reader as the TermDocs.
    while (td.nextDoc() != DocIdSetIterator.NO_MORE_DOCS) ret += td.docID();

    // really a dummy assert to ensure that we got some docs and to ensure that
    // nothing is eliminated by hotspot
    assertTrue(ret > 0);
    readers1[0].close();
    readers1[1].close();
    readers2[0].close();
    readers2[1].close();
    readers2[2].close();
    ramDir1.close();
    ramDir2.close();
    ramDir3.close();
  }

  private void addDoc(Random random, Directory ramDir1, String s, boolean create)
      throws IOException {
    IndexWriter iw =
        new IndexWriter(
            ramDir1,
            newIndexWriterConfig(new MockAnalyzer(random))
                .setOpenMode(create ? OpenMode.CREATE : OpenMode.APPEND));
    Document doc = new Document();
    doc.add(newTextField("body", s, Field.Store.NO));
    iw.addDocument(doc);
    iw.close();
  }

  public void testIsCurrent() throws Exception {
    Directory d = newDirectory();
    IndexWriter writer = new IndexWriter(d, newIndexWriterConfig(new MockAnalyzer(random())));
    addDocumentWithFields(writer);
    writer.close();
    // set up reader:
    DirectoryReader reader = DirectoryReader.open(d);
    assertTrue(reader.isCurrent());
    // modify index by adding another document:
    writer =
        new IndexWriter(
            d, newIndexWriterConfig(new MockAnalyzer(random())).setOpenMode(OpenMode.APPEND));
    addDocumentWithFields(writer);
    writer.close();
    assertFalse(reader.isCurrent());
    // re-create index:
    writer =
        new IndexWriter(
            d, newIndexWriterConfig(new MockAnalyzer(random())).setOpenMode(OpenMode.CREATE));
    addDocumentWithFields(writer);
    writer.close();
    assertFalse(reader.isCurrent());
    reader.close();
    d.close();
  }

  /**
   * Tests the IndexReader.getFieldNames implementation
   *
   * @throws Exception on error
   */
  public void testGetFieldNames() throws Exception {
    Directory d = newDirectory();
    // set up writer
    IndexWriter writer = new IndexWriter(d, newIndexWriterConfig(new MockAnalyzer(random())));

    Document doc = new Document();

    FieldType customType3 = new FieldType();
    customType3.setStored(true);

    doc.add(new StringField("keyword", "test1", Field.Store.YES));
    doc.add(new TextField("text", "test1", Field.Store.YES));
    doc.add(new Field("unindexed", "test1", customType3));
    doc.add(new TextField("unstored", "test1", Field.Store.NO));
    writer.addDocument(doc);

    writer.close();
    // set up reader
    DirectoryReader reader = DirectoryReader.open(d);
    FieldInfos fieldInfos = FieldInfos.getMergedFieldInfos(reader);
    assertNotNull(fieldInfos.fieldInfo("keyword"));
    assertNotNull(fieldInfos.fieldInfo("text"));
    assertNotNull(fieldInfos.fieldInfo("unindexed"));
    assertNotNull(fieldInfos.fieldInfo("unstored"));
    reader.close();
    // add more documents
    writer =
        new IndexWriter(
            d,
            newIndexWriterConfig(new MockAnalyzer(random()))
                .setOpenMode(OpenMode.APPEND)
                .setMergePolicy(newLogMergePolicy()));
    // want to get some more segments here
    int mergeFactor = ((LogMergePolicy) writer.getConfig().getMergePolicy()).getMergeFactor();
    for (int i = 0; i < 5 * mergeFactor; i++) {
      doc = new Document();
      doc.add(new StringField("keyword", "test1", Field.Store.YES));
      doc.add(new TextField("text", "test1", Field.Store.YES));
      doc.add(new Field("unindexed", "test1", customType3));
      doc.add(new TextField("unstored", "test1", Field.Store.NO));
      writer.addDocument(doc);
    }
    // new fields are in some different segments (we hope)
    for (int i = 0; i < 5 * mergeFactor; i++) {
      doc = new Document();
      doc.add(new StringField("keyword2", "test1", Field.Store.YES));
      doc.add(new TextField("text2", "test1", Field.Store.YES));
      doc.add(new Field("unindexed2", "test1", customType3));
      doc.add(new TextField("unstored2", "test1", Field.Store.NO));
      writer.addDocument(doc);
    }
    // new termvector fields

    FieldType customType5 = new FieldType(TextField.TYPE_STORED);
    customType5.setStoreTermVectors(true);
    FieldType customType6 = new FieldType(TextField.TYPE_STORED);
    customType6.setStoreTermVectors(true);
    customType6.setStoreTermVectorOffsets(true);
    FieldType customType7 = new FieldType(TextField.TYPE_STORED);
    customType7.setStoreTermVectors(true);
    customType7.setStoreTermVectorPositions(true);
    FieldType customType8 = new FieldType(TextField.TYPE_STORED);
    customType8.setStoreTermVectors(true);
    customType8.setStoreTermVectorOffsets(true);
    customType8.setStoreTermVectorPositions(true);

    for (int i = 0; i < 5 * mergeFactor; i++) {
      doc = new Document();
      doc.add(new TextField("tvnot", "tvnot", Field.Store.YES));
      doc.add(new Field("termvector", "termvector", customType5));
      doc.add(new Field("tvoffset", "tvoffset", customType6));
      doc.add(new Field("tvposition", "tvposition", customType7));
      doc.add(new Field("tvpositionoffset", "tvpositionoffset", customType8));
      writer.addDocument(doc);
    }

    writer.close();

    // verify fields again
    reader = DirectoryReader.open(d);
    fieldInfos = FieldInfos.getMergedFieldInfos(reader);

    Collection<String> allFieldNames = new HashSet<>();
    Collection<String> indexedFieldNames = new HashSet<>();
    Collection<String> notIndexedFieldNames = new HashSet<>();
    Collection<String> tvFieldNames = new HashSet<>();

    for (FieldInfo fieldInfo : fieldInfos) {
      final String name = fieldInfo.name;
      allFieldNames.add(name);
      if (fieldInfo.getIndexOptions() != IndexOptions.NONE) {
        indexedFieldNames.add(name);
      } else {
        notIndexedFieldNames.add(name);
      }
      if (fieldInfo.hasTermVectors()) {
        tvFieldNames.add(name);
      }
    }

    assertTrue(allFieldNames.contains("keyword"));
    assertTrue(allFieldNames.contains("text"));
    assertTrue(allFieldNames.contains("unindexed"));
    assertTrue(allFieldNames.contains("unstored"));
    assertTrue(allFieldNames.contains("keyword2"));
    assertTrue(allFieldNames.contains("text2"));
    assertTrue(allFieldNames.contains("unindexed2"));
    assertTrue(allFieldNames.contains("unstored2"));
    assertTrue(allFieldNames.contains("tvnot"));
    assertTrue(allFieldNames.contains("termvector"));
    assertTrue(allFieldNames.contains("tvposition"));
    assertTrue(allFieldNames.contains("tvoffset"));
    assertTrue(allFieldNames.contains("tvpositionoffset"));

    // verify that only indexed fields were returned
    assertEquals(11, indexedFieldNames.size()); // 6 original + the 5 termvector fields
    assertTrue(indexedFieldNames.contains("keyword"));
    assertTrue(indexedFieldNames.contains("text"));
    assertTrue(indexedFieldNames.contains("unstored"));
    assertTrue(indexedFieldNames.contains("keyword2"));
    assertTrue(indexedFieldNames.contains("text2"));
    assertTrue(indexedFieldNames.contains("unstored2"));
    assertTrue(indexedFieldNames.contains("tvnot"));
    assertTrue(indexedFieldNames.contains("termvector"));
    assertTrue(indexedFieldNames.contains("tvposition"));
    assertTrue(indexedFieldNames.contains("tvoffset"));
    assertTrue(indexedFieldNames.contains("tvpositionoffset"));

    // verify that only unindexed fields were returned
    assertEquals(2, notIndexedFieldNames.size()); // the following fields
    assertTrue(notIndexedFieldNames.contains("unindexed"));
    assertTrue(notIndexedFieldNames.contains("unindexed2"));

    // verify index term vector fields
    assertEquals(tvFieldNames.toString(), 4, tvFieldNames.size()); // 4 field has term vector only
    assertTrue(tvFieldNames.contains("termvector"));

    reader.close();
    d.close();
  }

  public void testTermVectors() throws Exception {
    Directory d = newDirectory();
    // set up writer
    IndexWriter writer =
        new IndexWriter(
            d,
            newIndexWriterConfig(new MockAnalyzer(random())).setMergePolicy(newLogMergePolicy()));
    // want to get some more segments here
    // new termvector fields
    int mergeFactor = ((LogMergePolicy) writer.getConfig().getMergePolicy()).getMergeFactor();
    FieldType customType5 = new FieldType(TextField.TYPE_STORED);
    customType5.setStoreTermVectors(true);
    FieldType customType6 = new FieldType(TextField.TYPE_STORED);
    customType6.setStoreTermVectors(true);
    customType6.setStoreTermVectorOffsets(true);
    FieldType customType7 = new FieldType(TextField.TYPE_STORED);
    customType7.setStoreTermVectors(true);
    customType7.setStoreTermVectorPositions(true);
    FieldType customType8 = new FieldType(TextField.TYPE_STORED);
    customType8.setStoreTermVectors(true);
    customType8.setStoreTermVectorOffsets(true);
    customType8.setStoreTermVectorPositions(true);
    for (int i = 0; i < 5 * mergeFactor; i++) {
      Document doc = new Document();
      doc.add(new TextField("tvnot", "one two two three three three", Field.Store.YES));
      doc.add(new Field("termvector", "one two two three three three", customType5));
      doc.add(new Field("tvoffset", "one two two three three three", customType6));
      doc.add(new Field("tvposition", "one two two three three three", customType7));
      doc.add(new Field("tvpositionoffset", "one two two three three three", customType8));

      writer.addDocument(doc);
    }
    writer.close();
    d.close();
  }

  void assertTermDocsCount(String msg, IndexReader reader, Term term, int expected)
      throws IOException {
    PostingsEnum tdocs =
        TestUtil.docs(random(), reader, term.field(), new BytesRef(term.text()), null, 0);
    int count = 0;
    if (tdocs != null) {
      while (tdocs.nextDoc() != DocIdSetIterator.NO_MORE_DOCS) {
        count++;
      }
    }
    assertEquals(msg + ", count mismatch", expected, count);
  }

  public void testBinaryFields() throws IOException {
    Directory dir = newDirectory();
    byte[] bin = new byte[] {0, 1, 2, 3, 4, 5, 6, 7, 8, 9};

    IndexWriter writer =
        new IndexWriter(
            dir,
            newIndexWriterConfig(new MockAnalyzer(random())).setMergePolicy(newLogMergePolicy()));

    for (int i = 0; i < 10; i++) {
      addDoc(writer, "document number " + (i + 1));
      addDocumentWithFields(writer);
      addDocumentWithDifferentFields(writer);
      addDocumentWithTermVectorFields(writer);
    }
    writer.close();
    writer =
        new IndexWriter(
            dir,
            newIndexWriterConfig(new MockAnalyzer(random()))
                .setOpenMode(OpenMode.APPEND)
                .setMergePolicy(newLogMergePolicy()));
    Document doc = new Document();
    doc.add(new StoredField("bin1", bin));
    doc.add(new TextField("junk", "junk text", Field.Store.NO));
    writer.addDocument(doc);
    writer.close();
    DirectoryReader reader = DirectoryReader.open(dir);
    Document doc2 = reader.storedFields().document(reader.maxDoc() - 1);
    IndexableField[] fields = doc2.getFields("bin1");
    assertNotNull(fields);
    assertEquals(1, fields.length);
    IndexableField b1 = fields[0];
    assertTrue(b1.binaryValue() != null);
    BytesRef bytesRef = b1.binaryValue();
    assertEquals(bin.length, bytesRef.length);
    for (int i = 0; i < bin.length; i++) {
      assertEquals(bin[i], bytesRef.bytes[i + bytesRef.offset]);
    }
    reader.close();
    // force merge

    writer =
        new IndexWriter(
            dir,
            newIndexWriterConfig(new MockAnalyzer(random()))
                .setOpenMode(OpenMode.APPEND)
                .setMergePolicy(newLogMergePolicy()));
    writer.forceMerge(1);
    writer.close();
    reader = DirectoryReader.open(dir);
    doc2 = reader.storedFields().document(reader.maxDoc() - 1);
    fields = doc2.getFields("bin1");
    assertNotNull(fields);
    assertEquals(1, fields.length);
    b1 = fields[0];
    assertTrue(b1.binaryValue() != null);
    bytesRef = b1.binaryValue();
    assertEquals(bin.length, bytesRef.length);
    for (int i = 0; i < bin.length; i++) {
      assertEquals(bin[i], bytesRef.bytes[i + bytesRef.offset]);
    }
    reader.close();
    dir.close();
  }

  /* ??? public void testOpenEmptyDirectory() throws IOException{
    String dirName = "test.empty";
    File fileDirName = new File(dirName);
    if (!fileDirName.exists()) {
      fileDirName.mkdir();
    }
    try {
      DirectoryReader.open(fileDirName);
      fail("opening DirectoryReader on empty directory failed to produce FileNotFoundException/NoSuchFileException");
    } catch (FileNotFoundException | NoSuchFileException e) {
      // GOOD
    }
    rmDir(fileDirName);
  }*/

  public void testFilesOpenClose() throws IOException {
    // Create initial data set
    Path dirFile = createTempDir("TestIndexReader.testFilesOpenClose");
    Directory dir = newFSDirectory(dirFile);

    IndexWriter writer = new IndexWriter(dir, newIndexWriterConfig(new MockAnalyzer(random())));
    addDoc(writer, "test");
    writer.close();
    dir.close();

    // Try to erase the data - this ensures that the writer closed all files
    IOUtils.rm(dirFile);
    dir = newFSDirectory(dirFile);

    // Now create the data set again, just as before
    writer =
        new IndexWriter(
            dir, newIndexWriterConfig(new MockAnalyzer(random())).setOpenMode(OpenMode.CREATE));
    addDoc(writer, "test");
    writer.close();
    dir.close();

    // Now open existing directory and test that reader closes all files
    dir = newFSDirectory(dirFile);
    DirectoryReader reader1 = DirectoryReader.open(dir);
    reader1.close();
    dir.close();

    // The following will fail if reader did not close
    // all files
    IOUtils.rm(dirFile);
  }

  public void testOpenReaderAfterDelete() throws IOException {
    Path dirFile = createTempDir("deletetest");
    BaseDirectoryWrapper dir = newFSDirectory(dirFile);
    dir.setCheckIndexOnClose(false); // we will hit NoSuchFileException in MDW since we nuked it!
    expectThrowsAnyOf(
        Arrays.asList(FileNotFoundException.class, NoSuchFileException.class),
        () -> DirectoryReader.open(dir));

    IOUtils.rm(dirFile);

    // Make sure we still get a CorruptIndexException (not NPE):
    expectThrowsAnyOf(
        Arrays.asList(FileNotFoundException.class, NoSuchFileException.class),
        () -> DirectoryReader.open(dir));

    dir.close();
  }

  static void addDocumentWithFields(IndexWriter writer) throws IOException {
    Document doc = new Document();

    FieldType customType3 = new FieldType();
    customType3.setStored(true);
    doc.add(newStringField("keyword", "test1", Field.Store.YES));
    doc.add(newTextField("text", "test1", Field.Store.YES));
    doc.add(newField("unindexed", "test1", customType3));
    doc.add(new TextField("unstored", "test1", Field.Store.NO));
    writer.addDocument(doc);
  }

  static void addDocumentWithDifferentFields(IndexWriter writer) throws IOException {
    Document doc = new Document();

    FieldType customType3 = new FieldType();
    customType3.setStored(true);
    doc.add(newStringField("keyword2", "test1", Field.Store.YES));
    doc.add(newTextField("text2", "test1", Field.Store.YES));
    doc.add(newField("unindexed2", "test1", customType3));
    doc.add(new TextField("unstored2", "test1", Field.Store.NO));
    writer.addDocument(doc);
  }

  static void addDocumentWithTermVectorFields(IndexWriter writer) throws IOException {
    Document doc = new Document();
    FieldType customType5 = new FieldType(TextField.TYPE_STORED);
    customType5.setStoreTermVectors(true);
    FieldType customType6 = new FieldType(TextField.TYPE_STORED);
    customType6.setStoreTermVectors(true);
    customType6.setStoreTermVectorOffsets(true);
    FieldType customType7 = new FieldType(TextField.TYPE_STORED);
    customType7.setStoreTermVectors(true);
    customType7.setStoreTermVectorPositions(true);
    FieldType customType8 = new FieldType(TextField.TYPE_STORED);
    customType8.setStoreTermVectors(true);
    customType8.setStoreTermVectorOffsets(true);
    customType8.setStoreTermVectorPositions(true);
    doc.add(newTextField("tvnot", "tvnot", Field.Store.YES));
    doc.add(newField("termvector", "termvector", customType5));
    doc.add(newField("tvoffset", "tvoffset", customType6));
    doc.add(newField("tvposition", "tvposition", customType7));
    doc.add(newField("tvpositionoffset", "tvpositionoffset", customType8));

    writer.addDocument(doc);
  }

  static void addDoc(IndexWriter writer, String value) throws IOException {
    Document doc = new Document();
    doc.add(newTextField("content", value, Field.Store.NO));
    writer.addDocument(doc);
  }

  // TODO: maybe this can reuse the logic of test dueling codecs?
  public static void assertIndexEquals(DirectoryReader index1, DirectoryReader index2)
      throws IOException {
    assertEquals(
        "IndexReaders have different values for numDocs.", index1.numDocs(), index2.numDocs());
    assertEquals(
        "IndexReaders have different values for maxDoc.", index1.maxDoc(), index2.maxDoc());
    assertEquals(
        "Only one IndexReader has deletions.", index1.hasDeletions(), index2.hasDeletions());
    assertEquals(
        "Single segment test differs.", index1.leaves().size() == 1, index2.leaves().size() == 1);

    // check field names
    FieldInfos fieldInfos1 = FieldInfos.getMergedFieldInfos(index1);
    FieldInfos fieldInfos2 = FieldInfos.getMergedFieldInfos(index2);
    assertEquals(
        "IndexReaders have different numbers of fields.", fieldInfos1.size(), fieldInfos2.size());
    final int numFields = fieldInfos1.size();
    for (int fieldID = 0; fieldID < numFields; fieldID++) {
      final FieldInfo fieldInfo1 = fieldInfos1.fieldInfo(fieldID);
      final FieldInfo fieldInfo2 = fieldInfos2.fieldInfo(fieldID);
      assertEquals("Different field names.", fieldInfo1.name, fieldInfo2.name);
    }

    // check norms
    for (FieldInfo fieldInfo : fieldInfos1) {
      String curField = fieldInfo.name;
      NumericDocValues norms1 = MultiDocValues.getNormValues(index1, curField);
      NumericDocValues norms2 = MultiDocValues.getNormValues(index2, curField);
      if (norms1 != null && norms2 != null) {
        // todo: generalize this (like TestDuelingCodecs assert)
        while (true) {
          int docID = norms1.nextDoc();
          assertEquals(docID, norms2.nextDoc());
          if (docID == NO_MORE_DOCS) {
            break;
          }
          assertEquals(
              "Norm different for doc " + docID + " and field '" + curField + "'.",
              norms1.longValue(),
              norms2.longValue());
        }
      } else {
        assertNull(norms1);
        assertNull(norms2);
      }
    }

    // check deletions
    final Bits liveDocs1 = MultiBits.getLiveDocs(index1);
    final Bits liveDocs2 = MultiBits.getLiveDocs(index2);
    for (int i = 0; i < index1.maxDoc(); i++) {
      assertEquals(
          "Doc " + i + " only deleted in one index.",
          liveDocs1 == null || !liveDocs1.get(i),
          liveDocs2 == null || !liveDocs2.get(i));
    }

    // check stored fields
    StoredFields storedFields1 = index1.storedFields();
    StoredFields storedFields2 = index2.storedFields();
    for (int i = 0; i < index1.maxDoc(); i++) {
      if (liveDocs1 == null || liveDocs1.get(i)) {
        Document doc1 = storedFields1.document(i);
        Document doc2 = storedFields2.document(i);
        List<IndexableField> field1 = doc1.getFields();
        List<IndexableField> field2 = doc2.getFields();
        assertEquals(
            "Different numbers of fields for doc " + i + ".", field1.size(), field2.size());
        Iterator<IndexableField> itField1 = field1.iterator();
        Iterator<IndexableField> itField2 = field2.iterator();
        while (itField1.hasNext()) {
          Field curField1 = (Field) itField1.next();
          Field curField2 = (Field) itField2.next();
          assertEquals(
              "Different fields names for doc " + i + ".", curField1.name(), curField2.name());
          assertEquals(
              "Different field values for doc " + i + ".",
              curField1.stringValue(),
              curField2.stringValue());
        }
      }
    }

    // check dictionary and posting lists
    TreeSet<String> fields1 = new TreeSet<>(FieldInfos.getIndexedFields(index1));
    TreeSet<String> fields2 = new TreeSet<>(FieldInfos.getIndexedFields(index2));
    Iterator<String> fenum2 = fields2.iterator();
    for (String field1 : fields1) {
      assertEquals("Different fields", field1, fenum2.next());
      Terms terms1 = MultiTerms.getTerms(index1, field1);
      if (terms1 == null) {
        assertNull(MultiTerms.getTerms(index2, field1));
        continue;
      }
      TermsEnum enum1 = terms1.iterator();

      Terms terms2 = MultiTerms.getTerms(index2, field1);
      assertNotNull(terms2);
      TermsEnum enum2 = terms2.iterator();

      while (enum1.next() != null) {
        assertEquals("Different terms", enum1.term(), enum2.next());
        PostingsEnum tp1 = enum1.postings(null, PostingsEnum.ALL);
        PostingsEnum tp2 = enum2.postings(null, PostingsEnum.ALL);

        while (tp1.nextDoc() != DocIdSetIterator.NO_MORE_DOCS) {
          assertTrue(tp2.nextDoc() != DocIdSetIterator.NO_MORE_DOCS);
          assertEquals(
              "Different doc id in postinglist of term " + enum1.term() + ".",
              tp1.docID(),
              tp2.docID());
          assertEquals(
              "Different term frequence in postinglist of term " + enum1.term() + ".",
              tp1.freq(),
              tp2.freq());
          for (int i = 0; i < tp1.freq(); i++) {
            assertEquals(
                "Different positions in postinglist of term " + enum1.term() + ".",
                tp1.nextPosition(),
                tp2.nextPosition());
          }
        }
      }
    }
    assertFalse(fenum2.hasNext());
  }

  public void testGetIndexCommit() throws IOException {

    Directory d = newDirectory();

    // set up writer
    IndexWriter writer =
        new IndexWriter(
            d,
            newIndexWriterConfig(new MockAnalyzer(random()))
                .setMaxBufferedDocs(2)
                .setMergePolicy(newLogMergePolicy(10)));
    for (int i = 0; i < 27; i++) addDocumentWithFields(writer);
    writer.close();

    SegmentInfos sis = SegmentInfos.readLatestCommit(d);
    DirectoryReader r = DirectoryReader.open(d);
    IndexCommit c = r.getIndexCommit();

    assertEquals(sis.getSegmentsFileName(), c.getSegmentsFileName());

    assertEquals(c, r.getIndexCommit());

    // Change the index
    writer =
        new IndexWriter(
            d,
            newIndexWriterConfig(new MockAnalyzer(random()))
                .setOpenMode(OpenMode.APPEND)
                .setMaxBufferedDocs(2)
                .setMergePolicy(newLogMergePolicy(10)));
    for (int i = 0; i < 7; i++) addDocumentWithFields(writer);
    writer.close();

    DirectoryReader r2 = DirectoryReader.openIfChanged(r);
    assertNotNull(r2);
    assertNotEquals(c, r2.getIndexCommit());
    assertNotEquals(1, r2.getIndexCommit().getSegmentCount());
    r2.close();

    writer =
        new IndexWriter(
            d, newIndexWriterConfig(new MockAnalyzer(random())).setOpenMode(OpenMode.APPEND));
    writer.forceMerge(1);
    writer.close();

    r2 = DirectoryReader.openIfChanged(r);
    assertNotNull(r2);
    assertNull(DirectoryReader.openIfChanged(r2));
    assertEquals(1, r2.getIndexCommit().getSegmentCount());

    r.close();
    r2.close();
    d.close();
  }

  static Document createDocument(String id) {
    Document doc = new Document();
    FieldType customType = new FieldType(TextField.TYPE_STORED);
    customType.setTokenized(false);
    customType.setOmitNorms(true);

    doc.add(newField("id", id, customType));
    return doc;
  }

  // LUCENE-1468 -- make sure on attempting to open an
  // DirectoryReader on a non-existent directory, you get a
  // good exception
  public void testNoDir() throws Throwable {
    Path tempDir = createTempDir("doesnotexist");
    Directory dir = newFSDirectory(tempDir);
    expectThrows(IndexNotFoundException.class, () -> DirectoryReader.open(dir));
    dir.close();
  }

  // LUCENE-1509
  public void testNoDupCommitFileNames() throws Throwable {

    Directory dir = newDirectory();

    IndexWriter writer =
        new IndexWriter(
            dir, newIndexWriterConfig(new MockAnalyzer(random())).setMaxBufferedDocs(2));
    writer.addDocument(createDocument("a"));
    writer.addDocument(createDocument("a"));
    writer.addDocument(createDocument("a"));
    writer.close();

    Collection<IndexCommit> commits = DirectoryReader.listCommits(dir);
    for (final IndexCommit commit : commits) {
      Collection<String> files = commit.getFileNames();
      HashSet<String> seen = new HashSet<>();
      for (final String fileName : files) {
        assertFalse("file " + fileName + " was duplicated", seen.contains(fileName));
        seen.add(fileName);
      }
    }

    dir.close();
  }

  // LUCENE-1586: getUniqueTermCount
  public void testUniqueTermCount() throws Exception {
    Directory dir = newDirectory();
    IndexWriter writer = new IndexWriter(dir, newIndexWriterConfig(new MockAnalyzer(random())));
    Document doc = new Document();
    doc.add(
        newTextField(
            "field", "a b c d e f g h i j k l m n o p q r s t u v w x y z", Field.Store.NO));
    doc.add(newTextField("number", "0 1 2 3 4 5 6 7 8 9", Field.Store.NO));
    writer.addDocument(doc);
    writer.addDocument(doc);
    writer.commit();

    DirectoryReader r = DirectoryReader.open(dir);
    LeafReader r1 = getOnlyLeafReader(r);
    assertEquals(26, r1.terms("field").size());
    assertEquals(10, r1.terms("number").size());
    writer.addDocument(doc);
    writer.commit();
    DirectoryReader r2 = DirectoryReader.openIfChanged(r);
    assertNotNull(r2);
    r.close();

    for (LeafReaderContext s : r2.leaves()) {
      assertEquals(26, s.reader().terms("field").size());
      assertEquals(10, s.reader().terms("number").size());
    }
    r2.close();
    writer.close();
    dir.close();
  }

  // LUCENE-2046
  public void testPrepareCommitIsCurrent() throws Throwable {
    Directory dir = newDirectory();
    IndexWriter writer = new IndexWriter(dir, newIndexWriterConfig(new MockAnalyzer(random())));
    writer.commit();
    Document doc = new Document();
    writer.addDocument(doc);
    DirectoryReader r = DirectoryReader.open(dir);
    assertTrue(r.isCurrent());
    writer.addDocument(doc);
    writer.prepareCommit();
    assertTrue(r.isCurrent());
    DirectoryReader r2 = DirectoryReader.openIfChanged(r);
    assertNull(r2);
    writer.commit();
    assertFalse(r.isCurrent());
    writer.close();
    r.close();
    dir.close();
  }

  // LUCENE-2753
  public void testListCommits() throws Exception {
    Directory dir = newDirectory();
    IndexWriter writer =
        new IndexWriter(
            dir,
            newIndexWriterConfig(null)
                .setIndexDeletionPolicy(
                    new SnapshotDeletionPolicy(new KeepOnlyLastCommitDeletionPolicy())));
    SnapshotDeletionPolicy sdp =
        (SnapshotDeletionPolicy) writer.getConfig().getIndexDeletionPolicy();
    writer.addDocument(new Document());
    writer.commit();
    sdp.snapshot();
    writer.addDocument(new Document());
    writer.commit();
    sdp.snapshot();
    writer.addDocument(new Document());
    writer.commit();
    sdp.snapshot();
    writer.close();
    long currentGen = 0;
    for (IndexCommit ic : DirectoryReader.listCommits(dir)) {
      assertTrue(
          "currentGen=" + currentGen + " commitGen=" + ic.getGeneration(),
          currentGen < ic.getGeneration());
      currentGen = ic.getGeneration();
    }
    dir.close();
  }

  // Make sure totalTermFreq works correctly in the terms
  // dict cache
  public void testTotalTermFreqCached() throws Exception {
    Directory dir = newDirectory();
    IndexWriter writer = new IndexWriter(dir, newIndexWriterConfig(new MockAnalyzer(random())));
    Document d = new Document();
    d.add(newTextField("f", "a a b", Field.Store.NO));
    writer.addDocument(d);
    DirectoryReader r = DirectoryReader.open(writer);
    writer.close();
    try {
      // Make sure codec impls totalTermFreq (eg PreFlex doesn't)
      Assume.assumeTrue(r.totalTermFreq(new Term("f", new BytesRef("b"))) != -1);
      assertEquals(1, r.totalTermFreq(new Term("f", new BytesRef("b"))));
      assertEquals(2, r.totalTermFreq(new Term("f", new BytesRef("a"))));
      assertEquals(1, r.totalTermFreq(new Term("f", new BytesRef("b"))));
    } finally {
      r.close();
      dir.close();
    }
  }

  public void testGetSumDocFreq() throws Exception {
    Directory dir = newDirectory();
    IndexWriter writer = new IndexWriter(dir, newIndexWriterConfig(new MockAnalyzer(random())));
    Document d = new Document();
    d.add(newTextField("f", "a", Field.Store.NO));
    writer.addDocument(d);
    d = new Document();
    d.add(newTextField("f", "b", Field.Store.NO));
    writer.addDocument(d);
    DirectoryReader r = DirectoryReader.open(writer);
    writer.close();
    try {
      // Make sure codec impls getSumDocFreq (eg PreFlex doesn't)
      Assume.assumeTrue(r.getSumDocFreq("f") != -1);
      assertEquals(2, r.getSumDocFreq("f"));
    } finally {
      r.close();
      dir.close();
    }
  }

  public void testGetDocCount() throws Exception {
    Directory dir = newDirectory();
    IndexWriter writer = new IndexWriter(dir, newIndexWriterConfig(new MockAnalyzer(random())));
    Document d = new Document();
    d.add(newTextField("f", "a", Field.Store.NO));
    writer.addDocument(d);
    d = new Document();
    d.add(newTextField("f", "a", Field.Store.NO));
    writer.addDocument(d);
    DirectoryReader r = DirectoryReader.open(writer);
    writer.close();
    try {
      // Make sure codec impls getSumDocFreq (eg PreFlex doesn't)
      Assume.assumeTrue(r.getDocCount("f") != -1);
      assertEquals(2, r.getDocCount("f"));
    } finally {
      r.close();
      dir.close();
    }
  }

  public void testGetSumTotalTermFreq() throws Exception {
    Directory dir = newDirectory();
    IndexWriter writer = new IndexWriter(dir, newIndexWriterConfig(new MockAnalyzer(random())));
    Document d = new Document();
    d.add(newTextField("f", "a b b", Field.Store.NO));
    writer.addDocument(d);
    d = new Document();
    d.add(newTextField("f", "a a b", Field.Store.NO));
    writer.addDocument(d);
    DirectoryReader r = DirectoryReader.open(writer);
    writer.close();
    try {
      // Make sure codec impls getSumDocFreq (eg PreFlex doesn't)
      Assume.assumeTrue(r.getSumTotalTermFreq("f") != -1);
      assertEquals(6, r.getSumTotalTermFreq("f"));
    } finally {
      r.close();
      dir.close();
    }
  }

  // LUCENE-2474
  public void testReaderFinishedListener() throws Exception {
    Directory dir = newDirectory();
    IndexWriter writer =
        new IndexWriter(
            dir,
            newIndexWriterConfig(new MockAnalyzer(random())).setMergePolicy(newLogMergePolicy()));
    ((LogMergePolicy) writer.getConfig().getMergePolicy()).setMergeFactor(3);
    writer.addDocument(new Document());
    writer.commit();
    writer.addDocument(new Document());
    writer.commit();
    final DirectoryReader reader = DirectoryReader.open(writer);
    final int[] closeCount = new int[1];
    final IndexReader.ClosedListener listener = key -> closeCount[0]++;

    reader.getReaderCacheHelper().addClosedListener(listener);

    reader.close();

    // Close the top reader, it's the only one that should be closed
    assertEquals(1, closeCount[0]);
    writer.close();

    DirectoryReader reader2 = DirectoryReader.open(dir);
    reader2.getReaderCacheHelper().addClosedListener(listener);

    closeCount[0] = 0;
    reader2.close();
    assertEquals(1, closeCount[0]);
    dir.close();
  }

  public void testOOBDocID() throws Exception {
    Directory dir = newDirectory();
    IndexWriter writer = new IndexWriter(dir, newIndexWriterConfig(new MockAnalyzer(random())));
    writer.addDocument(new Document());
    DirectoryReader r = DirectoryReader.open(writer);
    writer.close();
    r.storedFields().document(0);
<<<<<<< HEAD
    expectThrows(
        IllegalArgumentException.class,
        () -> {
          r.storedFields().document(1);
        });
=======
    expectThrows(IllegalArgumentException.class, () -> r.storedFields().document(1));
>>>>>>> 75ae372b
    r.close();
    dir.close();
  }

  public void testTryIncRef() throws IOException {
    Directory dir = newDirectory();
    IndexWriter writer = new IndexWriter(dir, newIndexWriterConfig(new MockAnalyzer(random())));
    writer.addDocument(new Document());
    writer.commit();
    DirectoryReader r = DirectoryReader.open(dir);
    assertTrue(r.tryIncRef());
    r.decRef();
    r.close();
    assertFalse(r.tryIncRef());
    writer.close();
    dir.close();
  }

  @SuppressForbidden(reason = "Thread sleep")
  public void testStressTryIncRef() throws IOException, InterruptedException {
    Directory dir = newDirectory();
    IndexWriter writer = new IndexWriter(dir, newIndexWriterConfig(new MockAnalyzer(random())));
    writer.addDocument(new Document());
    writer.commit();
    DirectoryReader r = DirectoryReader.open(dir);
    int numThreads = atLeast(2);

    IncThread[] threads = new IncThread[numThreads];
    for (int i = 0; i < threads.length; i++) {
      threads[i] = new IncThread(r, random());
      threads[i].start();
    }
    Thread.sleep(100);

    assertTrue(r.tryIncRef());
    r.decRef();
    r.close();

    for (IncThread thread : threads) {
      thread.join();
      assertNull(thread.failed);
    }
    assertFalse(r.tryIncRef());
    writer.close();
    dir.close();
  }

  static class IncThread extends Thread {
    final IndexReader toInc;
    final Random random;
    Throwable failed;

    IncThread(IndexReader toInc, Random random) {
      this.toInc = toInc;
      this.random = random;
    }

    @Override
    public void run() {
      try {
        while (toInc.tryIncRef()) {
          assertFalse(toInc.hasDeletions());
          toInc.decRef();
        }
        assertFalse(toInc.tryIncRef());
      } catch (Throwable e) {
        failed = e;
      }
    }
  }

  public void testLoadCertainFields() throws Exception {
    Directory dir = newDirectory();
    RandomIndexWriter writer = new RandomIndexWriter(random(), dir);
    Document doc = new Document();
    doc.add(newStringField("field1", "foobar", Field.Store.YES));
    doc.add(newStringField("field2", "foobaz", Field.Store.YES));
    writer.addDocument(doc);
    DirectoryReader r = writer.getReader();
    writer.close();
    Set<String> fieldsToLoad = new HashSet<>();
    assertEquals(0, r.storedFields().document(0, fieldsToLoad).getFields().size());
    fieldsToLoad.add("field1");
    Document doc2 = r.storedFields().document(0, fieldsToLoad);
    assertEquals(1, doc2.getFields().size());
    assertEquals("foobar", doc2.get("field1"));
    r.close();
    dir.close();
  }

  public void testIndexExistsOnNonExistentDirectory() throws Exception {
    Path tempDir = createTempDir("testIndexExistsOnNonExistentDirectory");
    Directory dir = newFSDirectory(tempDir);
    assertFalse(DirectoryReader.indexExists(dir));
    dir.close();
  }

  public void testOpenWithInvalidMinCompatVersion() throws IOException {
    try (Directory dir = newDirectory();
        IndexWriter writer = new IndexWriter(dir, newIndexWriterConfig())) {
      Document doc = new Document();
      doc.add(newStringField("field1", "foobar", Field.Store.YES));
      doc.add(newStringField("field2", "foobaz", Field.Store.YES));
      writer.addDocument(doc);
      writer.commit();
      IndexCommit commit = DirectoryReader.listCommits(dir).get(0);
      expectThrows(IllegalArgumentException.class, () -> DirectoryReader.open(commit, -1, null));
      DirectoryReader.open(commit, random().nextInt(Version.LATEST.major + 1), null).close();
    }
  }
}<|MERGE_RESOLUTION|>--- conflicted
+++ resolved
@@ -48,10 +48,7 @@
 import org.apache.lucene.util.Bits;
 import org.apache.lucene.util.BytesRef;
 import org.apache.lucene.util.IOUtils;
-<<<<<<< HEAD
-=======
 import org.apache.lucene.util.SuppressForbidden;
->>>>>>> 75ae372b
 import org.apache.lucene.util.Version;
 import org.junit.Assume;
 
@@ -990,15 +987,7 @@
     DirectoryReader r = DirectoryReader.open(writer);
     writer.close();
     r.storedFields().document(0);
-<<<<<<< HEAD
-    expectThrows(
-        IllegalArgumentException.class,
-        () -> {
-          r.storedFields().document(1);
-        });
-=======
     expectThrows(IllegalArgumentException.class, () -> r.storedFields().document(1));
->>>>>>> 75ae372b
     r.close();
     dir.close();
   }
