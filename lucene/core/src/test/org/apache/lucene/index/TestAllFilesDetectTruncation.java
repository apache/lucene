--- conflicted
+++ resolved
@@ -138,11 +138,7 @@
         if (name.equals(victim) == false) {
           dirCopy.copyFrom(dir, name, name, IOContext.DEFAULT);
         } else {
-<<<<<<< HEAD
-          try (ChecksumIndexInput in = dir.openChecksumInput(name, IOContext.DEFAULT)) {
-=======
           try (ChecksumIndexInput in = dir.openChecksumInput(name)) {
->>>>>>> 75ae372b
             try {
               CodecUtil.checkFooter(in);
               // In some rare cases, the codec footer would still appear as correct even though the
@@ -170,15 +166,11 @@
       expectThrows(Exception.class, () -> DirectoryReader.open(dirCopy).close());
 
       // CheckIndex should also fail:
-<<<<<<< HEAD
-      expectThrows(Exception.class, () -> TestUtil.checkIndex(dirCopy, true, true, true, null));
-=======
       expectThrows(
           Exception.class,
           () ->
               TestUtil.checkIndex(
                   dirCopy, CheckIndex.Level.MIN_LEVEL_FOR_SLOW_CHECKS, true, true, null));
->>>>>>> 75ae372b
     }
   }
 }