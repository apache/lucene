--- conflicted
+++ resolved
@@ -1057,136 +1057,6 @@
       fail(new String(t.bytesLog.toString("UTF-8")));
     }
   }
-<<<<<<< HEAD
-  
-  /** testThreadInterruptDeadlock but with 2 indexer threads */
-  public void testTwoThreadsInterruptDeadlock() throws Exception {
-    IndexerThreadInterrupt t1 = new IndexerThreadInterrupt(1);
-    t1.setDaemon(true);
-    t1.start();
-    
-    IndexerThreadInterrupt t2 = new IndexerThreadInterrupt(2);
-    t2.setDaemon(true);
-    t2.start();
-
-    // Force class loader to load ThreadInterruptedException
-    // up front... else we can see a false failure if 2nd
-    // interrupt arrives while class loader is trying to
-    // init this class (in servicing a first interrupt):
-    assertTrue(new ThreadInterruptedException(new InterruptedException()).getCause() instanceof InterruptedException);
-
-    // issue 300 interrupts to child thread
-    final int numInterrupts = atLeast(300);
-    int i = 0;
-    while(i < numInterrupts) {
-      // TODO: would be nice to also sometimes interrupt the
-      // CMS merge threads too ...
-      Thread.sleep(10);
-      IndexerThreadInterrupt t = random().nextBoolean() ? t1 : t2;
-      if (t.allowInterrupt) {
-        i++;
-        t.interrupt();
-      }
-      if (!t1.isAlive() && !t2.isAlive()) {
-        break;
-      }
-    }
-    t1.finish = true;
-    t2.finish = true;
-    t1.join();
-    t2.join();
-    if (t1.failed) {
-      System.out.println("Thread1 failed:\n" + new String(t1.bytesLog.toString("UTF-8")));
-    }
-    if (t2.failed) {
-      System.out.println("Thread2 failed:\n" + new String(t2.bytesLog.toString("UTF-8")));
-    }
-    assertFalse(t1.failed || t2.failed);
-=======
-
-  public void testIndexStoreCombos() throws Exception {
-    Directory dir = newDirectory();
-    IndexWriter w = new IndexWriter(dir, newIndexWriterConfig(new MockAnalyzer(random())));
-    byte[] b = new byte[50];
-    for(int i=0;i<50;i++)
-      b[i] = (byte) (i+77);
-
-    Document doc = new Document();
-
-    FieldType customType = new FieldType(StoredField.TYPE);
-    customType.setTokenized(true);
-    
-    Field f = new Field("binary", b, 10, 17, customType);
-    // TODO: this is evil, changing the type after creating the field:
-    customType.setIndexOptions(IndexOptions.DOCS);
-    final MockTokenizer doc1field1 = new MockTokenizer(MockTokenizer.WHITESPACE, false);
-    doc1field1.setReader(new StringReader("doc1field1"));
-    f.setTokenStream(doc1field1);
-
-    FieldType customType2 = new FieldType(TextField.TYPE_STORED);
-    
-    Field f2 = newField("string", "value", customType2);
-    final MockTokenizer doc1field2 = new MockTokenizer(MockTokenizer.WHITESPACE, false);
-    doc1field2.setReader(new StringReader("doc1field2"));
-    f2.setTokenStream(doc1field2);
-    doc.add(f);
-    doc.add(f2);
-    w.addDocument(doc);
-
-    // add 2 docs to test in-memory merging
-    final MockTokenizer doc2field1 = new MockTokenizer(MockTokenizer.WHITESPACE, false);
-    doc2field1.setReader(new StringReader("doc2field1"));
-    f.setTokenStream(doc2field1);
-    final MockTokenizer doc2field2 = new MockTokenizer(MockTokenizer.WHITESPACE, false);
-    doc2field2.setReader(new StringReader("doc2field2"));
-    f2.setTokenStream(doc2field2);
-    w.addDocument(doc);
-
-    // force segment flush so we can force a segment merge with doc3 later.
-    w.commit();
-
-    final MockTokenizer doc3field1 = new MockTokenizer(MockTokenizer.WHITESPACE, false);
-    doc3field1.setReader(new StringReader("doc3field1"));
-    f.setTokenStream(doc3field1);
-    final MockTokenizer doc3field2 = new MockTokenizer(MockTokenizer.WHITESPACE, false);
-    doc3field2.setReader(new StringReader("doc3field2"));
-    f2.setTokenStream(doc3field2);
-
-    w.addDocument(doc);
-    w.commit();
-    w.forceMerge(1);   // force segment merge.
-    w.close();
-
-    IndexReader ir = DirectoryReader.open(dir);
-    StoredDocument doc2 = ir.document(0);
-    StorableField f3 = doc2.getField("binary");
-    b = f3.binaryValue().bytes;
-    assertTrue(b != null);
-    assertEquals(17, b.length, 17);
-    assertEquals(87, b[0]);
-
-    assertTrue(ir.document(0).getField("binary").binaryValue()!=null);
-    assertTrue(ir.document(1).getField("binary").binaryValue()!=null);
-    assertTrue(ir.document(2).getField("binary").binaryValue()!=null);
-
-    assertEquals("value", ir.document(0).get("string"));
-    assertEquals("value", ir.document(1).get("string"));
-    assertEquals("value", ir.document(2).get("string"));
-
-
-    // test that the terms were indexed.
-    assertTrue(TestUtil.docs(random(), ir, "binary", new BytesRef("doc1field1"), null, null, DocsEnum.FLAG_NONE).nextDoc() != DocIdSetIterator.NO_MORE_DOCS);
-    assertTrue(TestUtil.docs(random(), ir, "binary", new BytesRef("doc2field1"), null, null, DocsEnum.FLAG_NONE).nextDoc() != DocIdSetIterator.NO_MORE_DOCS);
-    assertTrue(TestUtil.docs(random(), ir, "binary", new BytesRef("doc3field1"), null, null, DocsEnum.FLAG_NONE).nextDoc() != DocIdSetIterator.NO_MORE_DOCS);
-    assertTrue(TestUtil.docs(random(), ir, "string", new BytesRef("doc1field2"), null, null, DocsEnum.FLAG_NONE).nextDoc() != DocIdSetIterator.NO_MORE_DOCS);
-    assertTrue(TestUtil.docs(random(), ir, "string", new BytesRef("doc2field2"), null, null, DocsEnum.FLAG_NONE).nextDoc() != DocIdSetIterator.NO_MORE_DOCS);
-    assertTrue(TestUtil.docs(random(), ir, "string", new BytesRef("doc3field2"), null, null, DocsEnum.FLAG_NONE).nextDoc() != DocIdSetIterator.NO_MORE_DOCS);
-
-    ir.close();
-    dir.close();
-
->>>>>>> 3b6e1677
-  }
 
   public void testNoDocsIndex() throws Throwable {
     Directory dir = newDirectory();
