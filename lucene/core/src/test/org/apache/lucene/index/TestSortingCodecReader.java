/*
 * Licensed to the Apache Software Foundation (ASF) under one or more
 * contributor license agreements.  See the NOTICE file distributed with
 * this work for additional information regarding copyright ownership.
 * The ASF licenses this file to You under the Apache License, Version 2.0
 * (the "License"); you may not use this file except in compliance with
 * the License.  You may obtain a copy of the License at
 *
 *     http://www.apache.org/licenses/LICENSE-2.0
 *
 * Unless required by applicable law or agreed to in writing, software
 * distributed under the License is distributed on an "AS IS" BASIS,
 * WITHOUT WARRANTIES OR CONDITIONS OF ANY KIND, either express or implied.
 * See the License for the specific language governing permissions and
 * limitations under the License.
 */

package org.apache.lucene.index;

import com.carrotsearch.randomizedtesting.generators.RandomPicks;
import com.carrotsearch.randomizedtesting.generators.RandomStrings;
import java.io.IOException;
import java.util.ArrayList;
import java.util.Arrays;
import java.util.Collections;
import java.util.List;
import java.util.Locale;
import org.apache.lucene.codecs.KnnVectorsReader;
import org.apache.lucene.codecs.TermVectorsReader;
import org.apache.lucene.codecs.hnsw.HnswGraphProvider;
import org.apache.lucene.document.BinaryDocValuesField;
import org.apache.lucene.document.Document;
import org.apache.lucene.document.Field;
import org.apache.lucene.document.FieldType;
import org.apache.lucene.document.KnnFloatVectorField;
import org.apache.lucene.document.LongPoint;
import org.apache.lucene.document.NumericDocValuesField;
import org.apache.lucene.document.SortedDocValuesField;
import org.apache.lucene.document.SortedNumericDocValuesField;
import org.apache.lucene.document.SortedSetDocValuesField;
import org.apache.lucene.document.StringField;
import org.apache.lucene.document.TextField;
import org.apache.lucene.search.DocIdSetIterator;
import org.apache.lucene.search.IndexSearcher;
import org.apache.lucene.search.Sort;
import org.apache.lucene.search.SortField;
import org.apache.lucene.search.SortedNumericSortField;
import org.apache.lucene.search.SortedSetSelector;
import org.apache.lucene.search.SortedSetSortField;
import org.apache.lucene.search.TermQuery;
import org.apache.lucene.search.TopDocs;
import org.apache.lucene.store.Directory;
import org.apache.lucene.tests.analysis.MockAnalyzer;
import org.apache.lucene.tests.index.RandomIndexWriter;
import org.apache.lucene.tests.util.LuceneTestCase;
import org.apache.lucene.util.BytesRef;
import org.apache.lucene.util.IOUtils;
import org.apache.lucene.util.hnsw.HnswGraph;

public class TestSortingCodecReader extends LuceneTestCase {

  public void testSortOnAddIndicesOrd() throws IOException {
    Directory tmpDir = newDirectory();
    Directory dir = newDirectory();
    IndexWriterConfig iwc = new IndexWriterConfig(new MockAnalyzer(random()));
    IndexWriter w = new IndexWriter(tmpDir, iwc);

    Document doc;
    doc = new Document();
    doc.add(new SortedSetDocValuesField("foo", new BytesRef("b")));
    w.addDocument(doc);

    doc.add(new SortedSetDocValuesField("foo", new BytesRef("a")));
    doc.add(new SortedSetDocValuesField("foo", new BytesRef("b")));
    doc.add(new SortedSetDocValuesField("foo", new BytesRef("b")));
    w.addDocument(doc);

    w.commit();

    Sort indexSort = new Sort(new SortedSetSortField("foo", false, SortedSetSelector.Type.MIN));
    try (DirectoryReader reader = DirectoryReader.open(tmpDir)) {
      for (LeafReaderContext ctx : reader.leaves()) {
        CodecReader wrap =
            SortingCodecReader.wrap(SlowCodecReaderWrapper.wrap(ctx.reader()), indexSort);
        assertTrue(wrap.toString(), wrap.toString().startsWith("SortingCodecReader("));
        SortingCodecReader sortingCodecReader = (SortingCodecReader) wrap;
        SortedSetDocValues sortedSetDocValues =
            sortingCodecReader
                .getDocValuesReader()
                .getSortedSet(ctx.reader().getFieldInfos().fieldInfo("foo"));
        sortedSetDocValues.nextDoc();
        assertEquals(sortedSetDocValues.docValueCount(), 2);
        sortedSetDocValues.nextDoc();
        assertEquals(sortedSetDocValues.docValueCount(), 1);
        assertEquals(sortedSetDocValues.nextDoc(), DocIdSetIterator.NO_MORE_DOCS);
      }
    }
    IOUtils.close(w, dir, tmpDir);
  }

  public void testSortOnAddIndicesInt() throws IOException {
    Directory tmpDir = newDirectory();
    Directory dir = newDirectory();
    IndexWriterConfig iwc = new IndexWriterConfig(new MockAnalyzer(random()));
    IndexWriter w = new IndexWriter(tmpDir, iwc);
    Document doc = new Document();
    doc.add(new NumericDocValuesField("foo", 18));
    w.addDocument(doc);

    doc = new Document();
    doc.add(new NumericDocValuesField("foo", -1));
    w.addDocument(doc);
    w.commit();

    doc = new Document();
    doc.add(new NumericDocValuesField("foo", 7));
    w.addDocument(doc);
    w.commit();
    w.close();
    Sort indexSort = new Sort(new SortField("foo", SortField.Type.INT));

    iwc = new IndexWriterConfig(new MockAnalyzer(random())).setIndexSort(indexSort);
    w = new IndexWriter(dir, iwc);
    try (DirectoryReader reader = DirectoryReader.open(tmpDir)) {
      List<CodecReader> readers = new ArrayList<>();
      for (LeafReaderContext ctx : reader.leaves()) {
        CodecReader wrap =
            SortingCodecReader.wrap(SlowCodecReaderWrapper.wrap(ctx.reader()), indexSort);
        assertTrue(wrap.toString(), wrap.toString().startsWith("SortingCodecReader("));
        readers.add(wrap);
      }
      w.addIndexes(readers.toArray(new CodecReader[0]));
    }
    DirectoryReader r = DirectoryReader.open(w);
    LeafReader leaf = getOnlyLeafReader(r);
    assertEquals(3, leaf.maxDoc());
    NumericDocValues values = leaf.getNumericDocValues("foo");
    assertEquals(0, values.nextDoc());
    assertEquals(-1, values.longValue());
    assertEquals(1, values.nextDoc());
    assertEquals(7, values.longValue());
    assertEquals(2, values.nextDoc());
    assertEquals(18, values.longValue());
    assertNotNull(leaf.getMetaData().sort());
    IOUtils.close(r, w, dir, tmpDir);
  }

  public void testSortOnAddIndicesRandom() throws IOException {
    try (Directory dir = newDirectory()) {
      int numDocs = atLeast(200);
      int actualNumDocs;
      List<Integer> docIds = new ArrayList<>(numDocs);
      for (int i = 0; i < numDocs; i++) {
        docIds.add(i);
      }
      Collections.shuffle(docIds, random());
      // If true, index a vector and points for every doc
      boolean dense = random().nextBoolean();
      try (RandomIndexWriter iw = new RandomIndexWriter(random(), dir)) {
        for (int i = 0; i < numDocs; i++) {
          int docId = docIds.get(i);
          Document doc = new Document();
          doc.add(new StringField("string_id", Integer.toString(docId), Field.Store.YES));
          if (dense || docId % 3 == 0) {
            doc.add(new LongPoint("point_id", docId));
          }
          String s = RandomStrings.randomRealisticUnicodeOfLength(random(), 25);
          doc.add(new TextField("text_field", s, Field.Store.YES));
          doc.add(new BinaryDocValuesField("text_field", new BytesRef(s)));
          doc.add(new TextField("another_text_field", s, Field.Store.YES));
          doc.add(new BinaryDocValuesField("another_text_field", new BytesRef(s)));
          doc.add(new SortedNumericDocValuesField("sorted_numeric_dv", docId));
          doc.add(
              new SortedDocValuesField("binary_sorted_dv", new BytesRef(Integer.toString(docId))));
          doc.add(new BinaryDocValuesField("binary_dv", new BytesRef(Integer.toString(docId))));
          doc.add(
              new SortedSetDocValuesField("sorted_set_dv", new BytesRef(Integer.toString(docId))));
          if (dense || docId % 2 == 0) {
            doc.add(new KnnFloatVectorField("vector", new float[] {(float) docId}));
          }
          doc.add(new NumericDocValuesField("foo", random().nextInt(20)));

          FieldType ft = new FieldType(StringField.TYPE_NOT_STORED);
          ft.setStoreTermVectors(true);
          doc.add(new Field("term_vectors", "test" + docId, ft));
          if (rarely() == false) {
            doc.add(new NumericDocValuesField("id", docId));
            doc.add(
                new SortedSetDocValuesField(
                    "sorted_set_sort_field",
                    new BytesRef(String.format(Locale.ROOT, "%06d", docId))));
            doc.add(
                new SortedDocValuesField(
                    "sorted_binary_sort_field",
                    new BytesRef(String.format(Locale.ROOT, "%06d", docId))));
            doc.add(new SortedNumericDocValuesField("sorted_numeric_sort_field", docId));
          } else {
            doc.add(new NumericDocValuesField("alt_id", docId));
          }
          iw.addDocument(doc);
          if (i > 0 && random().nextInt(5) == 0) {
            final int id = RandomPicks.randomFrom(random(), docIds.subList(0, i));
            iw.deleteDocuments(new Term("string_id", Integer.toString(id)));
          }
        }
        iw.commit();
        actualNumDocs = iw.getDocStats().numDocs;
      }
      Sort indexSort =
          RandomPicks.randomFrom(
              random(),
              Arrays.asList(
                  new Sort(
                      new SortField("id", SortField.Type.INT),
                      new SortField("alt_id", SortField.Type.INT)),
                  new Sort(
                      new SortedSetSortField("sorted_set_sort_field", false),
                      new SortField("alt_id", SortField.Type.INT)),
                  new Sort(
                      new SortedNumericSortField("sorted_numeric_sort_field", SortField.Type.INT),
                      new SortField("alt_id", SortField.Type.INT)),
                  new Sort(
                      new SortField("sorted_binary_sort_field", SortField.Type.STRING, false),
                      new SortField("alt_id", SortField.Type.INT))));
      try (Directory sortDir = newDirectory()) {
        try (IndexWriter writer =
            new IndexWriter(sortDir, newIndexWriterConfig().setIndexSort(indexSort))) {
          try (DirectoryReader reader = DirectoryReader.open(dir)) {
            List<CodecReader> readers = new ArrayList<>();
            for (LeafReaderContext ctx : reader.leaves()) {
              CodecReader wrap =
                  SortingCodecReader.wrap(SlowCodecReaderWrapper.wrap(ctx.reader()), indexSort);
              readers.add(wrap);
              TermVectorsReader termVectorsReader = wrap.getTermVectorsReader();
              TermVectorsReader clone = termVectorsReader.clone();
              assertNotSame(termVectorsReader, clone);
              clone.close();
            }
            writer.addIndexes(readers.toArray(new CodecReader[0]));
          }
          assumeTrue("must have at least one doc", actualNumDocs > 0);
          try (DirectoryReader r = DirectoryReader.open(writer)) {
            LeafReader leaf = getOnlyLeafReader(r);
            assertEquals(actualNumDocs, leaf.maxDoc());
            BinaryDocValues binary_dv = leaf.getBinaryDocValues("binary_dv");
            SortedNumericDocValues sorted_numeric_dv =
                leaf.getSortedNumericDocValues("sorted_numeric_dv");
            SortedSetDocValues sorted_set_dv = leaf.getSortedSetDocValues("sorted_set_dv");
            SortedDocValues binary_sorted_dv = leaf.getSortedDocValues("binary_sorted_dv");
            FloatVectorValues vectorValues = leaf.getFloatVectorValues("vector");
            KnnVectorsReader vectorsReader = ((CodecReader) leaf).getVectorReader();
            HnswGraph graph;
            if (vectorsReader instanceof HnswGraphProvider hnswGraphProvider) {
              graph = hnswGraphProvider.getGraph("vector");
            } else {
              graph = null;
            }
            NumericDocValues ids = leaf.getNumericDocValues("id");
            long prevValue = -1;
            boolean usingAltIds = false;
            KnnVectorValues.DocIndexIterator valuesIterator = vectorValues.iterator();
            for (int i = 0; i < actualNumDocs; i++) {
              int idNext = ids.nextDoc();
              if (idNext == DocIdSetIterator.NO_MORE_DOCS) {
                assertFalse(usingAltIds);
                usingAltIds = true;
                ids = leaf.getNumericDocValues("alt_id");
                idNext = ids.nextDoc();
                binary_dv = leaf.getBinaryDocValues("binary_dv");
                sorted_numeric_dv = leaf.getSortedNumericDocValues("sorted_numeric_dv");
                sorted_set_dv = leaf.getSortedSetDocValues("sorted_set_dv");
                binary_sorted_dv = leaf.getSortedDocValues("binary_sorted_dv");
                vectorValues = leaf.getFloatVectorValues("vector");
                valuesIterator = vectorValues.iterator();
                prevValue = -1;
              }
              assertTrue(prevValue + " < " + ids.longValue(), prevValue < ids.longValue());
              prevValue = ids.longValue();
              assertTrue(binary_dv.advanceExact(idNext));
              assertTrue(sorted_numeric_dv.advanceExact(idNext));
              assertTrue(sorted_set_dv.advanceExact(idNext));
              assertTrue(binary_sorted_dv.advanceExact(idNext));
<<<<<<< HEAD
              assertEquals(idNext, valuesIterator.advance(idNext));
              assertEquals(
                  new BytesRef(ids.longValue() + ""),
                  binary_dv.randomAccessInputValue().toBytesRef());
=======
              if (dense || prevValue % 2 == 0) {
                assertEquals(idNext, valuesIterator.advance(idNext));
                if (graph != null) {
                  graph.seek(0, valuesIterator.index());
                  assertNotEquals(DocIdSetIterator.NO_MORE_DOCS, graph.nextNeighbor());
                }
              }

              assertEquals(new BytesRef(ids.longValue() + ""), binary_dv.binaryValue());
>>>>>>> 7425e43f
              assertEquals(
                  new BytesRef(ids.longValue() + ""),
                  binary_sorted_dv.lookupOrd(binary_sorted_dv.ordValue()));
              assertEquals(
                  new BytesRef(ids.longValue() + ""),
                  sorted_set_dv.lookupOrd(sorted_set_dv.nextOrd()));
              assertEquals(1, sorted_set_dv.docValueCount());
              assertEquals(1, sorted_numeric_dv.docValueCount());
              assertEquals(ids.longValue(), sorted_numeric_dv.nextValue());

              if (dense || prevValue % 2 == 0) {
                float[] vectorValue = vectorValues.vectorValue(valuesIterator.index());
                assertEquals(1, vectorValue.length);
                assertEquals((float) ids.longValue(), vectorValue[0], 0.001f);
              }

              Fields termVectors = leaf.termVectors().get(idNext);
              assertTrue(
                  termVectors
                      .terms("term_vectors")
                      .iterator()
                      .seekExact(new BytesRef("test" + ids.longValue())));
              assertEquals(
                  Long.toString(ids.longValue()),
                  leaf.storedFields().document(idNext).get("string_id"));
              IndexSearcher searcher = new IndexSearcher(r);
              TopDocs result =
                  searcher.search(LongPoint.newExactQuery("point_id", ids.longValue()), 10);
              if (dense || ids.longValue() % 3 == 0) {
                assertEquals(1, result.totalHits.value());
                assertEquals(idNext, result.scoreDocs[0].doc);
              } else {
                assertEquals(0, result.totalHits.value());
              }

              result =
                  searcher.search(new TermQuery(new Term("string_id", "" + ids.longValue())), 1);
              assertEquals(1, result.totalHits.value());
              assertEquals(idNext, result.scoreDocs[0].doc);
            }
            assertEquals(DocIdSetIterator.NO_MORE_DOCS, ids.nextDoc());
          }
        }
      }
    }
  }
}<|MERGE_RESOLUTION|>--- conflicted
+++ resolved
@@ -280,12 +280,6 @@
               assertTrue(sorted_numeric_dv.advanceExact(idNext));
               assertTrue(sorted_set_dv.advanceExact(idNext));
               assertTrue(binary_sorted_dv.advanceExact(idNext));
-<<<<<<< HEAD
-              assertEquals(idNext, valuesIterator.advance(idNext));
-              assertEquals(
-                  new BytesRef(ids.longValue() + ""),
-                  binary_dv.randomAccessInputValue().toBytesRef());
-=======
               if (dense || prevValue % 2 == 0) {
                 assertEquals(idNext, valuesIterator.advance(idNext));
                 if (graph != null) {
@@ -294,8 +288,9 @@
                 }
               }
 
-              assertEquals(new BytesRef(ids.longValue() + ""), binary_dv.binaryValue());
->>>>>>> 7425e43f
+              assertEquals(
+                  new BytesRef(ids.longValue() + ""),
+                  binary_dv.randomAccessInputValue().toBytesRef());
               assertEquals(
                   new BytesRef(ids.longValue() + ""),
                   binary_sorted_dv.lookupOrd(binary_sorted_dv.ordValue()));
