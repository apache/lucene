/*
 * Licensed to the Apache Software Foundation (ASF) under one or more
 * contributor license agreements.  See the NOTICE file distributed with
 * this work for additional information regarding copyright ownership.
 * The ASF licenses this file to You under the Apache License, Version 2.0
 * (the "License"); you may not use this file except in compliance with
 * the License.  You may obtain a copy of the License at
 *
 *     http://www.apache.org/licenses/LICENSE-2.0
 *
 * Unless required by applicable law or agreed to in writing, software
 * distributed under the License is distributed on an "AS IS" BASIS,
 * WITHOUT WARRANTIES OR CONDITIONS OF ANY KIND, either express or implied.
 * See the License for the specific language governing permissions and
 * limitations under the License.
 */
package org.apache.lucene.index;

import java.io.IOException;
import java.io.InputStreamReader;
import java.io.OutputStreamWriter;
import java.io.PrintWriter;
import java.io.StringWriter;
import java.io.Writer;
import java.nio.charset.StandardCharsets;
import java.nio.file.Files;
import java.nio.file.Path;
import java.util.Arrays;
import java.util.Collection;
import java.util.Collections;
import java.util.HashMap;
import java.util.HashSet;
import java.util.LinkedList;
import org.apache.lucene.codecs.Codec;
import org.apache.lucene.document.Document;
import org.apache.lucene.document.TextField;
import org.apache.lucene.index.IndexWriterConfig.OpenMode;
import org.apache.lucene.search.DocIdSetIterator;
import org.apache.lucene.store.Directory;
import org.apache.lucene.store.IOContext;
import org.apache.lucene.store.MergeInfo;
import org.apache.lucene.store.TrackingDirectoryWrapper;
import org.apache.lucene.tests.analysis.MockAnalyzer;
import org.apache.lucene.tests.store.MockDirectoryWrapper;
import org.apache.lucene.tests.util.LuceneTestCase;
import org.apache.lucene.util.Bits;
import org.apache.lucene.util.InfoStream;
import org.apache.lucene.util.SameThreadExecutorService;
import org.apache.lucene.util.StringHelper;
import org.apache.lucene.util.Version;

/** JUnit adaptation of an older test case DocTest. */
public class TestDoc extends LuceneTestCase {

  private Path workDir;
  private Path indexDir;
  private LinkedList<Path> files;

  /**
   * Set the test case. This test case needs a few text files created in the current working
   * directory.
   */
  @Override
  public void setUp() throws Exception {
    super.setUp();
    if (VERBOSE) {
      System.out.println("TEST: setUp");
    }
    workDir = createTempDir("TestDoc");
    indexDir = createTempDir("testIndex");

    Directory directory = newFSDirectory(indexDir);
    directory.close();

    files = new LinkedList<>();
    files.add(createOutput("test.txt", "This is the first test file"));

    files.add(createOutput("test2.txt", "This is the second test file"));
  }

  private Path createOutput(String name, String text) throws IOException {
    Writer fw = null;
    PrintWriter pw = null;

    try {
      Path path = workDir.resolve(name);
      Files.deleteIfExists(path);

      fw = new OutputStreamWriter(Files.newOutputStream(path), StandardCharsets.UTF_8);
      pw = new PrintWriter(fw);
      pw.println(text);
      return path;

    } finally {
      if (pw != null) pw.close();
      if (fw != null) fw.close();
    }
  }

  /**
   * This test executes a number of merges and compares the contents of the segments created when
   * using compound file or not using one.
   *
   * <p>TODO: the original test used to print the segment contents to System.out for visual
   * validation. To have the same effect, a new method checkSegment(String name, ...) should be
   * created that would assert various things about the segment.
   */
  public void testIndexAndMerge() throws Exception {
    StringWriter sw = new StringWriter();
    PrintWriter out = new PrintWriter(sw, true);

    Directory directory = newFSDirectory(indexDir);

    if (directory instanceof MockDirectoryWrapper) {
      // We create unreferenced files (we don't even write
      // a segments file):
      ((MockDirectoryWrapper) directory).setAssertNoUnrefencedFilesOnClose(false);
    }

    IndexWriter writer =
        new IndexWriter(
            directory,
            newIndexWriterConfig(new MockAnalyzer(random()))
                .setOpenMode(OpenMode.CREATE)
                .setMaxBufferedDocs(-1)
                .setMergePolicy(newLogMergePolicy(10)));

    SegmentCommitInfo si1 = indexDoc(writer, "test.txt");
    printSegment(out, si1);

    SegmentCommitInfo si2 = indexDoc(writer, "test2.txt");
    printSegment(out, si2);
    writer.close();

    SegmentCommitInfo siMerge = merge(directory, si1, si2, "_merge", false);
    printSegment(out, siMerge);

    SegmentCommitInfo siMerge2 = merge(directory, si1, si2, "_merge2", false);
    printSegment(out, siMerge2);

    SegmentCommitInfo siMerge3 = merge(directory, siMerge, siMerge2, "_merge3", false);
    printSegment(out, siMerge3);

    directory.close();
    out.close();
    sw.close();

    String multiFileOutput = sw.toString();
    // System.out.println(multiFileOutput);

    sw = new StringWriter();
    out = new PrintWriter(sw, true);

    directory = newFSDirectory(indexDir);

    if (directory instanceof MockDirectoryWrapper) {
      // We create unreferenced files (we don't even write
      // a segments file):
      ((MockDirectoryWrapper) directory).setAssertNoUnrefencedFilesOnClose(false);
    }

    writer =
        new IndexWriter(
            directory,
            newIndexWriterConfig(new MockAnalyzer(random()))
                .setOpenMode(OpenMode.CREATE)
                .setMaxBufferedDocs(-1)
                .setMergePolicy(newLogMergePolicy(10)));

    si1 = indexDoc(writer, "test.txt");
    printSegment(out, si1);

    si2 = indexDoc(writer, "test2.txt");
    printSegment(out, si2);
    writer.close();

    siMerge = merge(directory, si1, si2, "_merge", true);
    printSegment(out, siMerge);

    siMerge2 = merge(directory, si1, si2, "_merge2", true);
    printSegment(out, siMerge2);

    siMerge3 = merge(directory, siMerge, siMerge2, "_merge3", true);
    printSegment(out, siMerge3);

    directory.close();
    out.close();
    sw.close();
    String singleFileOutput = sw.toString();

    assertEquals(multiFileOutput, singleFileOutput);
  }

  private SegmentCommitInfo indexDoc(IndexWriter writer, String fileName) throws Exception {
    Path path = workDir.resolve(fileName);
    Document doc = new Document();
    InputStreamReader is =
        new InputStreamReader(Files.newInputStream(path), StandardCharsets.UTF_8);
    doc.add(new TextField("contents", is));
    writer.addDocument(doc);
    writer.commit();
    is.close();
    return writer.newestSegment();
  }

  private SegmentCommitInfo merge(
      Directory dir,
      SegmentCommitInfo si1,
      SegmentCommitInfo si2,
      String merged,
      boolean useCompoundFile)
      throws Exception {
    IOContext context = newIOContext(random(), new IOContext(new MergeInfo(-1, -1, false, -1)));
    SegmentReader r1 = new SegmentReader(si1, Version.LATEST.major, context);
    SegmentReader r2 = new SegmentReader(si2, Version.LATEST.major, context);

    final Codec codec = Codec.getDefault();
    TrackingDirectoryWrapper trackingDir = new TrackingDirectoryWrapper(si1.info.dir);
    final SegmentInfo si =
        new SegmentInfo(
            si1.info.dir,
            Version.LATEST,
            null,
            merged,
            -1,
            false,
            false,
            codec,
            Collections.emptyMap(),
            StringHelper.randomId(),
            new HashMap<>(),
            null);

    SegmentMerger merger =
        new SegmentMerger(
            Arrays.<CodecReader>asList(r1, r2),
            si,
            InfoStream.getDefault(),
            trackingDir,
<<<<<<< HEAD
            new FieldInfos.FieldNumbers(null, null, Version.LATEST.major),
=======
            new FieldInfos.FieldNumbers(null, null),
>>>>>>> 75ae372b
            context,
            new SameThreadExecutorService());

    merger.merge();
    r1.close();
    r2.close();
    si.setFiles(new HashSet<>(trackingDir.getCreatedFiles()));

    if (useCompoundFile) {
      Collection<String> filesToDelete = si.files();
      codec.compoundFormat().write(dir, si, context);
      si.setUseCompoundFile(true);
      for (String name : filesToDelete) {
        si1.info.dir.deleteFile(name);
      }
    }

    return new SegmentCommitInfo(si, 0, 0, -1L, -1L, -1L, StringHelper.randomId());
  }

  private void printSegment(PrintWriter out, SegmentCommitInfo si) throws Exception {
    SegmentReader reader = new SegmentReader(si, Version.LATEST.major, newIOContext(random()));

    StoredFields storedFields = reader.storedFields();
    for (int i = 0; i < reader.numDocs(); i++) {
      out.println(storedFields.document(i));
    }

    for (FieldInfo fieldInfo : reader.getFieldInfos()) {
      if (fieldInfo.getIndexOptions() == IndexOptions.NONE) {
        continue;
      }
      Terms terms = reader.terms(fieldInfo.name);
      assertNotNull(terms);
      TermsEnum tis = terms.iterator();
      while (tis.next() != null) {
        out.print("  term=" + fieldInfo.name + ":" + tis.term());
        out.println("    DF=" + tis.docFreq());

        PostingsEnum positions = tis.postings(null, PostingsEnum.POSITIONS);

        final Bits liveDocs = reader.getLiveDocs();
        while (positions.nextDoc() != DocIdSetIterator.NO_MORE_DOCS) {
          if (liveDocs != null && liveDocs.get(positions.docID()) == false) {
            continue;
          }
          out.print(" doc=" + positions.docID());
          out.print(" TF=" + positions.freq());
          out.print(" pos=");
          out.print(positions.nextPosition());
          for (int j = 1; j < positions.freq(); j++) {
            out.print("," + positions.nextPosition());
          }
          out.println("");
        }
      }
    }
    reader.close();
  }
}<|MERGE_RESOLUTION|>--- conflicted
+++ resolved
@@ -237,11 +237,7 @@
             si,
             InfoStream.getDefault(),
             trackingDir,
-<<<<<<< HEAD
-            new FieldInfos.FieldNumbers(null, null, Version.LATEST.major),
-=======
             new FieldInfos.FieldNumbers(null, null),
->>>>>>> 75ae372b
             context,
             new SameThreadExecutorService());
 
