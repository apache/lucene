/*
 * Licensed to the Apache Software Foundation (ASF) under one or more
 * contributor license agreements.  See the NOTICE file distributed with
 * this work for additional information regarding copyright ownership.
 * The ASF licenses this file to You under the Apache License, Version 2.0
 * (the "License"); you may not use this file except in compliance with
 * the License.  You may obtain a copy of the License at
 *
 *     http://www.apache.org/licenses/LICENSE-2.0
 *
 * Unless required by applicable law or agreed to in writing, software
 * distributed under the License is distributed on an "AS IS" BASIS,
 * WITHOUT WARRANTIES OR CONDITIONS OF ANY KIND, either express or implied.
 * See the License for the specific language governing permissions and
 * limitations under the License.
 */
package org.apache.lucene.index;

import static com.carrotsearch.randomizedtesting.RandomizedTest.atMost;

import java.io.IOException;
import java.util.Arrays;
import org.apache.lucene.document.BinaryDocValuesField;
import org.apache.lucene.document.Document;
import org.apache.lucene.document.Field;
import org.apache.lucene.document.FieldType;
import org.apache.lucene.document.IntPoint;
import org.apache.lucene.document.KnnByteVectorField;
import org.apache.lucene.document.KnnFloatVectorField;
import org.apache.lucene.document.NumericDocValuesField;
import org.apache.lucene.document.SortedDocValuesField;
import org.apache.lucene.document.SortedNumericDocValuesField;
import org.apache.lucene.document.SortedSetDocValuesField;
import org.apache.lucene.document.StringField;
import org.apache.lucene.index.ExitableDirectoryReader.ExitingReaderException;
import org.apache.lucene.search.DocIdSetIterator;
import org.apache.lucene.search.IndexSearcher;
import org.apache.lucene.search.PrefixQuery;
import org.apache.lucene.search.Query;
import org.apache.lucene.store.Directory;
import org.apache.lucene.tests.analysis.MockAnalyzer;
import org.apache.lucene.tests.util.LuceneTestCase;
import org.apache.lucene.util.BytesRef;
<<<<<<< HEAD
=======
import org.apache.lucene.util.SuppressForbidden;
>>>>>>> 75ae372b
import org.apache.lucene.util.TestVectorUtil;

/**
 * Test that uses a default/lucene Implementation of {@link QueryTimeout} to exit out long running
 * queries that take too long to iterate over Terms.
 */
public class TestExitableDirectoryReader extends LuceneTestCase {
  private static class TestReader extends FilterLeafReader {

    private static class TestTerms extends FilterTerms {
      TestTerms(Terms in) {
        super(in);
      }

      @Override
      public TermsEnum iterator() throws IOException {
        return new TestTermsEnum(super.iterator());
      }
    }

    private static class TestTermsEnum extends FilterTermsEnum {
      public TestTermsEnum(TermsEnum in) {
        super(in);
      }

      /** Sleep between iterations to timeout things. */
      @SuppressForbidden(reason = "Thread sleep")
      @Override
      public BytesRef next() throws IOException {
        try {
          // Sleep for 100ms before each .next() call.
          Thread.sleep(100);
        } catch (
            @SuppressWarnings("unused")
            InterruptedException e) {
        }
        return in.next();
      }
    }

    public TestReader(LeafReader reader) throws IOException {
      super(reader);
    }

    @Override
    public Terms terms(String field) throws IOException {
      Terms terms = super.terms(field);
      return terms == null ? null : new TestTerms(terms);
    }

    @Override
    public CacheHelper getCoreCacheHelper() {
      return in.getCoreCacheHelper();
    }

    @Override
    public CacheHelper getReaderCacheHelper() {
      return in.getReaderCacheHelper();
    }
  }

  /**
   * Tests timing out of TermsEnum iterations
   *
   * @throws Exception on error
   */
  public void testExitableFilterTermsIndexReader() throws Exception {
    Directory directory = newDirectory();
    IndexWriter writer =
        new IndexWriter(directory, newIndexWriterConfig(new MockAnalyzer(random())));

    Document d1 = new Document();
    d1.add(newTextField("default", "one two", Field.Store.YES));
    writer.addDocument(d1);

    Document d2 = new Document();
    d2.add(newTextField("default", "one three", Field.Store.YES));
    writer.addDocument(d2);

    Document d3 = new Document();
    d3.add(newTextField("default", "ones two four", Field.Store.YES));
    writer.addDocument(d3);

    writer.forceMerge(1);
    writer.commit();
    writer.close();

    DirectoryReader directoryReader;
    DirectoryReader exitableDirectoryReader;
    IndexReader reader;
    IndexSearcher searcher;

    Query query = new PrefixQuery(new Term("default", "o"));

    // Set a fairly high timeout value (infinite) and expect the query to complete in that time
    // frame.
    // Not checking the validity of the result, all we are bothered about in this test is the timing
    // out.
    directoryReader = DirectoryReader.open(directory);
    exitableDirectoryReader = new ExitableDirectoryReader(directoryReader, infiniteQueryTimeout());
    reader = new TestReader(getOnlyLeafReader(exitableDirectoryReader));
    searcher = new IndexSearcher(reader);
    searcher.search(query, 10);
    reader.close();

    // Set a really low timeout value (immediate) and expect an Exception
    directoryReader = DirectoryReader.open(directory);
    exitableDirectoryReader = new ExitableDirectoryReader(directoryReader, immediateQueryTimeout());
    reader = new TestReader(getOnlyLeafReader(exitableDirectoryReader));
    IndexSearcher slowSearcher = new IndexSearcher(reader);
    expectThrows(
        ExitingReaderException.class,
        () -> {
          slowSearcher.search(query, 10);
        });
    reader.close();

    // Set maximum time out and expect the query to complete.
    // Not checking the validity of the result, all we are bothered about in this test is the timing
    // out.
    directoryReader = DirectoryReader.open(directory);
    exitableDirectoryReader = new ExitableDirectoryReader(directoryReader, infiniteQueryTimeout());
    reader = new TestReader(getOnlyLeafReader(exitableDirectoryReader));
    searcher = new IndexSearcher(reader);
    searcher.search(query, 10);
    reader.close();
    directory.close();
  }

  /**
   * Tests time out check sampling of TermsEnum iterations
   *
   * @throws Exception on error
   */
  public void testExitableTermsEnumSampleTimeoutCheck() throws Exception {
    try (Directory directory = newDirectory()) {
      try (IndexWriter writer =
          new IndexWriter(directory, newIndexWriterConfig(new MockAnalyzer(random())))) {
        for (int i = 0; i < 50; i++) {
          Document d1 = new Document();
          d1.add(newTextField("default", "term" + i, Field.Store.YES));
          writer.addDocument(d1);
        }

        writer.forceMerge(1);
        writer.commit();

        DirectoryReader directoryReader;
        DirectoryReader exitableDirectoryReader;
        IndexReader reader;
        IndexSearcher searcher;

        Query query = new PrefixQuery(new Term("default", "term"));

        // Set a fairly high timeout value (infinite) and expect the query to complete in that time
        // frame.
        // Not checking the validity of the result, but checking the sampling kicks in to reduce the
        // number of timeout check
        CountingQueryTimeout queryTimeout = new CountingQueryTimeout();
        directoryReader = DirectoryReader.open(directory);
        exitableDirectoryReader = new ExitableDirectoryReader(directoryReader, queryTimeout);
        reader = new TestReader(getOnlyLeafReader(exitableDirectoryReader));
        searcher = new IndexSearcher(reader);
        searcher.search(query, 300);
        reader.close();
        // The number of sampled query time out check here depends on two factors:
        // 1. ExitableDirectoryReader.ExitableTermsEnum.NUM_CALLS_PER_TIMEOUT_CHECK
        // 2. MultiTermQueryConstantScoreWrapper.BOOLEAN_REWRITE_TERM_COUNT_THRESHOLD
        assertEquals(5, queryTimeout.getShouldExitCallCount());
      }
    }
  }

  /**
   * Tests timing out of PointValues queries
   *
   * @throws Exception on error
   */
  public void testExitablePointValuesIndexReader() throws Exception {
    Directory directory = newDirectory();
    IndexWriter writer =
        new IndexWriter(directory, newIndexWriterConfig(new MockAnalyzer(random())));

    Document d1 = new Document();
    d1.add(new IntPoint("default", 10));
    writer.addDocument(d1);

    Document d2 = new Document();
    d2.add(new IntPoint("default", 100));
    writer.addDocument(d2);

    Document d3 = new Document();
    d3.add(new IntPoint("default", 1000));
    writer.addDocument(d3);

    writer.forceMerge(1);
    writer.commit();
    writer.close();

    DirectoryReader directoryReader;
    DirectoryReader exitableDirectoryReader;
    IndexReader reader;
    IndexSearcher searcher;

    Query query = IntPoint.newRangeQuery("default", 10, 20);

    // Set a fairly high timeout value (infinite) and expect the query to complete in that time
    // frame.
    // Not checking the validity of the result, all we are bothered about in this test is the timing
    // out.
    directoryReader = DirectoryReader.open(directory);
    exitableDirectoryReader = new ExitableDirectoryReader(directoryReader, infiniteQueryTimeout());
    reader = new TestReader(getOnlyLeafReader(exitableDirectoryReader));
    searcher = new IndexSearcher(reader);
    searcher.search(query, 10);
    reader.close();

    // Set a really low timeout value (immediate) and expect an Exception
    directoryReader = DirectoryReader.open(directory);
    exitableDirectoryReader = new ExitableDirectoryReader(directoryReader, immediateQueryTimeout());
    reader = new TestReader(getOnlyLeafReader(exitableDirectoryReader));
    IndexSearcher slowSearcher = new IndexSearcher(reader);
    expectThrows(
        ExitingReaderException.class,
        () -> {
          slowSearcher.search(query, 10);
        });
    reader.close();

    // Set maximum time out and expect the query to complete.
    // Not checking the validity of the result, all we are bothered about in this test is the timing
    // out.
    directoryReader = DirectoryReader.open(directory);
    exitableDirectoryReader = new ExitableDirectoryReader(directoryReader, infiniteQueryTimeout());
    reader = new TestReader(getOnlyLeafReader(exitableDirectoryReader));
    searcher = new IndexSearcher(reader);
    searcher.search(query, 10);
    reader.close();
    directory.close();
  }

  public void testExitableTermsMinAndMax() throws IOException {
    Directory directory = newDirectory();
    IndexWriter w = new IndexWriter(directory, newIndexWriterConfig(new MockAnalyzer(random())));
    Document doc = new Document();
    StringField fooField = new StringField("foo", "bar", Field.Store.NO);
    doc.add(fooField);
    w.addDocument(doc);
    w.flush();

    DirectoryReader directoryReader = DirectoryReader.open(w);
    for (LeafReaderContext lfc : directoryReader.leaves()) {
      ExitableDirectoryReader.ExitableTerms terms =
          new ExitableDirectoryReader.ExitableTerms(
              lfc.reader().terms("foo"), infiniteQueryTimeout()) {
            @Override
            public TermsEnum iterator() {
              fail("min and max should be retrieved from block tree, no need to iterate");
              return null;
            }
          };
      assertEquals("bar", terms.getMin().utf8ToString());
      assertEquals("bar", terms.getMax().utf8ToString());
    }

    w.close();
    directoryReader.close();
    directory.close();
  }

  private static QueryTimeout infiniteQueryTimeout() {
    return () -> false;
  }

  private static class CountingQueryTimeout implements QueryTimeout {
    private int counter = 0;

    @Override
    public boolean shouldExit() {
      counter++;
      return false;
    }

    public int getShouldExitCallCount() {
      return counter;
    }
  }

  private static QueryTimeout immediateQueryTimeout() {
    return () -> true;
  }

  @FunctionalInterface
  interface DvFactory {
    DocValuesIterator create(LeafReader leaf) throws IOException;
  }

  public void testDocValues() throws IOException {
    Directory directory = newDirectory();
    IndexWriter writer =
        new IndexWriter(directory, newIndexWriterConfig(new MockAnalyzer(random())));

    Document d1 = new Document();
    addDVs(d1, 10);
    writer.addDocument(d1);

    Document d2 = new Document();
    addDVs(d2, 100);
    writer.addDocument(d2);

    Document d3 = new Document();
    addDVs(d3, 1000);
    writer.addDocument(d3);

    writer.forceMerge(1);
    writer.commit();
    writer.close();

    DirectoryReader directoryReader;
    DirectoryReader exitableDirectoryReader;

    for (DvFactory dvFactory :
        Arrays.<DvFactory>asList(
            (r) -> r.getSortedDocValues("sorted"),
            (r) -> r.getSortedSetDocValues("sortedset"),
            (r) -> r.getSortedNumericDocValues("sortednumeric"),
            (r) -> r.getNumericDocValues("numeric"),
            (r) -> r.getBinaryDocValues("binary"))) {
      directoryReader = DirectoryReader.open(directory);
      exitableDirectoryReader =
          new ExitableDirectoryReader(directoryReader, immediateQueryTimeout());

      {
        IndexReader reader = new TestReader(getOnlyLeafReader(exitableDirectoryReader));

        expectThrows(
            ExitingReaderException.class,
            () -> {
              LeafReader leaf = reader.leaves().get(0).reader();
              DocValuesIterator iter = dvFactory.create(leaf);
              scan(leaf, iter);
            });
        reader.close();
      }

      directoryReader = DirectoryReader.open(directory);
      exitableDirectoryReader =
          new ExitableDirectoryReader(directoryReader, infiniteQueryTimeout());
      {
        IndexReader reader = new TestReader(getOnlyLeafReader(exitableDirectoryReader));
        final LeafReader leaf = reader.leaves().get(0).reader();
        scan(leaf, dvFactory.create(leaf));
        assertNull(leaf.getNumericDocValues("absent"));
        assertNull(leaf.getBinaryDocValues("absent"));
        assertNull(leaf.getSortedDocValues("absent"));
        assertNull(leaf.getSortedNumericDocValues("absent"));
        assertNull(leaf.getSortedSetDocValues("absent"));

        reader.close();
      }
    }

    directory.close();
  }

  public void testFloatVectorValues() throws IOException {
    Directory directory = newDirectory();
    IndexWriter writer =
        new IndexWriter(directory, newIndexWriterConfig(new MockAnalyzer(random())));

    int numDoc = atLeast(20);
    int deletedDoc = atMost(5);
    int dimension = atLeast(3);

    for (int i = 0; i < numDoc; i++) {
      Document doc = new Document();

      float[] value = new float[dimension];
      for (int j = 0; j < dimension; j++) {
        value[j] = random().nextFloat();
      }
      FieldType fieldType =
          KnnFloatVectorField.createFieldType(dimension, VectorSimilarityFunction.COSINE);
      doc.add(new KnnFloatVectorField("vector", value, fieldType));

      doc.add(new StringField("id", Integer.toString(i), Field.Store.YES));
      writer.addDocument(doc);
    }

    writer.forceMerge(1);
    writer.commit();

    for (int i = 0; i < deletedDoc; i++) {
      writer.deleteDocuments(new Term("id", Integer.toString(i)));
    }

    writer.close();

    QueryTimeout queryTimeout;
    if (random().nextBoolean()) {
      queryTimeout = immediateQueryTimeout();
    } else {
      queryTimeout = infiniteQueryTimeout();
    }

    DirectoryReader directoryReader = DirectoryReader.open(directory);
    DirectoryReader exitableDirectoryReader = directoryReader;
    exitableDirectoryReader = new ExitableDirectoryReader(directoryReader, queryTimeout);
    IndexReader reader = new TestReader(getOnlyLeafReader(exitableDirectoryReader));

    LeafReaderContext context = reader.leaves().get(0);
    LeafReader leaf = context.reader();

    if (queryTimeout.shouldExit()) {
      expectThrows(
          ExitingReaderException.class,
          () -> {
<<<<<<< HEAD
            DocIdSetIterator iter = leaf.getFloatVectorValues("vector");
            scanAndRetrieve(leaf, iter);
=======
            KnnVectorValues values = leaf.getFloatVectorValues("vector");
            scanAndRetrieve(leaf, values);
>>>>>>> 75ae372b
          });

      expectThrows(
          ExitingReaderException.class,
          () ->
              leaf.searchNearestVectors(
                  "vector",
                  TestVectorUtil.randomVector(dimension),
                  5,
                  leaf.getLiveDocs(),
                  Integer.MAX_VALUE));
    } else {
<<<<<<< HEAD
      DocIdSetIterator iter = leaf.getFloatVectorValues("vector");
      scanAndRetrieve(leaf, iter);
=======
      KnnVectorValues values = leaf.getFloatVectorValues("vector");
      scanAndRetrieve(leaf, values);
>>>>>>> 75ae372b

      leaf.searchNearestVectors(
          "vector",
          TestVectorUtil.randomVector(dimension),
          5,
          leaf.getLiveDocs(),
          Integer.MAX_VALUE);
    }

    reader.close();
    directory.close();
  }

  public void testByteVectorValues() throws IOException {
    Directory directory = newDirectory();
    IndexWriter writer =
        new IndexWriter(directory, newIndexWriterConfig(new MockAnalyzer(random())));

    int numDoc = atLeast(20);
    int deletedDoc = atMost(5);
    int dimension = atLeast(3);

    for (int i = 0; i < numDoc; i++) {
      Document doc = new Document();
      byte[] value = new byte[dimension];
      random().nextBytes(value);
      doc.add(new KnnByteVectorField("vector", value, VectorSimilarityFunction.COSINE));
      doc.add(new StringField("id", Integer.toString(i), Field.Store.YES));
      writer.addDocument(doc);
    }

    writer.forceMerge(1);
    writer.commit();

    for (int i = 0; i < deletedDoc; i++) {
      writer.deleteDocuments(new Term("id", Integer.toString(i)));
    }

    writer.close();

    QueryTimeout queryTimeout;
    if (random().nextBoolean()) {
      queryTimeout = immediateQueryTimeout();
    } else {
      queryTimeout = infiniteQueryTimeout();
    }

    DirectoryReader directoryReader = DirectoryReader.open(directory);
    DirectoryReader exitableDirectoryReader = directoryReader;
    exitableDirectoryReader = new ExitableDirectoryReader(directoryReader, queryTimeout);
    IndexReader reader = new TestReader(getOnlyLeafReader(exitableDirectoryReader));

    LeafReaderContext context = reader.leaves().get(0);
    LeafReader leaf = context.reader();

    if (queryTimeout.shouldExit()) {
      expectThrows(
          ExitingReaderException.class,
          () -> {
<<<<<<< HEAD
            DocIdSetIterator iter = leaf.getByteVectorValues("vector");
            scanAndRetrieve(leaf, iter);
=======
            KnnVectorValues values = leaf.getByteVectorValues("vector");
            scanAndRetrieve(leaf, values);
>>>>>>> 75ae372b
          });

      expectThrows(
          ExitingReaderException.class,
          () ->
              leaf.searchNearestVectors(
                  "vector",
                  TestVectorUtil.randomVectorBytes(dimension),
                  5,
                  leaf.getLiveDocs(),
                  Integer.MAX_VALUE));

    } else {
<<<<<<< HEAD
      DocIdSetIterator iter = leaf.getByteVectorValues("vector");
      scanAndRetrieve(leaf, iter);
=======
      KnnVectorValues values = leaf.getByteVectorValues("vector");
      scanAndRetrieve(leaf, values);
>>>>>>> 75ae372b

      leaf.searchNearestVectors(
          "vector",
          TestVectorUtil.randomVectorBytes(dimension),
          5,
          leaf.getLiveDocs(),
          Integer.MAX_VALUE);
    }

    reader.close();
    directory.close();
  }

<<<<<<< HEAD
  private static void scanAndRetrieve(LeafReader leaf, DocIdSetIterator iter) throws IOException {
    for (iter.nextDoc();
        iter.docID() != DocIdSetIterator.NO_MORE_DOCS && iter.docID() < leaf.maxDoc(); ) {
      final int nextDocId = iter.docID() + 1;
=======
  private static void scanAndRetrieve(LeafReader leaf, KnnVectorValues values) throws IOException {
    KnnVectorValues.DocIndexIterator iter = values.iterator();
    for (iter.nextDoc();
        iter.docID() != DocIdSetIterator.NO_MORE_DOCS && iter.docID() < leaf.maxDoc(); ) {
      int docId = iter.docID();
      if (docId >= leaf.maxDoc()) {
        break;
      }
      final int nextDocId = docId + 1;
>>>>>>> 75ae372b
      if (random().nextBoolean() && nextDocId < leaf.maxDoc()) {
        iter.advance(nextDocId);
      } else {
        iter.nextDoc();
      }
<<<<<<< HEAD

      if (random().nextBoolean()
          && iter.docID() != DocIdSetIterator.NO_MORE_DOCS
          && iter instanceof FloatVectorValues) {
        ((FloatVectorValues) iter).vectorValue();
=======
      if (random().nextBoolean()
          && iter.docID() != DocIdSetIterator.NO_MORE_DOCS
          && values instanceof FloatVectorValues) {
        ((FloatVectorValues) values).vectorValue(iter.index());
>>>>>>> 75ae372b
      }
    }
  }

  private static void scan(LeafReader leaf, DocValuesIterator iter) throws IOException {
    for (iter.nextDoc();
        iter.docID() != DocIdSetIterator.NO_MORE_DOCS && iter.docID() < leaf.maxDoc(); ) {
      final int nextDocId = iter.docID() + 1;
      if (random().nextBoolean() && nextDocId < leaf.maxDoc()) {
        if (random().nextBoolean()) {
          iter.advance(nextDocId);
        } else {
          iter.advanceExact(nextDocId);
        }
      } else {
        iter.nextDoc();
      }
    }
  }

  private void addDVs(Document d1, int i) {
    d1.add(new NumericDocValuesField("numeric", i));
    d1.add(new BinaryDocValuesField("binary", new BytesRef("" + i)));
    d1.add(new SortedDocValuesField("sorted", new BytesRef("" + i)));
    d1.add(new SortedNumericDocValuesField("sortednumeric", i));
    d1.add(new SortedSetDocValuesField("sortedset", new BytesRef("" + i)));
  }
}<|MERGE_RESOLUTION|>--- conflicted
+++ resolved
@@ -41,10 +41,7 @@
 import org.apache.lucene.tests.analysis.MockAnalyzer;
 import org.apache.lucene.tests.util.LuceneTestCase;
 import org.apache.lucene.util.BytesRef;
-<<<<<<< HEAD
-=======
 import org.apache.lucene.util.SuppressForbidden;
->>>>>>> 75ae372b
 import org.apache.lucene.util.TestVectorUtil;
 
 /**
@@ -462,13 +459,8 @@
       expectThrows(
           ExitingReaderException.class,
           () -> {
-<<<<<<< HEAD
-            DocIdSetIterator iter = leaf.getFloatVectorValues("vector");
-            scanAndRetrieve(leaf, iter);
-=======
             KnnVectorValues values = leaf.getFloatVectorValues("vector");
             scanAndRetrieve(leaf, values);
->>>>>>> 75ae372b
           });
 
       expectThrows(
@@ -481,13 +473,8 @@
                   leaf.getLiveDocs(),
                   Integer.MAX_VALUE));
     } else {
-<<<<<<< HEAD
-      DocIdSetIterator iter = leaf.getFloatVectorValues("vector");
-      scanAndRetrieve(leaf, iter);
-=======
       KnnVectorValues values = leaf.getFloatVectorValues("vector");
       scanAndRetrieve(leaf, values);
->>>>>>> 75ae372b
 
       leaf.searchNearestVectors(
           "vector",
@@ -547,13 +534,8 @@
       expectThrows(
           ExitingReaderException.class,
           () -> {
-<<<<<<< HEAD
-            DocIdSetIterator iter = leaf.getByteVectorValues("vector");
-            scanAndRetrieve(leaf, iter);
-=======
             KnnVectorValues values = leaf.getByteVectorValues("vector");
             scanAndRetrieve(leaf, values);
->>>>>>> 75ae372b
           });
 
       expectThrows(
@@ -567,13 +549,8 @@
                   Integer.MAX_VALUE));
 
     } else {
-<<<<<<< HEAD
-      DocIdSetIterator iter = leaf.getByteVectorValues("vector");
-      scanAndRetrieve(leaf, iter);
-=======
       KnnVectorValues values = leaf.getByteVectorValues("vector");
       scanAndRetrieve(leaf, values);
->>>>>>> 75ae372b
 
       leaf.searchNearestVectors(
           "vector",
@@ -587,12 +564,6 @@
     directory.close();
   }
 
-<<<<<<< HEAD
-  private static void scanAndRetrieve(LeafReader leaf, DocIdSetIterator iter) throws IOException {
-    for (iter.nextDoc();
-        iter.docID() != DocIdSetIterator.NO_MORE_DOCS && iter.docID() < leaf.maxDoc(); ) {
-      final int nextDocId = iter.docID() + 1;
-=======
   private static void scanAndRetrieve(LeafReader leaf, KnnVectorValues values) throws IOException {
     KnnVectorValues.DocIndexIterator iter = values.iterator();
     for (iter.nextDoc();
@@ -602,24 +573,15 @@
         break;
       }
       final int nextDocId = docId + 1;
->>>>>>> 75ae372b
       if (random().nextBoolean() && nextDocId < leaf.maxDoc()) {
         iter.advance(nextDocId);
       } else {
         iter.nextDoc();
       }
-<<<<<<< HEAD
-
-      if (random().nextBoolean()
-          && iter.docID() != DocIdSetIterator.NO_MORE_DOCS
-          && iter instanceof FloatVectorValues) {
-        ((FloatVectorValues) iter).vectorValue();
-=======
       if (random().nextBoolean()
           && iter.docID() != DocIdSetIterator.NO_MORE_DOCS
           && values instanceof FloatVectorValues) {
         ((FloatVectorValues) values).vectorValue(iter.index());
->>>>>>> 75ae372b
       }
     }
   }
