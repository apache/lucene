/*
 * Licensed to the Apache Software Foundation (ASF) under one or more
 * contributor license agreements.  See the NOTICE file distributed with
 * this work for additional information regarding copyright ownership.
 * The ASF licenses this file to You under the Apache License, Version 2.0
 * (the "License"); you may not use this file except in compliance with
 * the License.  You may obtain a copy of the License at
 *
 *     http://www.apache.org/licenses/LICENSE-2.0
 *
 * Unless required by applicable law or agreed to in writing, software
 * distributed under the License is distributed on an "AS IS" BASIS,
 * WITHOUT WARRANTIES OR CONDITIONS OF ANY KIND, either express or implied.
 * See the License for the specific language governing permissions and
 * limitations under the License.
 */
package org.apache.lucene.index;

import static com.carrotsearch.randomizedtesting.RandomizedTest.randomBoolean;
import static com.carrotsearch.randomizedtesting.RandomizedTest.randomIntBetween;
import static org.apache.lucene.search.DocIdSetIterator.NO_MORE_DOCS;
import static org.apache.lucene.util.hnsw.HnswGraphBuilder.randSeed;

import java.io.IOException;
import java.util.ArrayList;
import java.util.Arrays;
import java.util.HashSet;
import java.util.LinkedList;
import java.util.List;
import java.util.Set;
import java.util.concurrent.CountDownLatch;
import org.apache.lucene.codecs.Codec;
import org.apache.lucene.codecs.FilterCodec;
import org.apache.lucene.codecs.FlatVectorsFormat;
import org.apache.lucene.codecs.KnnVectorsFormat;
import org.apache.lucene.codecs.lucene99.Lucene99FlatVectorsFormat;
import org.apache.lucene.codecs.lucene99.Lucene99HnswVectorsFormat;
import org.apache.lucene.codecs.lucene99.Lucene99HnswVectorsReader;
import org.apache.lucene.codecs.lucene99.Lucene99ScalarQuantizedVectorsFormat;
import org.apache.lucene.codecs.perfield.PerFieldKnnVectorsFormat;
import org.apache.lucene.document.Document;
import org.apache.lucene.document.Field;
import org.apache.lucene.document.FieldType;
import org.apache.lucene.document.KnnFloatVectorField;
import org.apache.lucene.document.SortedDocValuesField;
import org.apache.lucene.document.StringField;
import org.apache.lucene.search.IndexSearcher;
import org.apache.lucene.search.KnnFloatVectorQuery;
import org.apache.lucene.search.ScoreDoc;
import org.apache.lucene.search.SearcherFactory;
import org.apache.lucene.search.SearcherManager;
import org.apache.lucene.search.TopDocs;
import org.apache.lucene.store.Directory;
import org.apache.lucene.tests.util.LuceneTestCase;
import org.apache.lucene.tests.util.TestUtil;
import org.apache.lucene.util.Bits;
import org.apache.lucene.util.BytesRef;
import org.apache.lucene.util.IOUtils;
import org.apache.lucene.util.VectorUtil;
import org.apache.lucene.util.hnsw.HnswGraph;
import org.apache.lucene.util.hnsw.HnswGraph.NodesIterator;
import org.apache.lucene.util.hnsw.HnswGraphBuilder;
import org.junit.After;
import org.junit.Before;

/** Tests indexing of a knn-graph */
public class TestKnnGraph extends LuceneTestCase {

  private static final String KNN_GRAPH_FIELD = "vector";

  private static int M = HnswGraphBuilder.DEFAULT_MAX_CONN;

  private Codec codec;
  private Codec float32Codec;
  private VectorEncoding vectorEncoding;
  private VectorSimilarityFunction similarityFunction;

  @Before
  public void setup() {
    randSeed = random().nextLong();
    if (random().nextBoolean()) {
      M = random().nextInt(256) + 3;
    }

    int similarity = random().nextInt(VectorSimilarityFunction.values().length - 1) + 1;
    similarityFunction = VectorSimilarityFunction.values()[similarity];
    vectorEncoding = randomVectorEncoding();

    FlatVectorsFormat flatVectorsFormat =
        vectorEncoding.equals(VectorEncoding.FLOAT32) && randomBoolean()
            ? new Lucene99ScalarQuantizedVectorsFormat(1f)
            : new Lucene99FlatVectorsFormat();

    codec =
        new FilterCodec(TestUtil.getDefaultCodec().getName(), TestUtil.getDefaultCodec()) {
          @Override
          public KnnVectorsFormat knnVectorsFormat() {
            return new PerFieldKnnVectorsFormat() {
              @Override
              public KnnVectorsFormat getKnnVectorsFormatForField(String field) {
                return new Lucene99HnswVectorsFormat(
                    M, HnswGraphBuilder.DEFAULT_BEAM_WIDTH, flatVectorsFormat);
              }
            };
          }
        };

    if (vectorEncoding == VectorEncoding.FLOAT32) {
      float32Codec = codec;
    } else {
      float32Codec =
          new FilterCodec(TestUtil.getDefaultCodec().getName(), TestUtil.getDefaultCodec()) {
            @Override
            public KnnVectorsFormat knnVectorsFormat() {
              return new PerFieldKnnVectorsFormat() {
                @Override
                public KnnVectorsFormat getKnnVectorsFormatForField(String field) {
<<<<<<< HEAD
                  return new Lucene99HnswVectorsFormat(
                      M, HnswGraphBuilder.DEFAULT_BEAM_WIDTH, flatVectorsFormat);
=======
                  return new Lucene99HnswVectorsFormat(M, HnswGraphBuilder.DEFAULT_BEAM_WIDTH);
>>>>>>> e292a5fe
                }
              };
            }
          };
    }
  }

  private VectorEncoding randomVectorEncoding() {
    return VectorEncoding.values()[random().nextInt(VectorEncoding.values().length)];
  }

  @After
  public void cleanup() {
    M = HnswGraphBuilder.DEFAULT_MAX_CONN;
  }

  /** Basic test of creating documents in a graph */
  public void testBasic() throws Exception {
    try (Directory dir = newDirectory();
        IndexWriter iw = new IndexWriter(dir, newIndexWriterConfig(null).setCodec(codec))) {
      int numDoc = atLeast(10);
      int dimension = atLeast(3);
      float[][] values = new float[numDoc][];
      for (int i = 0; i < numDoc; i++) {
        if (random().nextBoolean()) {
          values[i] = randomVector(dimension);
        }
        add(iw, i, values[i]);
      }
      assertConsistentGraph(iw, values);
    }
  }

  public void testSingleDocument() throws Exception {
    try (Directory dir = newDirectory();
        IndexWriter iw = new IndexWriter(dir, newIndexWriterConfig(null).setCodec(codec))) {
      float[][] values = new float[][] {new float[] {0, 1, 2}};
      if (similarityFunction == VectorSimilarityFunction.DOT_PRODUCT) {
        VectorUtil.l2normalize(values[0]);
      }
      if (vectorEncoding == VectorEncoding.BYTE) {
        for (int i = 0; i < 3; i++) {
          values[0][i] = (float) Math.floor(values[0][i] * 127);
        }
      }
      add(iw, 0, values[0]);
      assertConsistentGraph(iw, values);
      iw.commit();
      assertConsistentGraph(iw, values);
    }
  }

  /** Verify that the graph properties are preserved when merging */
  public void testMerge() throws Exception {
    try (Directory dir = newDirectory();
        IndexWriter iw = new IndexWriter(dir, newIndexWriterConfig(null).setCodec(codec))) {
      int numDoc = atLeast(100);
      int dimension = atLeast(10);
      float[][] values = randomVectors(numDoc, dimension);
      for (int i = 0; i < numDoc; i++) {
        if (random().nextBoolean()) {
          values[i] = randomVector(dimension);
        }
        add(iw, i, values[i]);
        if (random().nextInt(10) == 3) {
          iw.commit();
        }
      }
      if (random().nextBoolean()) {
        iw.forceMerge(1);
      }
      assertConsistentGraph(iw, values);
    }
  }

  /** Test writing and reading of multiple vector fields * */
  public void testMultipleVectorFields() throws Exception {
    int numVectorFields = randomIntBetween(2, 5);
    int numDoc = atLeast(100);
    int[] dims = new int[numVectorFields];
    float[][][] values = new float[numVectorFields][][];
    FieldType[] fieldTypes = new FieldType[numVectorFields];
    for (int field = 0; field < numVectorFields; field++) {
      dims[field] = atLeast(3);
      values[field] = randomVectors(numDoc, dims[field]);
      fieldTypes[field] = KnnFloatVectorField.createFieldType(dims[field], similarityFunction);
    }

    try (Directory dir = newDirectory();
        IndexWriter iw = new IndexWriter(dir, newIndexWriterConfig(null).setCodec(codec))) {
      for (int docID = 0; docID < numDoc; docID++) {
        Document doc = new Document();
        for (int field = 0; field < numVectorFields; field++) {
          float[] vector = values[field][docID];
          if (vector != null) {
            doc.add(new KnnFloatVectorField(KNN_GRAPH_FIELD + field, vector, fieldTypes[field]));
          }
        }
        String idString = Integer.toString(docID);
        doc.add(new StringField("id", idString, Field.Store.YES));
        iw.addDocument(doc);
      }
      for (int field = 0; field < numVectorFields; field++) {
        assertConsistentGraph(iw, values[field], KNN_GRAPH_FIELD + field);
      }
    }
  }

  private float[][] randomVectors(int numDoc, int dimension) {
    float[][] values = new float[numDoc][];
    for (int i = 0; i < numDoc; i++) {
      if (random().nextBoolean()) {
        values[i] = randomVector(dimension);
      }
    }
    return values;
  }

  private float[] randomVector(int dimension) {
    float[] value = new float[dimension];
    for (int j = 0; j < dimension; j++) {
      value[j] = random().nextFloat();
    }
    VectorUtil.l2normalize(value);
    if (vectorEncoding == VectorEncoding.BYTE) {
      for (int j = 0; j < dimension; j++) {
        value[j] = (byte) (value[j] * 127);
      }
    }
    return value;
  }

  /** Verify that searching does something reasonable */
  public void testSearch() throws Exception {
    // We can't use dot product here since the vectors are laid out on a grid, not a sphere.
    similarityFunction = VectorSimilarityFunction.EUCLIDEAN;
    IndexWriterConfig config = newIndexWriterConfig();
    config.setCodec(float32Codec);
    try (Directory dir = newDirectory();
        IndexWriter iw = new IndexWriter(dir, config)) {
      indexData(iw);
      try (DirectoryReader dr = DirectoryReader.open(iw)) {
        // results are ordered by score (descending) and docid (ascending);
        // This is the insertion order:
        // column major, origin at upper left
        //  0 15  5 20 10
        //  3 18  8 23 13
        //  6 21 11  1 16
        //  9 24 14  4 19
        // 12  2 17  7 22

        /* For this small graph the "search" is exhaustive, so this mostly tests the APIs, the
         * orientation of the various priority queues, the scoring function, but not so much the
         * approximate KNN search algorithm
         */
        assertGraphSearch(new int[] {0, 15, 3, 18, 5}, new float[] {0f, 0.1f}, dr);
        // Tiebreaking by docid must be done after search.
        // assertGraphSearch(new int[]{11, 1, 8, 14, 21}, new float[]{2, 2}, dr);
        assertGraphSearch(new int[] {15, 18, 0, 3, 5}, new float[] {0.3f, 0.8f}, dr);
      }
    }
  }

  private void indexData(IndexWriter iw) throws IOException {
    // Add a document for every cartesian point in an NxN square so we can
    // easily know which are the nearest neighbors to every point. Insert by iterating
    // using a prime number that is not a divisor of N*N so that we will hit each point once,
    // and chosen so that points will be inserted in a deterministic
    // but somewhat distributed pattern
    int n = 5, stepSize = 17;
    float[][] values = new float[n * n][];
    int index = 0;
    for (int i = 0; i < values.length; i++) {
      // System.out.printf("%d: (%d, %d)\n", i, index % n, index / n);
      int x = index % n, y = index / n;
      values[i] = new float[] {x, y};
      index = (index + stepSize) % (n * n);
      add(iw, i, values[i]);
      if (i == 13) {
        // create 2 segments
        iw.commit();
      }
    }
    boolean forceMerge = random().nextBoolean();
    if (forceMerge) {
      iw.forceMerge(1);
    }
    assertConsistentGraph(iw, values);
  }

  public void testMultiThreadedSearch() throws Exception {
    similarityFunction = VectorSimilarityFunction.EUCLIDEAN;
    IndexWriterConfig config = newIndexWriterConfig();
    config.setCodec(float32Codec);
    Directory dir = newDirectory();
    IndexWriter iw = new IndexWriter(dir, config);
    indexData(iw);

    final SearcherManager manager = new SearcherManager(iw, new SearcherFactory());
    Thread[] threads = new Thread[randomIntBetween(2, 5)];
    final CountDownLatch latch = new CountDownLatch(1);
    for (int i = 0; i < threads.length; i++) {
      threads[i] =
          new Thread(
              () -> {
                try {
                  latch.await();
                  IndexSearcher searcher = manager.acquire();
                  try {
                    KnnFloatVectorQuery query =
                        new KnnFloatVectorQuery("vector", new float[] {0f, 0.1f}, 5);
                    TopDocs results = searcher.search(query, 5);
                    StoredFields storedFields = searcher.storedFields();
                    for (ScoreDoc doc : results.scoreDocs) {
                      // map docId to insertion id
                      doc.doc = Integer.parseInt(storedFields.document(doc.doc).get("id"));
                    }
                    assertResults(new int[] {0, 15, 3, 18, 5}, results);
                  } finally {
                    manager.release(searcher);
                  }
                } catch (Exception e) {
                  throw new RuntimeException(e);
                }
              });
      threads[i].start();
    }

    latch.countDown();
    for (Thread t : threads) {
      t.join();
    }
    IOUtils.close(manager, iw, dir);
  }

  private void assertGraphSearch(int[] expected, float[] vector, IndexReader reader)
      throws IOException {
    TopDocs results = doKnnSearch(reader, vector, 5);
    StoredFields storedFields = reader.storedFields();
    for (ScoreDoc doc : results.scoreDocs) {
      // map docId to insertion id
      doc.doc = Integer.parseInt(storedFields.document(doc.doc).get("id"));
    }
    assertResults(expected, results);
  }

  private static TopDocs doKnnSearch(IndexReader reader, float[] vector, int k) throws IOException {
    TopDocs[] results = new TopDocs[reader.leaves().size()];
    for (LeafReaderContext ctx : reader.leaves()) {
      Bits liveDocs = ctx.reader().getLiveDocs();
      results[ctx.ord] =
          ctx.reader()
              .searchNearestVectors(KNN_GRAPH_FIELD, vector, k, liveDocs, Integer.MAX_VALUE);
      if (ctx.docBase > 0) {
        for (ScoreDoc doc : results[ctx.ord].scoreDocs) {
          doc.doc += ctx.docBase;
        }
      }
    }
    return TopDocs.merge(k, results);
  }

  private void assertResults(int[] expected, TopDocs results) {
    assertEquals(results.toString(), expected.length, results.scoreDocs.length);
    for (int i = expected.length - 1; i >= 0; i--) {
      assertEquals(Arrays.toString(results.scoreDocs), expected[i], results.scoreDocs[i].doc);
    }
  }

  private void assertConsistentGraph(IndexWriter iw, float[][] values) throws IOException {
    assertConsistentGraph(iw, values, KNN_GRAPH_FIELD);
  }

  // For each leaf, verify that its graph nodes are 1-1 with vectors, that the vectors are the
  // expected values, and that the graph is fully connected and symmetric.
  // NOTE: when we impose max-fanout on the graph it wil no longer be symmetric, but should still
  // be fully connected. Is there any other invariant we can test? Well, we can check that max
  // fanout is respected. We can test *desirable* properties of the graph like small-world
  // (the graph diameter should be tightly bounded).
  private void assertConsistentGraph(IndexWriter iw, float[][] values, String vectorField)
      throws IOException {
    int numDocsWithVectors = 0;
    try (DirectoryReader dr = DirectoryReader.open(iw)) {
      for (LeafReaderContext ctx : dr.leaves()) {
        LeafReader reader = ctx.reader();
        PerFieldKnnVectorsFormat.FieldsReader perFieldReader =
            (PerFieldKnnVectorsFormat.FieldsReader) ((CodecReader) reader).getVectorReader();
        if (perFieldReader == null) {
          continue;
        }
        Lucene99HnswVectorsReader vectorReader =
            (Lucene99HnswVectorsReader) perFieldReader.getFieldReader(vectorField);
        if (vectorReader == null) {
          continue;
        }
        HnswGraph graphValues = vectorReader.getGraph(vectorField);
        FloatVectorValues vectorValues = reader.getFloatVectorValues(vectorField);
        if (vectorValues == null) {
          assert graphValues == null;
          continue;
        }

        // assert vector values:
        // stored vector values are the same as original
        int nextDocWithVectors = 0;
        StoredFields storedFields = reader.storedFields();
        for (int i = 0; i < reader.maxDoc(); i++) {
          nextDocWithVectors = vectorValues.advance(i);
          while (i < nextDocWithVectors && i < reader.maxDoc()) {
            int id = Integer.parseInt(storedFields.document(i).get("id"));
            assertNull("document " + id + " has no vector, but was expected to", values[id]);
            ++i;
          }
          if (nextDocWithVectors == NO_MORE_DOCS) {
            break;
          }
          int id = Integer.parseInt(storedFields.document(i).get("id"));
          // documents with KnnGraphValues have the expected vectors
          float[] scratch = vectorValues.vectorValue();
          assertArrayEquals(
              "vector did not match for doc " + i + ", id=" + id + ": " + Arrays.toString(scratch),
              values[id],
              scratch,
              0);
          numDocsWithVectors++;
        }
        // if IndexDisi.doc == NO_MORE_DOCS, we should not call IndexDisi.nextDoc()
        if (nextDocWithVectors != NO_MORE_DOCS) {
          assertEquals(NO_MORE_DOCS, vectorValues.nextDoc());
        } else {
          assertEquals(NO_MORE_DOCS, vectorValues.docID());
        }

        // assert graph values:
        // For each level of the graph assert that:
        // 1. There are no orphan nodes without any friends
        // 2. If orphans are found, than the level must contain only 0 or a single node
        // 3. If the number of nodes on the level doesn't exceed maxConnOnLevel, assert that the
        // graph is
        //   fully connected, i.e. any node is reachable from any other node.
        // 4. If the number of nodes on the level exceeds maxConnOnLevel, assert that maxConnOnLevel
        // is respected.
        for (int level = 0; level < graphValues.numLevels(); level++) {
          int maxConnOnLevel = level == 0 ? M * 2 : M;
          int[][] graphOnLevel = new int[graphValues.size()][];
          int countOnLevel = 0;
          boolean foundOrphan = false;
          NodesIterator nodesItr = graphValues.getNodesOnLevel(level);
          while (nodesItr.hasNext()) {
            int node = nodesItr.nextInt();
            graphValues.seek(level, node);
            int arc;
            List<Integer> friends = new ArrayList<>();
            while ((arc = graphValues.nextNeighbor()) != NO_MORE_DOCS) {
              friends.add(arc);
            }
            if (friends.size() == 0) {
              foundOrphan = true;
            } else {
              int[] friendsCopy = new int[friends.size()];
              Arrays.setAll(friendsCopy, friends::get);
              graphOnLevel[node] = friendsCopy;
            }
            countOnLevel++;
          }
          assertEquals(nodesItr.size(), countOnLevel);
          assertFalse("No nodes on level [" + level + "]", countOnLevel == 0);
          if (countOnLevel == 1) {
            assertTrue(
                "Graph with 1 node has unexpected neighbors on level [" + level + "]", foundOrphan);
          } else {
            assertFalse(
                "Graph has orphan nodes with no friends on level [" + level + "]", foundOrphan);
            if (maxConnOnLevel > countOnLevel) {
              // assert that the graph is fully connected,
              // i.e. any node can be reached from any other node
              assertConnected(graphOnLevel);
            } else {
              // assert that max-connections was respected
              assertMaxConn(graphOnLevel, maxConnOnLevel);
            }
          }
        }
      }
    }

    int expectedNumDocsWithVectors = 0;
    for (float[] value : values) {
      if (value != null) {
        ++expectedNumDocsWithVectors;
      }
    }
    assertEquals(expectedNumDocsWithVectors, numDocsWithVectors);
  }

  public static void assertMaxConn(int[][] graph, int maxConn) {
    for (int[] ints : graph) {
      if (ints != null) {
        assert (ints.length <= maxConn);
        for (int k : ints) {
          assertNotNull(graph[k]);
        }
      }
    }
  }

  /** Assert that every node is reachable from some other node */
  private static void assertConnected(int[][] graph) {
    List<Integer> nodes = new ArrayList<>();
    Set<Integer> visited = new HashSet<>();
    List<Integer> queue = new LinkedList<>();
    for (int i = 0; i < graph.length; i++) {
      if (graph[i] != null) {
        nodes.add(i);
      }
    }

    // start from any node
    int startIdx = random().nextInt(nodes.size());
    queue.add(nodes.get(startIdx));
    while (queue.isEmpty() == false) {
      int i = queue.remove(0);
      assertNotNull("expected neighbors of " + i, graph[i]);
      visited.add(i);
      for (int j : graph[i]) {
        if (visited.contains(j) == false) {
          queue.add(j);
        }
      }
    }
    // assert that every node is reachable from some other node as it was visited
    for (int node : nodes) {
      assertTrue(
          "Attempted to walk entire graph but never visited node [" + node + "]",
          visited.contains(node));
    }
  }

  private void add(IndexWriter iw, int id, float[] vector) throws IOException {
    add(iw, id, vector, similarityFunction);
  }

  private void add(
      IndexWriter iw, int id, float[] vector, VectorSimilarityFunction similarityFunction)
      throws IOException {
    Document doc = new Document();
    if (vector != null) {
      FieldType fieldType = KnnFloatVectorField.createFieldType(vector.length, similarityFunction);
      doc.add(new KnnFloatVectorField(KNN_GRAPH_FIELD, vector, fieldType));
    }
    String idString = Integer.toString(id);
    doc.add(new StringField("id", idString, Field.Store.YES));
    doc.add(new SortedDocValuesField("id", new BytesRef(idString)));
    // XSSystem.out.println("add " + idString + " " + Arrays.toString(vector));
    iw.updateDocument(new Term("id", idString), doc);
  }
}<|MERGE_RESOLUTION|>--- conflicted
+++ resolved
@@ -115,12 +115,7 @@
               return new PerFieldKnnVectorsFormat() {
                 @Override
                 public KnnVectorsFormat getKnnVectorsFormatForField(String field) {
-<<<<<<< HEAD
-                  return new Lucene99HnswVectorsFormat(
-                      M, HnswGraphBuilder.DEFAULT_BEAM_WIDTH, flatVectorsFormat);
-=======
                   return new Lucene99HnswVectorsFormat(M, HnswGraphBuilder.DEFAULT_BEAM_WIDTH);
->>>>>>> e292a5fe
                 }
               };
             }
