--- conflicted
+++ resolved
@@ -57,11 +57,7 @@
     int totalDelCount = 0;
     int totalMaxDoc = 0;
     long totalBytes = 0;
-<<<<<<< HEAD
-    List<Long> segmentSizes = new ArrayList<>();
-=======
     List<DocCountAndSizeInBytes> segmentSizes = new ArrayList<>();
->>>>>>> 75ae372b
     for (SegmentCommitInfo sci : infos) {
       totalDelCount += sci.getDelCount();
       totalMaxDoc += sci.info.maxDoc();
@@ -69,12 +65,8 @@
       double liveRatio = 1 - (double) sci.getDelCount() / sci.info.maxDoc();
       long weightedByteSize = (long) (liveRatio * byteSize);
       totalBytes += weightedByteSize;
-<<<<<<< HEAD
-      segmentSizes.add(weightedByteSize);
-=======
       segmentSizes.add(
           new DocCountAndSizeInBytes(sci.info.maxDoc() - sci.getDelCount(), weightedByteSize));
->>>>>>> 75ae372b
       minSegmentBytes = Math.min(minSegmentBytes, weightedByteSize);
     }
     Collections.sort(segmentSizes, Comparator.comparingLong(DocCountAndSizeInBytes::sizeInBytes));
@@ -145,25 +137,6 @@
           && size2.sizeInBytes() * 1.5 <= mergedSegmentSizeInBytes
           && mergedSegmentDocCount <= maxDocsPerSegment) {
         hasLegalMerges = true;
-        break;
-      }
-    }
-
-    // It's ok to be over the allowed segment count if none of the most balanced merges are balanced
-    // enough
-    Collections.sort(segmentSizes);
-    boolean hasBalancedMerges = false;
-    for (int i = 0; i < segmentSizes.size() - mergeFactor; ++i) {
-      long maxMergeSegmentSize = segmentSizes.get(i + mergeFactor - 1);
-      if (maxMergeSegmentSize >= maxMergedSegmentBytes / 2) {
-        break;
-      }
-      long totalMergeSize = 0;
-      for (int j = 0; j < i + mergeFactor; ++j) {
-        totalMergeSize += segmentSizes.get(j);
-      }
-      if (maxMergedSegmentBytes * 1.5 <= totalMergeSize) {
-        hasBalancedMerges = true;
         break;
       }
     }
@@ -182,14 +155,9 @@
             allowedSegCount,
             totalBytes,
             delPercentage,
-<<<<<<< HEAD
-            tmp.getDeletesPctAllowed()),
-        numSegments <= allowedSegCount || hasBalancedMerges == false);
-=======
             tmp.getDeletesPctAllowed(),
             tmp.getTargetSearchConcurrency()),
         numSegments <= allowedSegCount || hasLegalMerges == false);
->>>>>>> 75ae372b
   }
 
   @Override
@@ -974,8 +942,6 @@
     doTestSimulateUpdates(mergePolicy, numDocs, 2500);
   }
 
-<<<<<<< HEAD
-=======
   public void testMergeSizeIsLessThanFloorSize() throws IOException {
     MergeContext mergeContext = new MockMergeContext(SegmentCommitInfo::getDelCount);
 
@@ -1019,7 +985,6 @@
     assertEquals(20, mergeSpec.merges.get(1).segments.size());
   }
 
->>>>>>> 75ae372b
   public void testFullFlushMerges() throws IOException {
     AtomicLong segNameGenerator = new AtomicLong();
     IOStats stats = new IOStats();
