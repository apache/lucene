--- conflicted
+++ resolved
@@ -25,20 +25,11 @@
 import org.apache.lucene.document.Document;
 import org.apache.lucene.search.IndexSearcher;
 import org.apache.lucene.search.KnnCollector;
-<<<<<<< HEAD
-import org.apache.lucene.search.MatchAllDocsQuery;
-import org.apache.lucene.search.Query;
-=======
->>>>>>> 75ae372b
 import org.apache.lucene.store.Directory;
 import org.apache.lucene.tests.index.RandomIndexWriter;
 import org.apache.lucene.tests.util.LuceneTestCase;
 import org.apache.lucene.util.Bits;
 import org.apache.lucene.util.IOUtils;
-<<<<<<< HEAD
-import org.apache.lucene.util.NamedThreadFactory;
-=======
->>>>>>> 75ae372b
 import org.apache.lucene.util.Version;
 
 public class TestSegmentToThreadMapping extends LuceneTestCase {
@@ -76,11 +67,6 @@
       }
 
       @Override
-      public TermVectors termVectors() {
-        return TermVectors.EMPTY;
-      }
-
-      @Override
       public NumericDocValues getNumericDocValues(String field) {
         return null;
       }
@@ -140,14 +126,6 @@
 
       @Override
       protected void doClose() {}
-
-      @Override
-      public StoredFields storedFields() {
-        return new StoredFields() {
-          @Override
-          public void document(int doc, StoredFieldVisitor visitor) {}
-        };
-      }
 
       @Override
       public StoredFields storedFields() {
