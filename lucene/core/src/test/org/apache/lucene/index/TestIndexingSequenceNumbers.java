/*
 * Licensed to the Apache Software Foundation (ASF) under one or more
 * contributor license agreements.  See the NOTICE file distributed with
 * this work for additional information regarding copyright ownership.
 * The ASF licenses this file to You under the Apache License, Version 2.0
 * (the "License"); you may not use this file except in compliance with
 * the License.  You may obtain a copy of the License at
 *
 *     http://www.apache.org/licenses/LICENSE-2.0
 *
 * Unless required by applicable law or agreed to in writing, software
 * distributed under the License is distributed on an "AS IS" BASIS,
 * WITHOUT WARRANTIES OR CONDITIONS OF ANY KIND, either express or implied.
 * See the License for the specific language governing permissions and
 * limitations under the License.
 */

package org.apache.lucene.index;

import java.util.ArrayList;
import java.util.Arrays;
import java.util.HashSet;
import java.util.List;
import java.util.Set;
import java.util.concurrent.CountDownLatch;
import org.apache.lucene.document.Document;
import org.apache.lucene.document.Field;
import org.apache.lucene.document.NumericDocValuesField;
import org.apache.lucene.document.StoredField;
import org.apache.lucene.document.StringField;
import org.apache.lucene.search.IndexSearcher;
import org.apache.lucene.search.ScoreDoc;
import org.apache.lucene.search.TermQuery;
import org.apache.lucene.search.TopDocs;
import org.apache.lucene.store.Directory;
import org.apache.lucene.tests.index.RandomIndexWriter;
import org.apache.lucene.tests.util.LuceneTestCase;
import org.apache.lucene.tests.util.TestUtil;
import org.apache.lucene.util.Bits;

public class TestIndexingSequenceNumbers extends LuceneTestCase {

  public void testBasic() throws Exception {
    Directory dir = newDirectory();
    IndexWriter w = new IndexWriter(dir, newIndexWriterConfig());
    long a = w.addDocument(new Document());
    long b = w.addDocument(new Document());
    assertTrue(b > a);
    w.close();
    dir.close();
  }

  public void testAfterRefresh() throws Exception {
    Directory dir = newDirectory();
    IndexWriter w = new IndexWriter(dir, newIndexWriterConfig());
    long a = w.addDocument(new Document());
    DirectoryReader.open(w).close();
    long b = w.addDocument(new Document());
    assertTrue(b > a);
    w.close();
    dir.close();
  }

  public void testAfterCommit() throws Exception {
    Directory dir = newDirectory();
    IndexWriter w = new IndexWriter(dir, newIndexWriterConfig());
    long a = w.addDocument(new Document());
    w.commit();
    long b = w.addDocument(new Document());
    assertTrue(b > a);
    w.close();
    dir.close();
  }

  @Nightly
  public void testStressUpdateSameID() throws Exception {
    int iters = atLeast(100);
    for (int iter = 0; iter < iters; iter++) {
      Directory dir = newDirectory();
      final RandomIndexWriter w = new RandomIndexWriter(random(), dir);
      Thread[] threads = new Thread[TestUtil.nextInt(random(), 2, 5)];
      final CountDownLatch startingGun = new CountDownLatch(1);
      final long[] seqNos = new long[threads.length];
      final Term id = new Term("id", "id");
      // multiple threads update the same document
      for (int i = 0; i < threads.length; i++) {
        final int threadID = i;
        threads[i] =
            new Thread() {
              @Override
              public void run() {
                try {
                  Document doc = new Document();
                  doc.add(new StoredField("thread", threadID));
                  doc.add(new StringField("id", "id", Field.Store.NO));
                  startingGun.await();
                  for (int j = 0; j < 100; j++) {
                    if (random().nextBoolean()) {
                      seqNos[threadID] = w.updateDocument(id, doc);
                    } else {
                      seqNos[threadID] = w.updateDocuments(id, Arrays.asList(doc));
                    }
                  }
                } catch (Exception e) {
                  throw new RuntimeException(e);
                }
              }
            };
        threads[i].start();
      }
      startingGun.countDown();
      for (Thread thread : threads) {
        thread.join();
      }

      // now confirm that the reported sequence numbers agree with the index:
      int maxThread = 0;
      Set<Long> allSeqNos = new HashSet<>();
      for (int i = 0; i < threads.length; i++) {
        allSeqNos.add(seqNos[i]);
        if (seqNos[i] > seqNos[maxThread]) {
          maxThread = i;
        }
      }
      // make sure all sequence numbers were different
      assertEquals(threads.length, allSeqNos.size());
      DirectoryReader r = w.getReader();
      IndexSearcher s = newSearcher(r);
      TopDocs hits = s.search(new TermQuery(id), 1);
<<<<<<< HEAD
      assertEquals("maxDoc: " + r.maxDoc(), 1, hits.totalHits.value);
=======
      assertEquals("maxDoc: " + r.maxDoc(), 1, hits.totalHits.value());
>>>>>>> 75ae372b
      Document doc = r.storedFields().document(hits.scoreDocs[0].doc);
      assertEquals(maxThread, doc.getField("thread").numericValue().intValue());
      r.close();
      w.close();
      dir.close();
    }
  }

  static class Operation {
    // 0 = update, 1 = delete, 2 = commit, 3 = add
    byte what;
    int id;
    int threadID;
    long seqNo;
  }

  @Nightly
  public void testStressConcurrentCommit() throws Exception {
    final int opCount = atLeast(10000);
    final int idCount = TestUtil.nextInt(random(), 10, 1000);

    Directory dir = newDirectory();
    IndexWriterConfig iwc = newIndexWriterConfig();
    iwc.setIndexDeletionPolicy(NoDeletionPolicy.INSTANCE);

    // Cannot use RIW since it randomly commits:
    final IndexWriter w = new IndexWriter(dir, iwc);

    final int numThreads = TestUtil.nextInt(random(), 2, 10);
    Thread[] threads = new Thread[numThreads];
    // System.out.println("TEST: iter=" + iter + " opCount=" + opCount + " idCount=" + idCount + "
    // threadCount=" + threads.length);
    final CountDownLatch startingGun = new CountDownLatch(1);
    List<List<Operation>> threadOps = new ArrayList<>();

    Object commitLock = new Object();
    final List<Operation> commits = new ArrayList<>();

    // multiple threads update the same set of documents, and we randomly commit, recording the
    // commit seqNo and then opening each commit in
    // the end to verify it reflects the correct updates
    for (int i = 0; i < threads.length; i++) {
      final List<Operation> ops = new ArrayList<>();
      threadOps.add(ops);
      final int threadID = i;
      threads[i] =
          new Thread() {
            @Override
            public void run() {
              try {
                startingGun.await();
                for (int i = 0; i < opCount; i++) {
                  Operation op = new Operation();
                  op.threadID = threadID;
                  if (random().nextInt(500) == 17) {
                    op.what = 2;
                    synchronized (commitLock) {
                      op.seqNo = w.commit();
                      if (op.seqNo != -1) {
                        commits.add(op);
                      }
                    }
                  } else {
                    op.id = random().nextInt(idCount);
                    Term idTerm = new Term("id", "" + op.id);
                    if (random().nextInt(10) == 1) {
                      op.what = 1;
                      if (random().nextBoolean()) {
                        op.seqNo = w.deleteDocuments(idTerm);
                      } else {
                        op.seqNo = w.deleteDocuments(new TermQuery(idTerm));
                      }
                    } else {
                      Document doc = new Document();
                      doc.add(new StoredField("thread", threadID));
                      doc.add(new StringField("id", "" + op.id, Field.Store.NO));
                      if (random().nextBoolean()) {
                        List<Document> docs = new ArrayList<>();
                        docs.add(doc);
                        op.seqNo = w.updateDocuments(idTerm, docs);
                      } else {
                        op.seqNo = w.updateDocument(idTerm, doc);
                      }
                      op.what = 0;
                    }
                    ops.add(op);
                  }
                }
              } catch (Exception e) {
                throw new RuntimeException(e);
              }
            }
          };
      threads[i].start();
    }
    startingGun.countDown();
    for (Thread thread : threads) {
      thread.join();
    }

    Operation commitOp = new Operation();
    commitOp.seqNo = w.commit();
    if (commitOp.seqNo != -1) {
      commits.add(commitOp);
    }

    List<IndexCommit> indexCommits = DirectoryReader.listCommits(dir);
    assertEquals(commits.size(), indexCommits.size());

    int[] expectedThreadIDs = new int[idCount];
    long[] seqNos = new long[idCount];

    // System.out.println("TEST: " + commits.size() + " commits");
    for (int i = 0; i < commits.size(); i++) {
      // this commit point should reflect all operations <= this seqNo
      long commitSeqNo = commits.get(i).seqNo;
      // System.out.println("  commit " + i + ": seqNo=" + commitSeqNo + " segs=" +
      // indexCommits.get(i));

      Arrays.fill(expectedThreadIDs, -1);
      Arrays.fill(seqNos, 0);

      for (int threadID = 0; threadID < threadOps.size(); threadID++) {
        long lastSeqNo = 0;
        for (Operation op : threadOps.get(threadID)) {
          if (op.seqNo <= commitSeqNo && op.seqNo > seqNos[op.id]) {
            seqNos[op.id] = op.seqNo;
            if (op.what == 0) {
              expectedThreadIDs[op.id] = threadID;
            } else {
              expectedThreadIDs[op.id] = -1;
            }
          }

          assertTrue(op.seqNo > lastSeqNo);
          lastSeqNo = op.seqNo;
        }
      }

      DirectoryReader r = DirectoryReader.open(indexCommits.get(i));
      IndexSearcher s = new IndexSearcher(r);

      for (int id = 0; id < idCount; id++) {
        // System.out.println("TEST: check id=" + id + " expectedThreadID=" +
        // expectedThreadIDs[id]);
        TopDocs hits = s.search(new TermQuery(new Term("id", "" + id)), 1);

        if (expectedThreadIDs[id] != -1) {
<<<<<<< HEAD
          assertEquals(1, hits.totalHits.value);
=======
          assertEquals(1, hits.totalHits.value());
>>>>>>> 75ae372b
          Document doc = r.storedFields().document(hits.scoreDocs[0].doc);
          int actualThreadID = doc.getField("thread").numericValue().intValue();
          if (expectedThreadIDs[id] != actualThreadID) {
            System.out.println(
                "FAIL: id="
                    + id
                    + " expectedThreadID="
                    + expectedThreadIDs[id]
                    + " vs actualThreadID="
                    + actualThreadID
                    + " commitSeqNo="
                    + commitSeqNo
                    + " numThreads="
                    + numThreads);
            for (int threadID = 0; threadID < threadOps.size(); threadID++) {
              for (Operation op : threadOps.get(threadID)) {
                if (id == op.id) {
                  System.out.println(
                      "  threadID="
                          + threadID
                          + " seqNo="
                          + op.seqNo
                          + " "
                          + (op.what == 2 ? "updated" : "deleted"));
                }
              }
            }
            assertEquals("id=" + id, expectedThreadIDs[id], actualThreadID);
          }
        } else if (hits.totalHits.value() != 0) {
          System.out.println(
              "FAIL: id="
                  + id
                  + " expectedThreadID="
                  + expectedThreadIDs[id]
                  + " vs totalHits="
                  + hits.totalHits.value()
                  + " commitSeqNo="
                  + commitSeqNo
                  + " numThreads="
                  + numThreads);
          for (int threadID = 0; threadID < threadOps.size(); threadID++) {
            for (Operation op : threadOps.get(threadID)) {
              if (id == op.id) {
                System.out.println(
                    "  threadID="
                        + threadID
                        + " seqNo="
                        + op.seqNo
                        + " "
                        + (op.what == 2 ? "updated" : "del"));
              }
            }
          }
          assertEquals(0, hits.totalHits.value());
        }
      }
      w.close();
      r.close();
    }

    dir.close();
  }

  @Nightly
  public void testStressConcurrentDocValuesUpdatesCommit() throws Exception {
    final int opCount = atLeast(10000);
    final int idCount = TestUtil.nextInt(random(), 10, 1000);

    Directory dir = newDirectory();
    IndexWriterConfig iwc = newIndexWriterConfig();
    iwc.setIndexDeletionPolicy(NoDeletionPolicy.INSTANCE);

    // Cannot use RIW since it randomly commits:
    final IndexWriter w = new IndexWriter(dir, iwc);

    final int numThreads = TestUtil.nextInt(random(), 2, 10);
    if (VERBOSE) {
      System.out.println("TEST: numThreads=" + numThreads);
    }
    Thread[] threads = new Thread[numThreads];
    // System.out.println("TEST: iter=" + iter + " opCount=" + opCount + " idCount=" + idCount + "
    // threadCount=" + threads.length);
    final CountDownLatch startingGun = new CountDownLatch(1);
    List<List<Operation>> threadOps = new ArrayList<>();

    Object commitLock = new Object();
    final List<Operation> commits = new ArrayList<>();

    List<Operation> ops1 = new ArrayList<>();
    threadOps.add(ops1);

    // pre-index every ID so none are missing:
    for (int id = 0; id < idCount; id++) {
      int threadID = 0;
      Operation op = new Operation();
      op.threadID = threadID;
      op.id = id;

      Document doc = new Document();
      doc.add(new StoredField("thread", threadID));
      doc.add(new NumericDocValuesField("thread", threadID));
      doc.add(new StringField("id", "" + id, Field.Store.NO));
      op.seqNo = w.addDocument(doc);
      ops1.add(op);
    }

    // multiple threads update the same set of documents, and we randomly commit, recording the
    // commit seqNo and then opening each commit in
    // the end to verify it reflects the correct updates
    for (int i = 0; i < threads.length; i++) {
      final List<Operation> ops;
      if (i == 0) {
        ops = threadOps.get(0);
      } else {
        ops = new ArrayList<>();
        threadOps.add(ops);
      }

      final int threadID = i;
      threads[i] =
          new Thread() {
            @Override
            public void run() {
              try {
                startingGun.await();
                for (int i = 0; i < opCount; i++) {
                  Operation op = new Operation();
                  op.threadID = threadID;
                  if (random().nextInt(500) == 17) {
                    op.what = 2;
                    synchronized (commitLock) {
                      op.seqNo = w.commit();
                      if (op.seqNo != -1) {
                        commits.add(op);
                      }
                    }
                  } else {
                    op.id = random().nextInt(idCount);
                    Term idTerm = new Term("id", "" + op.id);
                    op.seqNo = w.updateNumericDocValue(idTerm, "thread", threadID);
                    op.what = 0;
                    ops.add(op);
                  }
                }
              } catch (Exception e) {
                throw new RuntimeException(e);
              }
            }
          };
      threads[i].setName("thread" + i);
      threads[i].start();
    }
    startingGun.countDown();
    for (Thread thread : threads) {
      thread.join();
    }

    Operation commitOp = new Operation();
    commitOp.seqNo = w.commit();
    if (commitOp.seqNo != -1) {
      commits.add(commitOp);
    }

    List<IndexCommit> indexCommits = DirectoryReader.listCommits(dir);
    assertEquals(commits.size(), indexCommits.size());

    int[] expectedThreadIDs = new int[idCount];
    long[] seqNos = new long[idCount];

    // System.out.println("TEST: " + commits.size() + " commits");
    for (int i = 0; i < commits.size(); i++) {
      // this commit point should reflect all operations <= this seqNo
      long commitSeqNo = commits.get(i).seqNo;
      // System.out.println("  commit " + i + ": seqNo=" + commitSeqNo + " segs=" +
      // indexCommits.get(i));

      Arrays.fill(expectedThreadIDs, -1);
      Arrays.fill(seqNos, 0);

      for (int threadID = 0; threadID < threadOps.size(); threadID++) {
        long lastSeqNo = 0;
        for (Operation op : threadOps.get(threadID)) {
          if (op.seqNo <= commitSeqNo && op.seqNo > seqNos[op.id]) {
            seqNos[op.id] = op.seqNo;
            assert op.what == 0;
            expectedThreadIDs[op.id] = threadID;
          }

          assertTrue(op.seqNo > lastSeqNo);
          lastSeqNo = op.seqNo;
        }
      }

      DirectoryReader r = DirectoryReader.open(indexCommits.get(i));
      IndexSearcher s = new IndexSearcher(r);

      for (int id = 0; id < idCount; id++) {
        // System.out.println("TEST: check id=" + id + " expectedThreadID=" +
        // expectedThreadIDs[id]);
        TopDocs hits = s.search(new TermQuery(new Term("id", "" + id)), 1);
        NumericDocValues docValues = MultiDocValues.getNumericValues(r, "thread");

        // We pre-add all ids up front:
        assert expectedThreadIDs[id] != -1;
        assertEquals(1, hits.totalHits.value());
        int hitDoc = hits.scoreDocs[0].doc;
        assertEquals(hitDoc, docValues.advance(hitDoc));
        int actualThreadID = (int) docValues.longValue();
        if (expectedThreadIDs[id] != actualThreadID) {
          System.out.println(
              "FAIL: commit="
                  + i
                  + " (of "
                  + commits.size()
                  + ") id="
                  + id
                  + " expectedThreadID="
                  + expectedThreadIDs[id]
                  + " vs actualThreadID="
                  + actualThreadID
                  + " commitSeqNo="
                  + commitSeqNo
                  + " numThreads="
                  + numThreads
                  + " reader="
                  + r
                  + " commit="
                  + indexCommits.get(i));
          for (int threadID = 0; threadID < threadOps.size(); threadID++) {
            for (Operation op : threadOps.get(threadID)) {
              if (id == op.id) {
                System.out.println("  threadID=" + threadID + " seqNo=" + op.seqNo);
              }
            }
          }
          assertEquals(
              "id=" + id + " docID=" + hits.scoreDocs[0].doc,
              expectedThreadIDs[id],
              actualThreadID);
        }
      }
      w.close();
      r.close();
    }

    dir.close();
  }

  @Nightly
  public void testStressConcurrentAddAndDeleteAndCommit() throws Exception {
    final int opCount = atLeast(10000);
    final int idCount = TestUtil.nextInt(random(), 10, 1000);

    Directory dir = newDirectory();
    IndexWriterConfig iwc = newIndexWriterConfig();
    iwc.setIndexDeletionPolicy(NoDeletionPolicy.INSTANCE);

    // Cannot use RIW since it randomly commits:
    final IndexWriter w = new IndexWriter(dir, iwc);

    final int numThreads = TestUtil.nextInt(random(), 2, 5);
    Thread[] threads = new Thread[numThreads];
    // System.out.println("TEST: iter=" + iter + " opCount=" + opCount + " idCount=" + idCount + "
    // threadCount=" + threads.length);
    final CountDownLatch startingGun = new CountDownLatch(1);
    List<List<Operation>> threadOps = new ArrayList<>();

    Object commitLock = new Object();
    final List<Operation> commits = new ArrayList<>();

    // multiple threads update the same set of documents, and we randomly commit
    for (int i = 0; i < threads.length; i++) {
      final List<Operation> ops = new ArrayList<>();
      threadOps.add(ops);
      final int threadID = i;
      threads[i] =
          new Thread() {
            @Override
            public void run() {
              try {
                startingGun.await();
                for (int i = 0; i < opCount; i++) {
                  Operation op = new Operation();
                  op.threadID = threadID;
                  if (random().nextInt(500) == 17) {
                    op.what = 2;
                    synchronized (commitLock) {
                      op.seqNo = w.commit();
                      if (op.seqNo != -1) {
                        commits.add(op);
                      }
                    }
                  } else {
                    op.id = random().nextInt(idCount);
                    Term idTerm = new Term("id", "" + op.id);
                    if (random().nextInt(10) == 1) {
                      op.what = 1;
                      if (random().nextBoolean()) {
                        op.seqNo = w.deleteDocuments(idTerm);
                      } else {
                        op.seqNo = w.deleteDocuments(new TermQuery(idTerm));
                      }
                    } else {
                      Document doc = new Document();
                      doc.add(new StoredField("threadop", threadID + "-" + ops.size()));
                      doc.add(new StringField("id", "" + op.id, Field.Store.NO));
                      if (random().nextBoolean()) {
                        List<Document> docs = new ArrayList<>();
                        docs.add(doc);
                        op.seqNo = w.addDocuments(docs);
                      } else {
                        op.seqNo = w.addDocument(doc);
                      }
                      op.what = 3;
                    }
                    ops.add(op);
                  }
                }
              } catch (Exception e) {
                throw new RuntimeException(e);
              }
            }
          };
      threads[i].setName("thread" + threadID);
      threads[i].start();
    }
    startingGun.countDown();
    for (Thread thread : threads) {
      thread.join();
    }

    Operation commitOp = new Operation();
    commitOp.seqNo = w.commit();
    if (commitOp.seqNo != -1) {
      commits.add(commitOp);
    }

    List<IndexCommit> indexCommits = DirectoryReader.listCommits(dir);
    assertEquals(commits.size(), indexCommits.size());

    // how many docs with this id are expected:
    int[] expectedCounts = new int[idCount];
    long[] lastDelSeqNos = new long[idCount];

    // System.out.println("TEST: " + commits.size() + " commits");
    for (int i = 0; i < commits.size(); i++) {
      // this commit point should reflect all operations <= this seqNo
      long commitSeqNo = commits.get(i).seqNo;
      // System.out.println("  commit " + i + ": seqNo=" + commitSeqNo + " segs=" +
      // indexCommits.get(i));

      // first find the highest seqNo of the last delete op, for each id, prior to this commit:
      Arrays.fill(lastDelSeqNos, -1);
      for (int threadID = 0; threadID < threadOps.size(); threadID++) {
        long lastSeqNo = 0;
        for (Operation op : threadOps.get(threadID)) {
          if (op.what == 1 && op.seqNo <= commitSeqNo && op.seqNo > lastDelSeqNos[op.id]) {
            lastDelSeqNos[op.id] = op.seqNo;
          }

          // within one thread the seqNos must only increase:
          assertTrue(op.seqNo > lastSeqNo);
          lastSeqNo = op.seqNo;
        }
      }

      // then count how many adds happened since the last delete and before this commit:
      Arrays.fill(expectedCounts, 0);
      for (int threadID = 0; threadID < threadOps.size(); threadID++) {
        for (Operation op : threadOps.get(threadID)) {
          if (op.what == 3 && op.seqNo <= commitSeqNo && op.seqNo > lastDelSeqNos[op.id]) {
            expectedCounts[op.id]++;
          }
        }
      }

      DirectoryReader r = DirectoryReader.open(indexCommits.get(i));
      IndexSearcher s = new IndexSearcher(r);

      for (int id = 0; id < idCount; id++) {
        // System.out.println("TEST: check id=" + id + " expectedThreadID=" +
        // expectedThreadIDs[id]);
        int actualCount = s.count(new TermQuery(new Term("id", "" + id)));
        if (expectedCounts[id] != actualCount) {
          System.out.println("TEST: FAIL r=" + r + " id=" + id + " commitSeqNo=" + commitSeqNo);
          for (int threadID = 0; threadID < threadOps.size(); threadID++) {
            int opCount2 = 0;
            for (Operation op : threadOps.get(threadID)) {
              if (op.id == id) {
                boolean shouldCount = op.seqNo <= commitSeqNo && op.seqNo > lastDelSeqNos[op.id];
                System.out.println(
                    "  id="
                        + id
                        + " what="
                        + op.what
                        + " threadop="
                        + threadID
                        + "-"
                        + opCount2
                        + " seqNo="
                        + op.seqNo
                        + " vs lastDelSeqNo="
                        + lastDelSeqNos[op.id]
                        + " shouldCount="
                        + shouldCount);
              }
              opCount2++;
            }
          }
          TopDocs hits = s.search(new TermQuery(new Term("id", "" + id)), 1 + actualCount);
          StoredFields storedFields = s.storedFields();
          for (ScoreDoc hit : hits.scoreDocs) {
            System.out.println("  hit: " + storedFields.document(hit.doc).get("threadop"));
          }

          for (LeafReaderContext ctx : r.leaves()) {
            System.out.println("  sub=" + ctx.reader());
            Bits liveDocs = ctx.reader().getLiveDocs();
            storedFields = ctx.reader().storedFields();
            for (int docID = 0; docID < ctx.reader().maxDoc(); docID++) {
              System.out.println(
                  "    docID="
                      + docID
                      + " threadop="
                      + storedFields.document(docID).get("threadop")
                      + (liveDocs != null && liveDocs.get(docID) == false ? " (deleted)" : ""));
            }
          }

          assertEquals(
              "commit " + i + " of " + commits.size() + " id=" + id + " reader=" + r,
              expectedCounts[id],
              actualCount);
        }
      }
      w.close();
      r.close();
    }

    dir.close();
  }

  public void testDeleteAll() throws Exception {
    Directory dir = newDirectory();
    IndexWriter w = new IndexWriter(dir, newIndexWriterConfig());
    long a = w.addDocument(new Document());
    long b = w.deleteAll();
    assertTrue(a < b);
    long c = w.commit();
    assertTrue(b < c);
    w.close();
    dir.close();
  }
}<|MERGE_RESOLUTION|>--- conflicted
+++ resolved
@@ -127,11 +127,7 @@
       DirectoryReader r = w.getReader();
       IndexSearcher s = newSearcher(r);
       TopDocs hits = s.search(new TermQuery(id), 1);
-<<<<<<< HEAD
-      assertEquals("maxDoc: " + r.maxDoc(), 1, hits.totalHits.value);
-=======
       assertEquals("maxDoc: " + r.maxDoc(), 1, hits.totalHits.value());
->>>>>>> 75ae372b
       Document doc = r.storedFields().document(hits.scoreDocs[0].doc);
       assertEquals(maxThread, doc.getField("thread").numericValue().intValue());
       r.close();
@@ -280,11 +276,7 @@
         TopDocs hits = s.search(new TermQuery(new Term("id", "" + id)), 1);
 
         if (expectedThreadIDs[id] != -1) {
-<<<<<<< HEAD
-          assertEquals(1, hits.totalHits.value);
-=======
           assertEquals(1, hits.totalHits.value());
->>>>>>> 75ae372b
           Document doc = r.storedFields().document(hits.scoreDocs[0].doc);
           int actualThreadID = doc.getField("thread").numericValue().intValue();
           if (expectedThreadIDs[id] != actualThreadID) {
