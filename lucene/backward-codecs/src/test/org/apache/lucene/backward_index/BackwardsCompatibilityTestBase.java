--- conflicted
+++ resolved
@@ -54,11 +54,11 @@
 
   private static final Version LATEST_PREVIOUS_MAJOR = getLatestPreviousMajorVersion();
 
+
   protected final Version version;
   protected final String indexPattern;
 
   static {
-<<<<<<< HEAD
     Properties properties = new Properties();
     try (InputStream resourceAsStream =
         TestAncientIndicesCompatibility.class.getResourceAsStream("versions.properties")) {
@@ -67,19 +67,6 @@
       throw new RuntimeException("failed to load resource", exception);
     }
     OLD_VERSIONS = properties.keySet().toArray(new String[0]);
-=======
-    String[] oldVersions =
-        new String[] {
-          "8.0.0", "8.0.0", "8.1.0", "8.1.0", "8.1.1", "8.1.1", "8.2.0", "8.2.0", "8.3.0", "8.3.0",
-          "8.3.1", "8.3.1", "8.4.0", "8.4.0", "8.4.1", "8.4.1", "8.5.0", "8.5.0", "8.5.1", "8.5.1",
-          "8.5.2", "8.5.2", "8.6.0", "8.6.0", "8.6.1", "8.6.1", "8.6.2", "8.6.2", "8.6.3", "8.6.3",
-          "8.7.0", "8.7.0", "8.8.0", "8.8.0", "8.8.1", "8.8.1", "8.8.2", "8.8.2", "8.9.0", "8.9.0",
-          "8.10.0", "8.10.0", "8.10.1", "8.10.1", "8.11.0", "8.11.0", "8.11.1", "8.11.1", "8.11.2",
-          "8.11.2", "8.11.3", "8.11.3", "8.12.0", "9.0.0", "9.1.0", "9.2.0", "9.3.0", "9.4.0",
-          "9.4.1", "9.4.2", "9.5.0", "9.6.0", "9.7.0", "9.8.0", "9.9.0", "9.9.1", "9.9.2"
-        };
-
->>>>>>> 386cc774
     Set<Version> binaryVersions = new HashSet<>();
     for (String version : OLD_VERSIONS) {
       try {
