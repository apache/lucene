--- conflicted
+++ resolved
@@ -367,23 +367,16 @@
       }
 
       @Override
-<<<<<<< HEAD
       public int neighborCount() {
-=======
+        throw new UnsupportedOperationException("Not supported on a mock graph");
+      }
+
+      @Override
       public int maxConn() {
->>>>>>> fb48d0da
-        throw new UnsupportedOperationException("Not supported on a mock graph");
+        return M;
       }
 
       @Override
-<<<<<<< HEAD
-      public int maxConns() {
-        return M;
-      }
-
-      @Override
-=======
->>>>>>> fb48d0da
       public NodesIterator getNodesOnLevel(int level) {
         if (level == 0) {
           return graph.getNodesOnLevel(0);
