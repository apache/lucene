/*
 * Licensed to the Apache Software Foundation (ASF) under one or more
 * contributor license agreements.  See the NOTICE file distributed with
 * this work for additional information regarding copyright ownership.
 * The ASF licenses this file to You under the Apache License, Version 2.0
 * (the "License"); you may not use this file except in compliance with
 * the License.  You may obtain a copy of the License at
 *
 *     http://www.apache.org/licenses/LICENSE-2.0
 *
 * Unless required by applicable law or agreed to in writing, software
 * distributed under the License is distributed on an "AS IS" BASIS,
 * WITHOUT WARRANTIES OR CONDITIONS OF ANY KIND, either express or implied.
 * See the License for the specific language governing permissions and
 * limitations under the License.
 */

package org.apache.lucene.backward_codecs.lucene95;

import static org.apache.lucene.backward_codecs.lucene95.Lucene95HnswVectorsFormat.DIRECT_MONOTONIC_BLOCK_SHIFT;
import static org.apache.lucene.search.DocIdSetIterator.NO_MORE_DOCS;

import java.io.IOException;
import java.nio.ByteBuffer;
import java.nio.ByteOrder;
import java.util.ArrayList;
import java.util.Arrays;
import java.util.List;
import org.apache.lucene.codecs.CodecUtil;
import org.apache.lucene.codecs.KnnFieldVectorsWriter;
import org.apache.lucene.codecs.KnnVectorsWriter;
import org.apache.lucene.codecs.hnsw.DefaultFlatVectorScorer;
import org.apache.lucene.codecs.lucene95.OffHeapByteVectorValues;
import org.apache.lucene.codecs.lucene95.OffHeapFloatVectorValues;
import org.apache.lucene.codecs.lucene95.OrdToDocDISIReaderConfiguration;
import org.apache.lucene.index.ByteVectorValues;
import org.apache.lucene.index.DocsWithFieldSet;
import org.apache.lucene.index.FieldInfo;
import org.apache.lucene.index.FloatVectorValues;
import org.apache.lucene.index.IndexFileNames;
import org.apache.lucene.index.MergeState;
import org.apache.lucene.index.SegmentWriteState;
import org.apache.lucene.index.Sorter;
import org.apache.lucene.index.VectorEncoding;
import org.apache.lucene.search.DocIdSetIterator;
import org.apache.lucene.store.IndexInput;
import org.apache.lucene.store.IndexOutput;
import org.apache.lucene.util.ArrayUtil;
import org.apache.lucene.util.IOUtils;
import org.apache.lucene.util.InfoStream;
import org.apache.lucene.util.RamUsageEstimator;
import org.apache.lucene.util.hnsw.HnswGraph;
import org.apache.lucene.util.hnsw.HnswGraph.NodesIterator;
import org.apache.lucene.util.hnsw.HnswGraphBuilder;
import org.apache.lucene.util.hnsw.IncrementalHnswGraphMerger;
import org.apache.lucene.util.hnsw.NeighborArray;
import org.apache.lucene.util.hnsw.OnHeapHnswGraph;
import org.apache.lucene.util.hnsw.RandomAccessVectorValues;
import org.apache.lucene.util.hnsw.RandomVectorScorerSupplier;
import org.apache.lucene.util.packed.DirectMonotonicWriter;

/**
 * Writes vector values and knn graphs to index segments.
 *
 * @lucene.experimental
 */
public final class Lucene95HnswVectorsWriter extends KnnVectorsWriter {

  private final SegmentWriteState segmentWriteState;
  private final IndexOutput meta, vectorData, vectorIndex;
  private final int M;
  private final int beamWidth;

  private final List<FieldWriter<?>> fields = new ArrayList<>();
  private boolean finished;

  Lucene95HnswVectorsWriter(SegmentWriteState state, int M, int beamWidth) throws IOException {
    this.M = M;
    this.beamWidth = beamWidth;
    segmentWriteState = state;
    String metaFileName =
        IndexFileNames.segmentFileName(
            state.segmentInfo.name, state.segmentSuffix, Lucene95HnswVectorsFormat.META_EXTENSION);

    String vectorDataFileName =
        IndexFileNames.segmentFileName(
            state.segmentInfo.name,
            state.segmentSuffix,
            Lucene95HnswVectorsFormat.VECTOR_DATA_EXTENSION);

    String indexDataFileName =
        IndexFileNames.segmentFileName(
            state.segmentInfo.name,
            state.segmentSuffix,
            Lucene95HnswVectorsFormat.VECTOR_INDEX_EXTENSION);
    boolean success = false;
    try {
      meta = state.directory.createOutput(metaFileName, state.context);
      vectorData = state.directory.createOutput(vectorDataFileName, state.context);
      vectorIndex = state.directory.createOutput(indexDataFileName, state.context);

      CodecUtil.writeIndexHeader(
          meta,
          Lucene95HnswVectorsFormat.META_CODEC_NAME,
          Lucene95HnswVectorsFormat.VERSION_CURRENT,
          state.segmentInfo.getId(),
          state.segmentSuffix);
      CodecUtil.writeIndexHeader(
          vectorData,
          Lucene95HnswVectorsFormat.VECTOR_DATA_CODEC_NAME,
          Lucene95HnswVectorsFormat.VERSION_CURRENT,
          state.segmentInfo.getId(),
          state.segmentSuffix);
      CodecUtil.writeIndexHeader(
          vectorIndex,
          Lucene95HnswVectorsFormat.VECTOR_INDEX_CODEC_NAME,
          Lucene95HnswVectorsFormat.VERSION_CURRENT,
          state.segmentInfo.getId(),
          state.segmentSuffix);
      success = true;
    } finally {
      if (success == false) {
        IOUtils.closeWhileHandlingException(this);
      }
    }
  }

  @Override
  public KnnFieldVectorsWriter<?> addField(FieldInfo fieldInfo) throws IOException {
    FieldWriter<?> newField =
        FieldWriter.create(fieldInfo, M, beamWidth, segmentWriteState.infoStream);
    fields.add(newField);
    return newField;
  }

  @Override
  public void flush(int maxDoc, Sorter.DocMap sortMap) throws IOException {
    for (FieldWriter<?> field : fields) {
      if (sortMap == null) {
        writeField(field, maxDoc);
      } else {
        writeSortingField(field, maxDoc, sortMap);
      }
    }
  }

  @Override
  public void finish() throws IOException {
    if (finished) {
      throw new IllegalStateException("already finished");
    }
    finished = true;

    if (meta != null) {
      // write end of fields marker
      meta.writeInt(-1);
      CodecUtil.writeFooter(meta);
    }
    if (vectorData != null) {
      CodecUtil.writeFooter(vectorData);
      CodecUtil.writeFooter(vectorIndex);
    }
  }

  @Override
  public long ramBytesUsed() {
    long total = 0;
    for (FieldWriter<?> field : fields) {
      total += field.ramBytesUsed();
    }
    return total;
  }

  private void writeField(FieldWriter<?> fieldData, int maxDoc) throws IOException {
    // write vector values
    long vectorDataOffset = vectorData.alignFilePointer(Float.BYTES);
    switch (fieldData.fieldInfo.getVectorEncoding()) {
      case BYTE -> writeByteVectors(fieldData);
      case FLOAT32 -> writeFloat32Vectors(fieldData);
    }
    long vectorDataLength = vectorData.getFilePointer() - vectorDataOffset;

    // write graph
    long vectorIndexOffset = vectorIndex.getFilePointer();
    OnHeapHnswGraph graph = fieldData.getGraph();
    int[][] graphLevelNodeOffsets = writeGraph(graph);
    long vectorIndexLength = vectorIndex.getFilePointer() - vectorIndexOffset;

    writeMeta(
        fieldData.fieldInfo,
        maxDoc,
        vectorDataOffset,
        vectorDataLength,
        vectorIndexOffset,
        vectorIndexLength,
        fieldData.docsWithField,
        graph,
        graphLevelNodeOffsets);
  }

  private void writeFloat32Vectors(FieldWriter<?> fieldData) throws IOException {
    final ByteBuffer buffer =
        ByteBuffer.allocate(fieldData.dim * Float.BYTES).order(ByteOrder.LITTLE_ENDIAN);
    for (Object v : fieldData.vectors) {
      buffer.asFloatBuffer().put((float[]) v);
      vectorData.writeBytes(buffer.array(), buffer.array().length);
    }
  }

  private void writeByteVectors(FieldWriter<?> fieldData) throws IOException {
    for (Object v : fieldData.vectors) {
      byte[] vector = (byte[]) v;
      vectorData.writeBytes(vector, vector.length);
    }
  }

  private void writeSortingField(FieldWriter<?> fieldData, int maxDoc, Sorter.DocMap sortMap)
      throws IOException {
    final int[] docIdOffsets = new int[sortMap.size()];
    int offset = 1; // 0 means no vector for this (field, document)
    DocIdSetIterator iterator = fieldData.docsWithField.iterator();
    for (int docID = iterator.nextDoc();
        docID != DocIdSetIterator.NO_MORE_DOCS;
        docID = iterator.nextDoc()) {
      int newDocID = sortMap.oldToNew(docID);
      docIdOffsets[newDocID] = offset++;
    }
    DocsWithFieldSet newDocsWithField = new DocsWithFieldSet();
    final int[] ordMap = new int[offset - 1]; // new ord to old ord
    final int[] oldOrdMap = new int[offset - 1]; // old ord to new ord
    int ord = 0;
    int doc = 0;
    for (int docIdOffset : docIdOffsets) {
      if (docIdOffset != 0) {
        ordMap[ord] = docIdOffset - 1;
        oldOrdMap[docIdOffset - 1] = ord;
        newDocsWithField.add(doc);
        ord++;
      }
      doc++;
    }

    // write vector values
    long vectorDataOffset =
        switch (fieldData.fieldInfo.getVectorEncoding()) {
          case BYTE -> writeSortedByteVectors(fieldData, ordMap);
          case FLOAT32 -> writeSortedFloat32Vectors(fieldData, ordMap);
        };
    long vectorDataLength = vectorData.getFilePointer() - vectorDataOffset;

    // write graph
    long vectorIndexOffset = vectorIndex.getFilePointer();
    OnHeapHnswGraph graph = fieldData.getGraph();
    int[][] graphLevelNodeOffsets = graph == null ? new int[0][] : new int[graph.numLevels()][];
    HnswGraph mockGraph = reconstructAndWriteGraph(graph, ordMap, oldOrdMap, graphLevelNodeOffsets);
    long vectorIndexLength = vectorIndex.getFilePointer() - vectorIndexOffset;

    writeMeta(
        fieldData.fieldInfo,
        maxDoc,
        vectorDataOffset,
        vectorDataLength,
        vectorIndexOffset,
        vectorIndexLength,
        newDocsWithField,
        mockGraph,
        graphLevelNodeOffsets);
  }

  private long writeSortedFloat32Vectors(FieldWriter<?> fieldData, int[] ordMap)
      throws IOException {
    long vectorDataOffset = vectorData.alignFilePointer(Float.BYTES);
    final ByteBuffer buffer =
        ByteBuffer.allocate(fieldData.dim * Float.BYTES).order(ByteOrder.LITTLE_ENDIAN);
    for (int ordinal : ordMap) {
      float[] vector = (float[]) fieldData.vectors.get(ordinal);
      buffer.asFloatBuffer().put(vector);
      vectorData.writeBytes(buffer.array(), buffer.array().length);
    }
    return vectorDataOffset;
  }

  private long writeSortedByteVectors(FieldWriter<?> fieldData, int[] ordMap) throws IOException {
    long vectorDataOffset = vectorData.alignFilePointer(Float.BYTES);
    for (int ordinal : ordMap) {
      byte[] vector = (byte[]) fieldData.vectors.get(ordinal);
      vectorData.writeBytes(vector, vector.length);
    }
    return vectorDataOffset;
  }

  /**
   * Reconstructs the graph given the old and new node ids.
   *
   * <p>Additionally, the graph node connections are written to the vectorIndex.
   *
   * @param graph The current on heap graph
   * @param newToOldMap the new node ids indexed to the old node ids
   * @param oldToNewMap the old node ids indexed to the new node ids
   * @param levelNodeOffsets where to place the new offsets for the nodes in the vector index.
   * @return The graph
   * @throws IOException if writing to vectorIndex fails
   */
  private HnswGraph reconstructAndWriteGraph(
      OnHeapHnswGraph graph, int[] newToOldMap, int[] oldToNewMap, int[][] levelNodeOffsets)
      throws IOException {
    if (graph == null) return null;

    List<int[]> nodesByLevel = new ArrayList<>(graph.numLevels());
    nodesByLevel.add(null);

    int maxOrd = graph.size();
    int maxConnOnLevel = M * 2;
    NodesIterator nodesOnLevel0 = graph.getNodesOnLevel(0);
    levelNodeOffsets[0] = new int[nodesOnLevel0.size()];
    while (nodesOnLevel0.hasNext()) {
      int node = nodesOnLevel0.nextInt();
      NeighborArray neighbors = graph.getNeighbors(0, newToOldMap[node]);
      long offset = vectorIndex.getFilePointer();
      reconstructAndWriteNeigbours(neighbors, oldToNewMap, maxConnOnLevel, maxOrd);
      levelNodeOffsets[0][node] = Math.toIntExact(vectorIndex.getFilePointer() - offset);
    }

    maxConnOnLevel = M;
    for (int level = 1; level < graph.numLevels(); level++) {
      NodesIterator nodesOnLevel = graph.getNodesOnLevel(level);
      int[] newNodes = new int[nodesOnLevel.size()];
      for (int n = 0; nodesOnLevel.hasNext(); n++) {
        newNodes[n] = oldToNewMap[nodesOnLevel.nextInt()];
      }
      Arrays.sort(newNodes);
      nodesByLevel.add(newNodes);
      levelNodeOffsets[level] = new int[newNodes.length];
      int nodeOffsetIndex = 0;
      for (int node : newNodes) {
        NeighborArray neighbors = graph.getNeighbors(level, newToOldMap[node]);
        long offset = vectorIndex.getFilePointer();
        reconstructAndWriteNeigbours(neighbors, oldToNewMap, maxConnOnLevel, maxOrd);
        levelNodeOffsets[level][nodeOffsetIndex++] =
            Math.toIntExact(vectorIndex.getFilePointer() - offset);
      }
    }
    return new HnswGraph() {
      @Override
      public int nextNeighbor() {
        throw new UnsupportedOperationException("Not supported on a mock graph");
      }

      @Override
      public void seek(int level, int target) {
        throw new UnsupportedOperationException("Not supported on a mock graph");
      }

      @Override
      public int size() {
        return graph.size();
      }

      @Override
      public int numLevels() {
        return graph.numLevels();
      }

      @Override
      public int entryNode() {
        throw new UnsupportedOperationException("Not supported on a mock graph");
      }

      @Override
      public NodesIterator getNodesOnLevel(int level) {
        if (level == 0) {
          return graph.getNodesOnLevel(0);
        } else {
          return new ArrayNodesIterator(nodesByLevel.get(level), nodesByLevel.get(level).length);
        }
      }
    };
  }

  private void reconstructAndWriteNeigbours(
      NeighborArray neighbors, int[] oldToNewMap, int maxConnOnLevel, int maxOrd)
      throws IOException {
    int size = neighbors.size();
    vectorIndex.writeVInt(size);

    // Destructively modify; it's ok we are discarding it after this
    int[] nnodes = neighbors.nodes();
    for (int i = 0; i < size; i++) {
      nnodes[i] = oldToNewMap[nnodes[i]];
    }
    Arrays.sort(nnodes, 0, size);
    // Now that we have sorted, do delta encoding to minimize the required bits to store the
    // information
    for (int i = size - 1; i > 0; --i) {
      assert nnodes[i] < maxOrd : "node too large: " + nnodes[i] + ">=" + maxOrd;
      nnodes[i] -= nnodes[i - 1];
    }
    for (int i = 0; i < size; i++) {
      vectorIndex.writeVInt(nnodes[i]);
    }
  }

  @Override
  public void mergeOneField(FieldInfo fieldInfo, MergeState mergeState) throws IOException {
    long vectorDataOffset = vectorData.alignFilePointer(Float.BYTES);
    IndexOutput tempVectorData =
        segmentWriteState.directory.createTempOutput(
            vectorData.getName(), "temp", segmentWriteState.context);
    IndexInput vectorDataInput = null;
    boolean success = false;
    try {
      // write the vector data to a temporary file
      // write the vector data to a temporary file
      DocsWithFieldSet docsWithField =
          switch (fieldInfo.getVectorEncoding()) {
            case BYTE -> writeByteVectorData(
                tempVectorData, MergedVectorValues.mergeByteVectorValues(fieldInfo, mergeState));
            case FLOAT32 -> writeVectorData(
                tempVectorData, MergedVectorValues.mergeFloatVectorValues(fieldInfo, mergeState));
          };
      CodecUtil.writeFooter(tempVectorData);
      IOUtils.close(tempVectorData);

      // copy the temporary file vectors to the actual data file
      vectorDataInput =
          segmentWriteState.directory.openInput(
              tempVectorData.getName(), segmentWriteState.context);
      vectorData.copyBytes(vectorDataInput, vectorDataInput.length() - CodecUtil.footerLength());
      CodecUtil.retrieveChecksum(vectorDataInput);
      long vectorDataLength = vectorData.getFilePointer() - vectorDataOffset;
      long vectorIndexOffset = vectorIndex.getFilePointer();
      // build the graph using the temporary vector data
      // we use Lucene95HnswVectorsReader.DenseOffHeapVectorValues for the graph construction
      // doesn't need to know docIds
      // TODO: separate random access vector values from DocIdSetIterator?
      int byteSize = fieldInfo.getVectorDimension() * fieldInfo.getVectorEncoding().byteSize;
      OnHeapHnswGraph graph = null;
      int[][] vectorIndexNodeOffsets = null;
      if (docsWithField.cardinality() != 0) {
        DefaultFlatVectorScorer defaultFlatVectorScorer = new DefaultFlatVectorScorer();
        final RandomVectorScorerSupplier scorerSupplier;
        switch (fieldInfo.getVectorEncoding()) {
          case BYTE:
            scorerSupplier =
                defaultFlatVectorScorer.getRandomVectorScorerSupplier(
                    fieldInfo.getVectorSimilarityFunction(),
                    new OffHeapByteVectorValues.DenseOffHeapVectorValues(
                        fieldInfo.getVectorDimension(),
                        docsWithField.cardinality(),
                        vectorDataInput,
<<<<<<< HEAD
                        byteSize,
                        fieldInfo.getVectorSimilarityFunction()),
                    fieldInfo.getVectorSimilarityFunction());
=======
                        byteSize));
>>>>>>> 9af3ef89
            break;
          case FLOAT32:
            scorerSupplier =
                defaultFlatVectorScorer.getRandomVectorScorerSupplier(
                    fieldInfo.getVectorSimilarityFunction(),
                    new OffHeapFloatVectorValues.DenseOffHeapVectorValues(
                        fieldInfo.getVectorDimension(),
                        docsWithField.cardinality(),
                        vectorDataInput,
<<<<<<< HEAD
                        byteSize,
                        fieldInfo.getVectorSimilarityFunction()),
                    fieldInfo.getVectorSimilarityFunction());
=======
                        byteSize));
>>>>>>> 9af3ef89
            break;
          default:
            throw new IllegalArgumentException(
                "Unsupported vector encoding: " + fieldInfo.getVectorEncoding());
        }
        // build graph
        IncrementalHnswGraphMerger merger =
            new IncrementalHnswGraphMerger(fieldInfo, scorerSupplier, M, beamWidth);
        for (int i = 0; i < mergeState.liveDocs.length; i++) {
          merger.addReader(
              mergeState.knnVectorsReaders[i], mergeState.docMaps[i], mergeState.liveDocs[i]);
        }
        DocIdSetIterator mergedVectorIterator = null;
        switch (fieldInfo.getVectorEncoding()) {
          case BYTE -> mergedVectorIterator =
              KnnVectorsWriter.MergedVectorValues.mergeByteVectorValues(fieldInfo, mergeState);
          case FLOAT32 -> mergedVectorIterator =
              KnnVectorsWriter.MergedVectorValues.mergeFloatVectorValues(fieldInfo, mergeState);
        }
        graph =
            merger.merge(
                mergedVectorIterator, segmentWriteState.infoStream, docsWithField.cardinality());
        vectorIndexNodeOffsets = writeGraph(graph);
      }
      long vectorIndexLength = vectorIndex.getFilePointer() - vectorIndexOffset;
      writeMeta(
          fieldInfo,
          segmentWriteState.segmentInfo.maxDoc(),
          vectorDataOffset,
          vectorDataLength,
          vectorIndexOffset,
          vectorIndexLength,
          docsWithField,
          graph,
          vectorIndexNodeOffsets);
      success = true;
    } finally {
      IOUtils.close(vectorDataInput);
      if (success) {
        segmentWriteState.directory.deleteFile(tempVectorData.getName());
      } else {
        IOUtils.closeWhileHandlingException(tempVectorData);
        IOUtils.deleteFilesIgnoringExceptions(
            segmentWriteState.directory, tempVectorData.getName());
      }
    }
  }

  /**
   * @param graph Write the graph in a compressed format
   * @return The non-cumulative offsets for the nodes. Should be used to create cumulative offsets.
   * @throws IOException if writing to vectorIndex fails
   */
  private int[][] writeGraph(OnHeapHnswGraph graph) throws IOException {
    if (graph == null) return new int[0][0];
    // write vectors' neighbours on each level into the vectorIndex file
    int countOnLevel0 = graph.size();
    int[][] offsets = new int[graph.numLevels()][];
    for (int level = 0; level < graph.numLevels(); level++) {
      int[] sortedNodes = HnswGraph.NodesIterator.getSortedNodes(graph.getNodesOnLevel(level));
      offsets[level] = new int[sortedNodes.length];
      int nodeOffsetId = 0;
      for (int node : sortedNodes) {
        NeighborArray neighbors = graph.getNeighbors(level, node);
        int size = neighbors.size();
        // Write size in VInt as the neighbors list is typically small
        long offsetStart = vectorIndex.getFilePointer();
        vectorIndex.writeVInt(size);
        // Destructively modify; it's ok we are discarding it after this
        int[] nnodes = neighbors.nodes();
        Arrays.sort(nnodes, 0, size);
        // Now that we have sorted, do delta encoding to minimize the required bits to store the
        // information
        for (int i = size - 1; i > 0; --i) {
          assert nnodes[i] < countOnLevel0 : "node too large: " + nnodes[i] + ">=" + countOnLevel0;
          nnodes[i] -= nnodes[i - 1];
        }
        for (int i = 0; i < size; i++) {
          vectorIndex.writeVInt(nnodes[i]);
        }
        offsets[level][nodeOffsetId++] =
            Math.toIntExact(vectorIndex.getFilePointer() - offsetStart);
      }
    }
    return offsets;
  }

  private void writeMeta(
      FieldInfo field,
      int maxDoc,
      long vectorDataOffset,
      long vectorDataLength,
      long vectorIndexOffset,
      long vectorIndexLength,
      DocsWithFieldSet docsWithField,
      HnswGraph graph,
      int[][] graphLevelNodeOffsets)
      throws IOException {
    meta.writeInt(field.number);
    meta.writeInt(field.getVectorEncoding().ordinal());
    meta.writeInt(field.getVectorSimilarityFunction().ordinal());
    meta.writeVLong(vectorDataOffset);
    meta.writeVLong(vectorDataLength);
    meta.writeVLong(vectorIndexOffset);
    meta.writeVLong(vectorIndexLength);
    meta.writeVInt(field.getVectorDimension());

    // write docIDs
    int count = docsWithField.cardinality();
    meta.writeInt(count);
    OrdToDocDISIReaderConfiguration.writeStoredMeta(
        DIRECT_MONOTONIC_BLOCK_SHIFT, meta, vectorData, count, maxDoc, docsWithField);
    meta.writeVInt(M);
    // write graph nodes on each level
    if (graph == null) {
      meta.writeVInt(0);
    } else {
      meta.writeVInt(graph.numLevels());
      long valueCount = 0;
      for (int level = 0; level < graph.numLevels(); level++) {
        NodesIterator nodesOnLevel = graph.getNodesOnLevel(level);
        valueCount += nodesOnLevel.size();
        if (level > 0) {
          int[] nol = new int[nodesOnLevel.size()];
          int numberConsumed = nodesOnLevel.consume(nol);
          Arrays.sort(nol);
          assert numberConsumed == nodesOnLevel.size();
          meta.writeVInt(nol.length); // number of nodes on a level
          for (int i = nodesOnLevel.size() - 1; i > 0; --i) {
            nol[i] -= nol[i - 1];
          }
          for (int n : nol) {
            assert n >= 0 : "delta encoding for nodes failed; expected nodes to be sorted";
            meta.writeVInt(n);
          }
        } else {
          assert nodesOnLevel.size() == count : "Level 0 expects to have all nodes";
        }
      }
      long start = vectorIndex.getFilePointer();
      meta.writeLong(start);
      meta.writeVInt(DIRECT_MONOTONIC_BLOCK_SHIFT);
      final DirectMonotonicWriter memoryOffsetsWriter =
          DirectMonotonicWriter.getInstance(
              meta, vectorIndex, valueCount, DIRECT_MONOTONIC_BLOCK_SHIFT);
      long cumulativeOffsetSum = 0;
      for (int[] levelOffsets : graphLevelNodeOffsets) {
        for (int v : levelOffsets) {
          memoryOffsetsWriter.add(cumulativeOffsetSum);
          cumulativeOffsetSum += v;
        }
      }
      memoryOffsetsWriter.finish();
      meta.writeLong(vectorIndex.getFilePointer() - start);
    }
  }

  /**
   * Writes the byte vector values to the output and returns a set of documents that contains
   * vectors.
   */
  private static DocsWithFieldSet writeByteVectorData(
      IndexOutput output, ByteVectorValues byteVectorValues) throws IOException {
    DocsWithFieldSet docsWithField = new DocsWithFieldSet();
    for (int docV = byteVectorValues.nextDoc();
        docV != NO_MORE_DOCS;
        docV = byteVectorValues.nextDoc()) {
      // write vector
      byte[] binaryValue = byteVectorValues.vectorValue();
      assert binaryValue.length == byteVectorValues.dimension() * VectorEncoding.BYTE.byteSize;
      output.writeBytes(binaryValue, binaryValue.length);
      docsWithField.add(docV);
    }
    return docsWithField;
  }

  /**
   * Writes the vector values to the output and returns a set of documents that contains vectors.
   */
  private static DocsWithFieldSet writeVectorData(
      IndexOutput output, FloatVectorValues floatVectorValues) throws IOException {
    DocsWithFieldSet docsWithField = new DocsWithFieldSet();
    ByteBuffer buffer =
        ByteBuffer.allocate(floatVectorValues.dimension() * VectorEncoding.FLOAT32.byteSize)
            .order(ByteOrder.LITTLE_ENDIAN);
    for (int docV = floatVectorValues.nextDoc();
        docV != NO_MORE_DOCS;
        docV = floatVectorValues.nextDoc()) {
      // write vector
      float[] value = floatVectorValues.vectorValue();
      buffer.asFloatBuffer().put(value);
      output.writeBytes(buffer.array(), buffer.limit());
      docsWithField.add(docV);
    }
    return docsWithField;
  }

  @Override
  public void close() throws IOException {
    IOUtils.close(meta, vectorData, vectorIndex);
  }

  private abstract static class FieldWriter<T> extends KnnFieldVectorsWriter<T> {
    private final FieldInfo fieldInfo;
    private final int dim;
    private final DocsWithFieldSet docsWithField;
    private final List<T> vectors;
    private final HnswGraphBuilder hnswGraphBuilder;

    private int lastDocID = -1;
    private int node = 0;

    static FieldWriter<?> create(FieldInfo fieldInfo, int M, int beamWidth, InfoStream infoStream)
        throws IOException {
      int dim = fieldInfo.getVectorDimension();
      return switch (fieldInfo.getVectorEncoding()) {
        case BYTE -> new FieldWriter<byte[]>(fieldInfo, M, beamWidth, infoStream) {
          @Override
          public byte[] copyValue(byte[] value) {
            return ArrayUtil.copyOfSubArray(value, 0, dim);
          }
        };
        case FLOAT32 -> new FieldWriter<float[]>(fieldInfo, M, beamWidth, infoStream) {
          @Override
          public float[] copyValue(float[] value) {
            return ArrayUtil.copyOfSubArray(value, 0, dim);
          }
        };
      };
    }

    @SuppressWarnings("unchecked")
    FieldWriter(FieldInfo fieldInfo, int M, int beamWidth, InfoStream infoStream)
        throws IOException {
      this.fieldInfo = fieldInfo;
      this.dim = fieldInfo.getVectorDimension();
      this.docsWithField = new DocsWithFieldSet();
      vectors = new ArrayList<>();
      DefaultFlatVectorScorer defaultFlatVectorScorer = new DefaultFlatVectorScorer();
      RandomVectorScorerSupplier scorerSupplier =
          switch (fieldInfo.getVectorEncoding()) {
            case BYTE -> defaultFlatVectorScorer.getRandomVectorScorerSupplier(
                fieldInfo.getVectorSimilarityFunction(),
                RandomAccessVectorValues.fromBytes((List<byte[]>) vectors, dim));
            case FLOAT32 -> defaultFlatVectorScorer.getRandomVectorScorerSupplier(
                fieldInfo.getVectorSimilarityFunction(),
                RandomAccessVectorValues.fromFloats((List<float[]>) vectors, dim));
          };
      hnswGraphBuilder =
          HnswGraphBuilder.create(scorerSupplier, M, beamWidth, HnswGraphBuilder.randSeed);
      hnswGraphBuilder.setInfoStream(infoStream);
    }

    @Override
    public void addValue(int docID, T vectorValue) throws IOException {
      if (docID == lastDocID) {
        throw new IllegalArgumentException(
            "VectorValuesField \""
                + fieldInfo.name
                + "\" appears more than once in this document (only one value is allowed per field)");
      }
      assert docID > lastDocID;
      docsWithField.add(docID);
      vectors.add(copyValue(vectorValue));
      hnswGraphBuilder.addGraphNode(node);
      node++;
      lastDocID = docID;
    }

    OnHeapHnswGraph getGraph() {
      if (vectors.size() > 0) {
        return hnswGraphBuilder.getGraph();
      } else {
        return null;
      }
    }

    @Override
    public long ramBytesUsed() {
      if (vectors.size() == 0) return 0;
      return docsWithField.ramBytesUsed()
          + (long) vectors.size()
              * (RamUsageEstimator.NUM_BYTES_OBJECT_REF + RamUsageEstimator.NUM_BYTES_ARRAY_HEADER)
          + (long) vectors.size()
              * fieldInfo.getVectorDimension()
              * fieldInfo.getVectorEncoding().byteSize
          + hnswGraphBuilder.getGraph().ramBytesUsed();
    }
  }
}<|MERGE_RESOLUTION|>--- conflicted
+++ resolved
@@ -448,13 +448,8 @@
                         fieldInfo.getVectorDimension(),
                         docsWithField.cardinality(),
                         vectorDataInput,
-<<<<<<< HEAD
                         byteSize,
-                        fieldInfo.getVectorSimilarityFunction()),
-                    fieldInfo.getVectorSimilarityFunction());
-=======
-                        byteSize));
->>>>>>> 9af3ef89
+                        fieldInfo.getVectorSimilarityFunction()));
             break;
           case FLOAT32:
             scorerSupplier =
@@ -464,13 +459,8 @@
                         fieldInfo.getVectorDimension(),
                         docsWithField.cardinality(),
                         vectorDataInput,
-<<<<<<< HEAD
                         byteSize,
-                        fieldInfo.getVectorSimilarityFunction()),
-                    fieldInfo.getVectorSimilarityFunction());
-=======
-                        byteSize));
->>>>>>> 9af3ef89
+                        fieldInfo.getVectorSimilarityFunction()));
             break;
           default:
             throw new IllegalArgumentException(
