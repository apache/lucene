--- conflicted
+++ resolved
@@ -259,11 +259,7 @@
                 FieldInfos readerFieldInfos = mergeState.fieldInfos[i];
                 FieldInfo readerFieldInfo = readerFieldInfos.fieldInfo(fieldInfo.name);
                 if (readerFieldInfo != null && readerFieldInfo.getPointDimensionCount() > 0) {
-<<<<<<< HEAD
-                  PointValues aPointValues = reader60.readers.get(readerFieldInfo.number);
-=======
                   PointValues aPointValues = reader86.getValues(readerFieldInfo.name);
->>>>>>> 75ae372b
                   if (aPointValues != null) {
                     pointValues.add(aPointValues);
                     docMaps.add(mergeState.docMaps[i]);
