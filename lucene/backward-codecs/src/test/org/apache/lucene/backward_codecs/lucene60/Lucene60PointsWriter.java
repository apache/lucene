--- conflicted
+++ resolved
@@ -218,11 +218,7 @@
                 FieldInfos readerFieldInfos = mergeState.fieldInfos[i];
                 FieldInfo readerFieldInfo = readerFieldInfos.fieldInfo(fieldInfo.name);
                 if (readerFieldInfo != null && readerFieldInfo.getPointDimensionCount() > 0) {
-<<<<<<< HEAD
-                  PointValues bkdReader = reader60.readers.get(readerFieldInfo.number);
-=======
                   PointValues bkdReader = reader60.getValues(readerFieldInfo.name);
->>>>>>> 75ae372b
                   if (bkdReader != null) {
                     bkdReaders.add(bkdReader);
                     docMaps.add(mergeState.docMaps[i]);
