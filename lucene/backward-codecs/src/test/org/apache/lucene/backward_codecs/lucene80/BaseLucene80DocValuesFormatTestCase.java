--- conflicted
+++ resolved
@@ -675,26 +675,16 @@
         if (i > docValues.docID()) {
           docValues.nextDoc();
         }
-<<<<<<< HEAD
-        String[] expected = r.document(i).getValues("stored");
-=======
-        String expectedStored[] = r.document(i).getValues("stored");
->>>>>>> 257d256d
+        String[] expectedStored = r.document(i).getValues("stored");
         if (i < docValues.docID()) {
           assertEquals(0, expectedStored.length);
         } else {
-<<<<<<< HEAD
-          String[] actual = new String[docValues.docValueCount()];
-          for (int j = 0; j < actual.length; j++) {
-            actual[j] = Long.toString(docValues.nextValue());
-=======
           long[] readValueArray = new long[docValues.docValueCount()];
-          String actualDocValue[] = new String[docValues.docValueCount()];
+          String[] actualDocValue = new String[docValues.docValueCount()];
           for (int j = 0; j < docValues.docValueCount(); ++j) {
             long actualDV = docValues.nextValue();
             readValueArray[j] = actualDV;
             actualDocValue[j] = Long.toString(readValueArray[j]);
->>>>>>> 257d256d
           }
           long[] writeValueArray = writeDocValues.get(i);
           // compare write values and read values
