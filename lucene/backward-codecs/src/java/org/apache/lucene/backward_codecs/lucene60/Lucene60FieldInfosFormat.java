--- conflicted
+++ resolved
@@ -23,9 +23,6 @@
 import org.apache.lucene.codecs.CodecUtil;
 import org.apache.lucene.codecs.DocValuesFormat;
 import org.apache.lucene.codecs.FieldInfosFormat;
-<<<<<<< HEAD
-import org.apache.lucene.index.*;
-=======
 import org.apache.lucene.index.CorruptIndexException;
 import org.apache.lucene.index.DocValuesType;
 import org.apache.lucene.index.FieldInfo;
@@ -36,7 +33,6 @@
 import org.apache.lucene.index.SegmentInfo;
 import org.apache.lucene.index.VectorEncoding;
 import org.apache.lucene.index.VectorSimilarityFunction;
->>>>>>> 51ca4dc6
 import org.apache.lucene.store.ChecksumIndexInput;
 import org.apache.lucene.store.DataOutput;
 import org.apache.lucene.store.Directory;
@@ -224,11 +220,7 @@
                 VectorEncoding.FLOAT32,
                 VectorSimilarityFunction.EUCLIDEAN,
                 false,
-<<<<<<< HEAD
-                TensorSimilarityFunction.Aggregation.SUM_MAX,
-=======
                 MultiVectorSimilarityFunction.DEFAULT_AGGREGATION,
->>>>>>> 51ca4dc6
                 isSoftDeletesField,
                 false);
       } catch (IllegalStateException e) {
