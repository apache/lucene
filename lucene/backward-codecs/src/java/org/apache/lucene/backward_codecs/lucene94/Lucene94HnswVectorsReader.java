--- conflicted
+++ resolved
@@ -21,6 +21,8 @@
 
 import java.io.IOException;
 import java.util.Arrays;
+
+import org.apache.lucene.backward_codecs.lucene95.Lucene95HnswVectorsReader;
 import org.apache.lucene.codecs.CodecUtil;
 import org.apache.lucene.codecs.KnnVectorsReader;
 import org.apache.lucene.codecs.hnsw.DefaultFlatVectorScorer;
@@ -231,59 +233,41 @@
     CodecUtil.checksumEntireFile(vectorIndex);
   }
 
-  @Override
-  public FloatVectorValues getFloatVectorValues(String field) throws IOException {
-<<<<<<< HEAD
+  private FieldEntry getFieldEntry(String field, VectorEncoding expectedEncoding) {
     final FieldInfo info = fieldInfos.fieldInfo(field);
-    final FieldEntry fieldEntry = fields.get(info.number);
-=======
-    FieldEntry fieldEntry = fields.get(field);
-    if (fieldEntry == null) {
+    final FieldEntry fieldEntry ;
+    if (info == null || (fieldEntry = fields.get(info.number)) == null) {
       throw new IllegalArgumentException("field=\"" + field + "\" not found");
     }
->>>>>>> 74e3c440
-    if (fieldEntry.vectorEncoding != VectorEncoding.FLOAT32) {
+    if (fieldEntry.vectorEncoding != expectedEncoding) {
       throw new IllegalArgumentException(
           "field=\""
               + field
               + "\" is encoded as: "
               + fieldEntry.vectorEncoding
               + " expected: "
-              + VectorEncoding.FLOAT32);
-    }
+              + expectedEncoding);
+    }
+    return fieldEntry;
+  }
+
+  @Override
+  public FloatVectorValues getFloatVectorValues(String field) throws IOException {
+    final FieldEntry fieldEntry = getFieldEntry(field, VectorEncoding.FLOAT32);
     return OffHeapFloatVectorValues.load(fieldEntry, vectorData);
   }
 
   @Override
   public ByteVectorValues getByteVectorValues(String field) throws IOException {
-<<<<<<< HEAD
-    final FieldInfo info = fieldInfos.fieldInfo(field);
-    final FieldEntry fieldEntry = fields.get(info.number);
-=======
-    FieldEntry fieldEntry = fields.get(field);
-    if (fieldEntry == null) {
-      throw new IllegalArgumentException("field=\"" + field + "\" not found");
-    }
->>>>>>> 74e3c440
-    if (fieldEntry.vectorEncoding != VectorEncoding.BYTE) {
-      throw new IllegalArgumentException(
-          "field=\""
-              + field
-              + "\" is encoded as: "
-              + fieldEntry.vectorEncoding
-              + " expected: "
-              + VectorEncoding.BYTE);
-    }
+    final FieldEntry fieldEntry = getFieldEntry(field, VectorEncoding.BYTE);
     return OffHeapByteVectorValues.load(fieldEntry, vectorData);
   }
 
   @Override
   public void search(String field, float[] target, KnnCollector knnCollector, Bits acceptDocs)
       throws IOException {
-    final FieldInfo info = fieldInfos.fieldInfo(field);
-    final FieldEntry fieldEntry = fields.get(info.number);
-
-    if (fieldEntry.size() == 0 || fieldEntry.vectorEncoding != VectorEncoding.FLOAT32) {
+    final FieldEntry fieldEntry = getFieldEntry(field, VectorEncoding.FLOAT32);
+    if (fieldEntry.size() == 0 || knnCollector.k() == 0) {
       return;
     }
 
@@ -301,10 +285,8 @@
   @Override
   public void search(String field, byte[] target, KnnCollector knnCollector, Bits acceptDocs)
       throws IOException {
-    final FieldInfo info = fieldInfos.fieldInfo(field);
-    final FieldEntry fieldEntry = fields.get(info.number);
-
-    if (fieldEntry.size() == 0 || fieldEntry.vectorEncoding != VectorEncoding.BYTE) {
+    final FieldEntry fieldEntry = getFieldEntry(field, VectorEncoding.BYTE);
+    if (fieldEntry.size() == 0 || knnCollector.k() == 0) {
       return;
     }
 
