--- conflicted
+++ resolved
@@ -448,11 +448,7 @@
     final int size;
     final long bytesForConns;
     final long bytesForConns0;
-<<<<<<< HEAD
     private final int maxConn;
-=======
-    final int maxConn;
->>>>>>> fb48d0da
 
     int arcCount;
     int arcUpTo;
@@ -468,11 +464,7 @@
       this.bytesForConns = Math.multiplyExact(Math.addExact(entry.M, 1L), Integer.BYTES);
       this.bytesForConns0 =
           Math.multiplyExact(Math.addExact(Math.multiplyExact(entry.M, 2L), 1), Integer.BYTES);
-<<<<<<< HEAD
       this.maxConn = entry.M;
-=======
-      maxConn = entry.M;
->>>>>>> fb48d0da
     }
 
     @Override
@@ -512,11 +504,6 @@
     }
 
     @Override
-    public int maxConn() {
-      return maxConn;
-    }
-
-    @Override
     public int entryNode() {
       return entryNode;
     }
@@ -527,7 +514,7 @@
     }
 
     @Override
-    public int maxConns() {
+    public int maxConn() {
       return maxConn;
     }
 
