/*
 * Licensed to the Apache Software Foundation (ASF) under one or more
 * contributor license agreements.  See the NOTICE file distributed with
 * this work for additional information regarding copyright ownership.
 * The ASF licenses this file to You under the Apache License, Version 2.0
 * (the "License"); you may not use this file except in compliance with
 * the License.  You may obtain a copy of the License at
 *
 *     http://www.apache.org/licenses/LICENSE-2.0
 *
 * Unless required by applicable law or agreed to in writing, software
 * distributed under the License is distributed on an "AS IS" BASIS,
 * WITHOUT WARRANTIES OR CONDITIONS OF ANY KIND, either express or implied.
 * See the License for the specific language governing permissions and
 * limitations under the License.
 */
package org.apache.lucene.backward_codecs.lucene90;

import java.io.IOException;
import java.util.Collections;
import java.util.Map;
import org.apache.lucene.codecs.CodecUtil;
import org.apache.lucene.codecs.DocValuesFormat;
import org.apache.lucene.codecs.FieldInfosFormat;
<<<<<<< HEAD
import org.apache.lucene.index.*;
=======
import org.apache.lucene.index.CorruptIndexException;
import org.apache.lucene.index.DocValuesType;
import org.apache.lucene.index.FieldInfo;
import org.apache.lucene.index.FieldInfos;
import org.apache.lucene.index.IndexFileNames;
import org.apache.lucene.index.IndexOptions;
import org.apache.lucene.index.MultiVectorSimilarityFunction;
import org.apache.lucene.index.SegmentInfo;
import org.apache.lucene.index.VectorEncoding;
import org.apache.lucene.index.VectorSimilarityFunction;
>>>>>>> 51ca4dc6
import org.apache.lucene.store.ChecksumIndexInput;
import org.apache.lucene.store.DataOutput;
import org.apache.lucene.store.Directory;
import org.apache.lucene.store.IOContext;
import org.apache.lucene.store.IndexInput;
import org.apache.lucene.store.IndexOutput;

/**
 * Lucene 9.0 Field Infos format.
 *
 * <p>Field names are stored in the field info file, with suffix <code>.fnm</code>.
 *
 * <p>FieldInfos (.fnm) --&gt; Header,FieldsCount, &lt;FieldName,FieldNumber,
 * FieldBits,DocValuesBits,DocValuesGen,Attributes,DimensionCount,DimensionNumBytes&gt;
 * <sup>FieldsCount</sup>,Footer
 *
 * <p>Data types:
 *
 * <ul>
 *   <li>Header --&gt; {@link CodecUtil#checkIndexHeader IndexHeader}
 *   <li>FieldsCount --&gt; {@link DataOutput#writeVInt VInt}
 *   <li>FieldName --&gt; {@link DataOutput#writeString String}
 *   <li>FieldBits, IndexOptions, DocValuesBits --&gt; {@link DataOutput#writeByte Byte}
 *   <li>FieldNumber, DimensionCount, DimensionNumBytes --&gt; {@link DataOutput#writeInt VInt}
 *   <li>Attributes --&gt; {@link DataOutput#writeMapOfStrings Map&lt;String,String&gt;}
 *   <li>DocValuesGen --&gt; {@link DataOutput#writeLong(long) Int64}
 *   <li>Footer --&gt; {@link CodecUtil#writeFooter CodecFooter}
 * </ul>
 *
 * Field Descriptions:
 *
 * <ul>
 *   <li>FieldsCount: the number of fields in this file.
 *   <li>FieldName: name of the field as a UTF-8 String.
 *   <li>FieldNumber: the field's number. Note that unlike previous versions of Lucene, the fields
 *       are not numbered implicitly by their order in the file, instead explicitly.
 *   <li>FieldBits: a byte containing field options.
 *       <ul>
 *         <li>The low order bit (0x1) is one for fields that have term vectors stored, and zero for
 *             fields without term vectors.
 *         <li>If the second lowest order-bit is set (0x2), norms are omitted for the indexed field.
 *         <li>If the third lowest-order bit is set (0x4), payloads are stored for the indexed
 *             field.
 *       </ul>
 *   <li>IndexOptions: a byte containing index options.
 *       <ul>
 *         <li>0: not indexed
 *         <li>1: indexed as DOCS_ONLY
 *         <li>2: indexed as DOCS_AND_FREQS
 *         <li>3: indexed as DOCS_AND_FREQS_AND_POSITIONS
 *         <li>4: indexed as DOCS_AND_FREQS_AND_POSITIONS_AND_OFFSETS
 *       </ul>
 *   <li>DocValuesBits: a byte containing per-document value types. The type recorded as two
 *       four-bit integers, with the high-order bits representing <code>norms</code> options, and
 *       the low-order bits representing {@code DocValues} options. Each four-bit integer can be
 *       decoded as such:
 *       <ul>
 *         <li>0: no DocValues for this field.
 *         <li>1: NumericDocValues. ({@link DocValuesType#NUMERIC})
 *         <li>2: BinaryDocValues. ({@code DocValuesType#BINARY})
 *         <li>3: SortedDocValues. ({@code DocValuesType#SORTED})
 *       </ul>
 *   <li>DocValuesGen is the generation count of the field's DocValues. If this is -1, there are no
 *       DocValues updates to that field. Anything above zero means there are updates stored by
 *       {@link DocValuesFormat}.
 *   <li>Attributes: a key-value map of codec-private attributes.
 *   <li>PointDimensionCount, PointNumBytes: these are non-zero only if the field is indexed as
 *       points, e.g. using {@link org.apache.lucene.document.LongPoint}
 *   <li>VectorDimension: it is non-zero if the field is indexed as vectors.
 *   <li>VectorSimilarityFunction: a byte containing distance function used for similarity
 *       calculation.
 *       <ul>
 *         <li>0: EUCLIDEAN distance. ({@link VectorSimilarityFunction#EUCLIDEAN})
 *         <li>1: DOT_PRODUCT similarity. ({@link VectorSimilarityFunction#DOT_PRODUCT})
 *         <li>2: COSINE similarity. ({@link VectorSimilarityFunction#COSINE})
 *       </ul>
 * </ul>
 *
 * @lucene.experimental
 */
public final class Lucene90FieldInfosFormat extends FieldInfosFormat {

  /** Sole constructor. */
  public Lucene90FieldInfosFormat() {}

  @Override
  public FieldInfos read(
      Directory directory, SegmentInfo segmentInfo, String segmentSuffix, IOContext context)
      throws IOException {
    final String fileName =
        IndexFileNames.segmentFileName(segmentInfo.name, segmentSuffix, EXTENSION);
    try (ChecksumIndexInput input = directory.openChecksumInput(fileName)) {
      Throwable priorE = null;
      FieldInfo[] infos = null;
      try {
        CodecUtil.checkIndexHeader(
            input,
            Lucene90FieldInfosFormat.CODEC_NAME,
            Lucene90FieldInfosFormat.FORMAT_START,
            Lucene90FieldInfosFormat.FORMAT_CURRENT,
            segmentInfo.getId(),
            segmentSuffix);

        final int size = input.readVInt(); // read in the size
        infos = new FieldInfo[size];

        // previous field's attribute map, we share when possible:
        Map<String, String> lastAttributes = Collections.emptyMap();

        for (int i = 0; i < size; i++) {
          String name = input.readString();
          final int fieldNumber = input.readVInt();
          if (fieldNumber < 0) {
            throw new CorruptIndexException(
                "invalid field number for field: " + name + ", fieldNumber=" + fieldNumber, input);
          }
          byte bits = input.readByte();
          boolean storeTermVector = (bits & STORE_TERMVECTOR) != 0;
          boolean omitNorms = (bits & OMIT_NORMS) != 0;
          boolean storePayloads = (bits & STORE_PAYLOADS) != 0;
          boolean isSoftDeletesField = (bits & SOFT_DELETES_FIELD) != 0;

          final IndexOptions indexOptions = getIndexOptions(input, input.readByte());

          // DV Types are packed in one byte
          final DocValuesType docValuesType = getDocValuesType(input, input.readByte());
          final long dvGen = input.readLong();
          Map<String, String> attributes = input.readMapOfStrings();
          // just use the last field's map if its the same
          if (attributes.equals(lastAttributes)) {
            attributes = lastAttributes;
          }
          lastAttributes = attributes;
          int pointDataDimensionCount = input.readVInt();
          int pointNumBytes;
          int pointIndexDimensionCount = pointDataDimensionCount;
          if (pointDataDimensionCount != 0) {
            pointIndexDimensionCount = input.readVInt();
            pointNumBytes = input.readVInt();
          } else {
            pointNumBytes = 0;
          }
          final int vectorDimension = input.readVInt();
          final VectorSimilarityFunction vectorDistFunc = getDistFunc(input, input.readByte());

          try {
            infos[i] =
                new FieldInfo(
                    name,
                    fieldNumber,
                    storeTermVector,
                    omitNorms,
                    storePayloads,
                    indexOptions,
                    docValuesType,
                    false,
                    dvGen,
                    attributes,
                    pointDataDimensionCount,
                    pointIndexDimensionCount,
                    pointNumBytes,
                    vectorDimension,
                    VectorEncoding.FLOAT32,
                    vectorDistFunc,
                    false,
<<<<<<< HEAD
                    TensorSimilarityFunction.Aggregation.SUM_MAX,
=======
                    MultiVectorSimilarityFunction.DEFAULT_AGGREGATION,
>>>>>>> 51ca4dc6
                    isSoftDeletesField,
                    false);
            infos[i].checkConsistency();
          } catch (IllegalStateException e) {
            throw new CorruptIndexException(
                "invalid fieldinfo for field: " + name + ", fieldNumber=" + fieldNumber, input, e);
          }
        }
      } catch (Throwable exception) {
        priorE = exception;
      } finally {
        CodecUtil.checkFooter(input, priorE);
      }
      return new FieldInfos(infos);
    }
  }

  static {
    // We "mirror" DocValues enum values with the constants below; let's try to ensure if we add a
    // new DocValuesType while this format is
    // still used for writing, we remember to fix this encoding:
    assert DocValuesType.values().length == 6;
  }

  private static byte docValuesByte(DocValuesType type) {
    switch (type) {
      case NONE:
        return 0;
      case NUMERIC:
        return 1;
      case BINARY:
        return 2;
      case SORTED:
        return 3;
      case SORTED_SET:
        return 4;
      case SORTED_NUMERIC:
        return 5;
      default:
        // BUG
        throw new AssertionError("unhandled DocValuesType: " + type);
    }
  }

  private static DocValuesType getDocValuesType(IndexInput input, byte b) throws IOException {
    switch (b) {
      case 0:
        return DocValuesType.NONE;
      case 1:
        return DocValuesType.NUMERIC;
      case 2:
        return DocValuesType.BINARY;
      case 3:
        return DocValuesType.SORTED;
      case 4:
        return DocValuesType.SORTED_SET;
      case 5:
        return DocValuesType.SORTED_NUMERIC;
      default:
        throw new CorruptIndexException("invalid docvalues byte: " + b, input);
    }
  }

  private static VectorSimilarityFunction getDistFunc(IndexInput input, byte b) throws IOException {
    if (b < 0 || b >= VectorSimilarityFunction.values().length) {
      throw new CorruptIndexException("invalid distance function: " + b, input);
    }
    return VectorSimilarityFunction.values()[b];
  }

  static {
    // We "mirror" IndexOptions enum values with the constants below; let's try to ensure if we add
    // a new IndexOption while this format is
    // still used for writing, we remember to fix this encoding:
    assert IndexOptions.values().length == 5;
  }

  private static byte indexOptionsByte(IndexOptions indexOptions) {
    switch (indexOptions) {
      case NONE:
        return 0;
      case DOCS:
        return 1;
      case DOCS_AND_FREQS:
        return 2;
      case DOCS_AND_FREQS_AND_POSITIONS:
        return 3;
      case DOCS_AND_FREQS_AND_POSITIONS_AND_OFFSETS:
        return 4;
      default:
        // BUG:
        throw new AssertionError("unhandled IndexOptions: " + indexOptions);
    }
  }

  private static IndexOptions getIndexOptions(IndexInput input, byte b) throws IOException {
    switch (b) {
      case 0:
        return IndexOptions.NONE;
      case 1:
        return IndexOptions.DOCS;
      case 2:
        return IndexOptions.DOCS_AND_FREQS;
      case 3:
        return IndexOptions.DOCS_AND_FREQS_AND_POSITIONS;
      case 4:
        return IndexOptions.DOCS_AND_FREQS_AND_POSITIONS_AND_OFFSETS;
      default:
        // BUG
        throw new CorruptIndexException("invalid IndexOptions byte: " + b, input);
    }
  }

  @Override
  public void write(
      Directory directory,
      SegmentInfo segmentInfo,
      String segmentSuffix,
      FieldInfos infos,
      IOContext context)
      throws IOException {
    final String fileName =
        IndexFileNames.segmentFileName(segmentInfo.name, segmentSuffix, EXTENSION);
    try (IndexOutput output = directory.createOutput(fileName, context)) {
      CodecUtil.writeIndexHeader(
          output,
          Lucene90FieldInfosFormat.CODEC_NAME,
          Lucene90FieldInfosFormat.FORMAT_CURRENT,
          segmentInfo.getId(),
          segmentSuffix);
      output.writeVInt(infos.size());
      for (FieldInfo fi : infos) {
        fi.checkConsistency();

        output.writeString(fi.name);
        output.writeVInt(fi.number);

        byte bits = 0x0;
        if (fi.hasVectors()) bits |= STORE_TERMVECTOR;
        if (fi.omitsNorms()) bits |= OMIT_NORMS;
        if (fi.hasPayloads()) bits |= STORE_PAYLOADS;
        if (fi.isSoftDeletesField()) bits |= SOFT_DELETES_FIELD;
        output.writeByte(bits);

        output.writeByte(indexOptionsByte(fi.getIndexOptions()));

        // pack the DV type and hasNorms in one byte
        output.writeByte(docValuesByte(fi.getDocValuesType()));
        output.writeLong(fi.getDocValuesGen());
        output.writeMapOfStrings(fi.attributes());
        output.writeVInt(fi.getPointDimensionCount());
        if (fi.getPointDimensionCount() != 0) {
          output.writeVInt(fi.getPointIndexDimensionCount());
          output.writeVInt(fi.getPointNumBytes());
        }
        output.writeVInt(fi.getVectorDimension());
        output.writeByte((byte) fi.getVectorSimilarityFunction().ordinal());
      }
      CodecUtil.writeFooter(output);
    }
  }

  /** Extension of field infos */
  static final String EXTENSION = "fnm";

  // Codec header
  static final String CODEC_NAME = "Lucene90FieldInfos";
  static final int FORMAT_START = 0;
  static final int FORMAT_CURRENT = FORMAT_START;

  // Field flags
  static final byte STORE_TERMVECTOR = 0x1;
  static final byte OMIT_NORMS = 0x2;
  static final byte STORE_PAYLOADS = 0x4;
  static final byte SOFT_DELETES_FIELD = 0x8;
}<|MERGE_RESOLUTION|>--- conflicted
+++ resolved
@@ -22,9 +22,6 @@
 import org.apache.lucene.codecs.CodecUtil;
 import org.apache.lucene.codecs.DocValuesFormat;
 import org.apache.lucene.codecs.FieldInfosFormat;
-<<<<<<< HEAD
-import org.apache.lucene.index.*;
-=======
 import org.apache.lucene.index.CorruptIndexException;
 import org.apache.lucene.index.DocValuesType;
 import org.apache.lucene.index.FieldInfo;
@@ -35,7 +32,6 @@
 import org.apache.lucene.index.SegmentInfo;
 import org.apache.lucene.index.VectorEncoding;
 import org.apache.lucene.index.VectorSimilarityFunction;
->>>>>>> 51ca4dc6
 import org.apache.lucene.store.ChecksumIndexInput;
 import org.apache.lucene.store.DataOutput;
 import org.apache.lucene.store.Directory;
@@ -201,11 +197,7 @@
                     VectorEncoding.FLOAT32,
                     vectorDistFunc,
                     false,
-<<<<<<< HEAD
-                    TensorSimilarityFunction.Aggregation.SUM_MAX,
-=======
                     MultiVectorSimilarityFunction.DEFAULT_AGGREGATION,
->>>>>>> 51ca4dc6
                     isSoftDeletesField,
                     false);
             infos[i].checkConsistency();
