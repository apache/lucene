--- conflicted
+++ resolved
@@ -237,26 +237,27 @@
     CodecUtil.checksumEntireFile(vectorIndex);
   }
 
-  @Override
-  public FloatVectorValues getFloatVectorValues(String field) throws IOException {
-<<<<<<< HEAD
+  private FieldEntry getFieldEntry(String field, VectorEncoding expectedEncoding) {
     final FieldInfo info = fieldInfos.fieldInfo(field);
-    final FieldEntry fieldEntry = fields.get(info.number);
-=======
-    FieldEntry fieldEntry = fields.get(field);
-    if (fieldEntry == null) {
+    final FieldEntry fieldEntry ;
+    if (info == null || (fieldEntry = fields.get(info.number)) == null) {
       throw new IllegalArgumentException("field=\"" + field + "\" not found");
     }
->>>>>>> 74e3c440
-    if (fieldEntry.vectorEncoding != VectorEncoding.FLOAT32) {
+    if (fieldEntry.vectorEncoding != expectedEncoding) {
       throw new IllegalArgumentException(
           "field=\""
               + field
               + "\" is encoded as: "
               + fieldEntry.vectorEncoding
               + " expected: "
-              + VectorEncoding.FLOAT32);
-    }
+              + expectedEncoding);
+    }
+    return fieldEntry;
+  }
+
+  @Override
+  public FloatVectorValues getFloatVectorValues(String field) throws IOException {
+    final FieldEntry fieldEntry = getFieldEntry(field, VectorEncoding.FLOAT32);
     return OffHeapFloatVectorValues.load(
         fieldEntry.similarityFunction,
         defaultFlatVectorScorer,
@@ -270,24 +271,7 @@
 
   @Override
   public ByteVectorValues getByteVectorValues(String field) throws IOException {
-<<<<<<< HEAD
-    final FieldInfo info = fieldInfos.fieldInfo(field);
-    final FieldEntry fieldEntry = fields.get(info.number);
-=======
-    FieldEntry fieldEntry = fields.get(field);
-    if (fieldEntry == null) {
-      throw new IllegalArgumentException("field=\"" + field + "\" not found");
-    }
->>>>>>> 74e3c440
-    if (fieldEntry.vectorEncoding != VectorEncoding.BYTE) {
-      throw new IllegalArgumentException(
-          "field=\""
-              + field
-              + "\" is encoded as: "
-              + fieldEntry.vectorEncoding
-              + " expected: "
-              + VectorEncoding.BYTE);
-    }
+    final FieldEntry fieldEntry = getFieldEntry(field, VectorEncoding.BYTE);
     return OffHeapByteVectorValues.load(
         fieldEntry.similarityFunction,
         defaultFlatVectorScorer,
@@ -302,12 +286,8 @@
   @Override
   public void search(String field, float[] target, KnnCollector knnCollector, Bits acceptDocs)
       throws IOException {
-    final FieldInfo info = fieldInfos.fieldInfo(field);
-    final FieldEntry fieldEntry = fields.get(info.number);
-
-    if (fieldEntry.size() == 0
-        || knnCollector.k() == 0
-        || fieldEntry.vectorEncoding != VectorEncoding.FLOAT32) {
+    final FieldEntry fieldEntry = getFieldEntry(field, VectorEncoding.FLOAT32);
+    if (fieldEntry.size() == 0 || knnCollector.k() == 0) {
       return;
     }
 
@@ -334,12 +314,8 @@
   @Override
   public void search(String field, byte[] target, KnnCollector knnCollector, Bits acceptDocs)
       throws IOException {
-    final FieldInfo info = fieldInfos.fieldInfo(field);
-    final FieldEntry fieldEntry = fields.get(info.number);
-
-    if (fieldEntry.size() == 0
-        || knnCollector.k() == 0
-        || fieldEntry.vectorEncoding != VectorEncoding.BYTE) {
+    final FieldEntry fieldEntry = getFieldEntry(field, VectorEncoding.BYTE);
+    if (fieldEntry.size() == 0 || knnCollector.k() == 0) {
       return;
     }
 
@@ -367,11 +343,11 @@
   @Override
   public HnswGraph getGraph(String field) throws IOException {
     final FieldInfo info = fieldInfos.fieldInfo(field);
-    if (info == null) {
-      throw new IllegalArgumentException("No such field '" + field + "'");
-    }
-    final FieldEntry entry = fields.get(info.number);
-    if (entry != null && entry.vectorIndexLength > 0) {
+    final FieldEntry entry;
+    if (info == null || (entry = fields.get(info.number)) == null) {
+      throw new IllegalArgumentException("field=\"" + field + "\" not found");
+    }
+    if (entry.vectorIndexLength > 0) {
       return getGraph(entry);
     } else {
       return HnswGraph.EMPTY;
