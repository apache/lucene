/*
 * Licensed to the Apache Software Foundation (ASF) under one or more
 * contributor license agreements.  See the NOTICE file distributed with
 * this work for additional information regarding copyright ownership.
 * The ASF licenses this file to You under the Apache License, Version 2.0
 * (the "License"); you may not use this file except in compliance with
 * the License.  You may obtain a copy of the License at
 *
 *     http://www.apache.org/licenses/LICENSE-2.0
 *
 * Unless required by applicable law or agreed to in writing, software
 * distributed under the License is distributed on an "AS IS" BASIS,
 * WITHOUT WARRANTIES OR CONDITIONS OF ANY KIND, either express or implied.
 * See the License for the specific language governing permissions and
 * limitations under the License.
 */

package org.apache.lucene.backward_codecs.lucene92;

import static org.apache.lucene.search.DocIdSetIterator.NO_MORE_DOCS;

import java.io.IOException;
import java.util.Arrays;
import org.apache.lucene.codecs.CodecUtil;
import org.apache.lucene.codecs.KnnVectorsReader;
import org.apache.lucene.codecs.hnsw.DefaultFlatVectorScorer;
import org.apache.lucene.index.ByteVectorValues;
import org.apache.lucene.index.CorruptIndexException;
import org.apache.lucene.index.FieldInfo;
import org.apache.lucene.index.FieldInfos;
import org.apache.lucene.index.FloatVectorValues;
import org.apache.lucene.index.IndexFileNames;
import org.apache.lucene.index.SegmentReadState;
import org.apache.lucene.index.VectorSimilarityFunction;
import org.apache.lucene.internal.hppc.IntObjectHashMap;
import org.apache.lucene.search.KnnCollector;
import org.apache.lucene.store.ChecksumIndexInput;
import org.apache.lucene.store.DataInput;
import org.apache.lucene.store.IndexInput;
import org.apache.lucene.util.Bits;
import org.apache.lucene.util.IOUtils;
import org.apache.lucene.util.hnsw.HnswGraph;
import org.apache.lucene.util.hnsw.HnswGraphSearcher;
import org.apache.lucene.util.hnsw.OrdinalTranslatedKnnCollector;
import org.apache.lucene.util.hnsw.RandomVectorScorer;
import org.apache.lucene.util.packed.DirectMonotonicReader;

/**
 * Reads vectors from the index segments along with index data structures supporting KNN search.
 *
 * @lucene.experimental
 */
public final class Lucene92HnswVectorsReader extends KnnVectorsReader {

  private final IntObjectHashMap<FieldEntry> fields = new IntObjectHashMap<>();
  private final IndexInput vectorData;
  private final IndexInput vectorIndex;
  private final DefaultFlatVectorScorer defaultFlatVectorScorer = new DefaultFlatVectorScorer();
  private final FieldInfos fieldInfos;

  Lucene92HnswVectorsReader(SegmentReadState state) throws IOException {
    int versionMeta = readMetadata(state);
    this.fieldInfos = state.fieldInfos;
    boolean success = false;
    try {
      vectorData =
          openDataInput(
              state,
              versionMeta,
              Lucene92HnswVectorsFormat.VECTOR_DATA_EXTENSION,
              Lucene92HnswVectorsFormat.VECTOR_DATA_CODEC_NAME);
      vectorIndex =
          openDataInput(
              state,
              versionMeta,
              Lucene92HnswVectorsFormat.VECTOR_INDEX_EXTENSION,
              Lucene92HnswVectorsFormat.VECTOR_INDEX_CODEC_NAME);
      success = true;
    } finally {
      if (success == false) {
        IOUtils.closeWhileHandlingException(this);
      }
    }
  }

  private int readMetadata(SegmentReadState state) throws IOException {
    String metaFileName =
        IndexFileNames.segmentFileName(
            state.segmentInfo.name, state.segmentSuffix, Lucene92HnswVectorsFormat.META_EXTENSION);
    int versionMeta = -1;
    try (ChecksumIndexInput meta = state.directory.openChecksumInput(metaFileName)) {
      Throwable priorE = null;
      try {
        versionMeta =
            CodecUtil.checkIndexHeader(
                meta,
                Lucene92HnswVectorsFormat.META_CODEC_NAME,
                Lucene92HnswVectorsFormat.VERSION_START,
                Lucene92HnswVectorsFormat.VERSION_CURRENT,
                state.segmentInfo.getId(),
                state.segmentSuffix);
        readFields(meta, state.fieldInfos);
      } catch (Throwable exception) {
        priorE = exception;
      } finally {
        CodecUtil.checkFooter(meta, priorE);
      }
    }
    return versionMeta;
  }

  private static IndexInput openDataInput(
      SegmentReadState state, int versionMeta, String fileExtension, String codecName)
      throws IOException {
    String fileName =
        IndexFileNames.segmentFileName(state.segmentInfo.name, state.segmentSuffix, fileExtension);
    IndexInput in = state.directory.openInput(fileName, state.context);
    boolean success = false;
    try {
      int versionVectorData =
          CodecUtil.checkIndexHeader(
              in,
              codecName,
              Lucene92HnswVectorsFormat.VERSION_START,
              Lucene92HnswVectorsFormat.VERSION_CURRENT,
              state.segmentInfo.getId(),
              state.segmentSuffix);
      if (versionMeta != versionVectorData) {
        throw new CorruptIndexException(
            "Format versions mismatch: meta="
                + versionMeta
                + ", "
                + codecName
                + "="
                + versionVectorData,
            in);
      }
      CodecUtil.retrieveChecksum(in);
      success = true;
      return in;
    } finally {
      if (success == false) {
        IOUtils.closeWhileHandlingException(in);
      }
    }
  }

  private void readFields(ChecksumIndexInput meta, FieldInfos infos) throws IOException {
    for (int fieldNumber = meta.readInt(); fieldNumber != -1; fieldNumber = meta.readInt()) {
      FieldInfo info = infos.fieldInfo(fieldNumber);
      if (info == null) {
        throw new CorruptIndexException("Invalid field number: " + fieldNumber, meta);
      }
      FieldEntry fieldEntry = readField(meta, info);
      validateFieldEntry(info, fieldEntry);
      fields.put(info.number, fieldEntry);
    }
  }

  private void validateFieldEntry(FieldInfo info, FieldEntry fieldEntry) {
    int dimension = info.getVectorDimension();
    if (dimension != fieldEntry.dimension) {
      throw new IllegalStateException(
          "Inconsistent vector dimension for field=\""
              + info.name
              + "\"; "
              + dimension
              + " != "
              + fieldEntry.dimension);
    }

    long numBytes = (long) fieldEntry.size() * dimension * Float.BYTES;
    if (numBytes != fieldEntry.vectorDataLength) {
      throw new IllegalStateException(
          "Vector data length "
              + fieldEntry.vectorDataLength
              + " not matching size="
              + fieldEntry.size()
              + " * dim="
              + dimension
              + " * 4 = "
              + numBytes);
    }
  }

  private VectorSimilarityFunction readSimilarityFunction(DataInput input) throws IOException {
    int similarityFunctionId = input.readInt();
    if (similarityFunctionId < 0
        || similarityFunctionId >= VectorSimilarityFunction.values().length) {
      throw new CorruptIndexException(
          "Invalid similarity function id: " + similarityFunctionId, input);
    }
    return VectorSimilarityFunction.values()[similarityFunctionId];
  }

  private FieldEntry readField(IndexInput input, FieldInfo info) throws IOException {
    VectorSimilarityFunction similarityFunction = readSimilarityFunction(input);
    if (similarityFunction != info.getVectorSimilarityFunction()) {
      throw new IllegalStateException(
          "Inconsistent vector similarity function for field=\""
              + info.name
              + "\"; "
              + similarityFunction
              + " != "
              + info.getVectorSimilarityFunction());
    }
    return FieldEntry.create(input, info.getVectorSimilarityFunction());
  }

  @Override
  public void checkIntegrity() throws IOException {
    CodecUtil.checksumEntireFile(vectorData);
    CodecUtil.checksumEntireFile(vectorIndex);
  }

  @Override
  public FloatVectorValues getFloatVectorValues(String field) throws IOException {
<<<<<<< HEAD
    final FieldInfo info = fieldInfos.fieldInfo(field);
    final FieldEntry fieldEntry = fields.get(info.number);
=======
    FieldEntry fieldEntry = fields.get(field);
    if (fieldEntry == null) {
      throw new IllegalArgumentException("field=\"" + field + "\" not found");
    }
>>>>>>> 74e3c440
    return OffHeapFloatVectorValues.load(fieldEntry, vectorData);
  }

  @Override
  public ByteVectorValues getByteVectorValues(String field) {
    throw new UnsupportedOperationException();
  }

  @Override
  public void search(String field, float[] target, KnnCollector knnCollector, Bits acceptDocs)
      throws IOException {
    final FieldInfo info = fieldInfos.fieldInfo(field);
    final FieldEntry fieldEntry = fields.get(info.number);

    if (fieldEntry.size() == 0) {
      return;
    }

    OffHeapFloatVectorValues vectorValues = OffHeapFloatVectorValues.load(fieldEntry, vectorData);
    RandomVectorScorer scorer =
        defaultFlatVectorScorer.getRandomVectorScorer(
            fieldEntry.similarityFunction, vectorValues, target);
    HnswGraphSearcher.search(
        scorer,
        new OrdinalTranslatedKnnCollector(knnCollector, vectorValues::ordToDoc),
        getGraph(fieldEntry),
        vectorValues.getAcceptOrds(acceptDocs));
  }

  @Override
  public void search(String field, byte[] target, KnnCollector knnCollector, Bits acceptDocs)
      throws IOException {
    throw new UnsupportedOperationException();
  }

  private HnswGraph getGraph(FieldEntry entry) throws IOException {
    IndexInput bytesSlice =
        vectorIndex.slice("graph-data", entry.vectorIndexOffset, entry.vectorIndexLength);
    return new OffHeapHnswGraph(entry, bytesSlice);
  }

  @Override
  public void close() throws IOException {
    IOUtils.close(vectorData, vectorIndex);
  }

  static record FieldEntry(
      VectorSimilarityFunction similarityFunction,
      long vectorDataOffset,
      long vectorDataLength,
      long vectorIndexOffset,
      long vectorIndexLength,
      int M,
      int numLevels,
      int dimension,
      int size,
      int[][] nodesByLevel,
      // for each level the start offsets in vectorIndex file from where to read neighbours
      long[] graphOffsetsByLevel,

      // the following four variables used to read docIds encoded by IndexDISI
      // special values of docsWithFieldOffset are -1 and -2
      // -1 : dense
      // -2 : empty
      // other: sparse
      long docsWithFieldOffset,
      long docsWithFieldLength,
      short jumpTableEntryCount,
      byte denseRankPower,

      // the following four variables used to read ordToDoc encoded by DirectMonotonicWriter
      // note that only spare case needs to store ordToDoc
      long addressesOffset,
      int blockShift,
      DirectMonotonicReader.Meta meta,
      long addressesLength) {
    static FieldEntry create(IndexInput input, VectorSimilarityFunction similarityFunction)
        throws IOException {
      final var vectorDataOffset = input.readVLong();
      final var vectorDataLength = input.readVLong();
      final var vectorIndexOffset = input.readVLong();
      final var vectorIndexLength = input.readVLong();
      final var dimension = input.readInt();
      final var size = input.readInt();

      final var docsWithFieldOffset = input.readLong();
      final var docsWithFieldLength = input.readLong();
      final var jumpTableEntryCount = input.readShort();
      final var denseRankPower = input.readByte();

      final long addressesOffset;
      final int blockShift;
      final DirectMonotonicReader.Meta meta;
      final long addressesLength;
      // dense or empty
      if (docsWithFieldOffset == -1 || docsWithFieldOffset == -2) {
        addressesOffset = 0;
        blockShift = 0;
        meta = null;
        addressesLength = 0;
      } else {
        // sparse
        addressesOffset = input.readLong();
        blockShift = input.readVInt();
        meta = DirectMonotonicReader.loadMeta(input, size, blockShift);
        addressesLength = input.readLong();
      }

      // read nodes by level
      final var M = input.readInt();
      final var numLevels = input.readInt();
      final var nodesByLevel = new int[numLevels][];
      for (int level = 0; level < numLevels; level++) {
        int numNodesOnLevel = input.readInt();
        if (level == 0) {
          // we don't store nodes for level 0th, as this level contains all nodes
          assert numNodesOnLevel == size;
          nodesByLevel[0] = null;
        } else {
          nodesByLevel[level] = new int[numNodesOnLevel];
          for (int i = 0; i < numNodesOnLevel; i++) {
            nodesByLevel[level][i] = input.readInt();
          }
        }
      }

      // calculate for each level the start offsets in vectorIndex file from where to read
      // neighbours
      final var graphOffsetsByLevel = new long[numLevels];
      final long connectionsAndSizeLevel0Bytes =
          Math.multiplyExact(Math.addExact(1, Math.multiplyExact(M, 2L)), Integer.BYTES);
      final long connectionsAndSizeBytes = Math.multiplyExact(Math.addExact(1L, M), Integer.BYTES);
      for (int level = 0; level < numLevels; level++) {
        if (level == 0) {
          graphOffsetsByLevel[level] = 0;
        } else if (level == 1) {
          graphOffsetsByLevel[level] = Math.multiplyExact(connectionsAndSizeLevel0Bytes, size);
        } else {
          int numNodesOnPrevLevel = nodesByLevel[level - 1].length;
          graphOffsetsByLevel[level] =
              Math.addExact(
                  graphOffsetsByLevel[level - 1],
                  Math.multiplyExact(connectionsAndSizeBytes, numNodesOnPrevLevel));
        }
      }
      return new FieldEntry(
          similarityFunction,
          vectorDataOffset,
          vectorDataLength,
          vectorIndexOffset,
          vectorIndexLength,
          M,
          numLevels,
          dimension,
          size,
          nodesByLevel,
          graphOffsetsByLevel,
          docsWithFieldOffset,
          docsWithFieldLength,
          jumpTableEntryCount,
          denseRankPower,
          addressesOffset,
          blockShift,
          meta,
          addressesLength);
    }
  }

  /** Read the nearest-neighbors graph from the index input */
  private static final class OffHeapHnswGraph extends HnswGraph {

    final IndexInput dataIn;
    final int[][] nodesByLevel;
    final long[] graphOffsetsByLevel;
    final int numLevels;
    final int entryNode;
    final int size;
    final long bytesForConns;
    final long bytesForConns0;

    int arcCount;
    int arcUpTo;
    int arc;

    OffHeapHnswGraph(FieldEntry entry, IndexInput dataIn) {
      this.dataIn = dataIn;
      this.nodesByLevel = entry.nodesByLevel;
      this.numLevels = entry.numLevels;
      this.entryNode = numLevels > 1 ? nodesByLevel[numLevels - 1][0] : 0;
      this.size = entry.size();
      this.graphOffsetsByLevel = entry.graphOffsetsByLevel;
      this.bytesForConns = Math.multiplyExact(Math.addExact(entry.M, 1L), Integer.BYTES);
      this.bytesForConns0 =
          Math.multiplyExact(Math.addExact(Math.multiplyExact(entry.M, 2L), 1), Integer.BYTES);
    }

    @Override
    public void seek(int level, int targetOrd) throws IOException {
      int targetIndex =
          level == 0
              ? targetOrd
              : Arrays.binarySearch(nodesByLevel[level], 0, nodesByLevel[level].length, targetOrd);
      assert targetIndex >= 0;
      long graphDataOffset =
          graphOffsetsByLevel[level] + targetIndex * (level == 0 ? bytesForConns0 : bytesForConns);
      // unsafe; no bounds checking
      dataIn.seek(graphDataOffset);
      arcCount = dataIn.readInt();
      arc = -1;
      arcUpTo = 0;
    }

    @Override
    public int size() {
      return size;
    }

    @Override
    public int nextNeighbor() throws IOException {
      if (arcUpTo >= arcCount) {
        return NO_MORE_DOCS;
      }
      ++arcUpTo;
      arc = dataIn.readInt();
      return arc;
    }

    @Override
    public int numLevels() {
      return numLevels;
    }

    @Override
    public int entryNode() {
      return entryNode;
    }

    @Override
    public NodesIterator getNodesOnLevel(int level) {
      if (level == 0) {
        return new ArrayNodesIterator(size());
      } else {
        return new ArrayNodesIterator(nodesByLevel[level], nodesByLevel[level].length);
      }
    }
  }
}<|MERGE_RESOLUTION|>--- conflicted
+++ resolved
@@ -215,15 +215,11 @@
 
   @Override
   public FloatVectorValues getFloatVectorValues(String field) throws IOException {
-<<<<<<< HEAD
     final FieldInfo info = fieldInfos.fieldInfo(field);
-    final FieldEntry fieldEntry = fields.get(info.number);
-=======
-    FieldEntry fieldEntry = fields.get(field);
-    if (fieldEntry == null) {
+    final FieldEntry fieldEntry ;
+    if (info == null || (fieldEntry = fields.get(info.number)) == null) {
       throw new IllegalArgumentException("field=\"" + field + "\" not found");
     }
->>>>>>> 74e3c440
     return OffHeapFloatVectorValues.load(fieldEntry, vectorData);
   }
 
