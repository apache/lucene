--- conflicted
+++ resolved
@@ -96,15 +96,11 @@
           echo "tests.workDir=/tmp/tmpfs/lucene" >> build-options.local.properties
 
       - name: Run gradle tests
-<<<<<<< HEAD
-        run: ./gradlew test "-Ptask.times=true"
+        run: ./gradlew test "-Ptask.times=true" "-Pvalidation.errorprone=false"
         env:
           # Set to the defaults to override the "CI"-based logic that would enable C2
           # we can't afford C2 on github runners.
           TEST_JVM_ARGS: "-XX:TieredStopAtLevel=1 -XX:+UseParallelGC -XX:ActiveProcessorCount=1"
-=======
-        run: ./gradlew test "-Ptask.times=true" "-Pvalidation.errorprone=false" --max-workers 2
->>>>>>> 4166a03d
 
       - name: List automatically-initialized gradle.properties
         run: cat gradle.properties